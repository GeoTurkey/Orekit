stages:
- verify
<<<<<<< HEAD
- deploy
=======
- release
- qa
>>>>>>> e67a43f2

default:
  # Default image
  image: maven:3.3.9-jdk-8
  # Cache downloaded dependencies and plugins between builds.
  # To keep cache across branches add 'key: "$CI_JOB_REF_NAME"'
  cache:
    paths:
      - .m2/repository

variables:
  # This will supress any download for dependencies and plugins or upload messages which would clutter the console log.
  # `showDateTime` will show the passed time in milliseconds. You need to specify `--batch-mode` to make this work.
  MAVEN_OPTS: "-Dmaven.repo.local=.m2/repository -Dorg.slf4j.simpleLogger.log.org.apache.maven.cli.transfer.Slf4jMavenTransferListener=WARN -Dorg.slf4j.simpleLogger.showDateTime=true -Djava.awt.headless=true"
  # As of Maven 3.3.0 instead of this you may define these options in `.mvn/maven.config` so the same config is used
  # when running from the command line.
  # `installAtEnd` and `deployAtEnd` are only effective with recent version of the corresponding plugins.
  MAVEN_CLI_OPTS: "-s .CI/maven-settings.xml --batch-mode --errors --fail-at-end --show-version -DinstallAtEnd=true -DdeployAtEnd=true"

verify:
  stage: verify
  script:
    - mvn $MAVEN_CLI_OPTS verify site
    - mvn $MAVEN_CLI_OPTS sonar:sonar -Dsonar.login=${SONAR_TOKEN} -Dsonar.branch.name=${CI_COMMIT_REF_NAME}
  artifacts:
    paths:
      - target/*.jar
      - target/site
    reports:
      junit:
        - target/surefire-reports/*.xml

# On main branches (develop, release-*, master)
# the produced artifacts are deployed on the Nexus of the project
# (https://packages.orekit.org/)
deploy:
  stage: deploy
  script:
    - mvn $MAVEN_CLI_OPTS assembly:single javadoc:jar source:jar deploy -DskipTests=true -Pci-deploy
  artifacts:
    paths:
      - target/*.zip
      - target/*.jar
  only:
    - develop
    - /^release-[.0-9]+$/
    - master<|MERGE_RESOLUTION|>--- conflicted
+++ resolved
@@ -1,11 +1,6 @@
 stages:
 - verify
-<<<<<<< HEAD
 - deploy
-=======
-- release
-- qa
->>>>>>> e67a43f2
 
 default:
   # Default image

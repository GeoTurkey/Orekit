# General simulation parameters
simulation       = {
    output_base_name = "classical-single-geo";
    inertial_frame   = "GCRF";
    earth_frame      = "GMOD";
    start_date       = 2011-10-23T00:00:00.000;
    end_date         = 2018-01-01T00:00:00.000;
    cycle_duration   = 14.0;
    rolling_cycles   = 2;
    ground_location  = {
        latitude     = 49.85;
        longitude    =  8.65;
        altitude     =  0.0
    };
    output_step      = 43200.0;
    random_seed      = 156325253;
};

# Array of initial states
# there must be exactly one element for each spacecraft
initial_states   = [
    {
        name                   = "Meteosat 7";
        bol_mass               = 1800;
        cycle_number           = 1;
        in_plane_maneuvers     = 0;
        in_plane_total_dV      = 0.0;
        out_of_plane_maneuvers = 0;
        out_of_plane_total_dV  = 0.0;
        mass                   = 1200.0;

        # the following orbit is very rough
        # it was converted from TLE position/velocity with a simple arithmetic
        # mean on equinoctial parameters over a 2 days propagation
        orbit                  = {
            date               = 2011-10-23T01:47:06.165;
            orbit_type         = EQUINOCTIAL;
            angle_type         = MEAN;
            a                  = 42168449.623;
            ex                 = -6.66e-5;
            ey                 =  2.17e-5;
            hx                 =  0.0027459;
            hy                 = -0.0015674;
            longitude_argument =  0.153225665;
        }

    }
];

# Array of scenario components
# each scenario component specifies to which spacecrafts it applies
scenario         = [
    {
        component           = ORBIT_DETERMINATION;
        managed_spacecrafts = [ "Meteosat 7" ];
        orbit_type          = EQUINOCTIAL;
        angle_type          = MEAN;
        small               = 1.0e-12;
        correlation         = [
            [  1.0, 0.0, 0.0, 0.0, 0.0, 0.0 ],
            [  0.0, 1.0, 0.0, 0.0, 0.0, 0.0 ],
            [  0.0, 0.0, 1.0, 0.0, 0.0, 0.0 ],
            [  0.0, 0.0, 0.0, 1.0, 0.0, 0.0 ],
            [  0.0, 0.0, 0.0, 0.0, 1.0, 0.0 ],
            [  0.0, 0.0, 0.0, 0.0, 0.0, 1.0 ]
        ];
        standard_deviation  = [ 5.0, 1.0e-7, 1.0e-7, 1.0e-6, 1.0e-6, 1.0e-6 ];
    },
    {
        component                = CONTROL_LOOP;
        # note: control loop components control only ONE spacecraft each
        controlled_spacecraft    = "Meteosat 7";
        first_cycle              = 1;
        last_cycle               = 999;
        max_eval                 = 1000;
        global_stop_criterion    = 0.001;
        in_plane_elimination     = 0.001;
        out_of_plane_elimination = 0.01;
        optimizer                = {
            method                     = NELDER_MEAD;
            initial_simplex_size_ratio = 0.01
        };
        propagator  = {
            method                 = NUMERICAL;
            min_step               = 1.0;
            max_step               = 900.0;
            position_tolerance     = 100.0;
            gravity_field_degree   = 6;
            gravity_field_order    = 6;
            cross_section          = 20.0;
            absorption_coefficient = 1.5;
            reflection_coefficient = 2.0;
            third_bodies           = [ SUN, MOON ];
        };
        controls    = [
            {
                scaling_divisor     = 500.0;
                type                = MINIMIZED_MANEUVERS;
                name                = "minimized N/S deltaV";
                in_plane            = false;
                out_of_plane        = true;
            },
            {
                scaling_divisor     = 1.0e-4;
                type                = INCLINATION_VECTOR;
                name                = "inclination vector";
                target_x            = 9.0e-4;
                target_y            =  0.0;
                limit_circle_radius = 8.45e-4;
                sampling            = 7200.0;
            }
        ];
        maneuvers   = [
            {
                in_plane             = false;
                relative_to_previous = false;
                name                 = "N/S";
                direction            = [ 0.0, 1.0, 0.0 ];
                thrust               = [ [  40, 0.0 ], [  30, 600.0 ] ];
                isp_curve            = [ [ 315, 0.0 ], [ 300, 600.0 ] ];
                dv_min               = 0.0;
                dv_max               =  3.0;
                dv_convergence       =  0.005;
                nominal_date         = 172800;
                dt_min               = -43200;
                dt_max               =  43200;
                dt_convergence       =  60.0;
            }
        ];
    },
    {
        component           = MANEUVER_CROSS_COUPLING;
        managed_spacecrafts = [ "Meteosat 7" ];
        in_plane            = false;
        out_of_plane        = true;
        nominal_direction   = [ 0.0, 1.0, 0.0 ];
        coupling_direction  = [ 1.0, 0.0, 0.0 ];
        coupling_ratio      = 0.002;
    },
    {
<<<<<<< HEAD
        component           = MANEUVER_MAGNITUDE_ERROR;
        managed_spacecrafts = [ "Meteosat 7" ];
        in_plane            = false;
        out_of_plane        = true;
        standard_deviation  = 0.001;
    },
    {
=======
>>>>>>> 90841dfe
        component                = CONTROL_LOOP;
        # note: control loop components control only ONE spacecraft each
        controlled_spacecraft    = "Meteosat 7";
        first_cycle              = 1;
        last_cycle               = 999;
        max_eval                 = 1000;
        global_stop_criterion    = 0.001;
        in_plane_elimination     = 0.001;
        out_of_plane_elimination = 0.01;
        optimizer                = {
            method                     = NELDER_MEAD;
            initial_simplex_size_ratio = 0.01
        };
        propagator  = {
            method                 = NUMERICAL;
            min_step               = 1.0;
            max_step               = 900.0;
            position_tolerance     = 100.0;
            gravity_field_degree   = 6;
            gravity_field_order    = 6;
            cross_section          = 20.0;
            absorption_coefficient = 1.5;
            reflection_coefficient = 2.0;
            third_bodies           = [ SUN, MOON ];
        };
        controls    = [
            {
                scaling_divisor     = 50.0;
                type                = MINIMIZED_MANEUVERS;
                name                = "minimized E/W deltaV";
                in_plane            = true;
                out_of_plane        = false;
            },
            {
                scaling_divisor  = 0.1;
<<<<<<< HEAD
                type             = CENTERED_LONGITUDE;
                name             = "centered longitude";
                west_longitude   =  -57.1;
                east_longitude   =  -56.9;
                sampling         = 7200.0;
=======
                type             = PARABOLIC_LONGITUDE;
                name             = "parabolic longitude";
                ignored_start_duration = 345600.0;
                east_longitude   =  -57.1;
                west_longitude   =  -56.9;
                sampling         = 10800.0;
>>>>>>> 90841dfe
            },
            {
                scaling_divisor  = 1.0e-3;
                type             = ECCENTRICITY_CIRCLE;
                name             = "eccentricity circle";
                center_x         = -1.5e-4;
                center_y         =  0.0;
                radius           = 2.0e-4;
                sampling         = 10800.0;
            }
        ];
        maneuvers   = [
            {
                in_plane             = true;
                relative_to_previous = false;
                name                 = "E/W-1";
                direction            = [ 1.0, 0.0, 0.0 ];
                thrust               = [ [  40, 0.0 ], [  30, 600.0 ] ];
                isp_curve            = [ [ 315, 0.0 ], [ 300, 600.0 ] ];
                dv_min               = -0.2;
                dv_max               =  0.2;
                dv_convergence       =  0.003;
                nominal_date         = 345600;
                dt_min               = -43200;
                dt_max               =  43200;
                dt_convergence       =  60.0;
            },
            {
                in_plane             = true;
                relative_to_previous = true;
                name                 = "E/W-2";
                direction            = [ 1.0, 0.0, 0.0 ];
                thrust               = [ [  40, 0.0 ], [  30, 600.0 ] ];
                isp_curve            = [ [ 315, 0.0 ], [ 300, 600.0 ] ];
                dv_min               = -0.2;
                dv_max               =  0.2;
                dv_convergence       =  0.003;
                nominal_date         = 43200;
                dt_min               =    0.0;
                dt_max               =    0.0;
                dt_convergence       =  60.0;
            }
        ];
    },
    {
        component           = MANEUVER_DATE_ERROR;
        managed_spacecrafts = [ "Meteosat 7" ];
        in_plane            = true;
        out_of_plane        = true;
        standard_deviation  = 10.0;
    },
    {
        component           = MANEUVER_MAGNITUDE_ERROR;
        managed_spacecrafts = [ "Meteosat 7" ];
        in_plane            = true;
        out_of_plane        = false;
        standard_deviation  = 0.002;
    },
    {
        component           = MISSED_MANEUVER;
        managed_spacecrafts = [ "Meteosat 7" ];
        in_plane            = true;
        out_of_plane        = true;
        miss_threshold      = 0.01;
        orbits_separation   = 1;
    },
    {
        component              = PROPAGATION;
        managed_spacecrafts    = [ "Meteosat 7" ];
        long_burn_compensation = false;
        propagator             = {
            method                 = NUMERICAL;
            min_step               = 10.0;
            max_step               = 900.0;
            position_tolerance     = 50.0;
            gravity_field_degree   = 10;
            gravity_field_order    = 10;
            cross_section          = 20.0;
            absorption_coefficient = 1.5;
            reflection_coefficient = 2.0;
            third_bodies           = [ SUN, MOON ];
        }
    }
];

monitoring_mono = [
    CYCLES_NUMBER,
    IN_PLANE_MANEUVER_NUMBER,
    IN_PLANE_MANEUVER_CYCLE_DV,
    IN_PLANE_MANEUVER_TOTAL_DV,
    OUT_OF_PLANE_MANEUVER_NUMBER,
    OUT_OF_PLANE_MANEUVER_CYCLE_DV,
    OUT_OF_PLANE_MANEUVER_TOTAL_DV,
    SPACECRAFT_MASS,
    SEMI_MAJOR_AXIS,
    EQUINOCTIAL_ECCENTRICITY_VECTOR,
    EQUINOCTIAL_INCLINATION_VECTOR,
    LATITUDE,
    LONGITUDE
]<|MERGE_RESOLUTION|>--- conflicted
+++ resolved
@@ -138,7 +138,15 @@
         coupling_ratio      = 0.002;
     },
     {
-<<<<<<< HEAD
+        component           = MANEUVER_CROSS_COUPLING;
+        managed_spacecrafts = [ "Meteosat 7" ];
+        in_plane            = false;
+        out_of_plane        = true;
+        nominal_direction   = [ 0.0, 1.0, 0.0 ];
+        coupling_direction  = [ 1.0, 0.0, 0.0 ];
+        coupling_ratio      = 0.002;
+    },
+    {
         component           = MANEUVER_MAGNITUDE_ERROR;
         managed_spacecrafts = [ "Meteosat 7" ];
         in_plane            = false;
@@ -146,8 +154,6 @@
         standard_deviation  = 0.001;
     },
     {
-=======
->>>>>>> 90841dfe
         component                = CONTROL_LOOP;
         # note: control loop components control only ONE spacecraft each
         controlled_spacecraft    = "Meteosat 7";
@@ -183,20 +189,12 @@
             },
             {
                 scaling_divisor  = 0.1;
-<<<<<<< HEAD
-                type             = CENTERED_LONGITUDE;
-                name             = "centered longitude";
-                west_longitude   =  -57.1;
-                east_longitude   =  -56.9;
-                sampling         = 7200.0;
-=======
                 type             = PARABOLIC_LONGITUDE;
                 name             = "parabolic longitude";
                 ignored_start_duration = 345600.0;
                 east_longitude   =  -57.1;
                 west_longitude   =  -56.9;
                 sampling         = 10800.0;
->>>>>>> 90841dfe
             },
             {
                 scaling_divisor  = 1.0e-3;

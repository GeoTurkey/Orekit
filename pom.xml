--- conflicted
+++ resolved
@@ -5,11 +5,7 @@
   <groupId>org.orekit</groupId>
   <artifactId>orekit</artifactId>
   <packaging>jar</packaging>
-<<<<<<< HEAD
-  <version>11.3-SNAPSHOT</version>
-=======
   <version>11.2.1</version>
->>>>>>> a20f2e65
   <name>ORbit Extrapolation KIT</name>
   <url>http://www.orekit.org/</url>
 

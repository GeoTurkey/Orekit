--- conflicted
+++ resolved
@@ -129,10 +129,10 @@
 ground.station.longitude                       [0] = -119.015669632
 ground.station.altitude                        [0] = 1458.088101
 ground.station.position.estimated              [0] = false
-ground.station.clock.offset                    [0] = 7.0e-9
+ground.station.clock.offset                    [0] = 9.3e-9
 ground.station.clock.offset.min                [0] = -0.001
 ground.station.clock.offset.max                [0] = +0.001
-ground.station.clock.offset.estimated          [0] = true
+ground.station.clock.offset.estimated          [0] = false
 ground.station.range.sigma                     [0] = 1.0
 ground.station.range.bias                      [0] =     0.0
 ground.station.range.bias.min                  [0] = -1000.0
@@ -169,7 +169,7 @@
 ground.station.clock.offset                    [1] = 0.0
 ground.station.clock.offset.min                [1] = -0.001
 ground.station.clock.offset.max                [1] = +0.001
-ground.station.clock.offset.estimated          [1] = true
+ground.station.clock.offset.estimated          [1] = false
 ground.station.range.sigma                     [1] = 1.0
 ground.station.range.bias                      [1] =     0.0
 ground.station.range.bias.min                  [1] = -1000.0
@@ -203,10 +203,10 @@
 ground.station.longitude                       [2] = -119.015669632
 ground.station.altitude                        [2] = 1458.088101
 ground.station.position.estimated              [2] = false
-ground.station.clock.offset                    [2] = 5.0e-8
+ground.station.clock.offset                    [2] = -3.5e-8
 ground.station.clock.offset.min                [2] = -0.001
 ground.station.clock.offset.max                [2] = +0.001
-ground.station.clock.offset.estimated          [2] = true
+ground.station.clock.offset.estimated          [2] = false
 ground.station.range.sigma                     [2] = 1.0
 ground.station.range.bias                      [2] =     0.0
 ground.station.range.bias.min                  [2] = -1000.0
@@ -240,10 +240,10 @@
 ground.station.longitude                       [3] = -122.309458826
 ground.station.altitude                        [3] =   44.666105
 ground.station.position.estimated              [3] = false
-ground.station.clock.offset                    [3] =  3.0e-8
+ground.station.clock.offset                    [3] =  6.1e-9
 ground.station.clock.offset.min                [3] = -0.001
 ground.station.clock.offset.max                [3] = +0.001
-ground.station.clock.offset.estimated          [3] = true
+ground.station.clock.offset.estimated          [3] = false
 ground.station.range.sigma                     [3] = 1.0
 ground.station.range.bias                      [3] =     0.0
 ground.station.range.bias.min                  [3] = -1000.0
@@ -280,7 +280,7 @@
 ground.station.clock.offset                    [4] = 0.0
 ground.station.clock.offset.min                [4] = -0.001
 ground.station.clock.offset.max                [4] = +0.001
-ground.station.clock.offset.estimated          [4] = true
+ground.station.clock.offset.estimated          [4] = false
 ground.station.range.sigma                     [4] = 1.0
 ground.station.range.bias                      [4] =     0.0
 ground.station.range.bias.min                  [4] = -1000.0
@@ -314,10 +314,10 @@
 ground.station.longitude                       [5] = -122.309458826
 ground.station.altitude                        [5] =   44.666105
 ground.station.position.estimated              [5] = false
-ground.station.clock.offset                    [5] =  6.0e-8
+ground.station.clock.offset                    [5] =  -4.2e-8
 ground.station.clock.offset.min                [5] = -0.001
 ground.station.clock.offset.max                [5] = +0.001
-ground.station.clock.offset.estimated          [5] = true
+ground.station.clock.offset.estimated          [5] = false
 ground.station.range.sigma                     [5] = 1.0
 ground.station.range.bias                      [5] =     0.0
 ground.station.range.bias.min                  [5] = -1000.0
@@ -351,10 +351,10 @@
 ground.station.longitude                       [6] = -89.673232869
 ground.station.altitude                        [6] = -14.853146
 ground.station.position.estimated              [6] = false
-ground.station.clock.offset                    [6] =  2.0e-8
+ground.station.clock.offset                    [6] =  -8.5e-10
 ground.station.clock.offset.min                [6] = -0.001
 ground.station.clock.offset.max                [6] = +0.001
-ground.station.clock.offset.estimated          [6] = true
+ground.station.clock.offset.estimated          [6] = false
 ground.station.range.sigma                     [6] = 1.0
 ground.station.range.bias                      [6] =     0.0
 ground.station.range.bias.min                  [6] = -1000.0
@@ -388,10 +388,10 @@
 ground.station.longitude                       [7] = -89.673232869
 ground.station.altitude                        [7] = -14.853146
 ground.station.position.estimated              [7] = false
-ground.station.clock.offset                    [7] =  1.0e-8
+ground.station.clock.offset                    [7] =  5.0e-9
 ground.station.clock.offset.min                [7] = -0.001
 ground.station.clock.offset.max                [7] = +0.001
-ground.station.clock.offset.estimated          [7] = true
+ground.station.clock.offset.estimated          [7] = false
 ground.station.range.sigma                     [7] = 1.0
 ground.station.range.bias                      [7] =     0.0
 ground.station.range.bias.min                  [7] = -1000.0
@@ -425,10 +425,10 @@
 ground.station.longitude                       [8] = -89.673232869
 ground.station.altitude                        [8] = -14.853146
 ground.station.position.estimated              [8] = false
-ground.station.clock.offset                    [8] =  1.0e-8
+ground.station.clock.offset                    [8] =  5.2e-9
 ground.station.clock.offset.min                [8] = -0.001
 ground.station.clock.offset.max                [8] = +0.001
-ground.station.clock.offset.estimated          [8] = true
+ground.station.clock.offset.estimated          [8] = false
 ground.station.range.sigma                     [8] = 1.0
 ground.station.range.bias                      [8] =     0.0
 ground.station.range.bias.min                  [8] = -1000.0
@@ -462,10 +462,10 @@
 ground.station.longitude                       [9] = -83.756648765
 ground.station.altitude                        [9] = 262.449442
 ground.station.position.estimated              [9] = false
-ground.station.clock.offset                    [9] =  1.0e-8
+ground.station.clock.offset                    [9] =  1.1e-10
 ground.station.clock.offset.min                [9] = -0.001
 ground.station.clock.offset.max                [9] = +0.001
-ground.station.clock.offset.estimated          [9] = true
+ground.station.clock.offset.estimated          [9] = false
 ground.station.range.sigma                     [9] = 1.0
 ground.station.range.bias                      [9] =     0.0
 ground.station.range.bias.min                  [9] = -1000.0
@@ -502,7 +502,7 @@
 ground.station.clock.offset                    [10] =  0.0
 ground.station.clock.offset.min                [10] = -0.001
 ground.station.clock.offset.max                [10] = +0.001
-ground.station.clock.offset.estimated          [10] = true
+ground.station.clock.offset.estimated          [10] = false
 ground.station.range.sigma                     [10] = 1.0
 ground.station.range.bias                      [10] =     0.0
 ground.station.range.bias.min                  [10] = -1000.0
@@ -536,10 +536,10 @@
 ground.station.longitude                       [11] = -83.756648765
 ground.station.altitude                        [11] = 262.449442
 ground.station.position.estimated              [11] = false
-ground.station.clock.offset                    [11] =  4.0e-8
+ground.station.clock.offset                    [11] =  -2.4e-8
 ground.station.clock.offset.min                [11] = -0.001
 ground.station.clock.offset.max                [11] = +0.001
-ground.station.clock.offset.estimated          [11] = true
+ground.station.clock.offset.estimated          [11] = false
 ground.station.range.sigma                     [11] = 1.0
 ground.station.range.bias                      [11] =     0.0
 ground.station.range.bias.min                  [11] = -1000.0
@@ -573,10 +573,10 @@
 ground.station.longitude                       [12] = -114.604973036
 ground.station.altitude                        [12] =  152.410214
 ground.station.position.estimated              [12] = false
-ground.station.clock.offset                    [12] =  1.0e-8
+ground.station.clock.offset                    [12] =  4.7e-9
 ground.station.clock.offset.min                [12] = -0.001
 ground.station.clock.offset.max                [12] = +0.001
-ground.station.clock.offset.estimated          [12] = true
+ground.station.clock.offset.estimated          [12] = false
 ground.station.range.sigma                     [12] = 1.0
 ground.station.range.bias                      [12] =     0.0
 ground.station.range.bias.min                  [12] = -1000.0
@@ -613,7 +613,7 @@
 ground.station.clock.offset                    [13] =  0.0
 ground.station.clock.offset.min                [13] = -0.001
 ground.station.clock.offset.max                [13] = +0.001
-ground.station.clock.offset.estimated          [13] = true
+ground.station.clock.offset.estimated          [13] = false
 ground.station.range.sigma                     [13] = 1.0
 ground.station.range.bias                      [13] =    0.0
 ground.station.range.bias.min                  [13] = -1000.0
@@ -647,10 +647,10 @@
 ground.station.longitude                       [14] = -114.604973036
 ground.station.altitude                        [14] =  152.410214
 ground.station.position.estimated              [14] = false
-ground.station.clock.offset                    [14] =  2.0e-8
+ground.station.clock.offset                    [14] =  -2.7e-9
 ground.station.clock.offset.min                [14] = -0.001
 ground.station.clock.offset.max                [14] = +0.001
-ground.station.clock.offset.estimated          [14] = true
+ground.station.clock.offset.estimated          [14] = false
 ground.station.range.sigma                     [14] = 1.0
 ground.station.range.bias                      [14] =     0.0
 ground.station.range.bias.min                  [14] = -1000.0
@@ -703,11 +703,7 @@
 # parameter x and sx is the associated scale factor
 # scaling factor for orbital parameters normalization (m)
 # if not specified, the value set for propagator.position.error will be copied
-<<<<<<< HEAD
-estimator.orbital.parameters.position.scale     = 100.0
-=======
 estimator.orbital.parameters.position.scale     = 100
->>>>>>> 0b386fbe
 
 # we can use either a Levenberg-Marquardt or a Gauss-Newton
 # optimization engine. Default is Levenberg-Marquardt
@@ -734,8 +730,8 @@
 # for example), then the threshold should not be too small. A value
 # of 10⁻³ is often quite accurate.
 estimator.normalized.parameters.convergence.threshold   = 1.0e-3
-estimator.max.iterations                                = 50
-estimator.max.evaluations                               = 75
+estimator.max.iterations                                = 20
+estimator.max.evaluations                               = 25
 
 # id of satellite in the Rinex files (only used if some measurements.files are Rinex 2 or 3)
 satellite.id.in.rinex.files = G07

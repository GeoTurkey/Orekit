--- conflicted
+++ resolved
@@ -144,7 +144,7 @@
         final FieldAuxiliaryElements<T> auxiliaryElements = new FieldAuxiliaryElements<>(state.getOrbit(), 1);
 
         // Force model parameters
-        final T[] parameters = srp.getParameters(field, state.getDate());
+        final T[] parameters = srp.getParameters(field);
         // Initialize force model
         srp.initializeShortPeriodTerms(auxiliaryElements,
                         PropagationType.MEAN, parameters);
@@ -216,7 +216,7 @@
         final List<FieldShortPeriodTerms<T>> shortPeriodTerms = new ArrayList<FieldShortPeriodTerms<T>>();
 
         srp.registerAttitudeProvider(attitudeProvider);
-        shortPeriodTerms.addAll(srp.initializeShortPeriodTerms(aux, PropagationType.OSCULATING, srp.getParameters(field, orbit.getDate())));
+        shortPeriodTerms.addAll(srp.initializeShortPeriodTerms(aux, PropagationType.OSCULATING, srp.getParameters(field)));
         srp.updateShortPeriodTerms(srp.getParametersAllValues(field), meanState);
 
         T[] y = MathArrays.buildArray(field, 6);
@@ -278,12 +278,7 @@
 
         // Field parameters
         final FieldSpacecraftState<Gradient> dsState = converter.getState(srp);
-<<<<<<< HEAD
         
-=======
-        final Gradient[] dsParameters                = converter.getParameters(dsState, srp);
-
->>>>>>> be42ef39
         final FieldAuxiliaryElements<Gradient> fieldAuxiliaryElements = new FieldAuxiliaryElements<>(dsState.getOrbit(), 1);
 
         // Zero
@@ -411,7 +406,7 @@
         srp.registerAttitudeProvider(attitudeProvider);
 
         for (final ParameterDriver driver : srp.getParametersDrivers()) {
-            driver.setValue(driver.getReferenceValue(), meanState.getDate());
+            driver.setValue(driver.getReferenceValue());
             driver.setSelected(driver.getName().equals(parameterName));
         }
 
@@ -420,12 +415,7 @@
 
         // Field parameters
         final FieldSpacecraftState<Gradient> dsState = converter.getState(srp);
-<<<<<<< HEAD
-      
-=======
-        final Gradient[] dsParameters                = converter.getParameters(dsState, srp);
-
->>>>>>> be42ef39
+      
         final FieldAuxiliaryElements<Gradient> fieldAuxiliaryElements = new FieldAuxiliaryElements<>(dsState.getOrbit(), 1);
 
         // Zero
@@ -481,55 +471,29 @@
         ParameterDriver selected = bound.getDrivers().get(0);
         double p0 = selected.getReferenceValue();
         double h  = selected.getScale();
-<<<<<<< HEAD
-      
-        selected.setValue(p0 - 4 * h, null);
+      
+        selected.setValue(p0 - 4 * h);
         final double[] shortPeriodM4 = computeShortPeriodTerms(meanState, srp);
   
-        selected.setValue(p0 - 3 * h, null);
-        final double[] shortPeriodM3 = computeShortPeriodTerms(meanState, srp);
-      
-        selected.setValue(p0 - 2 * h, null);
-        final double[] shortPeriodM2 = computeShortPeriodTerms(meanState, srp);
-      
-        selected.setValue(p0 - 1 * h, null);
-        final double[] shortPeriodM1 = computeShortPeriodTerms(meanState, srp);
-      
-        selected.setValue(p0 + 1 * h, null);
-        final double[] shortPeriodP1 = computeShortPeriodTerms(meanState, srp);
-      
-        selected.setValue(p0 + 2 * h, null);
-        final double[] shortPeriodP2 = computeShortPeriodTerms(meanState, srp);
-      
-        selected.setValue(p0 + 3 * h, null);
-        final double[] shortPeriodP3 = computeShortPeriodTerms(meanState, srp);
-      
-        selected.setValue(p0 + 4 * h, null);
-=======
-
-        selected.setValue(p0 - 4 * h);
-        final double[] shortPeriodM4 = computeShortPeriodTerms(meanState, srp);
-
         selected.setValue(p0 - 3 * h);
         final double[] shortPeriodM3 = computeShortPeriodTerms(meanState, srp);
-
+      
         selected.setValue(p0 - 2 * h);
         final double[] shortPeriodM2 = computeShortPeriodTerms(meanState, srp);
-
+      
         selected.setValue(p0 - 1 * h);
         final double[] shortPeriodM1 = computeShortPeriodTerms(meanState, srp);
-
+      
         selected.setValue(p0 + 1 * h);
         final double[] shortPeriodP1 = computeShortPeriodTerms(meanState, srp);
-
+      
         selected.setValue(p0 + 2 * h);
         final double[] shortPeriodP2 = computeShortPeriodTerms(meanState, srp);
-
+      
         selected.setValue(p0 + 3 * h);
         final double[] shortPeriodP3 = computeShortPeriodTerms(meanState, srp);
-
+      
         selected.setValue(p0 + 4 * h);
->>>>>>> be42ef39
         final double[] shortPeriodP4 = computeShortPeriodTerms(meanState, srp);
 
         fillJacobianColumn(shortPeriodJacobianRef, 0, orbitType, h,
@@ -550,16 +514,9 @@
         AuxiliaryElements auxiliaryElements = new AuxiliaryElements(state.getOrbit(), 1);
 
         List<ShortPeriodTerms> shortPeriodTerms = new ArrayList<ShortPeriodTerms>();
-<<<<<<< HEAD
         shortPeriodTerms.addAll(force.initializeShortPeriodTerms(auxiliaryElements, PropagationType.OSCULATING, force.getParameters(state.getDate())));
         force.updateShortPeriodTerms(force.getParametersAllValues(), state);
         
-=======
-        double[] parameters = force.getParameters();
-        shortPeriodTerms.addAll(force.initializeShortPeriodTerms(auxiliaryElements, PropagationType.OSCULATING, parameters));
-        force.updateShortPeriodTerms(parameters, state);
-
->>>>>>> be42ef39
         double[] shortPeriod = new double[6];
         for (ShortPeriodTerms spt : shortPeriodTerms) {
             double[] spVariation = spt.value(state.getOrbit());

/* Copyright 2002-2022 CS GROUP
 * Licensed to CS GROUP (CS) under one or more
 * contributor license agreements.  See the NOTICE file distributed with
 * this work for additional information regarding copyright ownership.
 * CS licenses this file to You under the Apache License, Version 2.0
 * (the "License"); you may not use this file except in compliance with
 * the License.  You may obtain a copy of the License at
 *
 *   http://www.apache.org/licenses/LICENSE-2.0
 *
 * Unless required by applicable law or agreed to in writing, software
 * distributed under the License is distributed on an "AS IS" BASIS,
 * WITHOUT WARRANTIES OR CONDITIONS OF ANY KIND, either express or implied.
 * See the License for the specific language governing permissions and
 * limitations under the License.
 */
package org.orekit.propagation.semianalytical.dsst;

import org.hipparchus.CalculusFieldElement;
import org.hipparchus.Field;
import org.hipparchus.analysis.differentiation.Gradient;
import org.hipparchus.geometry.euclidean.threed.FieldRotation;
import org.hipparchus.geometry.euclidean.threed.FieldVector3D;
import org.hipparchus.geometry.euclidean.threed.Rotation;
import org.hipparchus.geometry.euclidean.threed.RotationOrder;
import org.hipparchus.geometry.euclidean.threed.Vector3D;
import org.hipparchus.util.Decimal64Field;
import org.hipparchus.util.FastMath;
import org.hipparchus.util.MathArrays;
import org.junit.jupiter.api.Assertions;
import org.junit.jupiter.api.BeforeEach;
import org.junit.jupiter.api.Test;
import org.orekit.Utils;
import org.orekit.attitudes.Attitude;
import org.orekit.attitudes.AttitudeProvider;
import org.orekit.attitudes.FieldAttitude;
import org.orekit.attitudes.InertialProvider;
import org.orekit.attitudes.LofOffset;
import org.orekit.bodies.CelestialBody;
import org.orekit.bodies.CelestialBodyFactory;
import org.orekit.bodies.OneAxisEllipsoid;
import org.orekit.forces.BoxAndSolarArraySpacecraft;
import org.orekit.forces.drag.DragSensitive;
import org.orekit.forces.gravity.potential.GravityFieldFactory;
import org.orekit.forces.gravity.potential.UnnormalizedSphericalHarmonicsProvider;
import org.orekit.frames.Frame;
import org.orekit.frames.FramesFactory;
import org.orekit.frames.LOFType;
import org.orekit.models.earth.atmosphere.Atmosphere;
import org.orekit.models.earth.atmosphere.HarrisPriester;
import org.orekit.orbits.EquinoctialOrbit;
import org.orekit.orbits.FieldEquinoctialOrbit;
import org.orekit.orbits.FieldOrbit;
import org.orekit.orbits.Orbit;
import org.orekit.orbits.OrbitType;
import org.orekit.orbits.PositionAngle;
import org.orekit.propagation.FieldSpacecraftState;
import org.orekit.propagation.PropagationType;
import org.orekit.propagation.SpacecraftState;
import org.orekit.propagation.numerical.NumericalPropagator;
import org.orekit.propagation.semianalytical.dsst.forces.DSSTAtmosphericDrag;
import org.orekit.propagation.semianalytical.dsst.forces.DSSTForceModel;
import org.orekit.propagation.semianalytical.dsst.forces.DSSTNewtonianAttraction;
import org.orekit.propagation.semianalytical.dsst.forces.FieldShortPeriodTerms;
import org.orekit.propagation.semianalytical.dsst.forces.ShortPeriodTerms;
import org.orekit.propagation.semianalytical.dsst.utilities.AuxiliaryElements;
import org.orekit.propagation.semianalytical.dsst.utilities.FieldAuxiliaryElements;
import org.orekit.time.AbsoluteDate;
import org.orekit.time.DateComponents;
import org.orekit.time.FieldAbsoluteDate;
import org.orekit.time.TimeComponents;
import org.orekit.time.TimeScalesFactory;
import org.orekit.utils.Constants;
import org.orekit.utils.IERSConventions;
import org.orekit.utils.ParameterDriver;
import org.orekit.utils.ParameterDriversList;
import org.orekit.utils.TimeStampedFieldAngularCoordinates;

import java.io.IOException;
import java.text.ParseException;
import java.util.ArrayList;
import java.util.Arrays;
import java.util.List;

public class FieldDSSTAtmosphericDragTest {

    @Test
    public void testGetMeanElementRate() {
        doTestGetMeanElementRate(Decimal64Field.getInstance());
    }

    private <T extends CalculusFieldElement<T>> void doTestGetMeanElementRate(Field<T> field) {

        final T zero = field.getZero();
        // Central Body geopotential 2x0
        final UnnormalizedSphericalHarmonicsProvider provider =
                GravityFieldFactory.getUnnormalizedProvider(2, 0);

        final Frame earthFrame = FramesFactory.getEME2000();
        final FieldAbsoluteDate<T> initDate = new FieldAbsoluteDate<>(field, 2003, 07, 01, 0, 0, 0, TimeScalesFactory.getUTC());
        final double mu = 3.986004415E14;
        // a  = 7204535.84810944 m
        // ex = -0.001119677138261611
        // ey = 5.333650671984143E-4
        // hx = 0.847841707880348
        // hy = 0.7998014061193262
        // lM = 3.897842092486239 rad
        final FieldOrbit<T> orbit = new FieldEquinoctialOrbit<>(zero.add(7204535.84810944),
                                                                zero.add(-0.001119677138261611),
                                                                zero.add(5.333650671984143E-4),
                                                                zero.add(0.847841707880348),
                                                                zero.add(0.7998014061193262),
                                                                zero.add(3.897842092486239),
                                                                PositionAngle.TRUE,
                                                                earthFrame,
                                                                initDate,
                                                                zero.add(mu));

        // Drag Force Model
        final OneAxisEllipsoid earth = new OneAxisEllipsoid(provider.getAe(),
                                                            Constants.WGS84_EARTH_FLATTENING,
                                                            CelestialBodyFactory.getEarth().getBodyOrientedFrame());
        final Atmosphere atm = new HarrisPriester(CelestialBodyFactory.getSun(), earth, 6);
        final double cd = 2.0;
        final double area = 25.0;
        DSSTForceModel drag = new DSSTAtmosphericDrag(atm, cd, area, mu);

        // Register the attitude provider to the force model
        Rotation rotation =  new Rotation(1., 0., 0., 0., false);
        AttitudeProvider attitudeProvider = new InertialProvider(rotation);
        drag.registerAttitudeProvider(attitudeProvider);

        // Attitude of the satellite
        FieldRotation<T> fieldRotation = new FieldRotation<>(field, rotation);
        FieldVector3D<T> rotationRate = new FieldVector3D<>(zero, zero, zero);
        FieldVector3D<T> rotationAcceleration = new FieldVector3D<>(zero, zero, zero);
        TimeStampedFieldAngularCoordinates<T> orientation = new TimeStampedFieldAngularCoordinates<>(initDate, fieldRotation, rotationRate, rotationAcceleration);
        final FieldAttitude<T> att = new FieldAttitude<>(earthFrame, orientation);

        final T mass = zero.add(1000.0);
        final FieldSpacecraftState<T> state = new FieldSpacecraftState<>(orbit, att, mass);
        final FieldAuxiliaryElements<T> auxiliaryElements = new FieldAuxiliaryElements<>(state.getOrbit(), 1);

        // Force model parameters
        final T[] parameters = drag.getParameters(field, state.getDate());
        // Initialize force model
        drag.initializeShortPeriodTerms(auxiliaryElements,
                        PropagationType.MEAN, parameters);

        // Compute the mean element rate
        final T[] elements = MathArrays.buildArray(field, 7);
        Arrays.fill(elements, zero);
        final T[] daidt = drag.getMeanElementRate(state, auxiliaryElements, parameters);
        for (int i = 0; i < daidt.length; i++) {
            elements[i] = daidt[i];
        }

        Assertions.assertEquals(-3.415320567871035E-5,   elements[0].getReal(), 2.0e-20);
        Assertions.assertEquals(6.276312897745139E-13,   elements[1].getReal(), 2.9e-27);
        Assertions.assertEquals(-9.303357008691404E-13,  elements[2].getReal(), 2.7e-27);
        Assertions.assertEquals(-7.052316604063199E-14,  elements[3].getReal(), 2.0e-28);
        Assertions.assertEquals(-6.793277250493389E-14,  elements[4].getReal(), 9.0e-29);
        Assertions.assertEquals(-1.3565284454826392E-15, elements[5].getReal(), 2.0e-28);

    }

    @Test
    public void testShortPeriodTerms() {
        doTestShortPeriodTerms(Decimal64Field.getInstance());
    }

    @SuppressWarnings("unchecked")
    private <T extends CalculusFieldElement<T>> void doTestShortPeriodTerms(final Field<T> field) {

        final T zero = field.getZero();
        final FieldAbsoluteDate<T> initDate = new FieldAbsoluteDate<>(field, new DateComponents(2003, 03, 21), new TimeComponents(1, 0, 0.), TimeScalesFactory.getUTC());

        final FieldOrbit<T> orbit = new FieldEquinoctialOrbit<>(zero.add(7069219.9806427825),
                                                                zero.add(-4.5941811292223825E-4),
                                                                zero.add(1.309932339472599E-4),
                                                                zero.add(-1.002996107003202),
                                                                zero.add(0.570979900577994),
                                                                zero.add(2.62038786211518),
                                                                PositionAngle.TRUE,
                                                                FramesFactory.getEME2000(),
                                                                initDate,
                                                                zero.add(3.986004415E14));

        final FieldSpacecraftState<T> meanState = new FieldSpacecraftState<>(orbit);

        final CelestialBody    sun   = CelestialBodyFactory.getSun();
        final OneAxisEllipsoid earth = new OneAxisEllipsoid(Constants.WGS84_EARTH_EQUATORIAL_RADIUS,
                                                            Constants.WGS84_EARTH_FLATTENING,
                                                            FramesFactory.getITRF(IERSConventions.IERS_2010,
                                                                                  true));

        final BoxAndSolarArraySpacecraft boxAndWing = new BoxAndSolarArraySpacecraft(5.0, 2.0, 2.0,
                                                                                     sun,
                                                                                     50.0, Vector3D.PLUS_J,
                                                                                     2.0, 0.1,
                                                                                     0.2, 0.6);

        final Atmosphere atmosphere = new HarrisPriester(CelestialBodyFactory.getSun(), earth, 6);
        final AttitudeProvider attitudeProvider = new LofOffset(meanState.getFrame(),
                                                                LOFType.LVLH_CCSDS, RotationOrder.XYZ,
                                                                0.0, 0.0, 0.0);

        final DSSTForceModel drag = new DSSTAtmosphericDrag(atmosphere, boxAndWing, meanState.getMu().getReal());

        //Create the auxiliary object
        final FieldAuxiliaryElements<T> aux = new FieldAuxiliaryElements<>(meanState.getOrbit(), 1);

        // Set the force models
        final List<FieldShortPeriodTerms<T>> shortPeriodTerms = new ArrayList<FieldShortPeriodTerms<T>>();

        drag.registerAttitudeProvider(attitudeProvider);
        shortPeriodTerms.addAll(drag.initializeShortPeriodTerms(aux, PropagationType.OSCULATING, drag.getParameters(field, orbit.getDate())));
        drag.updateShortPeriodTerms(drag.getParametersAllValues(field), meanState);

        T[] y = MathArrays.buildArray(field, 6);
        Arrays.fill(y, zero);

        for (final FieldShortPeriodTerms<T> spt : shortPeriodTerms) {
            final T[] shortPeriodic = spt.value(meanState.getOrbit());
            for (int i = 0; i < shortPeriodic.length; i++) {
                y[i] = y[i].add(shortPeriodic[i]);
            }
        }

        Assertions.assertEquals(0.03966657233280967,    y[0].getReal(), 1.0e-15);
        Assertions.assertEquals(-1.5294381443173415E-8, y[1].getReal(), 1.0e-23);
        Assertions.assertEquals(-2.3614929828516364E-8, y[2].getReal(), 1.4e-23);
        Assertions.assertEquals(-5.901580336558653E-11, y[3].getReal(), 4.0e-25);
        Assertions.assertEquals(1.0287639743124977E-11, y[4].getReal(), 2.0e-24);
        Assertions.assertEquals(2.538427523777691E-8,   y[5].getReal(), 1.0e-22);
    }

    @Test
    @SuppressWarnings("unchecked")
    public void testShortPeriodTermsStateDerivatives() {

        // Initial spacecraft state
        final AbsoluteDate initDate = new AbsoluteDate(new DateComponents(2003, 05, 21), new TimeComponents(1, 0, 0.),
                                                       TimeScalesFactory.getUTC());

        final Orbit orbit = new EquinoctialOrbit(7204535.84810944,
                                                 -0.001119677138261611,
                                                 5.333650671984143E-4,
                                                 0.847841707880348,
                                                 0.7998014061193262,
                                                 3.897842092486239,
                                                 PositionAngle.TRUE,
                                                 FramesFactory.getEME2000(),
                                                 initDate,
                                                 3.986004415E14);

        final OrbitType orbitType = OrbitType.EQUINOCTIAL;

        final SpacecraftState meanState = new SpacecraftState(orbit);

        // Attitude
        final AttitudeProvider attitudeProvider = new LofOffset(meanState.getFrame(),
                                                                LOFType.LVLH_CCSDS, RotationOrder.XYZ,
                                                                0.0, 0.0, 0.0);

        // Force model
        final OneAxisEllipsoid earth = new OneAxisEllipsoid(Constants.WGS84_EARTH_EQUATORIAL_RADIUS,
                                                            Constants.WGS84_EARTH_FLATTENING,
                                                            CelestialBodyFactory.getEarth().getBodyOrientedFrame());
        final Atmosphere atm = new HarrisPriester(CelestialBodyFactory.getSun(), earth, 6);
        final double cd = 2.0;
        final double area = 25.0;
        final DSSTForceModel drag = new DSSTAtmosphericDrag(atm, cd, area, 3.986004415E14);
        drag.registerAttitudeProvider(attitudeProvider);

        // Converter for derivatives
        final DSSTGradientConverter converter = new DSSTGradientConverter(meanState, Utils.defaultLaw());

        // Field parameters
        final FieldSpacecraftState<Gradient> dsState = converter.getState(drag);
<<<<<<< HEAD
        
=======
        final Gradient[] dsParameters                = converter.getParameters(dsState, drag);

>>>>>>> be42ef39
        final FieldAuxiliaryElements<Gradient> fieldAuxiliaryElements = new FieldAuxiliaryElements<>(dsState.getOrbit(), 1);

        // Zero
        final Gradient zero = dsState.getDate().getField().getZero();

        // Compute state Jacobian using directly the method
        final List<FieldShortPeriodTerms<Gradient>> shortPeriodTerms = new ArrayList<FieldShortPeriodTerms<Gradient>>();
        shortPeriodTerms.addAll(drag.initializeShortPeriodTerms(fieldAuxiliaryElements, PropagationType.OSCULATING,
                                converter.getParametersAtStateDate(dsState, drag)));
        drag.updateShortPeriodTerms(converter.getParameters(dsState, drag), dsState);
        final Gradient[] shortPeriod = new Gradient[6];
        Arrays.fill(shortPeriod, zero);
        for (final FieldShortPeriodTerms<Gradient> spt : shortPeriodTerms) {
            final Gradient[] spVariation = spt.value(dsState.getOrbit());
            for (int i = 0; i < spVariation .length; i++) {
                shortPeriod[i] = shortPeriod[i].add(spVariation[i]);
            }
        }

        final double[][] shortPeriodJacobian = new double[6][6];

        final double[] derivativesASP  = shortPeriod[0].getGradient();
        final double[] derivativesExSP = shortPeriod[1].getGradient();
        final double[] derivativesEySP = shortPeriod[2].getGradient();
        final double[] derivativesHxSP = shortPeriod[3].getGradient();
        final double[] derivativesHySP = shortPeriod[4].getGradient();
        final double[] derivativesLSP  = shortPeriod[5].getGradient();

        // Update Jacobian with respect to state
        addToRow(derivativesASP,  0, shortPeriodJacobian);
        addToRow(derivativesExSP, 1, shortPeriodJacobian);
        addToRow(derivativesEySP, 2, shortPeriodJacobian);
        addToRow(derivativesHxSP, 3, shortPeriodJacobian);
        addToRow(derivativesHySP, 4, shortPeriodJacobian);
        addToRow(derivativesLSP,  5, shortPeriodJacobian);

        // Compute reference state Jacobian using finite differences
        double[][] shortPeriodJacobianRef = new double[6][6];
        double dP = 0.001;
        double[] steps = NumericalPropagator.tolerances(1000000 * dP, orbit, orbitType)[0];
        for (int i = 0; i < 6; i++) {

            SpacecraftState stateM4 = shiftState(meanState, orbitType, -4 * steps[i], i);
            double[]  shortPeriodM4 = computeShortPeriodTerms(stateM4, drag);

            SpacecraftState stateM3 = shiftState(meanState, orbitType, -3 * steps[i], i);
            double[]  shortPeriodM3 = computeShortPeriodTerms(stateM3, drag);

            SpacecraftState stateM2 = shiftState(meanState, orbitType, -2 * steps[i], i);
            double[]  shortPeriodM2 = computeShortPeriodTerms(stateM2, drag);

            SpacecraftState stateM1 = shiftState(meanState, orbitType, -1 * steps[i], i);
            double[]  shortPeriodM1 = computeShortPeriodTerms(stateM1, drag);

            SpacecraftState stateP1 = shiftState(meanState, orbitType, 1 * steps[i], i);
            double[]  shortPeriodP1 = computeShortPeriodTerms(stateP1, drag);

            SpacecraftState stateP2 = shiftState(meanState, orbitType, 2 * steps[i], i);
            double[]  shortPeriodP2 = computeShortPeriodTerms(stateP2, drag);

            SpacecraftState stateP3 = shiftState(meanState, orbitType, 3 * steps[i], i);
            double[]  shortPeriodP3 = computeShortPeriodTerms(stateP3, drag);

            SpacecraftState stateP4 = shiftState(meanState, orbitType, 4 * steps[i], i);
            double[]  shortPeriodP4 = computeShortPeriodTerms(stateP4, drag);

            fillJacobianColumn(shortPeriodJacobianRef, i, orbitType, steps[i],
                               shortPeriodM4, shortPeriodM3, shortPeriodM2, shortPeriodM1,
                               shortPeriodP1, shortPeriodP2, shortPeriodP3, shortPeriodP4);

        }

        for (int m = 0; m < 6; ++m) {
            for (int n = 0; n < 6; ++n) {
                double error = FastMath.abs((shortPeriodJacobian[m][n] - shortPeriodJacobianRef[m][n]) / shortPeriodJacobianRef[m][n]);
                Assertions.assertEquals(0, error, 2.6e-2);
            }
        }

    }

    @Test
    public void testDragParametersDerivatives() throws ParseException, IOException {
        doTestShortPeriodTermsParametersDerivatives(DragSensitive.DRAG_COEFFICIENT, 6.0e-14);
    }

    @Test
    public void testMuParametersDerivatives() throws ParseException, IOException {
        doTestShortPeriodTermsParametersDerivatives(DSSTNewtonianAttraction.CENTRAL_ATTRACTION_COEFFICIENT, 3.7e-9);
    }

    @SuppressWarnings("unchecked")
    private void doTestShortPeriodTermsParametersDerivatives(String parameterName, double tolerance) {

        // Initial spacecraft state
        final AbsoluteDate initDate = new AbsoluteDate(new DateComponents(2003, 05, 21), new TimeComponents(1, 0, 0.),
                                                       TimeScalesFactory.getUTC());

        final Orbit orbit = new EquinoctialOrbit(7204535.84810944,
                                                 -0.001119677138261611,
                                                 5.333650671984143E-4,
                                                 0.847841707880348,
                                                 0.7998014061193262,
                                                 3.897842092486239,
                                                 PositionAngle.TRUE,
                                                 FramesFactory.getEME2000(),
                                                 initDate,
                                                 3.986004415E14);

        final OrbitType orbitType = OrbitType.EQUINOCTIAL;

        final SpacecraftState meanState = new SpacecraftState(orbit);

        // Attitude
        final AttitudeProvider attitudeProvider = new LofOffset(meanState.getFrame(),
                                                                LOFType.LVLH_CCSDS, RotationOrder.XYZ,
                                                                0.0, 0.0, 0.0);

        // Force model
        final OneAxisEllipsoid earth = new OneAxisEllipsoid(Constants.WGS84_EARTH_EQUATORIAL_RADIUS,
                                                            Constants.WGS84_EARTH_FLATTENING,
                                                            CelestialBodyFactory.getEarth().getBodyOrientedFrame());
        final Atmosphere atm = new HarrisPriester(CelestialBodyFactory.getSun(), earth, 6);
        final double cd = 2.0;
        final double area = 25.0;
        final DSSTForceModel drag = new DSSTAtmosphericDrag(atm, cd, area, 3.986004415E14);
        drag.registerAttitudeProvider(attitudeProvider);

        for (final ParameterDriver driver : drag.getParametersDrivers()) {
            driver.setValue(driver.getReferenceValue(), null);
            driver.setSelected(driver.getName().equals(parameterName));
        }

        // Converter for derivatives
        final DSSTGradientConverter converter = new DSSTGradientConverter(meanState, Utils.defaultLaw());

        // Field parameters
        final FieldSpacecraftState<Gradient> dsState = converter.getState(drag);
<<<<<<< HEAD
      
=======
        final Gradient[] dsParameters                = converter.getParameters(dsState, drag);

>>>>>>> be42ef39
        final FieldAuxiliaryElements<Gradient> fieldAuxiliaryElements = new FieldAuxiliaryElements<>(dsState.getOrbit(), 1);

        // Zero
        final Gradient zero = dsState.getDate().getField().getZero();

        // Compute Jacobian using directly the method
        final List<FieldShortPeriodTerms<Gradient>> shortPeriodTerms = new ArrayList<FieldShortPeriodTerms<Gradient>>();
        shortPeriodTerms.addAll(drag.initializeShortPeriodTerms(fieldAuxiliaryElements, PropagationType.OSCULATING, converter.getParametersAtStateDate(dsState, drag)));
        drag.updateShortPeriodTerms(converter.getParameters(dsState, drag), dsState);
        final Gradient[] shortPeriod = new Gradient[6];
        Arrays.fill(shortPeriod, zero);
        for (final FieldShortPeriodTerms<Gradient> spt : shortPeriodTerms) {
            final Gradient[] spVariation = spt.value(dsState.getOrbit());
            for (int i = 0; i < spVariation .length; i++) {
                shortPeriod[i] = shortPeriod[i].add(spVariation[i]);
            }
        }

        final double[][] shortPeriodJacobian = new double[6][1];

        final double[] derivativesASP  = shortPeriod[0].getGradient();
        final double[] derivativesExSP = shortPeriod[1].getGradient();
        final double[] derivativesEySP = shortPeriod[2].getGradient();
        final double[] derivativesHxSP = shortPeriod[3].getGradient();
        final double[] derivativesHySP = shortPeriod[4].getGradient();
        final double[] derivativesLSP  = shortPeriod[5].getGradient();

        int index = converter.getFreeStateParameters();
        for (ParameterDriver driver : drag.getParametersDrivers()) {
            if (driver.isSelected()) {
                shortPeriodJacobian[0][0] += derivativesASP[index];
                shortPeriodJacobian[1][0] += derivativesExSP[index];
                shortPeriodJacobian[2][0] += derivativesEySP[index];
                shortPeriodJacobian[3][0] += derivativesHxSP[index];
                shortPeriodJacobian[4][0] += derivativesHySP[index];
                shortPeriodJacobian[5][0] += derivativesLSP[index];
                ++index;
            }
        }

        // Compute reference Jacobian using finite differences
        double[][] shortPeriodJacobianRef = new double[6][1];
        ParameterDriversList bound = new ParameterDriversList();
        for (final ParameterDriver driver : drag.getParametersDrivers()) {
            if (driver.getName().equals(parameterName)) {
                driver.setSelected(true);
                bound.add(driver);
            } else {
                driver.setSelected(false);
            }
        }

        ParameterDriver selected = bound.getDrivers().get(0);
        double p0 = selected.getReferenceValue();
        double h  = selected.getScale();
<<<<<<< HEAD
      
        selected.setValue(p0 - 4 * h, null);
        final double[] shortPeriodM4 = computeShortPeriodTerms(meanState, drag);
  
        selected.setValue(p0 - 3 * h, null);
        final double[] shortPeriodM3 = computeShortPeriodTerms(meanState, drag);
      
        selected.setValue(p0 - 2 * h, null);
        final double[] shortPeriodM2 = computeShortPeriodTerms(meanState, drag);
      
        selected.setValue(p0 - 1 * h, null);
        final double[] shortPeriodM1 = computeShortPeriodTerms(meanState, drag);
      
        selected.setValue(p0 + 1 * h, null);
        final double[] shortPeriodP1 = computeShortPeriodTerms(meanState, drag);
      
        selected.setValue(p0 + 2 * h, null);
        final double[] shortPeriodP2 = computeShortPeriodTerms(meanState, drag);
      
        selected.setValue(p0 + 3 * h, null);
        final double[] shortPeriodP3 = computeShortPeriodTerms(meanState, drag);
      
        selected.setValue(p0 + 4 * h, null);
=======

        selected.setValue(p0 - 4 * h);
        final double[] shortPeriodM4 = computeShortPeriodTerms(meanState, drag);

        selected.setValue(p0 - 3 * h);
        final double[] shortPeriodM3 = computeShortPeriodTerms(meanState, drag);

        selected.setValue(p0 - 2 * h);
        final double[] shortPeriodM2 = computeShortPeriodTerms(meanState, drag);

        selected.setValue(p0 - 1 * h);
        final double[] shortPeriodM1 = computeShortPeriodTerms(meanState, drag);

        selected.setValue(p0 + 1 * h);
        final double[] shortPeriodP1 = computeShortPeriodTerms(meanState, drag);

        selected.setValue(p0 + 2 * h);
        final double[] shortPeriodP2 = computeShortPeriodTerms(meanState, drag);

        selected.setValue(p0 + 3 * h);
        final double[] shortPeriodP3 = computeShortPeriodTerms(meanState, drag);

        selected.setValue(p0 + 4 * h);
>>>>>>> be42ef39
        final double[] shortPeriodP4 = computeShortPeriodTerms(meanState, drag);

        fillJacobianColumn(shortPeriodJacobianRef, 0, orbitType, h,
                           shortPeriodM4, shortPeriodM3, shortPeriodM2, shortPeriodM1,
                           shortPeriodP1, shortPeriodP2, shortPeriodP3, shortPeriodP4);

        for (int i = 0; i < 6; ++i) {
            Assertions.assertEquals(shortPeriodJacobianRef[i][0],
                                shortPeriodJacobian[i][0],
                                FastMath.abs(shortPeriodJacobianRef[i][0] * tolerance));
        }

    }

    private double[] computeShortPeriodTerms(SpacecraftState state,
                                             DSSTForceModel force) {

        AuxiliaryElements auxiliaryElements = new AuxiliaryElements(state.getOrbit(), 1);

        List<ShortPeriodTerms> shortPeriodTerms = new ArrayList<ShortPeriodTerms>();
<<<<<<< HEAD
        shortPeriodTerms.addAll(force.initializeShortPeriodTerms(auxiliaryElements, PropagationType.OSCULATING, force.getParameters(state.getDate())));
        force.updateShortPeriodTerms(force.getParametersAllValues(), state);
        
=======
        double[] parameters = force.getParameters();
        shortPeriodTerms.addAll(force.initializeShortPeriodTerms(auxiliaryElements, PropagationType.OSCULATING, parameters));
        force.updateShortPeriodTerms(parameters, state);

>>>>>>> be42ef39
        double[] shortPeriod = new double[6];
        for (ShortPeriodTerms spt : shortPeriodTerms) {
            double[] spVariation = spt.value(state.getOrbit());
            for (int i = 0; i < spVariation.length; i++) {
                shortPeriod[i] += spVariation[i];
            }
        }

        return shortPeriod;

    }

    private void fillJacobianColumn(double[][] jacobian, int column,
                                    OrbitType orbitType, double h,
                                    double[] M4h, double[] M3h,
                                    double[] M2h, double[] M1h,
                                    double[] P1h, double[] P2h,
                                    double[] P3h, double[] P4h) {
        for (int i = 0; i < jacobian.length; ++i) {
            jacobian[i][column] = ( -3 * (P4h[i] - M4h[i]) +
                                    32 * (P3h[i] - M3h[i]) -
                                   168 * (P2h[i] - M2h[i]) +
                                   672 * (P1h[i] - M1h[i])) / (840 * h);
        }
    }

    private SpacecraftState shiftState(SpacecraftState state, OrbitType orbitType,
                                       double delta, int column) {

        double[][] array = stateToArray(state, orbitType);
        array[0][column] += delta;

        return arrayToState(array, orbitType, state.getFrame(), state.getDate(),
                            state.getMu(), state.getAttitude());

    }

    private double[][] stateToArray(SpacecraftState state, OrbitType orbitType) {
          double[][] array = new double[2][6];

          orbitType.mapOrbitToArray(state.getOrbit(), PositionAngle.MEAN, array[0], array[1]);
          return array;
      }

    private SpacecraftState arrayToState(double[][] array, OrbitType orbitType,
                                           Frame frame, AbsoluteDate date, double mu,
                                           Attitude attitude) {
          EquinoctialOrbit orbit = (EquinoctialOrbit) orbitType.mapArrayToOrbit(array[0], array[1], PositionAngle.MEAN, date, mu, frame);
          return new SpacecraftState(orbit, attitude);
    }

    /** Fill Jacobians rows.
     * @param derivatives derivatives of a component
     * @param index component index (0 for a, 1 for ex, 2 for ey, 3 for hx, 4 for hy, 5 for l)
     * @param jacobian Jacobian of short period terms with respect to state
     */
    private void addToRow(final double[] derivatives, final int index,
                          final double[][] jacobian) {

        for (int i = 0; i < 6; i++) {
            jacobian[index][i] += derivatives[i];
        }

    }

    @BeforeEach
    public void setUp() throws IOException, ParseException {
        Utils.setDataRoot("regular-data:potential/shm-format");
    }

}<|MERGE_RESOLUTION|>--- conflicted
+++ resolved
@@ -278,12 +278,7 @@
 
         // Field parameters
         final FieldSpacecraftState<Gradient> dsState = converter.getState(drag);
-<<<<<<< HEAD
         
-=======
-        final Gradient[] dsParameters                = converter.getParameters(dsState, drag);
-
->>>>>>> be42ef39
         final FieldAuxiliaryElements<Gradient> fieldAuxiliaryElements = new FieldAuxiliaryElements<>(dsState.getOrbit(), 1);
 
         // Zero
@@ -413,7 +408,7 @@
         drag.registerAttitudeProvider(attitudeProvider);
 
         for (final ParameterDriver driver : drag.getParametersDrivers()) {
-            driver.setValue(driver.getReferenceValue(), null);
+            driver.setValue(driver.getReferenceValue());
             driver.setSelected(driver.getName().equals(parameterName));
         }
 
@@ -422,12 +417,7 @@
 
         // Field parameters
         final FieldSpacecraftState<Gradient> dsState = converter.getState(drag);
-<<<<<<< HEAD
-      
-=======
-        final Gradient[] dsParameters                = converter.getParameters(dsState, drag);
-
->>>>>>> be42ef39
+      
         final FieldAuxiliaryElements<Gradient> fieldAuxiliaryElements = new FieldAuxiliaryElements<>(dsState.getOrbit(), 1);
 
         // Zero
@@ -483,55 +473,29 @@
         ParameterDriver selected = bound.getDrivers().get(0);
         double p0 = selected.getReferenceValue();
         double h  = selected.getScale();
-<<<<<<< HEAD
-      
-        selected.setValue(p0 - 4 * h, null);
+      
+        selected.setValue(p0 - 4 * h);
         final double[] shortPeriodM4 = computeShortPeriodTerms(meanState, drag);
   
-        selected.setValue(p0 - 3 * h, null);
-        final double[] shortPeriodM3 = computeShortPeriodTerms(meanState, drag);
-      
-        selected.setValue(p0 - 2 * h, null);
-        final double[] shortPeriodM2 = computeShortPeriodTerms(meanState, drag);
-      
-        selected.setValue(p0 - 1 * h, null);
-        final double[] shortPeriodM1 = computeShortPeriodTerms(meanState, drag);
-      
-        selected.setValue(p0 + 1 * h, null);
-        final double[] shortPeriodP1 = computeShortPeriodTerms(meanState, drag);
-      
-        selected.setValue(p0 + 2 * h, null);
-        final double[] shortPeriodP2 = computeShortPeriodTerms(meanState, drag);
-      
-        selected.setValue(p0 + 3 * h, null);
-        final double[] shortPeriodP3 = computeShortPeriodTerms(meanState, drag);
-      
-        selected.setValue(p0 + 4 * h, null);
-=======
-
-        selected.setValue(p0 - 4 * h);
-        final double[] shortPeriodM4 = computeShortPeriodTerms(meanState, drag);
-
         selected.setValue(p0 - 3 * h);
         final double[] shortPeriodM3 = computeShortPeriodTerms(meanState, drag);
-
+      
         selected.setValue(p0 - 2 * h);
         final double[] shortPeriodM2 = computeShortPeriodTerms(meanState, drag);
-
+      
         selected.setValue(p0 - 1 * h);
         final double[] shortPeriodM1 = computeShortPeriodTerms(meanState, drag);
-
+      
         selected.setValue(p0 + 1 * h);
         final double[] shortPeriodP1 = computeShortPeriodTerms(meanState, drag);
-
+      
         selected.setValue(p0 + 2 * h);
         final double[] shortPeriodP2 = computeShortPeriodTerms(meanState, drag);
-
+      
         selected.setValue(p0 + 3 * h);
         final double[] shortPeriodP3 = computeShortPeriodTerms(meanState, drag);
-
+      
         selected.setValue(p0 + 4 * h);
->>>>>>> be42ef39
         final double[] shortPeriodP4 = computeShortPeriodTerms(meanState, drag);
 
         fillJacobianColumn(shortPeriodJacobianRef, 0, orbitType, h,
@@ -552,16 +516,9 @@
         AuxiliaryElements auxiliaryElements = new AuxiliaryElements(state.getOrbit(), 1);
 
         List<ShortPeriodTerms> shortPeriodTerms = new ArrayList<ShortPeriodTerms>();
-<<<<<<< HEAD
         shortPeriodTerms.addAll(force.initializeShortPeriodTerms(auxiliaryElements, PropagationType.OSCULATING, force.getParameters(state.getDate())));
         force.updateShortPeriodTerms(force.getParametersAllValues(), state);
         
-=======
-        double[] parameters = force.getParameters();
-        shortPeriodTerms.addAll(force.initializeShortPeriodTerms(auxiliaryElements, PropagationType.OSCULATING, parameters));
-        force.updateShortPeriodTerms(parameters, state);
-
->>>>>>> be42ef39
         double[] shortPeriod = new double[6];
         for (ShortPeriodTerms spt : shortPeriodTerms) {
             double[] spVariation = spt.value(state.getOrbit());

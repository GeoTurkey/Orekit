/* Copyright 2002-2022 CS GROUP
 * Licensed to CS GROUP (CS) under one or more
 * contributor license agreements.  See the NOTICE file distributed with
 * this work for additional information regarding copyright ownership.
 * CS licenses this file to You under the Apache License, Version 2.0
 * (the "License"); you may not use this file except in compliance with
 * the License.  You may obtain a copy of the License at
 *
 *   http://www.apache.org/licenses/LICENSE-2.0
 *
 * Unless required by applicable law or agreed to in writing, software
 * distributed under the License is distributed on an "AS IS" BASIS,
 * WITHOUT WARRANTIES OR CONDITIONS OF ANY KIND, either express or implied.
 * See the License for the specific language governing permissions and
 * limitations under the License.
 */
package org.orekit.propagation.semianalytical.dsst;

import org.hipparchus.exception.LocalizedCoreFormats;
import org.hipparchus.util.FastMath;
import org.junit.jupiter.api.Assertions;
import org.junit.jupiter.api.BeforeEach;
import org.junit.jupiter.api.Test;
import org.orekit.Utils;
import org.orekit.bodies.CelestialBodyFactory;
import org.orekit.bodies.OneAxisEllipsoid;
import org.orekit.errors.OrekitException;
import org.orekit.forces.gravity.potential.GravityFieldFactory;
import org.orekit.forces.gravity.potential.ICGEMFormatReader;
import org.orekit.forces.gravity.potential.UnnormalizedSphericalHarmonicsProvider;
import org.orekit.frames.Frame;
import org.orekit.frames.FramesFactory;
import org.orekit.orbits.EquinoctialOrbit;
import org.orekit.orbits.KeplerianOrbit;
import org.orekit.orbits.Orbit;
import org.orekit.orbits.PositionAngle;
import org.orekit.propagation.PropagationType;
import org.orekit.propagation.SpacecraftState;
import org.orekit.propagation.semianalytical.dsst.forces.DSSTForceModel;
import org.orekit.propagation.semianalytical.dsst.forces.DSSTTesseral;
import org.orekit.propagation.semianalytical.dsst.forces.ShortPeriodTerms;
import org.orekit.propagation.semianalytical.dsst.utilities.AuxiliaryElements;
import org.orekit.time.AbsoluteDate;
import org.orekit.time.TimeScalesFactory;
import org.orekit.utils.Constants;

import java.io.IOException;
import java.lang.reflect.InvocationTargetException;
import java.lang.reflect.Method;
import java.text.ParseException;
import java.util.ArrayList;
import java.util.Arrays;
import java.util.List;

public class DSSTTesseralTest {

    @Test
    public void testGetMeanElementRate() {

        // Central Body geopotential 4x4
        final UnnormalizedSphericalHarmonicsProvider provider =
                GravityFieldFactory.getUnnormalizedProvider(4, 4);

        final Frame frame = FramesFactory.getEME2000();
        final Frame earthFrame = CelestialBodyFactory.getEarth().getBodyOrientedFrame();
        final AbsoluteDate initDate = new AbsoluteDate(2007, 4, 16, 0, 46, 42.400, TimeScalesFactory.getUTC());

        // a  = 26559890 m
        // ex = 2.719455286199036E-4
        // ey = 0.0041543085910249414
        // hx = -0.3412974060023717
        // hy = 0.3960084733107685
        // lM = 8.566537840341699 rad
        final Orbit orbit = new EquinoctialOrbit(2.655989E7,
                                                 2.719455286199036E-4,
                                                 0.0041543085910249414,
                                                 -0.3412974060023717,
                                                 0.3960084733107685,
                                                 8.566537840341699,
                                                 PositionAngle.TRUE,
                                                 frame,
                                                 initDate,
                                                 provider.getMu());

        final SpacecraftState state = new SpacecraftState(orbit, 1000.0);

        final AuxiliaryElements auxiliaryElements = new AuxiliaryElements(state.getOrbit(), 1);

        final DSSTForceModel tesseral = new DSSTTesseral(earthFrame,
                                                         Constants.WGS84_EARTH_ANGULAR_VELOCITY, provider,
                                                         4, 4, 4, 8, 4, 4, 2);
        // Force model parameters
        final double[] parameters = tesseral.getParameters(orbit.getDate());

        // Initialize force model
        tesseral.initializeShortPeriodTerms(auxiliaryElements, PropagationType.MEAN, parameters);

        final double[] elements = new double[7];
        Arrays.fill(elements, 0.0);

        final double[] daidt = tesseral.getMeanElementRate(state, auxiliaryElements, parameters);
        for (int i = 0; i < daidt.length; i++) {
            elements[i] = daidt[i];
        }

        Assertions.assertEquals(7.120011500375922E-5,   elements[0], 1.e-20);
        Assertions.assertEquals(-1.109767646425212E-11, elements[1], 1.e-26);
        Assertions.assertEquals(2.3036711391089307E-11, elements[2], 1.e-26);
        Assertions.assertEquals(2.499304852807308E-12,  elements[3], 1.e-27);
        Assertions.assertEquals(1.3899097178558372E-13, elements[4], 1.e-28);
        Assertions.assertEquals(5.795522421338584E-12,  elements[5], 1.e-27);

    }

    @Test
    public void testShortPeriodTerms() throws IllegalArgumentException {

        Utils.setDataRoot("regular-data:potential/icgem-format");
        GravityFieldFactory.addPotentialCoefficientsReader(new ICGEMFormatReader("^eigen-6s-truncated$", false));
        UnnormalizedSphericalHarmonicsProvider nshp = GravityFieldFactory.getUnnormalizedProvider(8, 8);
        Orbit orbit = new KeplerianOrbit(13378000, 0.05, 0, 0, FastMath.PI, 0, PositionAngle.MEAN,
                                         FramesFactory.getTOD(false),
                                         new AbsoluteDate(2003, 5, 6, TimeScalesFactory.getUTC()),
                                         nshp.getMu());

        OneAxisEllipsoid earth = new OneAxisEllipsoid(Constants.WGS84_EARTH_EQUATORIAL_RADIUS,
                                                      Constants.WGS84_EARTH_FLATTENING,
                                                      FramesFactory.getGTOD(false));

        // Force model
        final DSSTForceModel force = new DSSTTesseral(earth.getBodyFrame(),
                                                      Constants.WGS84_EARTH_ANGULAR_VELOCITY,
                                                      nshp, 8, 8, 4, 12, 8, 8, 4);

        // Initial state
        final SpacecraftState meanState = new SpacecraftState(orbit, 45.0);

        //Create the auxiliary object
        final AuxiliaryElements aux = new AuxiliaryElements(orbit, 1);

        final List<ShortPeriodTerms> shortPeriodTerms = new ArrayList<ShortPeriodTerms>();

        force.registerAttitudeProvider(null);
<<<<<<< HEAD
        shortPeriodTerms.addAll(force.initializeShortPeriodTerms(aux, PropagationType.OSCULATING, force.getParameters(meanState.getDate())));
        force.updateShortPeriodTerms(force.getParametersAllValues(), meanState);
        
=======
        shortPeriodTerms.addAll(force.initializeShortPeriodTerms(aux, PropagationType.OSCULATING, force.getParameters()));
        force.updateShortPeriodTerms(force.getParameters(), meanState);

>>>>>>> be42ef39
        double[] y = new double[6];
        for (final ShortPeriodTerms spt : shortPeriodTerms) {
            final double[] shortPeriodic = spt.value(meanState.getOrbit());
            for (int i = 0; i < shortPeriodic.length; i++) {
                y[i] += shortPeriodic[i];
            }
        }

        Assertions.assertEquals(5.192409957353236,      y[0], 1.e-15);
        Assertions.assertEquals(9.660364749662076E-7,   y[1], 1.e-22);
        Assertions.assertEquals(1.542008987162059E-6,   y[2], 1.e-21);
        Assertions.assertEquals(-4.9944146013126755E-8, y[3], 1.e-22);
        Assertions.assertEquals(-4.500974242661177E-8,  y[4], 1.e-22);
        Assertions.assertEquals(-2.785213556107612E-7,  y[5], 1.e-21);
    }

    @Test
    public void testIssue625() {

        // Central Body geopotential 4x4
        final UnnormalizedSphericalHarmonicsProvider provider =
                GravityFieldFactory.getUnnormalizedProvider(4, 4);

        final Frame frame = FramesFactory.getEME2000();
        final Frame earthFrame = CelestialBodyFactory.getEarth().getBodyOrientedFrame();
        final AbsoluteDate initDate = new AbsoluteDate(2007, 4, 16, 0, 46, 42.400, TimeScalesFactory.getUTC());

        // a  = 26559890 m
        // ex = 2.719455286199036E-4
        // ey = 0.0041543085910249414
        // hx = -0.3412974060023717
        // hy = 0.3960084733107685
        // lM = 8.566537840341699 rad
        final Orbit orbit = new EquinoctialOrbit(2.655989E7,
                                                 2.719455286199036E-4,
                                                 0.0041543085910249414,
                                                 -0.3412974060023717,
                                                 0.3960084733107685,
                                                 8.566537840341699,
                                                 PositionAngle.TRUE,
                                                 frame,
                                                 initDate,
                                                 provider.getMu());

        final SpacecraftState state = new SpacecraftState(orbit, 1000.0);

        final AuxiliaryElements auxiliaryElements = new AuxiliaryElements(state.getOrbit(), 1);

        // Tesseral force model
        final DSSTForceModel tesseral = new DSSTTesseral(earthFrame,
                                                         Constants.WGS84_EARTH_ANGULAR_VELOCITY, provider,
                                                         4, 4, 4, 8, 4, 4, 2);
        tesseral.initializeShortPeriodTerms(auxiliaryElements, PropagationType.MEAN, tesseral.getParameters(orbit.getDate()));

        // Tesseral force model with default constructor
        final DSSTForceModel tesseralDefault = new DSSTTesseral(earthFrame,
                                                                Constants.WGS84_EARTH_ANGULAR_VELOCITY,
                                                                provider);
        tesseralDefault.initializeShortPeriodTerms(auxiliaryElements, PropagationType.MEAN, tesseralDefault.getParameters(orbit.getDate()));

        // Compute mean element rate for the tesseral force model
        final double[] elements = tesseral.getMeanElementRate(state, auxiliaryElements, tesseral.getParameters(orbit.getDate()));

        // Compute mean element rate for the "default" tesseral force model
        final double[] elementsDefault = tesseralDefault.getMeanElementRate(state, auxiliaryElements, tesseralDefault.getParameters(orbit.getDate()));

        // Verify
        for (int i = 0; i < 6; i++) {
            Assertions.assertEquals(elements[i], elementsDefault[i], Double.MIN_VALUE);
        }

    }

    @Test
    public void testIssue736() {

        // Central Body geopotential 4x4
        final UnnormalizedSphericalHarmonicsProvider provider =
                GravityFieldFactory.getUnnormalizedProvider(4, 4);

        // Frames and epoch
        final Frame frame = FramesFactory.getEME2000();
        final Frame earthFrame = CelestialBodyFactory.getEarth().getBodyOrientedFrame();
        final AbsoluteDate initDate = new AbsoluteDate(2007, 4, 16, 0, 46, 42.400, TimeScalesFactory.getUTC());

        // Initial orbit
        final Orbit orbit = new EquinoctialOrbit(2.655989E7, 2.719455286199036E-4, 0.0041543085910249414,
                                                 -0.3412974060023717, 0.3960084733107685,
                                                 8.566537840341699, PositionAngle.TRUE,
                                                 frame, initDate, provider.getMu());

        // Force model
        final DSSTForceModel tesseral = new DSSTTesseral(earthFrame, Constants.WGS84_EARTH_ANGULAR_VELOCITY, provider);
        final double[] parameters = tesseral.getParameters(orbit.getDate());

        // Initialize force model
        tesseral.initializeShortPeriodTerms(new AuxiliaryElements(orbit, 1), PropagationType.MEAN, parameters);

        // Eccentricity shift
        final Orbit shfitedOrbit = new EquinoctialOrbit(2.655989E7, 0.02, 0.0041543085910249414,
                                                 -0.3412974060023717, 0.3960084733107685,
                                                 8.566537840341699, PositionAngle.TRUE,
                                                 frame, initDate, provider.getMu());

        final double[] elements = tesseral.getMeanElementRate(new SpacecraftState(shfitedOrbit), new AuxiliaryElements(shfitedOrbit, 1), parameters);

        // The purpose of this test is not to verify a specific value.
        // Its purpose is to verify that a NullPointerException does not
        // occur when calculating initial values of Hansen Coefficients
        for (int i = 0; i < elements.length; i++) {
            Assertions.assertTrue(elements[i] != 0);
        }

    }

    @Test
    public void testOutOfRangeException() {
        // Central Body geopotential 1x0
        final UnnormalizedSphericalHarmonicsProvider provider =
                GravityFieldFactory.getUnnormalizedProvider(1, 0);
        // Earth
        final OneAxisEllipsoid earth = new OneAxisEllipsoid(Constants.WGS84_EARTH_EQUATORIAL_RADIUS,
                                                            Constants.WGS84_EARTH_FLATTENING,
                                                            FramesFactory.getGTOD(false));
        try {
            @SuppressWarnings("unused")
            final DSSTForceModel tesseral = new DSSTTesseral(earth.getBodyFrame(),
                                                          Constants.WGS84_EARTH_ANGULAR_VELOCITY,
                                                          provider);
            Assertions.fail("An exception should have been thrown");
        } catch (OrekitException oe) {
            Assertions.assertEquals(LocalizedCoreFormats.OUT_OF_RANGE_SIMPLE, oe.getSpecifier());
        }
    }

    @Test
    public void testGetMaxEccPow()
        throws NoSuchMethodException, SecurityException, IllegalAccessException, IllegalArgumentException, InvocationTargetException {
        final UnnormalizedSphericalHarmonicsProvider provider =
                        GravityFieldFactory.getUnnormalizedProvider(4, 4);;
        final Frame earthFrame = CelestialBodyFactory.getEarth().getBodyOrientedFrame();
        final DSSTTesseral force = new DSSTTesseral(earthFrame, Constants.WGS84_EARTH_ANGULAR_VELOCITY, provider);
        Method getMaxEccPow = DSSTTesseral.class.getDeclaredMethod("getMaxEccPow", Double.TYPE);
        getMaxEccPow.setAccessible(true);
        Assertions.assertEquals(3,  getMaxEccPow.invoke(force, 0.0));
        Assertions.assertEquals(4,  getMaxEccPow.invoke(force, 0.01));
        Assertions.assertEquals(7,  getMaxEccPow.invoke(force, 0.08));
        Assertions.assertEquals(10, getMaxEccPow.invoke(force, 0.15));
        Assertions.assertEquals(12, getMaxEccPow.invoke(force, 0.25));
        Assertions.assertEquals(15, getMaxEccPow.invoke(force, 0.35));
        Assertions.assertEquals(20, getMaxEccPow.invoke(force, 1.0));
    }

    @BeforeEach
    public void setUp() throws IOException, ParseException {
        Utils.setDataRoot("regular-data:potential/shm-format");
    }
}<|MERGE_RESOLUTION|>--- conflicted
+++ resolved
@@ -141,15 +141,10 @@
         final List<ShortPeriodTerms> shortPeriodTerms = new ArrayList<ShortPeriodTerms>();
 
         force.registerAttitudeProvider(null);
-<<<<<<< HEAD
+
         shortPeriodTerms.addAll(force.initializeShortPeriodTerms(aux, PropagationType.OSCULATING, force.getParameters(meanState.getDate())));
         force.updateShortPeriodTerms(force.getParametersAllValues(), meanState);
-        
-=======
-        shortPeriodTerms.addAll(force.initializeShortPeriodTerms(aux, PropagationType.OSCULATING, force.getParameters()));
-        force.updateShortPeriodTerms(force.getParameters(), meanState);
-
->>>>>>> be42ef39
+
         double[] y = new double[6];
         for (final ShortPeriodTerms spt : shortPeriodTerms) {
             final double[] shortPeriodic = spt.value(meanState.getOrbit());

/* Copyright 2002-2022 CS GROUP
 * Licensed to CS GROUP (CS) under one or more
 * contributor license agreements.  See the NOTICE file distributed with
 * this work for additional information regarding copyright ownership.
 * CS licenses this file to You under the Apache License, Version 2.0
 * (the "License"); you may not use this file except in compliance with
 * the License.  You may obtain a copy of the License at
 *
 *   http://www.apache.org/licenses/LICENSE-2.0
 *
 * Unless required by applicable law or agreed to in writing, software
 * distributed under the License is distributed on an "AS IS" BASIS,
 * WITHOUT WARRANTIES OR CONDITIONS OF ANY KIND, either express or implied.
 * See the License for the specific language governing permissions and
 * limitations under the License.
 */
package org.orekit.propagation.semianalytical.dsst;

import org.hipparchus.CalculusFieldElement;
import org.hipparchus.Field;
import org.hipparchus.analysis.differentiation.Gradient;
import org.hipparchus.util.Decimal64Field;
import org.hipparchus.util.FastMath;
import org.hipparchus.util.MathArrays;
import org.junit.jupiter.api.Assertions;
import org.junit.jupiter.api.BeforeEach;
import org.junit.jupiter.api.Test;
import org.orekit.Utils;
import org.orekit.attitudes.Attitude;
import org.orekit.bodies.CelestialBodyFactory;
import org.orekit.frames.Frame;
import org.orekit.frames.FramesFactory;
import org.orekit.orbits.EquinoctialOrbit;
import org.orekit.orbits.FieldEquinoctialOrbit;
import org.orekit.orbits.FieldOrbit;
import org.orekit.orbits.Orbit;
import org.orekit.orbits.OrbitType;
import org.orekit.orbits.PositionAngle;
import org.orekit.propagation.FieldSpacecraftState;
import org.orekit.propagation.PropagationType;
import org.orekit.propagation.SpacecraftState;
import org.orekit.propagation.numerical.NumericalPropagator;
import org.orekit.propagation.semianalytical.dsst.forces.DSSTForceModel;
import org.orekit.propagation.semianalytical.dsst.forces.DSSTNewtonianAttraction;
import org.orekit.propagation.semianalytical.dsst.forces.DSSTThirdBody;
import org.orekit.propagation.semianalytical.dsst.forces.FieldShortPeriodTerms;
import org.orekit.propagation.semianalytical.dsst.forces.ShortPeriodTerms;
import org.orekit.propagation.semianalytical.dsst.utilities.AuxiliaryElements;
import org.orekit.propagation.semianalytical.dsst.utilities.FieldAuxiliaryElements;
import org.orekit.time.AbsoluteDate;
import org.orekit.time.DateComponents;
import org.orekit.time.FieldAbsoluteDate;
import org.orekit.time.TimeComponents;
import org.orekit.time.TimeScalesFactory;
import org.orekit.utils.ParameterDriver;
import org.orekit.utils.ParameterDriversList;

import java.io.IOException;
import java.text.ParseException;
import java.util.ArrayList;
import java.util.Arrays;
import java.util.Collection;
import java.util.List;

public class FieldDSSTThirdBodyTest {

    private static final double eps  = 3.5e-25;

    @Test
    public void testGetMeanElementRate() {
        doTestGetMeanElementRate(Decimal64Field.getInstance());
    }

    private <T extends CalculusFieldElement<T>> void doTestGetMeanElementRate(final Field<T> field)  {

        final T zero = field.getZero();

        final Frame earthFrame = FramesFactory.getEME2000();
        final FieldAbsoluteDate<T> initDate = new FieldAbsoluteDate<>(field, 2003, 07, 01, 0, 0, 00.000, TimeScalesFactory.getUTC());

        final double mu = 3.986004415E14;
        // a    = 42163393.0 m
        // ex =  -0.25925449177598586
        // ey =  -0.06946703170551687
        // hx =   0.15995912655021305
        // hy =  -0.5969755874197339
        // lM   = 15.47576793123677 rad
        final FieldOrbit<T> orbit = new FieldEquinoctialOrbit<>(zero.add(4.2163393E7),
                                                                zero.add(-0.25925449177598586),
                                                                zero.add(-0.06946703170551687),
                                                                zero.add(0.15995912655021305),
                                                                zero.add(-0.5969755874197339),
                                                                zero.add(15.47576793123677),
                                                                PositionAngle.TRUE,
                                                                earthFrame,
                                                                initDate,
                                                                zero.add(mu));

        final T mass = zero.add(1000.0);
        final FieldSpacecraftState<T> state = new FieldSpacecraftState<>(orbit, mass);

        final DSSTForceModel moon = new DSSTThirdBody(CelestialBodyFactory.getMoon(), mu);

        final FieldAuxiliaryElements<T> auxiliaryElements = new FieldAuxiliaryElements<>(state.getOrbit(), 1);

        // Force model parameters
        final T[] parameters = moon.getParameters(field, state.getDate());
        // Initialize force model
        moon.initializeShortPeriodTerms(auxiliaryElements,
                        PropagationType.MEAN, parameters);

        final T[] elements = MathArrays.buildArray(field, 7);
        Arrays.fill(elements, zero);

        final T[] daidt = moon.getMeanElementRate(state, auxiliaryElements, parameters);
        for (int i = 0; i < daidt.length; i++) {
            elements[i] = daidt[i];
        }

        Assertions.assertEquals(0.0,                    elements[0].getReal(), eps);
        Assertions.assertEquals(4.346622384804537E-10,  elements[1].getReal(), eps);
        Assertions.assertEquals(7.293879548440941E-10,  elements[2].getReal(), eps);
        Assertions.assertEquals(7.465699631747887E-11,  elements[3].getReal(), eps);
        Assertions.assertEquals(3.9170221137233836E-10, elements[4].getReal(), eps);
        Assertions.assertEquals(-3.178319341840074E-10, elements[5].getReal(), eps);

    }

    @Test
    public void testShortPeriodTerms() {
        doTestShortPeriodTerms(Decimal64Field.getInstance());
    }

    @SuppressWarnings("unchecked")
    private <T extends CalculusFieldElement<T>> void doTestShortPeriodTerms(final Field<T> field) {
        final T zero = field.getZero();

        final FieldSpacecraftState<T> meanState = getGEOState(field);

        final DSSTForceModel moon    = new DSSTThirdBody(CelestialBodyFactory.getMoon(), meanState.getMu().getReal());

        final Collection<DSSTForceModel> forces = new ArrayList<DSSTForceModel>();
        forces.add(moon);

        //Create the auxiliary object
        final FieldAuxiliaryElements<T> aux = new FieldAuxiliaryElements<>(meanState.getOrbit(), 1);

        // Set the force models
        final List<FieldShortPeriodTerms<T>> shortPeriodTerms = new ArrayList<FieldShortPeriodTerms<T>>();

        for (final DSSTForceModel force : forces) {
            force.registerAttitudeProvider(null);
            shortPeriodTerms.addAll(force.initializeShortPeriodTerms(aux, PropagationType.OSCULATING, force.getParameters(field, meanState.getDate())));
            force.updateShortPeriodTerms(force.getParametersAllValues(field), meanState);
        }

        T[] y = MathArrays.buildArray(field, 6);
        Arrays.fill(y, zero);
        for (final FieldShortPeriodTerms<T> spt : shortPeriodTerms) {
            final T[] shortPeriodic = spt.value(meanState.getOrbit());
            for (int i = 0; i < shortPeriodic.length; i++) {
                y[i] = y[i].add(shortPeriodic[i]);
            }
        }

        Assertions.assertEquals(-413.20633326933154,    y[0].getReal(), 1.0e-15);
        Assertions.assertEquals(-1.8060137920197483E-5, y[1].getReal(), 1.0e-20);
        Assertions.assertEquals(-2.8416367511811057E-5, y[2].getReal(), 1.4e-20);
        Assertions.assertEquals(-2.791424363476855E-6,  y[3].getReal(), 1.0e-21);
        Assertions.assertEquals(1.8817187527805853E-6,  y[4].getReal(), 1.0e-21);
        Assertions.assertEquals(-3.423664701811889E-5,  y[5].getReal(), 1.0e-20);

    }

    @Test
    @SuppressWarnings("unchecked")
    public void testShortPeriodTermsStateDerivatives() {

        // Initial spacecraft state
        final AbsoluteDate initDate = new AbsoluteDate(new DateComponents(2003, 05, 21), new TimeComponents(1, 0, 0.),
                                                       TimeScalesFactory.getUTC());

        final Orbit orbit = new EquinoctialOrbit(42164000,
                                                 10e-3,
                                                 10e-3,
                                                 FastMath.tan(0.001745329) * FastMath.cos(2 * FastMath.PI / 3),
                                                 FastMath.tan(0.001745329) * FastMath.sin(2 * FastMath.PI / 3), 0.1,
                                                 PositionAngle.TRUE,
                                                 FramesFactory.getEME2000(),
                                                 initDate,
                                                 3.986004415E14);

        final OrbitType orbitType = OrbitType.EQUINOCTIAL;

        final SpacecraftState meanState = new SpacecraftState(orbit);

        // Force model
        final Collection<DSSTForceModel> forces = new ArrayList<DSSTForceModel>();
        final DSSTForceModel moon    = new DSSTThirdBody(CelestialBodyFactory.getMoon(), meanState.getMu());
        final DSSTForceModel sun     = new DSSTThirdBody(CelestialBodyFactory.getSun(),  meanState.getMu());
        forces.add(moon);
        forces.add(sun);

        // Converter for derivatives
        final DSSTGradientConverter converter = new DSSTGradientConverter(meanState, Utils.defaultLaw());

        // Compute state Jacobian using directly the method
        final double[][] shortPeriodJacobian = new double[6][6];
        for (DSSTForceModel force : forces) {

            // Field parameters
            final FieldSpacecraftState<Gradient> dsState = converter.getState(force);
<<<<<<< HEAD
            
=======
            final Gradient[] dsParameters                = converter.getParameters(dsState, force);

>>>>>>> be42ef39
            final FieldAuxiliaryElements<Gradient> fieldAuxiliaryElements = new FieldAuxiliaryElements<>(dsState.getOrbit(), 1);

            // Array for short period terms
            final Gradient[] shortPeriod = new Gradient[6];
            final Gradient zero = dsState.getA().getField().getZero();
            Arrays.fill(shortPeriod, zero);

            final List<FieldShortPeriodTerms<Gradient>> shortPeriodTerms = new ArrayList<FieldShortPeriodTerms<Gradient>>();
<<<<<<< HEAD
            shortPeriodTerms.addAll(force.initializeShortPeriodTerms(fieldAuxiliaryElements, PropagationType.OSCULATING,
                                    converter.getParametersAtStateDate(dsState, force)));
            force.updateShortPeriodTerms(converter.getParameters(dsState, force), dsState);
            
=======
            shortPeriodTerms.addAll(force.initializeShortPeriodTerms(fieldAuxiliaryElements, PropagationType.OSCULATING, dsParameters));
            force.updateShortPeriodTerms(dsParameters, dsState);

>>>>>>> be42ef39
            for (final FieldShortPeriodTerms<Gradient> spt : shortPeriodTerms) {
                final Gradient[] spVariation = spt.value(dsState.getOrbit());
                for (int i = 0; i < spVariation .length; i++) {
                    shortPeriod[i] = shortPeriod[i].add(spVariation[i]);
                }
            }

            final double[] derivativesASP  = shortPeriod[0].getGradient();
            final double[] derivativesExSP = shortPeriod[1].getGradient();
            final double[] derivativesEySP = shortPeriod[2].getGradient();
            final double[] derivativesHxSP = shortPeriod[3].getGradient();
            final double[] derivativesHySP = shortPeriod[4].getGradient();
            final double[] derivativesLSP  = shortPeriod[5].getGradient();

            // Update Jacobian with respect to state
            addToRow(derivativesASP,  0, shortPeriodJacobian);
            addToRow(derivativesExSP, 1, shortPeriodJacobian);
            addToRow(derivativesEySP, 2, shortPeriodJacobian);
            addToRow(derivativesHxSP, 3, shortPeriodJacobian);
            addToRow(derivativesHySP, 4, shortPeriodJacobian);
            addToRow(derivativesLSP,  5, shortPeriodJacobian);

        }

        // Compute reference state Jacobian using finite differences
        double[][] shortPeriodJacobianRef = new double[6][6];
        double dP = 0.001;
        double[] steps = NumericalPropagator.tolerances(1000000 * dP, orbit, orbitType)[0];
        for (int i = 0; i < 6; i++) {

            SpacecraftState stateM4 = shiftState(meanState, orbitType, -4 * steps[i], i);
            double[]  shortPeriodM4 = computeShortPeriodTerms(stateM4, forces);

            SpacecraftState stateM3 = shiftState(meanState, orbitType, -3 * steps[i], i);
            double[]  shortPeriodM3 = computeShortPeriodTerms(stateM3, forces);

            SpacecraftState stateM2 = shiftState(meanState, orbitType, -2 * steps[i], i);
            double[]  shortPeriodM2 = computeShortPeriodTerms(stateM2, forces);

            SpacecraftState stateM1 = shiftState(meanState, orbitType, -1 * steps[i], i);
            double[]  shortPeriodM1 = computeShortPeriodTerms(stateM1, forces);

            SpacecraftState stateP1 = shiftState(meanState, orbitType, 1 * steps[i], i);
            double[]  shortPeriodP1 = computeShortPeriodTerms(stateP1, forces);

            SpacecraftState stateP2 = shiftState(meanState, orbitType, 2 * steps[i], i);
            double[]  shortPeriodP2 = computeShortPeriodTerms(stateP2, forces);

            SpacecraftState stateP3 = shiftState(meanState, orbitType, 3 * steps[i], i);
            double[]  shortPeriodP3 = computeShortPeriodTerms(stateP3, forces);

            SpacecraftState stateP4 = shiftState(meanState, orbitType, 4 * steps[i], i);
            double[]  shortPeriodP4 = computeShortPeriodTerms(stateP4, forces);

            fillJacobianColumn(shortPeriodJacobianRef, i, orbitType, steps[i],
                               shortPeriodM4, shortPeriodM3, shortPeriodM2, shortPeriodM1,
                               shortPeriodP1, shortPeriodP2, shortPeriodP3, shortPeriodP4);

        }

        for (int m = 0; m < 6; ++m) {
            for (int n = 0; n < 6; ++n) {
                double error = FastMath.abs((shortPeriodJacobian[m][n] - shortPeriodJacobianRef[m][n]) / shortPeriodJacobianRef[m][n]);
                Assertions.assertEquals(0, error, 7.7e-11);
            }
        }

    }

    @Test
    @SuppressWarnings("unchecked")
    public void testShortPeriodTermsMuParametersDerivatives() {

        // Initial spacecraft state
        final AbsoluteDate initDate = new AbsoluteDate(new DateComponents(2003, 05, 21), new TimeComponents(1, 0, 0.),
                                                       TimeScalesFactory.getUTC());

        final Orbit orbit = new EquinoctialOrbit(42164000,
                                                 10e-3,
                                                 10e-3,
                                                 FastMath.tan(0.001745329) * FastMath.cos(2 * FastMath.PI / 3),
                                                 FastMath.tan(0.001745329) * FastMath.sin(2 * FastMath.PI / 3), 0.1,
                                                 PositionAngle.TRUE,
                                                 FramesFactory.getEME2000(),
                                                 initDate,
                                                 3.986004415E14);

        final OrbitType orbitType = OrbitType.EQUINOCTIAL;

        final SpacecraftState meanState = new SpacecraftState(orbit);

        // Force model
        final Collection<DSSTForceModel> forces = new ArrayList<DSSTForceModel>();
        final DSSTForceModel moon    = new DSSTThirdBody(CelestialBodyFactory.getMoon(), meanState.getMu());
        final DSSTForceModel sun     = new DSSTThirdBody(CelestialBodyFactory.getSun(),  meanState.getMu());
        forces.add(moon);
        forces.add(sun);

        for (final DSSTForceModel forceModel : forces) {
            for (final ParameterDriver driver : forceModel.getParametersDrivers()) {
                driver.setValue(driver.getReferenceValue(), null);
                driver.setSelected(driver.getName().equals(DSSTNewtonianAttraction.CENTRAL_ATTRACTION_COEFFICIENT));
            }
        }

        // Converter for derivatives
        final DSSTGradientConverter converter = new DSSTGradientConverter(meanState, Utils.defaultLaw());

        final double[][] shortPeriodJacobian = new double[6][1];

        for (final DSSTForceModel forceModel : forces) {

            // Field parameters
            final FieldSpacecraftState<Gradient> dsState = converter.getState(forceModel);
<<<<<<< HEAD
          
=======
            final Gradient[] dsParameters                = converter.getParameters(dsState, forceModel);

>>>>>>> be42ef39
            final FieldAuxiliaryElements<Gradient> fieldAuxiliaryElements = new FieldAuxiliaryElements<>(dsState.getOrbit(), 1);

            // Zero
            final Gradient zero = dsState.getDate().getField().getZero();

            // Compute Jacobian using directly the method
            final List<FieldShortPeriodTerms<Gradient>> shortPeriodTerms = new ArrayList<FieldShortPeriodTerms<Gradient>>();
            shortPeriodTerms.addAll(forceModel.initializeShortPeriodTerms(fieldAuxiliaryElements, PropagationType.OSCULATING,
                                    converter.getParametersAtStateDate(dsState, forceModel)));
            forceModel.updateShortPeriodTerms(converter.getParameters(dsState, forceModel), dsState);
            final Gradient[] shortPeriod = new Gradient[6];
            Arrays.fill(shortPeriod, zero);
            for (final FieldShortPeriodTerms<Gradient> spt : shortPeriodTerms) {
                final Gradient[] spVariation = spt.value(dsState.getOrbit());
                for (int i = 0; i < spVariation .length; i++) {
                    shortPeriod[i] = shortPeriod[i].add(spVariation[i]);
                }
            }

            final double[] derivativesASP  = shortPeriod[0].getGradient();
            final double[] derivativesExSP = shortPeriod[1].getGradient();
            final double[] derivativesEySP = shortPeriod[2].getGradient();
            final double[] derivativesHxSP = shortPeriod[3].getGradient();
            final double[] derivativesHySP = shortPeriod[4].getGradient();
            final double[] derivativesLSP  = shortPeriod[5].getGradient();

            int index = converter.getFreeStateParameters();
            for (ParameterDriver driver : forceModel.getParametersDrivers()) {
                if (driver.isSelected()) {
                    shortPeriodJacobian[0][0] += derivativesASP[index];
                    shortPeriodJacobian[1][0] += derivativesExSP[index];
                    shortPeriodJacobian[2][0] += derivativesEySP[index];
                    shortPeriodJacobian[3][0] += derivativesHxSP[index];
                    shortPeriodJacobian[4][0] += derivativesHySP[index];
                    shortPeriodJacobian[5][0] += derivativesLSP[index];
                    ++index;
                }
            }
        }

        // Compute reference Jacobian using finite differences
        double[][] shortPeriodJacobianRef = new double[6][1];
        ParameterDriversList bound = new ParameterDriversList();
        for (final DSSTForceModel forceModel : forces) {
            for (final ParameterDriver driver : forceModel.getParametersDrivers()) {
                if (driver.getName().equals(DSSTNewtonianAttraction.CENTRAL_ATTRACTION_COEFFICIENT)) {
                    driver.setSelected(true);
                    bound.add(driver);
                } else {
                    driver.setSelected(false);
                }
            }
        }

        ParameterDriver selected = bound.getDrivers().get(0);
        double[] parameters = new double[1];
        double p0 = selected.getReferenceValue();
        double h  = selected.getScale();
<<<<<<< HEAD
      
        selected.setValue(p0 - 4 * h, null);
        final double[] shortPeriodM4 = computeShortPeriodTerms(meanState, forces);
  
        selected.setValue(p0 - 3 * h, null);
        final double[] shortPeriodM3 = computeShortPeriodTerms(meanState, forces);
      
        selected.setValue(p0 - 2 * h, null);
        final double[] shortPeriodM2 = computeShortPeriodTerms(meanState, forces);
      
        selected.setValue(p0 - 1 * h, null);
        final double[] shortPeriodM1 = computeShortPeriodTerms(meanState, forces);
      
        selected.setValue(p0 + 1 * h, null);
        final double[] shortPeriodP1 = computeShortPeriodTerms(meanState, forces);
      
        selected.setValue(p0 + 2 * h, null);
        final double[] shortPeriodP2 = computeShortPeriodTerms(meanState, forces);
      
        selected.setValue(p0 + 3 * h, null);
        parameters[0] = selected.getValue(null);
        final double[] shortPeriodP3 = computeShortPeriodTerms(meanState, forces);
      
        selected.setValue(p0 + 4 * h, null);
=======

        selected.setValue(p0 - 4 * h);
        final double[] shortPeriodM4 = computeShortPeriodTerms(meanState, forces);

        selected.setValue(p0 - 3 * h);
        final double[] shortPeriodM3 = computeShortPeriodTerms(meanState, forces);

        selected.setValue(p0 - 2 * h);
        final double[] shortPeriodM2 = computeShortPeriodTerms(meanState, forces);

        selected.setValue(p0 - 1 * h);
        final double[] shortPeriodM1 = computeShortPeriodTerms(meanState, forces);

        selected.setValue(p0 + 1 * h);
        final double[] shortPeriodP1 = computeShortPeriodTerms(meanState, forces);

        selected.setValue(p0 + 2 * h);
        final double[] shortPeriodP2 = computeShortPeriodTerms(meanState, forces);

        selected.setValue(p0 + 3 * h);
        parameters[0] = selected.getValue();
        final double[] shortPeriodP3 = computeShortPeriodTerms(meanState, forces);

        selected.setValue(p0 + 4 * h);
>>>>>>> be42ef39
        final double[] shortPeriodP4 = computeShortPeriodTerms(meanState, forces);

        fillJacobianColumn(shortPeriodJacobianRef, 0, orbitType, h,
                           shortPeriodM4, shortPeriodM3, shortPeriodM2, shortPeriodM1,
                           shortPeriodP1, shortPeriodP2, shortPeriodP3, shortPeriodP4);

        for (int i = 0; i < 6; ++i) {
            Assertions.assertEquals(shortPeriodJacobianRef[i][0],
                                shortPeriodJacobian[i][0],
                                FastMath.abs(shortPeriodJacobianRef[i][0] * 2.5e-11));
        }

    }

    private <T extends CalculusFieldElement<T>> FieldSpacecraftState<T> getGEOState(final Field<T> field) {

        final T zero = field.getZero();
        // No shadow at this date
        final FieldAbsoluteDate<T> initDate = new FieldAbsoluteDate<>(field, new DateComponents(2003, 05, 21), new TimeComponents(1, 0, 0.),
                                                                      TimeScalesFactory.getUTC());
        final FieldOrbit<T> orbit = new FieldEquinoctialOrbit<>(zero.add(42164000),
                                                                zero.add(10e-3),
                                                                zero.add(10e-3),
                                                                zero.add(FastMath.tan(0.001745329) * FastMath.cos(2 * FastMath.PI / 3)),
                                                                zero.add(FastMath.tan(0.001745329) * FastMath.sin(2 * FastMath.PI / 3)),
                                                                zero.add(0.1),
                                                                PositionAngle.TRUE,
                                                                FramesFactory.getEME2000(),
                                                                initDate,
                                                                zero.add(3.986004415E14));
        return new FieldSpacecraftState<>(orbit);
    }

    private double[] computeShortPeriodTerms(SpacecraftState state,
                                             Collection<DSSTForceModel> forces) {

        AuxiliaryElements auxiliaryElements = new AuxiliaryElements(state.getOrbit(), 1);

        List<ShortPeriodTerms> shortPeriodTerms = new ArrayList<ShortPeriodTerms>();
        for (final DSSTForceModel force : forces) {
            shortPeriodTerms.addAll(force.initializeShortPeriodTerms(auxiliaryElements, PropagationType.OSCULATING, force.getParameters(state.getDate())));
            force.updateShortPeriodTerms(force.getParametersAllValues(), state);
        }

        double[] shortPeriod = new double[6];
        for (ShortPeriodTerms spt : shortPeriodTerms) {
            double[] spVariation = spt.value(state.getOrbit());
            for (int i = 0; i < spVariation.length; i++) {
                shortPeriod[i] += spVariation[i];
            }
        }

        return shortPeriod;

    }

    private void fillJacobianColumn(double[][] jacobian, int column,
                                    OrbitType orbitType, double h,
                                    double[] M4h, double[] M3h,
                                    double[] M2h, double[] M1h,
                                    double[] P1h, double[] P2h,
                                    double[] P3h, double[] P4h) {
        for (int i = 0; i < jacobian.length; ++i) {
            jacobian[i][column] = ( -3 * (P4h[i] - M4h[i]) +
                                    32 * (P3h[i] - M3h[i]) -
                                   168 * (P2h[i] - M2h[i]) +
                                   672 * (P1h[i] - M1h[i])) / (840 * h);
        }
    }

    private SpacecraftState shiftState(SpacecraftState state, OrbitType orbitType,
                                       double delta, int column) {

        double[][] array = stateToArray(state, orbitType);
        array[0][column] += delta;

        return arrayToState(array, orbitType, state.getFrame(), state.getDate(),
                            state.getMu(), state.getAttitude());

    }

    private double[][] stateToArray(SpacecraftState state, OrbitType orbitType) {
          double[][] array = new double[2][6];

          orbitType.mapOrbitToArray(state.getOrbit(), PositionAngle.MEAN, array[0], array[1]);
          return array;
      }

    private SpacecraftState arrayToState(double[][] array, OrbitType orbitType,
                                           Frame frame, AbsoluteDate date, double mu,
                                           Attitude attitude) {
          EquinoctialOrbit orbit = (EquinoctialOrbit) orbitType.mapArrayToOrbit(array[0], array[1], PositionAngle.MEAN, date, mu, frame);
          return new SpacecraftState(orbit, attitude);
    }

    /** Fill Jacobians rows.
     * @param derivatives derivatives of a component
     * @param index component index (0 for a, 1 for ex, 2 for ey, 3 for hx, 4 for hy, 5 for l)
     * @param jacobian Jacobian of short period terms with respect to state
     */
    private void addToRow(final double[] derivatives, final int index,
                          final double[][] jacobian) {

        for (int i = 0; i < 6; i++) {
            jacobian[index][i] += derivatives[i];
        }

    }

    @BeforeEach
    public void setUp() throws IOException, ParseException {
        Utils.setDataRoot("regular-data");
    }

}<|MERGE_RESOLUTION|>--- conflicted
+++ resolved
@@ -210,12 +210,7 @@
 
             // Field parameters
             final FieldSpacecraftState<Gradient> dsState = converter.getState(force);
-<<<<<<< HEAD
             
-=======
-            final Gradient[] dsParameters                = converter.getParameters(dsState, force);
-
->>>>>>> be42ef39
             final FieldAuxiliaryElements<Gradient> fieldAuxiliaryElements = new FieldAuxiliaryElements<>(dsState.getOrbit(), 1);
 
             // Array for short period terms
@@ -224,16 +219,10 @@
             Arrays.fill(shortPeriod, zero);
 
             final List<FieldShortPeriodTerms<Gradient>> shortPeriodTerms = new ArrayList<FieldShortPeriodTerms<Gradient>>();
-<<<<<<< HEAD
             shortPeriodTerms.addAll(force.initializeShortPeriodTerms(fieldAuxiliaryElements, PropagationType.OSCULATING,
                                     converter.getParametersAtStateDate(dsState, force)));
             force.updateShortPeriodTerms(converter.getParameters(dsState, force), dsState);
             
-=======
-            shortPeriodTerms.addAll(force.initializeShortPeriodTerms(fieldAuxiliaryElements, PropagationType.OSCULATING, dsParameters));
-            force.updateShortPeriodTerms(dsParameters, dsState);
-
->>>>>>> be42ef39
             for (final FieldShortPeriodTerms<Gradient> spt : shortPeriodTerms) {
                 final Gradient[] spVariation = spt.value(dsState.getOrbit());
                 for (int i = 0; i < spVariation .length; i++) {
@@ -348,12 +337,7 @@
 
             // Field parameters
             final FieldSpacecraftState<Gradient> dsState = converter.getState(forceModel);
-<<<<<<< HEAD
           
-=======
-            final Gradient[] dsParameters                = converter.getParameters(dsState, forceModel);
-
->>>>>>> be42ef39
             final FieldAuxiliaryElements<Gradient> fieldAuxiliaryElements = new FieldAuxiliaryElements<>(dsState.getOrbit(), 1);
 
             // Zero
@@ -412,57 +396,30 @@
         double[] parameters = new double[1];
         double p0 = selected.getReferenceValue();
         double h  = selected.getScale();
-<<<<<<< HEAD
-      
-        selected.setValue(p0 - 4 * h, null);
+      
+        selected.setValue(p0 - 4 * h);
         final double[] shortPeriodM4 = computeShortPeriodTerms(meanState, forces);
   
-        selected.setValue(p0 - 3 * h, null);
-        final double[] shortPeriodM3 = computeShortPeriodTerms(meanState, forces);
-      
-        selected.setValue(p0 - 2 * h, null);
-        final double[] shortPeriodM2 = computeShortPeriodTerms(meanState, forces);
-      
-        selected.setValue(p0 - 1 * h, null);
-        final double[] shortPeriodM1 = computeShortPeriodTerms(meanState, forces);
-      
-        selected.setValue(p0 + 1 * h, null);
-        final double[] shortPeriodP1 = computeShortPeriodTerms(meanState, forces);
-      
-        selected.setValue(p0 + 2 * h, null);
-        final double[] shortPeriodP2 = computeShortPeriodTerms(meanState, forces);
-      
-        selected.setValue(p0 + 3 * h, null);
-        parameters[0] = selected.getValue(null);
-        final double[] shortPeriodP3 = computeShortPeriodTerms(meanState, forces);
-      
-        selected.setValue(p0 + 4 * h, null);
-=======
-
-        selected.setValue(p0 - 4 * h);
-        final double[] shortPeriodM4 = computeShortPeriodTerms(meanState, forces);
-
         selected.setValue(p0 - 3 * h);
         final double[] shortPeriodM3 = computeShortPeriodTerms(meanState, forces);
-
+      
         selected.setValue(p0 - 2 * h);
         final double[] shortPeriodM2 = computeShortPeriodTerms(meanState, forces);
-
+      
         selected.setValue(p0 - 1 * h);
         final double[] shortPeriodM1 = computeShortPeriodTerms(meanState, forces);
-
+      
         selected.setValue(p0 + 1 * h);
         final double[] shortPeriodP1 = computeShortPeriodTerms(meanState, forces);
-
+      
         selected.setValue(p0 + 2 * h);
         final double[] shortPeriodP2 = computeShortPeriodTerms(meanState, forces);
-
+      
         selected.setValue(p0 + 3 * h);
         parameters[0] = selected.getValue();
         final double[] shortPeriodP3 = computeShortPeriodTerms(meanState, forces);
-
-        selected.setValue(p0 + 4 * h);
->>>>>>> be42ef39
+      
+        selected.setValue(p0 + 4 * h, null);
         final double[] shortPeriodP4 = computeShortPeriodTerms(meanState, forces);
 
         fillJacobianColumn(shortPeriodJacobianRef, 0, orbitType, h,

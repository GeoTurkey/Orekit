package org.orekit.propagation.analytical;

import org.hipparchus.CalculusFieldElement;
import org.hipparchus.Field;
import org.hipparchus.geometry.euclidean.threed.FieldVector3D;
import org.hipparchus.ode.nonstiff.AdaptiveStepsizeFieldIntegrator;
import org.hipparchus.ode.nonstiff.AdaptiveStepsizeIntegrator;
import org.hipparchus.ode.nonstiff.DormandPrince853FieldIntegrator;
import org.hipparchus.ode.nonstiff.DormandPrince853Integrator;
import org.hipparchus.stat.descriptive.StorelessUnivariateStatistic;
import org.hipparchus.stat.descriptive.rank.Max;
import org.hipparchus.stat.descriptive.rank.Min;
import org.hipparchus.util.Decimal64Field;
import org.hipparchus.util.FastMath;
import org.hipparchus.util.MathUtils;
import org.junit.jupiter.api.AfterEach;
import org.junit.jupiter.api.Assertions;
import org.junit.jupiter.api.BeforeEach;
import org.junit.jupiter.api.Disabled;
import org.junit.jupiter.api.Test;
import org.orekit.Utils;
import org.orekit.attitudes.AttitudeProvider;
import org.orekit.bodies.CelestialBodyFactory;
import org.orekit.bodies.OneAxisEllipsoid;
import org.orekit.data.DataContext;
import org.orekit.errors.OrekitException;
import org.orekit.errors.OrekitMessages;
import org.orekit.forces.ForceModel;
import org.orekit.forces.drag.DragForce;
import org.orekit.forces.drag.IsotropicDrag;
import org.orekit.forces.gravity.HolmesFeatherstoneAttractionModel;
import org.orekit.forces.gravity.potential.GravityFieldFactory;
import org.orekit.forces.gravity.potential.NormalizedSphericalHarmonicsProvider;
import org.orekit.forces.gravity.potential.TideSystem;
import org.orekit.forces.gravity.potential.UnnormalizedSphericalHarmonicsProvider;
import org.orekit.forces.gravity.potential.UnnormalizedSphericalHarmonicsProvider.UnnormalizedSphericalHarmonics;
import org.orekit.frames.Frame;
import org.orekit.frames.FramesFactory;
import org.orekit.models.earth.atmosphere.DTM2000;
import org.orekit.models.earth.atmosphere.data.MarshallSolarActivityFutureEstimation;
import org.orekit.orbits.FieldEquinoctialOrbit;
import org.orekit.orbits.FieldKeplerianOrbit;
import org.orekit.orbits.FieldOrbit;
import org.orekit.orbits.KeplerianOrbit;
import org.orekit.orbits.OrbitType;
import org.orekit.orbits.PositionAngle;
import org.orekit.propagation.FieldSpacecraftState;
import org.orekit.propagation.PropagationType;
import org.orekit.propagation.Propagator;
import org.orekit.propagation.SpacecraftState;
import org.orekit.propagation.numerical.FieldNumericalPropagator;
import org.orekit.propagation.numerical.NumericalPropagator;
import org.orekit.time.AbsoluteDate;
import org.orekit.time.FieldAbsoluteDate;
import org.orekit.time.TimeScale;
import org.orekit.time.TimeScalesFactory;
import org.orekit.utils.Constants;
import org.orekit.utils.FieldPVCoordinates;
import org.orekit.utils.IERSConventions;

import java.io.IOException;

public class FieldBrouwerLyddanePropagatorTest {
    private static final AttitudeProvider DEFAULT_LAW = Utils.defaultLaw();

    @Test
    public void sameDateCartesian() {
        doSameDateCartesian(Decimal64Field.getInstance());
    }
    private <T extends CalculusFieldElement<T>> void doSameDateCartesian(Field<T> field) {

        T zero = field.getZero();
        FieldAbsoluteDate<T> date = new FieldAbsoluteDate<>(field);
        // Definition of initial conditions with position and velocity
        // ------------------------------------------------------------
        // e = 0.04152500499523033   and   i = 1.705015527659039

        FieldAbsoluteDate<T> initDate = date.shiftedBy(584.);
        FieldVector3D<T> position = new FieldVector3D<>(zero.add(3220103.), zero.add(69623.), zero.add(6149822.));
        FieldVector3D<T> velocity = new FieldVector3D<>(zero.add(6414.7), zero.add(-2006.), zero.add(-3180.));

        FieldOrbit<T> initialOrbit = new FieldEquinoctialOrbit<>(new FieldPVCoordinates<>(position, velocity),
                                                                 FramesFactory.getEME2000(), initDate, zero.add(provider.getMu()));

        // Extrapolation at the initial date
        // ---------------------------------
        FieldBrouwerLyddanePropagator<T> extrapolator =
                new FieldBrouwerLyddanePropagator<T>(initialOrbit, GravityFieldFactory.getUnnormalizedProvider(provider), BrouwerLyddanePropagator.M2);
        FieldSpacecraftState<T> finalOrbit = extrapolator.propagate(initDate);

        // positions  velocity and semi major axis match perfectly
        Assertions.assertEquals(0.0,
                FieldVector3D.distance(initialOrbit.getPosition(),
                                       finalOrbit.getPosition()).getReal(),
                            5.8e-9);

        Assertions.assertEquals(0.0,
                FieldVector3D.distance(initialOrbit.getPVCoordinates().getVelocity(),
                                       finalOrbit.getPVCoordinates().getVelocity()).getReal(),
                            4.6e-12);
        Assertions.assertEquals(0.0, finalOrbit.getA().getReal() - initialOrbit.getA().getReal(), 0.0);

    }


    @Test
    public void sameDateKeplerian() {
        doSameDateKeplerian(Decimal64Field.getInstance());
    }
    private <T extends CalculusFieldElement<T>> void doSameDateKeplerian(Field<T> field) {

        T zero = field.getZero();
        FieldAbsoluteDate<T> date = new FieldAbsoluteDate<>(field);
        // Definition of initial conditions with position and velocity
        // ------------------------------------------------------------
        FieldAbsoluteDate<T> initDate = date.shiftedBy(584.);
        FieldOrbit<T> initialOrbit = new FieldKeplerianOrbit<>(zero.add(6767924.41), zero.add(.005),  zero.add(1.7),zero.add( 2.1),
                                                               zero.add(2.9), zero.add(6.2), PositionAngle.TRUE,
                                                               FramesFactory.getEME2000(), initDate, zero.add(provider.getMu()));

        FieldBrouwerLyddanePropagator<T> extrapolator =
                new FieldBrouwerLyddanePropagator<T>(initialOrbit, DEFAULT_LAW, GravityFieldFactory.getUnnormalizedProvider(provider), BrouwerLyddanePropagator.M2);

        FieldSpacecraftState<T> finalOrbit = extrapolator.propagate(initDate);

        // positions  velocity and semi major axis match perfectly
        Assertions.assertEquals(0.0,
<<<<<<< HEAD
                FieldVector3D.distance(initialOrbit.getPVCoordinates().getPosition(),
                                              finalOrbit.getPVCoordinates().getPosition()).getReal(),
                7.4e-9);
=======
                FieldVector3D.distance(initialOrbit.getPosition(),
                                              finalOrbit.getPosition()).getReal(),
                            3.5e-9);
>>>>>>> be42ef39

        Assertions.assertEquals(0.0,
                FieldVector3D.distance(initialOrbit.getPVCoordinates().getVelocity(),
                                              finalOrbit.getPVCoordinates().getVelocity()).getReal(),
                7.8e-12);
        Assertions.assertEquals(0.0, finalOrbit.getA().getReal() - initialOrbit.getA().getReal(), 0.0);
    }


    @Test
    public void almostSphericalBody() {
        doAlmostSphericalBody(Decimal64Field.getInstance());
    }
    private <T extends CalculusFieldElement<T>> void doAlmostSphericalBody(Field<T> field) {

        T zero = field.getZero();
        FieldAbsoluteDate<T> date = new FieldAbsoluteDate<>(field);
        // Definition of initial conditions
        // ---------------------------------
        // with e around e = 1.4e-4 and i = 1.7 rad
        FieldVector3D<T> position = new FieldVector3D<>(zero.add(3220103.), zero.add(69623.), zero.add(8449822.));
        FieldVector3D<T> velocity = new FieldVector3D<>(zero.add(6414.7), zero.add(-2006.), zero.add(-3180.));



        FieldAbsoluteDate<T> initDate = date.shiftedBy(584.);
        FieldOrbit<T> initialOrbit = new FieldEquinoctialOrbit<>(new FieldPVCoordinates<>(position, velocity),
                                                                 FramesFactory.getEME2000(), initDate, zero.add(provider.getMu()));

        // Initialisation to simulate a Keplerian extrapolation
        // To be noticed: in order to simulate a Keplerian extrapolation with the
        // analytical
        // extrapolator, one should put the zonal coefficients to 0. But due to
        // numerical pbs
        // one must put a non 0 value.
        UnnormalizedSphericalHarmonicsProvider kepProvider =
                GravityFieldFactory.getUnnormalizedProvider(6.378137e6, 3.9860047e14,
                                                            TideSystem.UNKNOWN,
                                                            new double[][] {
                                                                { 0 }, { 0 }, { 0.1e-10 }, { 0.1e-13 }, { 0.1e-13 }, { 0.1e-14 }, { 0.1e-14 }
                                                            }, new double[][] {
                                                                { 0 }, { 0 },  { 0 }, { 0 }, { 0 }, { 0 }, { 0 }
                                                            });

        // Extrapolators definitions
        // -------------------------
        FieldBrouwerLyddanePropagator<T> extrapolatorAna =
            new FieldBrouwerLyddanePropagator<>(initialOrbit, zero.add(1000.0), kepProvider, BrouwerLyddanePropagator.M2);
        FieldKeplerianPropagator<T> extrapolatorKep = new FieldKeplerianPropagator<>(initialOrbit);

        // Extrapolation at a final date different from initial date
        // ---------------------------------------------------------
        double delta_t = 100.0; // extrapolation duration in seconds
        FieldAbsoluteDate<T> extrapDate = date.shiftedBy(delta_t);

        FieldSpacecraftState<T> finalOrbitAna = extrapolatorAna.propagate(extrapDate);
        FieldSpacecraftState<T> finalOrbitKep = extrapolatorKep.propagate(extrapDate);

        Assertions.assertEquals(finalOrbitAna.getDate().durationFrom(extrapDate).getReal(), 0.0,
                     Utils.epsilonTest);
        // comparison of each orbital parameters
        Assertions.assertEquals(finalOrbitAna.getA().getReal(), finalOrbitKep.getA().getReal(), 10
                     * Utils.epsilonTest * finalOrbitKep.getA().getReal());
        Assertions.assertEquals(finalOrbitAna.getEquinoctialEx().getReal(), finalOrbitKep.getEquinoctialEx().getReal(), Utils.epsilonE
                     * finalOrbitKep.getE().getReal());
        Assertions.assertEquals(finalOrbitAna.getEquinoctialEy().getReal(), finalOrbitKep.getEquinoctialEy().getReal(), Utils.epsilonE
                     * finalOrbitKep.getE().getReal());
        Assertions.assertEquals(MathUtils.normalizeAngle(finalOrbitAna.getHx().getReal(), finalOrbitKep.getHx().getReal()),
                     finalOrbitKep.getHx().getReal(), Utils.epsilonAngle
                     * FastMath.abs(finalOrbitKep.getI().getReal()));
        Assertions.assertEquals(MathUtils.normalizeAngle(finalOrbitAna.getHy().getReal(), finalOrbitKep.getHy().getReal()),
                     finalOrbitKep.getHy().getReal(), Utils.epsilonAngle
                     * FastMath.abs(finalOrbitKep.getI().getReal()));
        Assertions.assertEquals(MathUtils.normalizeAngle(finalOrbitAna.getLv().getReal(), finalOrbitKep.getLv().getReal()),
                     finalOrbitKep.getLv().getReal(), Utils.epsilonAngle
                     * FastMath.abs(finalOrbitKep.getLv().getReal()));
        Assertions.assertEquals(MathUtils.normalizeAngle(finalOrbitAna.getLE().getReal(), finalOrbitKep.getLE().getReal()),
                     finalOrbitKep.getLE().getReal(), Utils.epsilonAngle
                     * FastMath.abs(finalOrbitKep.getLE().getReal()));
        Assertions.assertEquals(MathUtils.normalizeAngle(finalOrbitAna.getLM().getReal(), finalOrbitKep.getLM().getReal()),
                     finalOrbitKep.getLM().getReal(), Utils.epsilonAngle
                     * FastMath.abs(finalOrbitKep.getLM().getReal()));

    }


    @Test
    public void compareToNumericalPropagation() {
        doCompareToNumericalPropagation(Decimal64Field.getInstance());
    }
    private <T extends CalculusFieldElement<T>> void doCompareToNumericalPropagation(Field<T> field) {

        T zero = field.getZero();
        FieldAbsoluteDate<T> date = new FieldAbsoluteDate<>(field);
        final Frame inertialFrame = FramesFactory.getEME2000();
        FieldAbsoluteDate<T> initDate = date.shiftedBy(584.);
        double timeshift = 60000. ;

        // Initial orbit
        final double a = 24396159; // semi major axis in meters
        final double e = 0.01; // eccentricity
        final double i = FastMath.toRadians(7); // inclination
        final double omega = FastMath.toRadians(180); // perigee argument
        final double raan = FastMath.toRadians(261); // right ascention of ascending node
        final double lM = 0; // mean anomaly
        final FieldOrbit<T> initialOrbit = new FieldKeplerianOrbit<>(zero.add(a), zero.add(e), zero.add(i), zero.add(omega),
                                                                     zero.add(raan), zero.add(lM), PositionAngle.TRUE,
                                                                     inertialFrame, initDate, zero.add(provider.getMu()));

        // Initial state definition
        final FieldSpacecraftState<T> initialState = new FieldSpacecraftState<>(initialOrbit);

        //_______________________________________________________________________________________________
        // SET UP A REFERENCE NUMERICAL PROPAGATION
        //_______________________________________________________________________________________________

        // Adaptive step integrator with a minimum step of 0.001 and a maximum step of 1000
        final double minStep = 0.001;
        final double maxstep = 1000.0;
        final double positionTolerance = 10.0;
        final OrbitType propagationType = OrbitType.KEPLERIAN;
        final double[][] tolerances =
                NumericalPropagator.tolerances(positionTolerance, initialOrbit.toOrbit(), propagationType);
        final AdaptiveStepsizeIntegrator integrator =
                new DormandPrince853Integrator(minStep, maxstep, tolerances[0], tolerances[1]);

        // Numerical Propagator
        final NumericalPropagator NumPropagator = new NumericalPropagator(integrator);
        NumPropagator.setOrbitType(propagationType);

        final ForceModel holmesFeatherstone =
                new HolmesFeatherstoneAttractionModel(FramesFactory.getITRF(IERSConventions.IERS_2010, true), provider);
        NumPropagator.addForceModel(holmesFeatherstone);

        // Set up initial state in the propagator
        NumPropagator.setInitialState(initialState.toSpacecraftState());

        // Extrapolate from the initial to the final date
        final SpacecraftState NumFinalState = NumPropagator.propagate(initDate.toAbsoluteDate().shiftedBy(timeshift));
        final KeplerianOrbit NumOrbit = (KeplerianOrbit) OrbitType.KEPLERIAN.convertType(NumFinalState.getOrbit());

        //_______________________________________________________________________________________________
        // SET UP A BROUWER LYDDANE PROPAGATION
        //_______________________________________________________________________________________________

        FieldBrouwerLyddanePropagator<T> BLextrapolator =
                new FieldBrouwerLyddanePropagator<T>(initialOrbit, GravityFieldFactory.getUnnormalizedProvider(provider), BrouwerLyddanePropagator.M2);

        FieldSpacecraftState<T> BLFinalState = BLextrapolator.propagate(initDate.shiftedBy(timeshift));
        final KeplerianOrbit BLOrbit = (KeplerianOrbit) OrbitType.KEPLERIAN.convertType(BLFinalState.getOrbit().toOrbit());


        Assertions.assertEquals(NumOrbit.getA(), BLOrbit.getA(), 0.2);
        Assertions.assertEquals(NumOrbit.getE(), BLOrbit.getE(), 0.00000028);
        Assertions.assertEquals(NumOrbit.getI(), BLOrbit.getI(), 0.00000007);
        Assertions.assertEquals(MathUtils.normalizeAngle(NumOrbit.getPerigeeArgument(), FastMath.PI),
                MathUtils.normalizeAngle(BLOrbit.getPerigeeArgument(), FastMath.PI), 0.0021);
        Assertions.assertEquals(MathUtils.normalizeAngle(NumOrbit.getRightAscensionOfAscendingNode(), FastMath.PI),
                MathUtils.normalizeAngle(BLOrbit.getRightAscensionOfAscendingNode(), FastMath.PI), 0.0000013);
        Assertions.assertEquals(MathUtils.normalizeAngle(NumOrbit.getTrueAnomaly(), FastMath.PI),
                MathUtils.normalizeAngle(BLOrbit.getTrueAnomaly(), FastMath.PI), 0.0021);
    }

    @Test
    public void compareToNumericalPropagationWithDrag() {
        doCompareToNumericalPropagationWithDrag(Decimal64Field.getInstance());
    }

    private <T extends CalculusFieldElement<T>> void doCompareToNumericalPropagationWithDrag(Field<T> field) {

        T zero = field.getZero();
        final Frame inertialFrame = FramesFactory.getEME2000();
        final TimeScale utc = TimeScalesFactory.getUTC();
        final AbsoluteDate date = new AbsoluteDate(2003, 1, 1, 00, 00, 00.000, utc);
        final FieldAbsoluteDate<T> initDate = new FieldAbsoluteDate<>(date, zero);
        double timeshift = 60000. ;

        // Initial orbit
        final double a = Constants.WGS84_EARTH_EQUATORIAL_RADIUS + 400e3; // semi major axis in meters
        final double e = 0.01; // eccentricity
        final double i = FastMath.toRadians(7); // inclination
        final double omega = FastMath.toRadians(180); // perigee argument
        final double raan = FastMath.toRadians(261); // right ascention of ascending node
        final double lM = 0; // mean anomaly
        final FieldOrbit<T> initialOrbit = new FieldKeplerianOrbit<>(zero.add(a), zero.add(e), zero.add(i), zero.add(omega),
                                                                     zero.add(raan), zero.add(lM), PositionAngle.TRUE,
                                                                     inertialFrame, initDate, zero.add(provider.getMu()));
        // Initial state definition
        final FieldSpacecraftState<T> initialState = new FieldSpacecraftState<>(initialOrbit);

        //_______________________________________________________________________________________________
        // SET UP A REFERENCE NUMERICAL PROPAGATION
        //_______________________________________________________________________________________________

        // Adaptive step integrator with a minimum step of 0.001 and a maximum step of 1000
        final double minStep = 0.001;
        final double maxstep = 1000.0;
        final double positionTolerance = 10.0;
        final OrbitType propagationType = OrbitType.KEPLERIAN;
        final double[][] tolerances =
                NumericalPropagator.tolerances(positionTolerance, initialOrbit.toOrbit(), propagationType);
        final AdaptiveStepsizeIntegrator integrator =
                new DormandPrince853Integrator(minStep, maxstep, tolerances[0], tolerances[1]);

        // Numerical Propagator
        final NumericalPropagator NumPropagator = new NumericalPropagator(integrator);
        NumPropagator.setOrbitType(propagationType);

        // Atmosphere
        final OneAxisEllipsoid earth = new OneAxisEllipsoid(Constants.WGS84_EARTH_EQUATORIAL_RADIUS, Constants.WGS84_EARTH_FLATTENING,
                                                            FramesFactory.getITRF(IERSConventions.IERS_2010, true));
        MarshallSolarActivityFutureEstimation msafe =
                        new MarshallSolarActivityFutureEstimation("Jan2000F10-edited-data\\.txt",
                                                                  MarshallSolarActivityFutureEstimation.StrengthLevel.AVERAGE);
        DataContext.getDefault().getDataProvidersManager().feed(msafe.getSupportedNames(), msafe);
        DTM2000 atmosphere = new DTM2000(msafe, CelestialBodyFactory.getSun(), earth);

        // Force model
        final ForceModel holmesFeatherstone =
                new HolmesFeatherstoneAttractionModel(FramesFactory.getITRF(IERSConventions.IERS_2010, true), provider);
        final ForceModel drag =
                        new DragForce(atmosphere, new IsotropicDrag(1.0, 1.0));
        NumPropagator.addForceModel(holmesFeatherstone);
        NumPropagator.addForceModel(drag);

        // Set up initial state in the propagator
        NumPropagator.setInitialState(initialState.toSpacecraftState());

        // Extrapolate from the initial to the final date
        final SpacecraftState NumFinalState = NumPropagator.propagate(initDate.toAbsoluteDate().shiftedBy(timeshift));
        final KeplerianOrbit NumOrbit = (KeplerianOrbit) OrbitType.KEPLERIAN.convertType(NumFinalState.getOrbit());

        //_______________________________________________________________________________________________
        // SET UP A BROUWER LYDDANE PROPAGATION WITHOUT DRAG
        //_______________________________________________________________________________________________

        FieldBrouwerLyddanePropagator<T> BLextrapolator =
                        new FieldBrouwerLyddanePropagator<>(initialOrbit, GravityFieldFactory.getUnnormalizedProvider(provider), BrouwerLyddanePropagator.M2);

        FieldSpacecraftState<T> BLFinalState = BLextrapolator.propagate(initDate.shiftedBy(timeshift));
        KeplerianOrbit BLOrbit = (KeplerianOrbit) OrbitType.KEPLERIAN.convertType(BLFinalState.getOrbit().toOrbit());

        // Verify a and e differences without the drag effect on Brouwer-Lyddane
        final double deltaSmaBefore = 20.44;
        final double deltaEccBefore = 1.0301e-4;
        Assertions.assertEquals(NumOrbit.getA(), BLOrbit.getA(), deltaSmaBefore);
        Assertions.assertEquals(NumOrbit.getE(), BLOrbit.getE(), deltaEccBefore);

        //_______________________________________________________________________________________________
        // SET UP A BROUWER LYDDANE PROPAGATION WITH DRAG
        //_______________________________________________________________________________________________

        double M2 = 1.0e-14;
        BLextrapolator = new FieldBrouwerLyddanePropagator<>(initialOrbit, GravityFieldFactory.getUnnormalizedProvider(provider), M2);
        BLFinalState = BLextrapolator.propagate(initDate.shiftedBy(timeshift));
        BLOrbit = (KeplerianOrbit) OrbitType.KEPLERIAN.convertType(BLFinalState.getOrbit().toOrbit());

        // Verify a and e differences without the drag effect on Brouwer-Lyddane
        final double deltaSmaAfter = 15.66;
        final double deltaEccAfter = 1.0297e-4;
        Assertions.assertEquals(NumOrbit.getA(), BLOrbit.getA(), deltaSmaAfter);
        Assertions.assertEquals(NumOrbit.getE(), BLOrbit.getE(), deltaEccAfter);
        Assertions.assertTrue(deltaSmaAfter < deltaSmaBefore);
        Assertions.assertTrue(deltaEccAfter < deltaEccBefore);
        Assertions.assertEquals(M2, BLextrapolator.getM2(), Double.MIN_VALUE);

    }

    @Test
    public void compareToNumericalPropagationMeanInitialOrbit() {
        doCompareToNumericalPropagationMeanInitialOrbit(Decimal64Field.getInstance());
    }
    private <T extends CalculusFieldElement<T>> void doCompareToNumericalPropagationMeanInitialOrbit(Field<T> field) {

        T zero = field.getZero();
        FieldAbsoluteDate<T> date = new FieldAbsoluteDate<>(field);
        final Frame inertialFrame = FramesFactory.getEME2000();
        FieldAbsoluteDate<T> initDate = date.shiftedBy(584.);
        double timeshift = 60000. ;


     // Initial orbit
        final double a = 24396159; // semi major axis in meters
        final double e = 0.01; // eccentricity
        final double i = FastMath.toRadians(7); // inclination
        final double omega = FastMath.toRadians(180); // perigee argument
        final double raan = FastMath.toRadians(261); // right ascention of ascending node
        final double lM = 0; // mean anomaly
        final FieldOrbit<T> initialOrbit = new FieldKeplerianOrbit<>(zero.add(a), zero.add(e), zero.add(i), zero.add(omega),
                                                                     zero.add(raan), zero.add(lM), PositionAngle.TRUE,
                                                                     inertialFrame, initDate, zero.add(provider.getMu()));

        FieldBrouwerLyddanePropagator<T> BLextrapolator =
                new FieldBrouwerLyddanePropagator<>(initialOrbit, GravityFieldFactory.getUnnormalizedProvider(provider),
                                             PropagationType.MEAN, BrouwerLyddanePropagator.M2);
        FieldSpacecraftState<T> initialOsculatingState = BLextrapolator.propagate(initDate);
        final KeplerianOrbit InitOrbit = (KeplerianOrbit) OrbitType.KEPLERIAN.convertType(initialOsculatingState.getOrbit().toOrbit());

        FieldSpacecraftState<T> BLFinalState = BLextrapolator.propagate(initDate.shiftedBy(timeshift));
        final KeplerianOrbit BLOrbit = (KeplerianOrbit) OrbitType.KEPLERIAN.convertType(BLFinalState.getOrbit().toOrbit());

        //_______________________________________________________________________________________________
        // SET UP A REFERENCE NUMERICAL PROPAGATION
        //_______________________________________________________________________________________________


        // Adaptive step integrator with a minimum step of 0.001 and a maximum step of 1000
        final double minStep = 0.001;
        final double maxstep = 1000.0;
        final double positionTolerance = 10.0;
        final OrbitType propagationType = OrbitType.KEPLERIAN;
        final double[][] tolerances =
                NumericalPropagator.tolerances(positionTolerance, InitOrbit, propagationType);
        final AdaptiveStepsizeIntegrator integrator =
                new DormandPrince853Integrator(minStep, maxstep, tolerances[0], tolerances[1]);

        // Numerical Propagator
        final NumericalPropagator NumPropagator = new NumericalPropagator(integrator);
        NumPropagator.setOrbitType(propagationType);

        final ForceModel holmesFeatherstone =
                new HolmesFeatherstoneAttractionModel(FramesFactory.getITRF(IERSConventions.IERS_2010, true), provider);
        NumPropagator.addForceModel(holmesFeatherstone);

        // Set up initial state in the propagator
        NumPropagator.setInitialState(initialOsculatingState.toSpacecraftState());

        // Extrapolate from the initial to the final date
        final SpacecraftState NumFinalState = NumPropagator.propagate(initDate.toAbsoluteDate().shiftedBy(timeshift));
        final KeplerianOrbit NumOrbit = (KeplerianOrbit) OrbitType.KEPLERIAN.convertType(NumFinalState.getOrbit());

        //_______________________________________________________________________________________________
        // SET UP A BROUWER LYDDANE PROPAGATION
        //_______________________________________________________________________________________________

        Assertions.assertEquals(NumOrbit.getA(), BLOrbit.getA(), 0.17);
        Assertions.assertEquals(NumOrbit.getE(), BLOrbit.getE(), 0.00000028);
        Assertions.assertEquals(NumOrbit.getI(), BLOrbit.getI(), 0.000004);
        Assertions.assertEquals(MathUtils.normalizeAngle(NumOrbit.getPerigeeArgument(), FastMath.PI),
                MathUtils.normalizeAngle(BLOrbit.getPerigeeArgument(), FastMath.PI), 0.197);
        Assertions.assertEquals(MathUtils.normalizeAngle(NumOrbit.getRightAscensionOfAscendingNode(), FastMath.PI),
                MathUtils.normalizeAngle(BLOrbit.getRightAscensionOfAscendingNode(), FastMath.PI), 0.00072);
        Assertions.assertEquals(MathUtils.normalizeAngle(NumOrbit.getTrueAnomaly(), FastMath.PI),
                MathUtils.normalizeAngle(BLOrbit.getTrueAnomaly(), FastMath.PI), 0.12);
    }


    @Test
    public void compareToNumericalPropagationResetInitialIntermediate() {
        doCompareToNumericalPropagationResetInitialIntermediate(Decimal64Field.getInstance());
    }
    private <T extends CalculusFieldElement<T>> void doCompareToNumericalPropagationResetInitialIntermediate(Field<T> field) {

        T zero = field.getZero();
        FieldAbsoluteDate<T> date = new FieldAbsoluteDate<>(field);
        final Frame inertialFrame = FramesFactory.getEME2000();
        FieldAbsoluteDate<T> initDate = date.shiftedBy(584.);
        double timeshift = 60000. ;

        // Initial orbit
        final double a = 24396159; // semi major axis in meters
        final double e = 0.01; // eccentricity
        final double i = FastMath.toRadians(7); // inclination
        final double omega = FastMath.toRadians(180); // perigee argument
        final double raan = FastMath.toRadians(261); // right ascention of ascending node
        final double lM = 0; // mean anomaly
        final FieldOrbit<T> initialOrbit = new FieldKeplerianOrbit<>(zero.add(a), zero.add(e), zero.add(i), zero.add(omega),
                                                      zero.add(raan), zero.add(lM), PositionAngle.TRUE,
                                                      inertialFrame, initDate, zero.add(provider.getMu()));
        // Initial state definition
        final FieldSpacecraftState<T> initialState = new FieldSpacecraftState<>(initialOrbit);

        //_______________________________________________________________________________________________
        // SET UP A BROUWER LYDDANE PROPAGATOR
        //_______________________________________________________________________________________________

        FieldBrouwerLyddanePropagator<T> BLextrapolator1 =
                new FieldBrouwerLyddanePropagator<>(initialOrbit, DEFAULT_LAW, zero.add(Propagator.DEFAULT_MASS), GravityFieldFactory.getUnnormalizedProvider(provider),
                                             PropagationType.OSCULATING, BrouwerLyddanePropagator.M2);
        //_______________________________________________________________________________________________
        // SET UP ANOTHER BROUWER LYDDANE PROPAGATOR
        //_______________________________________________________________________________________________

        FieldBrouwerLyddanePropagator<T> BLextrapolator2 =
                new FieldBrouwerLyddanePropagator<>( new FieldKeplerianOrbit<>(zero.add(a + 3000), zero.add(e + 0.001),
                                                                               zero.add(i - FastMath.toRadians(12.0)), zero.add(omega),
                                                                               zero.add(raan), zero.add(lM), PositionAngle.TRUE,
                                                     inertialFrame, initDate, zero.add(provider.getMu())),DEFAULT_LAW,
                                                     zero.add(Propagator.DEFAULT_MASS),
                                                     GravityFieldFactory.getUnnormalizedProvider(provider), BrouwerLyddanePropagator.M2);
        // Reset BL2 with BL1 initial state
        BLextrapolator2.resetInitialState(initialState);

        FieldSpacecraftState<T> BLFinalState1 = BLextrapolator1.propagate(initDate.shiftedBy(timeshift));
        final KeplerianOrbit BLOrbit1 = (KeplerianOrbit) OrbitType.KEPLERIAN.convertType(BLFinalState1.getOrbit().toOrbit());
        FieldSpacecraftState<T> BLFinalState2 = BLextrapolator2.propagate(initDate.shiftedBy(timeshift));
        BLextrapolator2.resetIntermediateState(BLFinalState1, true);
        final KeplerianOrbit BLOrbit2 = (KeplerianOrbit) OrbitType.KEPLERIAN.convertType(BLFinalState2.getOrbit().toOrbit());

        Assertions.assertEquals(BLOrbit1.getA(), BLOrbit2.getA(), 0.0);
        Assertions.assertEquals(BLOrbit1.getE(), BLOrbit2.getE(), 0.0);
        Assertions.assertEquals(BLOrbit1.getI(), BLOrbit2.getI(), 0.0);
        Assertions.assertEquals(MathUtils.normalizeAngle(BLOrbit1.getPerigeeArgument(), FastMath.PI),
                MathUtils.normalizeAngle(BLOrbit2.getPerigeeArgument(), FastMath.PI), 0.0);
        Assertions.assertEquals(MathUtils.normalizeAngle(BLOrbit1.getRightAscensionOfAscendingNode(), FastMath.PI),
                MathUtils.normalizeAngle(BLOrbit2.getRightAscensionOfAscendingNode(), FastMath.PI), 0.0);
        Assertions.assertEquals(MathUtils.normalizeAngle(BLOrbit1.getTrueAnomaly(), FastMath.PI),
                MathUtils.normalizeAngle(BLOrbit2.getTrueAnomaly(), FastMath.PI), 0.0);

    }


    @Test
    public void compareConstructors() {
        doCompareConstructors(Decimal64Field.getInstance());
    }
    private <T extends CalculusFieldElement<T>> void doCompareConstructors(Field<T> field) {

        T zero = field.getZero();
        FieldAbsoluteDate<T> date = new FieldAbsoluteDate<>(field);
        final Frame inertialFrame = FramesFactory.getEME2000();
        FieldAbsoluteDate<T> initDate = date.shiftedBy(584.);
        double timeshift = 600. ;

        // Initial orbit
        final double a = 24396159; // semi major axis in meters
        final double e = 0.01; // eccentricity
        final double i = FastMath.toRadians(7); // inclination
        final double omega = FastMath.toRadians(180); // perigee argument
        final double raan = FastMath.toRadians(261); // right ascention of ascending node
        final double lM = 0; // mean anomaly
        final FieldOrbit<T> initialOrbit = new FieldKeplerianOrbit<>(zero.add(a), zero.add(e), zero.add(i), zero.add(omega),
                                                                     zero.add(raan), zero.add(lM), PositionAngle.TRUE,
                                                                     inertialFrame, initDate, zero.add(provider.getMu()));


        FieldBrouwerLyddanePropagator<T> BLPropagator1 = new FieldBrouwerLyddanePropagator<T>(initialOrbit, DEFAULT_LAW,
                provider.getAe(), zero.add(provider.getMu()), -1.08263e-3, 2.54e-6, 1.62e-6, 2.3e-7, BrouwerLyddanePropagator.M2);
        FieldBrouwerLyddanePropagator<T> BLPropagator2 = new FieldBrouwerLyddanePropagator<>(initialOrbit,
                provider.getAe(), zero.add(provider.getMu()), -1.08263e-3, 2.54e-6, 1.62e-6, 2.3e-7, BrouwerLyddanePropagator.M2);
        FieldBrouwerLyddanePropagator<T> BLPropagator3 = new FieldBrouwerLyddanePropagator<>(initialOrbit,
                zero.add(Propagator.DEFAULT_MASS), provider.getAe(), zero.add(provider.getMu()), -1.08263e-3,
                2.54e-6, 1.62e-6, 2.3e-7, BrouwerLyddanePropagator.M2);

        FieldSpacecraftState<T> BLFinalState1 = BLPropagator1.propagate(initDate.shiftedBy(timeshift));
        final KeplerianOrbit BLOrbit1 = (KeplerianOrbit) OrbitType.KEPLERIAN.convertType(BLFinalState1.getOrbit().toOrbit());
        FieldSpacecraftState<T> BLFinalState2 = BLPropagator2.propagate(initDate.shiftedBy(timeshift));
        final KeplerianOrbit BLOrbit2 = (KeplerianOrbit) OrbitType.KEPLERIAN.convertType(BLFinalState2.getOrbit().toOrbit());
        FieldSpacecraftState<T> BLFinalState3 = BLPropagator3.propagate(initDate.shiftedBy(timeshift));
        final KeplerianOrbit BLOrbit3 = (KeplerianOrbit) OrbitType.KEPLERIAN.convertType(BLFinalState3.getOrbit().toOrbit());


        Assertions.assertEquals(BLOrbit1.getA(), BLOrbit2.getA(), 0.0);
        Assertions.assertEquals(BLOrbit1.getE(), BLOrbit2.getE(), 0.0);
        Assertions.assertEquals(BLOrbit1.getI(), BLOrbit2.getI(), 0.0);
        Assertions.assertEquals(MathUtils.normalizeAngle(BLOrbit1.getPerigeeArgument(), FastMath.PI),
                MathUtils.normalizeAngle(BLOrbit2.getPerigeeArgument(), FastMath.PI), 0.0);
        Assertions.assertEquals(MathUtils.normalizeAngle(BLOrbit1.getRightAscensionOfAscendingNode(), FastMath.PI),
                MathUtils.normalizeAngle(BLOrbit2.getRightAscensionOfAscendingNode(), FastMath.PI), 0.0);
        Assertions.assertEquals(MathUtils.normalizeAngle(BLOrbit1.getTrueAnomaly(), FastMath.PI),
                MathUtils.normalizeAngle(BLOrbit2.getTrueAnomaly(), FastMath.PI), 0.0);
        Assertions.assertEquals(BLOrbit1.getA(), BLOrbit3.getA(), 0.0);
        Assertions.assertEquals(BLOrbit1.getE(), BLOrbit3.getE(), 0.0);
        Assertions.assertEquals(BLOrbit1.getI(), BLOrbit3.getI(), 0.0);
        Assertions.assertEquals(MathUtils.normalizeAngle(BLOrbit1.getPerigeeArgument(), FastMath.PI),
                MathUtils.normalizeAngle(BLOrbit3.getPerigeeArgument(), FastMath.PI), 0.0);
        Assertions.assertEquals(MathUtils.normalizeAngle(BLOrbit1.getRightAscensionOfAscendingNode(), FastMath.PI),
                MathUtils.normalizeAngle(BLOrbit3.getRightAscensionOfAscendingNode(), FastMath.PI), 0.0);
        Assertions.assertEquals(MathUtils.normalizeAngle(BLOrbit1.getTrueAnomaly(), FastMath.PI),
                MathUtils.normalizeAngle(BLOrbit3.getTrueAnomaly(), FastMath.PI), 0.0);

    }


    @Test
    public void undergroundOrbit() {
        doUndergroundOrbit(Decimal64Field.getInstance());
    }
    private <T extends CalculusFieldElement<T>> void doUndergroundOrbit(Field<T> field) {

        T zero = field.getZero();
        FieldAbsoluteDate<T> date = new FieldAbsoluteDate<>(field);
        FieldAbsoluteDate<T> initDate = date.shiftedBy(584.);

        // for a semi major axis < equatorial radius
        FieldVector3D<T> position = new FieldVector3D<>(zero.add(7.0e6), zero.add(1.0e6), zero.add(4.0e6));
        FieldVector3D<T> velocity = new FieldVector3D<>(zero.add(-500.0), zero.add(800.0), zero.add(100.0));

        FieldOrbit<T> initialOrbit = new FieldEquinoctialOrbit<>(new FieldPVCoordinates<T>(position, velocity),
                                                  FramesFactory.getEME2000(), initDate, zero.add(provider.getMu()));
        // Extrapolator definition
        // -----------------------
        try {

            FieldBrouwerLyddanePropagator<T> extrapolator =
                new FieldBrouwerLyddanePropagator<>(initialOrbit, DEFAULT_LAW, provider.getAe(), zero.add(provider.getMu()),
                        -1.08263e-3, 2.54e-6, 1.62e-6, 2.3e-7, BrouwerLyddanePropagator.M2);

            // Extrapolation at the initial date
            // ---------------------------------
            double delta_t = 0.0;
            FieldAbsoluteDate<T> extrapDate = initDate.shiftedBy(delta_t);
            extrapolator.propagate(extrapDate);

        } catch (OrekitException oe) {
            Assertions.assertEquals(OrekitMessages.TRAJECTORY_INSIDE_BRILLOUIN_SPHERE, oe.getSpecifier());
        }
    }


    @Test
    public void tooEllipticalOrbit() {
        doTooEllipticalOrbit(Decimal64Field.getInstance());
    }
    private <T extends CalculusFieldElement<T>> void doTooEllipticalOrbit(Field<T> field) {
        // for an eccentricity too big for the model
        T zero = field.getZero();
        FieldAbsoluteDate<T> date = new FieldAbsoluteDate<>(field);
        FieldAbsoluteDate<T> initDate = date.shiftedBy(584.);
        FieldOrbit<T> initialOrbit = new FieldKeplerianOrbit<>(zero.add(67679244.0), zero.add(1.0), zero.add(1.85850),
                                                               zero.add(2.1), zero.add(2.9), zero.add(6.2), PositionAngle.TRUE,
                                                               FramesFactory.getEME2000(), initDate, zero.add(provider.getMu()));
        try {
        // Extrapolator definition
        // -----------------------
        FieldBrouwerLyddanePropagator<T> extrapolator =
            new FieldBrouwerLyddanePropagator<>(initialOrbit, provider.getAe(), zero.add(provider.getMu()),
                    -1.08263e-3, 2.54e-6, 1.62e-6, 2.3e-7, BrouwerLyddanePropagator.M2);

        // Extrapolation at the initial date
        // ---------------------------------
        double delta_t = 0.0;
        FieldAbsoluteDate<T> extrapDate = initDate.shiftedBy(delta_t);
        extrapolator.propagate(extrapDate);

        } catch (OrekitException oe) {
            Assertions.assertEquals(OrekitMessages.TOO_LARGE_ECCENTRICITY_FOR_PROPAGATION_MODEL, oe.getSpecifier());
        }
    }


    @Test
    public void criticalInclination() {
        doCriticalInclination(Decimal64Field.getInstance());
    }
    private <T extends CalculusFieldElement<T>> void doCriticalInclination(Field<T> field) {

        final Frame inertialFrame = FramesFactory.getEME2000();

        // Initial orbit
        final double a = 24396159; // semi major axis in meters
        final double e = 0.01; // eccentricity
        final double i = FastMath.toRadians(7); // inclination
        final double omega = FastMath.toRadians(180); // perigee argument
        final double raan = FastMath.toRadians(261); // right ascention of ascending node
        final double lM = 0; // mean anomaly

        T zero = field.getZero();
        FieldAbsoluteDate<T> initDate = new FieldAbsoluteDate<>(field);
        final FieldOrbit<T> initialOrbit = new FieldKeplerianOrbit<>(zero.add(a), zero.add(e), zero.add(i), zero.add(omega),
                                                                     zero.add(raan), zero.add(lM), PositionAngle.TRUE,
                                                                     inertialFrame, initDate, zero.add(provider.getMu()));

        // Extrapolator definition
        // -----------------------
        FieldBrouwerLyddanePropagator<T> extrapolator =
            new FieldBrouwerLyddanePropagator<>(initialOrbit, GravityFieldFactory.getUnnormalizedProvider(provider), BrouwerLyddanePropagator.M2);

        // Extrapolation at the initial date
        // ---------------------------------
        final FieldSpacecraftState<T> finalOrbit = extrapolator.propagate(initDate);

        // Verify
        Assertions.assertEquals(0.0,
                            FieldVector3D.distance(initialOrbit.getPosition(),
                                                   finalOrbit.getPosition()).getReal(),
                            7.0e-8);

        Assertions.assertEquals(0.0,
                            FieldVector3D.distance(initialOrbit.getPVCoordinates().getVelocity(),
                                                   finalOrbit.getPVCoordinates().getVelocity()).getReal(),
                            1.2e-11);

        Assertions.assertEquals(0.0, finalOrbit.getA().getReal() - initialOrbit.getA().getReal(), 0.0);

    }

    @Test
    public void testUnableToComputeBLMeanParameters() {
        Assertions.assertThrows(OrekitException.class, () -> {
            doTestUnableToComputeBLMeanParameters(Decimal64Field.getInstance());
        });
    }

    private <T extends CalculusFieldElement<T>> void doTestUnableToComputeBLMeanParameters(Field<T> field) {

        T zero = field.getZero();
        FieldAbsoluteDate<T> date = new FieldAbsoluteDate<>(field);
        final Frame inertialFrame = FramesFactory.getEME2000();
        FieldAbsoluteDate<T> initDate = date.shiftedBy(584.);

        // Initial orbit
        final double a = 24396159; // semi major axis in meters
        final double e = 0.957; // eccentricity
        final double i = FastMath.toRadians(7); // inclination
        final double omega = FastMath.toRadians(180); // perigee argument
        final double raan = FastMath.toRadians(261); // right ascention of ascending node
        final double lM = FastMath.toRadians(0); // mean anomaly
        final FieldOrbit<T> initialOrbit = new FieldKeplerianOrbit<>(zero.add(a), zero.add(e), zero.add(i), zero.add(omega),
                                                                     zero.add(raan), zero.add(lM), PositionAngle.TRUE,
                                                                     inertialFrame, initDate, zero.add(provider.getMu()));

        // Extrapolator definition
        // -----------------------
        final FieldBrouwerLyddanePropagator<T> blField = new FieldBrouwerLyddanePropagator<>(initialOrbit, GravityFieldFactory.getUnnormalizedProvider(provider), BrouwerLyddanePropagator.M2);

        // Extrapolation at the initial date
        // ---------------------------------
        T delta_t = zero;
        FieldAbsoluteDate<T> extrapDate = initDate.shiftedBy(delta_t);
        blField.propagate(extrapDate);

    }

    @Test
    public void testMeanComparisonWithNonField() {
        doTestMeanComparisonWithNonField(Decimal64Field.getInstance());
    }

    private <T extends CalculusFieldElement<T>> void doTestMeanComparisonWithNonField(Field<T> field) {

        T zero = field.getZero();
        FieldAbsoluteDate<T> date = new FieldAbsoluteDate<>(field);
        final Frame inertialFrame = FramesFactory.getEME2000();
        FieldAbsoluteDate<T> initDate = date.shiftedBy(584.);
        double timeshift = -59400.0;

        // Initial orbit
        final double a = 24396159; // semi major axis in meters
        final double e = 0.9; // eccentricity
        final double i = FastMath.toRadians(7); // inclination
        final double omega = FastMath.toRadians(180); // perigee argument
        final double raan = FastMath.toRadians(261); // right ascention of ascending node
        final double lM = FastMath.toRadians(0); // mean anomaly
        final FieldOrbit<T> initialOrbit = new FieldKeplerianOrbit<>(zero.add(a), zero.add(e), zero.add(i), zero.add(omega),
                                                                     zero.add(raan), zero.add(lM), PositionAngle.TRUE,
                                                                     inertialFrame, initDate, zero.add(provider.getMu()));

        // Initial state definition
        final FieldSpacecraftState<T> initialStateField = new FieldSpacecraftState<>(initialOrbit);
        final SpacecraftState         initialState      = initialStateField.toSpacecraftState();

        // Field propagation
        final FieldBrouwerLyddanePropagator<T> blField = new FieldBrouwerLyddanePropagator<>(initialStateField.getOrbit(),
                                                                                             GravityFieldFactory.getUnnormalizedProvider(provider),
                                                                                             PropagationType.MEAN, BrouwerLyddanePropagator.M2);
        final FieldSpacecraftState<T> finalStateField     = blField.propagate(initialStateField.getDate().shiftedBy(timeshift));
        final FieldKeplerianOrbit<T>  finalOrbitField     = (FieldKeplerianOrbit<T>) OrbitType.KEPLERIAN.convertType(finalStateField.getOrbit());
        final KeplerianOrbit          finalOrbitFieldReal = finalOrbitField.toOrbit();

        // Classical propagation
        final BrouwerLyddanePropagator bl = new BrouwerLyddanePropagator(initialState.getOrbit(),
                                                                         GravityFieldFactory.getUnnormalizedProvider(provider),
                                                                         PropagationType.MEAN, BrouwerLyddanePropagator.M2);
        final SpacecraftState finalState = bl.propagate(initialState.getDate().shiftedBy(timeshift));
        final KeplerianOrbit  finalOrbit = (KeplerianOrbit) OrbitType.KEPLERIAN.convertType(finalState.getOrbit());

        Assertions.assertEquals(finalOrbitFieldReal.getA(), finalOrbit.getA(), Double.MIN_VALUE);
        Assertions.assertEquals(finalOrbitFieldReal.getE(), finalOrbit.getE(), Double.MIN_VALUE);
        Assertions.assertEquals(finalOrbitFieldReal.getI(), finalOrbit.getI(), Double.MIN_VALUE);
        Assertions.assertEquals(finalOrbitFieldReal.getRightAscensionOfAscendingNode(), + finalOrbit.getRightAscensionOfAscendingNode(), Double.MIN_VALUE);
        Assertions.assertEquals(finalOrbitFieldReal.getPerigeeArgument(), finalOrbit.getPerigeeArgument(), Double.MIN_VALUE);
        Assertions.assertEquals(finalOrbitFieldReal.getMeanAnomaly(), finalOrbit.getMeanAnomaly(), Double.MIN_VALUE);
        Assertions.assertEquals(0.0, finalOrbitFieldReal.getPosition().distance(finalOrbit.getPosition()), Double.MIN_VALUE);
        Assertions.assertEquals(0.0, finalOrbitFieldReal.getPVCoordinates().getVelocity().distance(finalOrbit.getPVCoordinates().getVelocity()), Double.MIN_VALUE);
    }

    @Test
    public void testOsculatingComparisonWithNonField() {
        doTestOsculatingComparisonWithNonField(Decimal64Field.getInstance());
    }

    private <T extends CalculusFieldElement<T>> void doTestOsculatingComparisonWithNonField(Field<T> field) {

        T zero = field.getZero();
        FieldAbsoluteDate<T> date = new FieldAbsoluteDate<>(field);
        final Frame inertialFrame = FramesFactory.getEME2000();
        FieldAbsoluteDate<T> initDate = date.shiftedBy(584.);
        double timeshift = 60000.0;

        // Initial orbit
        final double a = 24396159; // semi major axis in meters
        final double e = 0.01; // eccentricity
        final double i = FastMath.toRadians(7); // inclination
        final double omega = FastMath.toRadians(180); // perigee argument
        final double raan = FastMath.toRadians(261); // right ascention of ascending node
        final double lM = FastMath.toRadians(0); // mean anomaly
        final FieldOrbit<T> initialOrbit = new FieldKeplerianOrbit<>(zero.add(a), zero.add(e), zero.add(i), zero.add(omega),
                                                                     zero.add(raan), zero.add(lM), PositionAngle.TRUE,
                                                                     inertialFrame, initDate, zero.add(provider.getMu()));

        // Initial state definition
        final FieldSpacecraftState<T> initialStateField = new FieldSpacecraftState<>(initialOrbit);
        final SpacecraftState         initialState      = initialStateField.toSpacecraftState();

        // Field propagation
        final FieldBrouwerLyddanePropagator<T> blField = new FieldBrouwerLyddanePropagator<>(initialStateField.getOrbit(),
                                                                                             GravityFieldFactory.getUnnormalizedProvider(provider), BrouwerLyddanePropagator.M2);
        final FieldSpacecraftState<T> finalStateField     = blField.propagate(initialStateField.getDate().shiftedBy(timeshift));
        final FieldKeplerianOrbit<T>  finalOrbitField     = (FieldKeplerianOrbit<T>) OrbitType.KEPLERIAN.convertType(finalStateField.getOrbit());
        final KeplerianOrbit          finalOrbitFieldReal = finalOrbitField.toOrbit();

        // Classical propagation
        final BrouwerLyddanePropagator bl = new BrouwerLyddanePropagator(initialState.getOrbit(),
                                                                         GravityFieldFactory.getUnnormalizedProvider(provider),
                                                                         BrouwerLyddanePropagator.M2);
        final SpacecraftState finalState = bl.propagate(initialState.getDate().shiftedBy(timeshift));
        final KeplerianOrbit  finalOrbit = (KeplerianOrbit) OrbitType.KEPLERIAN.convertType(finalState.getOrbit());

        Assertions.assertEquals(finalOrbitFieldReal.getA(), finalOrbit.getA(), Double.MIN_VALUE);
        Assertions.assertEquals(finalOrbitFieldReal.getE(), finalOrbit.getE(), Double.MIN_VALUE);
        Assertions.assertEquals(finalOrbitFieldReal.getI(), finalOrbit.getI(), Double.MIN_VALUE);
        Assertions.assertEquals(finalOrbitFieldReal.getRightAscensionOfAscendingNode(), + finalOrbit.getRightAscensionOfAscendingNode(), Double.MIN_VALUE);
        Assertions.assertEquals(finalOrbitFieldReal.getPerigeeArgument(), finalOrbit.getPerigeeArgument(), Double.MIN_VALUE);
        Assertions.assertEquals(finalOrbitFieldReal.getMeanAnomaly(), finalOrbit.getMeanAnomaly(), Double.MIN_VALUE);
        Assertions.assertEquals(0.0, finalOrbitFieldReal.getPosition().distance(finalOrbit.getPosition()), Double.MIN_VALUE);
        Assertions.assertEquals(0.0, finalOrbitFieldReal.getPVCoordinates().getVelocity().distance(finalOrbit.getPVCoordinates().getVelocity()), Double.MIN_VALUE);
    }

    @Test
    public void testMeanOrbit() throws IOException {
        doTestMeanOrbit(Decimal64Field.getInstance());
    }

    private <T extends CalculusFieldElement<T>> void doTestMeanOrbit(Field<T> field) {
        T zero = field.getZero();
        FieldAbsoluteDate<T> date = new FieldAbsoluteDate<>(field);
        final UnnormalizedSphericalHarmonicsProvider ushp = GravityFieldFactory.getUnnormalizedProvider(provider);
        final FieldKeplerianOrbit<T> initialOsculating =
            new FieldKeplerianOrbit<>(zero.newInstance(7.8e6), zero.newInstance(0.032), zero.newInstance(0.4),
                                      zero.newInstance(0.1), zero.newInstance(0.2), zero.newInstance(0.3),
                                      PositionAngle.TRUE,
                                      FramesFactory.getEME2000(), date, zero.add(provider.getMu()));
        final UnnormalizedSphericalHarmonics ush = ushp.onDate(initialOsculating.getDate().toAbsoluteDate());

        // set up a reference numerical propagator starting for the specified start orbit
        // using the same force models (i.e. the first few zonal terms)
        double[][] tol = FieldNumericalPropagator.tolerances(zero.newInstance(0.1), initialOsculating, OrbitType.KEPLERIAN);
        AdaptiveStepsizeFieldIntegrator<T> integrator = new DormandPrince853FieldIntegrator<>(field, 0.001, 1000, tol[0], tol[1]);
        integrator.setInitialStepSize(60);
        FieldNumericalPropagator<T> num = new FieldNumericalPropagator<>(field, integrator);
        Frame itrf = FramesFactory.getITRF(IERSConventions.IERS_2010, true);
        num.addForceModel(new HolmesFeatherstoneAttractionModel(itrf, provider));
        num.setInitialState(new FieldSpacecraftState<>(initialOsculating));
        num.setOrbitType(OrbitType.KEPLERIAN);
        final StorelessUnivariateStatistic oscMin  = new Min();
        final StorelessUnivariateStatistic oscMax  = new Max();
        final StorelessUnivariateStatistic meanMin = new Min();
        final StorelessUnivariateStatistic meanMax = new Max();
        num.getMultiplexer().add(zero.newInstance(60), state -> {
            final FieldOrbit<T> osc = state.getOrbit();
            oscMin.increment(osc.getA().getReal());
            oscMax.increment(osc.getA().getReal());
            // compute mean orbit at current date (this is what we test)
            final FieldOrbit<T> mean = FieldBrouwerLyddanePropagator.computeMeanOrbit(state.getOrbit(), ushp, ush, BrouwerLyddanePropagator.M2);
            meanMin.increment(mean.getA().getReal());
            meanMax.increment(mean.getA().getReal());
        });
        num.propagate(initialOsculating.getDate().shiftedBy(Constants.JULIAN_DAY));

        Assertions.assertEquals(3188.347, oscMax.getResult()  - oscMin.getResult(),  1.0e-3);
        Assertions.assertEquals(  18.464, meanMax.getResult() - meanMin.getResult(), 1.0e-3);

    }


    @BeforeEach
    public void setUp() {
        Utils.setDataRoot("regular-data:atmosphere:potential/icgem-format");
        provider = GravityFieldFactory.getNormalizedProvider(5, 0);
    }

    @AfterEach
    public void tearDown() {
        provider = null;
    }

    private NormalizedSphericalHarmonicsProvider provider;
}<|MERGE_RESOLUTION|>--- conflicted
+++ resolved
@@ -125,15 +125,9 @@
 
         // positions  velocity and semi major axis match perfectly
         Assertions.assertEquals(0.0,
-<<<<<<< HEAD
                 FieldVector3D.distance(initialOrbit.getPVCoordinates().getPosition(),
                                               finalOrbit.getPVCoordinates().getPosition()).getReal(),
                 7.4e-9);
-=======
-                FieldVector3D.distance(initialOrbit.getPosition(),
-                                              finalOrbit.getPosition()).getReal(),
-                            3.5e-9);
->>>>>>> be42ef39
 
         Assertions.assertEquals(0.0,
                 FieldVector3D.distance(initialOrbit.getPVCoordinates().getVelocity(),

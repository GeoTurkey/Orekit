--- conflicted
+++ resolved
@@ -79,13 +79,8 @@
         String line1 = "1 37753U 11036A   12090.13205652 -.00000006  00000-0  00000+0 0  2272";
         String line2 = "2 37753  55.0032 176.5796 0004733  13.2285 346.8266  2.00565440  5153";
         FieldTLE<T> tle = new FieldTLE<>(field, line1, line2);
-<<<<<<< HEAD
         
-        final T[] parameters = tle.getParameters(field, null);
-=======
-
         final T[] parameters = tle.getParameters(field);
->>>>>>> be42ef39
         FieldTLEPropagator<T> propagator = FieldTLEPropagator.selectExtrapolator(tle, parameters);
         FieldAbsoluteDate<T> initDate = tle.getDate();
         FieldSpacecraftState<T> initialState = propagator.getInitialState();
@@ -110,13 +105,8 @@
         String line1 = "1 37753U 11036A   12090.13205652 -.00000006  00000-0  00000+0 0  2272";
         String line2 = "2 37753  55.0032 176.5796 0004733  13.2285 346.8266  2.00565440  5153";
         FieldTLE<T> tle = new FieldTLE<>(field, line1, line2);
-<<<<<<< HEAD
         
-        final T[] parameters = tle.getParameters(field, null);
-=======
-
         final T[] parameters = tle.getParameters(field);
->>>>>>> be42ef39
         FieldTLEPropagator<T> propagator = FieldTLEPropagator.selectExtrapolator(tle, parameters);
         final FieldEphemerisGenerator<T> generator = propagator.getEphemerisGenerator();
 
@@ -174,7 +164,7 @@
         FieldDistanceChecker<T> checker = new FieldDistanceChecker<T>(itrf);
 
         // with Earth pointing attitude, distance should be small
-        final T[] parameters = tle.getParameters(field, null);
+        final T[] parameters = tle.getParameters(field);
         FieldTLEPropagator<T> propagator =
                 FieldTLEPropagator.selectExtrapolator(tle,
                                                  new BodyCenterPointing(FramesFactory.getTEME(), earth),
@@ -267,7 +257,7 @@
         TLE tleISS = new TLE(line3, line4);
 
         // propagate Field GPS orbit
-        final T[] parametersGPS = fieldtleGPS.getParameters(field, null);
+        final T[] parametersGPS = fieldtleGPS.getParameters(field);
         FieldTLEPropagator<T> fieldpropagator = FieldTLEPropagator.selectExtrapolator(fieldtleGPS, parametersGPS);
         FieldAbsoluteDate<T> fieldinitDate = fieldtleGPS.getDate();
         FieldAbsoluteDate<T> fieldendDate = fieldinitDate.shiftedBy(propagtime);
@@ -280,7 +270,7 @@
         PVCoordinates finalGPS = propagator.getPVCoordinates(endDate);
 
         // propagate Field ISS orbit
-        final T[] parametersISS = fieldtleISS.getParameters(field, null);
+        final T[] parametersISS = fieldtleISS.getParameters(field);
         fieldpropagator = FieldTLEPropagator.selectExtrapolator(fieldtleISS, parametersISS);
         fieldinitDate = fieldtleISS.getDate();
         fieldendDate = fieldinitDate.shiftedBy(propagtime);

--- conflicted
+++ resolved
@@ -304,7 +304,7 @@
                 guessedGravity = new HolmesFeatherstoneAttractionModel(FramesFactory.getITRF(IERSConventions.IERS_2010, true),
                                                                        GravityFieldFactory.getNormalizedProvider(2, 0));
                 ParameterDriver driver = guessedGravity.getParameterDriver(param);
-                driver.setValue(driver.getReferenceValue() + driver.getScale(), null);
+                driver.setValue(driver.getReferenceValue() + driver.getScale());
             }
         }
         builder.addForceModel(guessedDrag);
@@ -324,17 +324,9 @@
                 if (force.isSupported(param)) {
                     for (ForceModel model: prop.getAllForceModels()) {
                         if (model.isSupported(param)) {
-<<<<<<< HEAD
-                        	// the test was realized with parameterDriver estimated for 1 infinite interval on the parameter is valid
-                        	// all the time, that is why the getValue(null) is tolarated
-                            Assert.assertEquals(force.getParameterDriver(param).getValue(null),
-                                                model.getParameterDriver(param).getValue(null),
-                                                3.0e-4 * FastMath.abs(force.getParameterDriver(param).getValue(null)));
-=======
                             Assertions.assertEquals(force.getParameterDriver(param).getValue(),
                                                 model.getParameterDriver(param).getValue(),
                                                 3.0e-4 * FastMath.abs(force.getParameterDriver(param).getValue()));
->>>>>>> be42ef39
                         }
                     }
                 }
@@ -412,7 +404,7 @@
         Utils.setDataRoot("regular-data:potential/shm-format");
         gravity = new HolmesFeatherstoneAttractionModel(FramesFactory.getITRF(IERSConventions.IERS_2010, true),
                                                         GravityFieldFactory.getNormalizedProvider(2, 0));
-        mu = gravity.getParameterDriver(NewtonianAttraction.CENTRAL_ATTRACTION_COEFFICIENT).getValue(null);
+        mu = gravity.getParameterDriver(NewtonianAttraction.CENTRAL_ATTRACTION_COEFFICIENT).getValue();
         minStep = 1.0;
         maxStep = 600.0;
         dP = 10.0;

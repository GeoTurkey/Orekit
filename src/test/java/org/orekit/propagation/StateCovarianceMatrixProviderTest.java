/* Copyright 2002-2022 CS GROUP
 * Licensed to CS GROUP (CS) under one or more
 * contributor license agreements.  See the NOTICE file distributed with
 * this work for additional information regarding copyright ownership.
 * CS licenses this file to You under the Apache License, Version 2.0
 * (the "License"); you may not use this file except in compliance with
 * the License.  You may obtain a copy of the License at
 *
 *   http://www.apache.org/licenses/LICENSE-2.0
 *
 * Unless required by applicable law or agreed to in writing, software
 * distributed under the License is distributed on an "AS IS" BASIS,
 * WITHOUT WARRANTIES OR CONDITIONS OF ANY KIND, either express or implied.
 * See the License for the specific language governing permissions and
 * limitations under the License.
 */
package org.orekit.propagation;

import org.hipparchus.geometry.euclidean.threed.Vector3D;
import org.hipparchus.linear.Array2DRowRealMatrix;
import org.hipparchus.linear.DiagonalMatrix;
import org.hipparchus.linear.MatrixUtils;
import org.hipparchus.linear.RealMatrix;
import org.hipparchus.ode.ODEIntegrator;
import org.hipparchus.ode.nonstiff.ClassicalRungeKuttaIntegrator;
import org.hipparchus.util.FastMath;
import org.junit.jupiter.api.Assertions;
import org.junit.jupiter.api.BeforeEach;
import org.junit.jupiter.api.Test;
import org.orekit.Utils;
import org.orekit.data.DataContext;
import org.orekit.files.ccsds.definitions.CelestialBodyFrame;
import org.orekit.files.ccsds.definitions.FrameFacade;
import org.orekit.files.ccsds.definitions.OrbitRelativeFrame;
import org.orekit.forces.ForceModel;
import org.orekit.forces.gravity.HolmesFeatherstoneAttractionModel;
import org.orekit.forces.gravity.potential.GravityFieldFactory;
import org.orekit.forces.gravity.potential.ICGEMFormatReader;
import org.orekit.forces.gravity.potential.NormalizedSphericalHarmonicsProvider;
import org.orekit.frames.Frame;
import org.orekit.frames.FramesFactory;
import org.orekit.frames.Transform;
import org.orekit.orbits.CartesianOrbit;
import org.orekit.orbits.KeplerianOrbit;
import org.orekit.orbits.Orbit;
import org.orekit.orbits.OrbitType;
import org.orekit.orbits.PositionAngle;
import org.orekit.propagation.analytical.EcksteinHechlerPropagator;
import org.orekit.propagation.numerical.NumericalPropagator;
import org.orekit.time.AbsoluteDate;
import org.orekit.time.TimeScalesFactory;
import org.orekit.utils.CartesianDerivativesFilter;
import org.orekit.utils.Constants;
import org.orekit.utils.IERSConventions;
import org.orekit.utils.PVCoordinates;

import java.util.Arrays;

public class StateCovarianceMatrixProviderTest {

    private SpacecraftState initialState;
    private double[][] initCov;

    @BeforeEach
    public void setUp() {
        Utils.setDataRoot("orbit-determination/february-2016:potential/icgem-format");
        GravityFieldFactory.addPotentialCoefficientsReader(new ICGEMFormatReader("eigen-6s-truncated", true));
        Orbit initialOrbit = new CartesianOrbit(new PVCoordinates(new Vector3D(7526993.581890527, -9646310.10026971, 1464110.4928112086),
                                                                  new Vector3D(3033.79456099698, 1715.265069098717, -4447.658745923895)),
                                                FramesFactory.getEME2000(),
                                                new AbsoluteDate("2016-02-13T16:00:00.000", TimeScalesFactory.getUTC()),
                                                Constants.WGS84_EARTH_MU);
        initialState = new SpacecraftState(initialOrbit);
        initCov = new double[][] {
            {8.651816029e+01,   5.689987127e+01, -2.763870764e+01, -2.435617201e-02,  2.058274137e-02, -5.872883051e-03},
            {5.689987127e+01,   7.070624321e+01,  1.367120909e+01, -6.112622013e-03,  7.623626008e-03, -1.239413190e-02},
            {-2.763870764e+01,  1.367120909e+01,  1.811858898e+02,  3.143798992e-02, -4.963106559e-02, -7.420114385e-04},
            {-2.435617201e-02, -6.112622013e-03,  3.143798992e-02,  4.657077389e-05,  1.469943634e-05,  3.328475593e-05},
            {2.058274137e-02,   7.623626008e-03, -4.963106559e-02,  1.469943634e-05,  3.950715934e-05,  2.516044258e-05},
            {-5.872883051e-03, -1.239413190e-02, -7.420114385e-04,  3.328475593e-05,  2.516044258e-05,  3.547466120e-05}
        };
    }

    /**
     * Unit test for the covariance frame transformation.
     */
    @Test
    public void testFrameConversion() {

        // Reference
        final RealMatrix referenceCov = MatrixUtils.createRealMatrix(initCov);

        // Define frames
        final Frame frameA = FramesFactory.getEME2000();
        final Frame frameB = FramesFactory.getTEME();

        // First transformation
        RealMatrix transformedCov = StateCovarianceMatrixProvider.changeCovarianceFrame(initialState.getOrbit(), frameA, frameB, referenceCov, OrbitType.CARTESIAN, PositionAngle.MEAN);

        // Second transformation
        transformedCov = StateCovarianceMatrixProvider.changeCovarianceFrame(initialState.getOrbit(), frameB, frameA, transformedCov, OrbitType.CARTESIAN, PositionAngle.MEAN);

        // Verify
        compareCovariance(referenceCov, transformedCov, 5.2e-15);

    }

    /**
     * Unit test for the covariance type transformation.
     */
    @Test
    public void testTypeConversion() {

        // Reference
        final RealMatrix referenceCov = MatrixUtils.createRealMatrix(initCov);

        // Define orbit types
        final OrbitType cart = OrbitType.CARTESIAN;
        final OrbitType kep  = OrbitType.KEPLERIAN;

        // First transformation
        RealMatrix transformedCov = StateCovarianceMatrixProvider.changeCovarianceType(initialState.getOrbit(), cart, PositionAngle.MEAN,
                                                                                       kep, PositionAngle.MEAN, referenceCov);

        // Second transformation
        transformedCov = StateCovarianceMatrixProvider.changeCovarianceType(initialState.getOrbit(), kep, PositionAngle.MEAN,
                                                                            cart, PositionAngle.MEAN, transformedCov);

        // Verify
        compareCovariance(referenceCov, transformedCov, 3.5e-12);

    }

    /**
     * Unit test for covariance propagation in Cartesian elements.
     */
    @Test
    public void testWithNumericalPropagatorCartesian() {

        // Integrator
        final double        step       = 60.0;
        final ODEIntegrator integrator = new ClassicalRungeKuttaIntegrator(step);

        // Numerical propagator
        final String stmName = "STM";
        final OrbitType propType = OrbitType.CARTESIAN;
        final PositionAngle angleType = PositionAngle.MEAN;
        final NumericalPropagator propagator = new NumericalPropagator(integrator);
        // Add a force model
        final NormalizedSphericalHarmonicsProvider gravity = GravityFieldFactory.getNormalizedProvider(2, 0);
        final ForceModel holmesFeatherstone = new HolmesFeatherstoneAttractionModel(FramesFactory.getITRF(IERSConventions.IERS_2010, true), gravity);
        propagator.addForceModel(holmesFeatherstone);
        // Finalize setting
        final MatricesHarvester harvester = propagator.setupMatricesComputation(stmName, null, null);
        propagator.setOrbitType(propType);
        propagator.setPositionAngleType(angleType);

        // Create additional state
        final String additionalName = "cartCov";
        final RealMatrix initialCov = MatrixUtils.createRealMatrix(initCov);
        final StateCovarianceMatrixProvider provider = new StateCovarianceMatrixProvider(additionalName, stmName, harvester,
                                                                                         propagator.getOrbitType(), propagator.getPositionAngleType(),
                                                                                         initialCov,
                                                                                         OrbitType.CARTESIAN, PositionAngle.MEAN);
        propagator.setInitialState(initialState);
        propagator.addAdditionalStateProvider(provider);

        // Propagate
        final SpacecraftState propagated = propagator.propagate(initialState.getDate().shiftedBy(Constants.JULIAN_DAY));

        // Get the propagated covariance
        final RealMatrix propagatedCov = provider.getStateCovariance(propagated);

        // Reference (computed using a different solution)
        final double[][] ref = new double[][] {
            { 5.770543135e+02,  2.316979550e+02, -5.172369105e+02, -2.585893247e-01,  2.113809017e-01, -1.759509343e-01},
            { 2.316979550e+02,  1.182942930e+02, -1.788422178e+02, -9.570305681e-02,  7.792155309e-02, -7.435822327e-02},
            {-5.172369105e+02, -1.788422178e+02,  6.996248500e+02,  2.633605389e-01, -2.480144888e-01,  1.908427233e-01},
            {-2.585893247e-01, -9.570305681e-02,  2.633605389e-01,  1.419148897e-04, -8.715858320e-05,  1.024944399e-04},
            { 2.113809017e-01,  7.792155309e-02, -2.480144888e-01, -8.715858320e-05,  1.069566588e-04, -5.667563856e-05},
            {-1.759509343e-01, -7.435822327e-02,  1.908427233e-01,  1.024944399e-04, -5.667563856e-05,  8.178356868e-05}
        };
        final RealMatrix referenceCov = MatrixUtils.createRealMatrix(ref);

        // Verify
        compareCovariance(referenceCov, propagatedCov, 4.0e-7);
        Assertions.assertEquals(OrbitType.CARTESIAN, provider.getCovarianceOrbitType());

        ///////////
        // Test the frame transformation
        ///////////

        // Define a new output frame
        final Frame frameB = FramesFactory.getTEME();

        // Get the covariance in TEME frame
        RealMatrix transformedCovA = provider.getStateCovariance(propagated, frameB);

        // Second transformation
        RealMatrix transformedCovB = StateCovarianceMatrixProvider.changeCovarianceFrame(propagated.getOrbit(), propagated.getFrame(), frameB, propagatedCov, OrbitType.CARTESIAN, PositionAngle.MEAN);

        // Verify
        compareCovariance(transformedCovA, transformedCovB, 1.0e-15);

        ///////////
        // Test the orbit type transformation
        ///////////

        // Define a new output frame
        final OrbitType outOrbitType = OrbitType.KEPLERIAN;
        final PositionAngle outAngleType = PositionAngle.MEAN;

        // Transformation using getStateJacobian() method
        RealMatrix transformedCovC = provider.getStateCovariance(propagated, outOrbitType, outAngleType);

        // Second transformation
        RealMatrix transformedCovD = StateCovarianceMatrixProvider.changeCovarianceType(propagated.getOrbit(), OrbitType.CARTESIAN, PositionAngle.MEAN, outOrbitType, outAngleType, propagatedCov);

        // Verify
        compareCovariance(transformedCovC, transformedCovD, 1.0e-15);

    }

    /**
     * Unit test for covariance propagation in Cartesian elements.
     * The difference here is that the propagator uses its default orbit type: EQUINOCTIAL
     */
    @Test
    public void testWithNumericalPropagatorDefault() {

        // Integrator
        final double        step       = 60.0;
        final ODEIntegrator integrator = new ClassicalRungeKuttaIntegrator(step);

        // Numerical propagator
        final String stmName = "STM";
        final NumericalPropagator propagator = new NumericalPropagator(integrator);
        // Add a force model
        final NormalizedSphericalHarmonicsProvider gravity = GravityFieldFactory.getNormalizedProvider(2, 0);
        final ForceModel holmesFeatherstone = new HolmesFeatherstoneAttractionModel(FramesFactory.getITRF(IERSConventions.IERS_2010, true), gravity);
        propagator.addForceModel(holmesFeatherstone);
        // Finalize setting
        final MatricesHarvester harvester = propagator.setupMatricesComputation(stmName, null, null);

        // Create additional state
        final String additionalName = "cartCov";
        final RealMatrix initialCov = MatrixUtils.createRealMatrix(initCov);
        final StateCovarianceMatrixProvider provider = new StateCovarianceMatrixProvider(additionalName, stmName, harvester,
                                                                                         propagator.getOrbitType(), propagator.getPositionAngleType(),
                                                                                         initialCov,
                                                                                         OrbitType.CARTESIAN, PositionAngle.MEAN);
        propagator.setInitialState(initialState);
        propagator.addAdditionalStateProvider(provider);

        // Propagate
        final SpacecraftState propagated = propagator.propagate(initialState.getDate().shiftedBy(Constants.JULIAN_DAY));

        // Get the propagated covariance
        final RealMatrix propagatedCov = provider.getStateCovariance(propagated);

        // Reference (computed using a different solution)
        final double[][] ref = new double[][] {
            { 5.770543135e+02,  2.316979550e+02, -5.172369105e+02, -2.585893247e-01,  2.113809017e-01, -1.759509343e-01},
            { 2.316979550e+02,  1.182942930e+02, -1.788422178e+02, -9.570305681e-02,  7.792155309e-02, -7.435822327e-02},
            {-5.172369105e+02, -1.788422178e+02,  6.996248500e+02,  2.633605389e-01, -2.480144888e-01,  1.908427233e-01},
            {-2.585893247e-01, -9.570305681e-02,  2.633605389e-01,  1.419148897e-04, -8.715858320e-05,  1.024944399e-04},
            { 2.113809017e-01,  7.792155309e-02, -2.480144888e-01, -8.715858320e-05,  1.069566588e-04, -5.667563856e-05},
            {-1.759509343e-01, -7.435822327e-02,  1.908427233e-01,  1.024944399e-04, -5.667563856e-05,  8.178356868e-05}
        };
        final RealMatrix referenceCov = MatrixUtils.createRealMatrix(ref);

        // Verify
        compareCovariance(referenceCov, propagatedCov, 3.0e-5);
        Assertions.assertEquals(OrbitType.CARTESIAN, provider.getCovarianceOrbitType());

        ///////////
        // Test the frame transformation
        ///////////

        // Define a new output frame
        final Frame frameB = FramesFactory.getTEME();

        // Get the covariance in TEME frame
        RealMatrix transformedCovA = provider.getStateCovariance(propagated, frameB);

        // Second transformation
        RealMatrix transformedCovB = StateCovarianceMatrixProvider.changeCovarianceFrame(propagated.getOrbit(), propagated.getFrame(), frameB, propagatedCov, OrbitType.CARTESIAN, PositionAngle.MEAN);

        // Verify
        compareCovariance(transformedCovA, transformedCovB, 1.0e-15);

        // Define a new output frame
        final OrbitType outOrbitType = OrbitType.KEPLERIAN;
        final PositionAngle outAngleType = PositionAngle.MEAN;

        // Transformation using getStateJacobian() method
        RealMatrix transformedCovC = provider.getStateCovariance(propagated, outOrbitType, outAngleType);

        // Second transformation
        RealMatrix transformedCovD = StateCovarianceMatrixProvider.changeCovarianceType(propagated.getOrbit(), OrbitType.CARTESIAN, PositionAngle.MEAN, outOrbitType, outAngleType, propagatedCov);

        // Verify
        compareCovariance(transformedCovC, transformedCovD, 1.0e-15);

    }

    /**
     * Unit test for covariance propagation in Cartesian elements.
     */
    @Test
    public void testWithAnalyticalPropagator() {

        // Numerical propagator
        final String stmName = "STM";
        final OrbitType propType = OrbitType.CARTESIAN;
        final PositionAngle angleType = PositionAngle.MEAN;
        final EcksteinHechlerPropagator propagator = new EcksteinHechlerPropagator(initialState.getOrbit(),
                                                                                   GravityFieldFactory.getUnnormalizedProvider(6, 0));
        // Finalize setting
        final MatricesHarvester harvester = propagator.setupMatricesComputation(stmName, null, null);

        // Create additional state
        final String additionalName = "cartCov";
        final RealMatrix initialCov = MatrixUtils.createRealMatrix(initCov);
        final StateCovarianceMatrixProvider provider = new StateCovarianceMatrixProvider(additionalName, stmName, harvester,
                                                                                         propType, angleType,
                                                                                         initialCov,
                                                                                         OrbitType.CARTESIAN, PositionAngle.MEAN);
        propagator.addAdditionalStateProvider(provider);

        // Propagate
        final SpacecraftState propagated = propagator.propagate(initialState.getDate().shiftedBy(Constants.JULIAN_DAY));

        // Get the propagated covariance
        final RealMatrix propagatedCov = provider.getStateCovariance(propagated);

        // Reference (computed using a numerical solution)
        final double[][] ref = new double[][] {
            { 5.770543135e+02,  2.316979550e+02, -5.172369105e+02, -2.585893247e-01,  2.113809017e-01, -1.759509343e-01},
            { 2.316979550e+02,  1.182942930e+02, -1.788422178e+02, -9.570305681e-02,  7.792155309e-02, -7.435822327e-02},
            {-5.172369105e+02, -1.788422178e+02,  6.996248500e+02,  2.633605389e-01, -2.480144888e-01,  1.908427233e-01},
            {-2.585893247e-01, -9.570305681e-02,  2.633605389e-01,  1.419148897e-04, -8.715858320e-05,  1.024944399e-04},
            { 2.113809017e-01,  7.792155309e-02, -2.480144888e-01, -8.715858320e-05,  1.069566588e-04, -5.667563856e-05},
            {-1.759509343e-01, -7.435822327e-02,  1.908427233e-01,  1.024944399e-04, -5.667563856e-05,  8.178356868e-05}
        };
        final RealMatrix referenceCov = MatrixUtils.createRealMatrix(ref);

        // Verify
        compareCovariance(referenceCov, propagatedCov, 5.0e-4);
        Assertions.assertEquals(OrbitType.CARTESIAN, provider.getCovarianceOrbitType());

        ///////////
        // Test the frame transformation
        ///////////

        // Define a new output frame
        final Frame frameB = FramesFactory.getTEME();

        // Get the covariance in TEME frame
        RealMatrix transformedCovA = provider.getStateCovariance(propagated, frameB);

        // Second transformation
        RealMatrix transformedCovB = StateCovarianceMatrixProvider.changeCovarianceFrame(propagated.getOrbit(), propagated.getFrame(), frameB, propagatedCov, OrbitType.CARTESIAN, PositionAngle.MEAN);

        // Verify
        compareCovariance(transformedCovA, transformedCovB, 1.0e-15);

        // Define a new output frame
        final OrbitType     outOrbitType = OrbitType.KEPLERIAN;
        final PositionAngle outAngleType = PositionAngle.MEAN;

        // Transformation using getStateJacobian() method
        RealMatrix transformedCovC = provider.getStateCovariance(propagated, outOrbitType, outAngleType);

        // Second transformation
        RealMatrix transformedCovD =
                StateCovarianceMatrixProvider.changeCovarianceType(propagated.getOrbit(), OrbitType.CARTESIAN,
                        PositionAngle.MEAN, outOrbitType, outAngleType, propagatedCov);

        // Verify
        compareCovariance(transformedCovC, transformedCovD, 1.0e-15);

    }

    /**
     * Compare two covariance matrices
     *
     * @param reference reference covariance
     * @param computed  computed covariance
     * @param threshold threshold for comparison
     */
    private void compareCovariance(final RealMatrix reference, final RealMatrix computed, final double threshold) {
        for (int row = 0; row < reference.getRowDimension(); row++) {
            for (int column = 0; column < reference.getColumnDimension(); column++) {
<<<<<<< HEAD
                Assert.assertEquals(reference.getEntry(row, column), computed.getEntry(row, column),
                        FastMath.abs(threshold * reference.getEntry(row, column)));
            }
        }
    }

    /**
     * Test transform obtained from getTransform to convert a covariance matrix.
     */
    @Test
    public void testConvertCovFrame() {

        // Given
        final Orbit keplerianOrbit = new KeplerianOrbit(7.E6, 0.001, FastMath.toRadians(45.), 0., 0., 0.,
                PositionAngle.TRUE, FramesFactory.getEME2000(),
                new AbsoluteDate(2000, 1, 1, TimeScalesFactory.getUTC()),
                Constants.GRIM5C1_EARTH_MU);

        final Orbit cartesianOrbit = OrbitType.CARTESIAN.convertType(keplerianOrbit);

        final Frame pivotFrame = FramesFactory.getGCRF();

        double sig_sma = 1000;
        double sig_ecc = 1000 / cartesianOrbit.getA();
        double sig_inc = FastMath.toRadians(0.01);
        double sig_pom = FastMath.toRadians(0.01);
        double sig_gom = FastMath.toRadians(0.01);
        double sig_anm = FastMath.toRadians(0.1);

        sig_sma *= sig_sma;
        sig_ecc *= sig_ecc;
        sig_inc *= sig_inc;
        sig_pom *= sig_pom;
        sig_gom *= sig_gom;
        sig_anm *= sig_anm;

        final RealMatrix covarianceMatrix = new DiagonalMatrix(new double[] { sig_sma, sig_ecc, sig_inc,
                sig_pom, sig_gom, sig_anm });

        CelestialBodyFrame in = CelestialBodyFrame.EME2000;
        FrameFacade from = new FrameFacade(in.getFrame(IERSConventions.IERS_2010, false, DataContext.getDefault()),
                in, null, null, in.name());

        OrbitRelativeFrame out = OrbitRelativeFrame.TNW;
        FrameFacade        to  = new FrameFacade(null, null, out, null, out.name());

        System.out.println("CREATING TRANSFORM");
        final Transform inToOutTransform = FrameFacade.getTransform(from, to, pivotFrame, cartesianOrbit.getDate(),
                cartesianOrbit);

        System.out.println("rotation from transform");
        System.out.println(Arrays.deepToString(inToOutTransform.getRotation().getMatrix()));

        System.out.println("rotation rate from transform");
        System.out.println(inToOutTransform.getRotationRate());

        // When
        /*
        final RealMatrix converted = StateCovarianceMatrixProvider.changeCovarianceFrame(cartesianOrbit, transform,
                covarianceMatrix, OrbitType.CARTESIAN, PositionAngle.MEAN);

         */
        // Gets the rotation from the transform
        final double[][] rotInToOut = inToOutTransform.getRotation().getMatrix();
        // Builds the matrix to perform covariance transformation
        final RealMatrix matInToOut = MatrixUtils.createRealMatrix(6, 6);
        // Fills in the upper left and lower right blocks with the rotation
        matInToOut.setSubMatrix(rotInToOut, 0, 0);
        matInToOut.setSubMatrix(rotInToOut, 3, 3);
        final RealMatrix converted = matInToOut.multiply(covarianceMatrix.multiplyTransposed(matInToOut));

        // Get the Jacobian of the transform
        final double[][] jacobian = new double[6][6];
        inToOutTransform.getJacobian(CartesianDerivativesFilter.USE_PV, jacobian);

        System.out.println("jacobian");
        System.out.println(Arrays.deepToString(jacobian));

        // Matrix to perform the covariance transformation
        final RealMatrix j = new Array2DRowRealMatrix(jacobian, false);

        // Then
        // Reference data from CelestLab :
        // https://sourceforge.isae.fr/svn/dcas-soft-espace/support/softs/CelestLab/trunk/help/en_US/scilab_en_US_help/jacobian%20matrices.html cas-3
        // Attention : CCSDS covariance matrix are supposed to be expressed in cartesian.
        //             However,the Celestlab example uses keplerian data.
        //             So here we consider that the covariance is cartesian.
        //             The celestlab variable dpv_dkep must be overloaded so that it can be an identity matrix.

        double[][] expected = {
                { 2.543E-08, 0., 5.027E-09, 0., 0., 0. },
                { 0., 1000000., 0., 0., 0., 0. },
                { 5.027E-09, 0., 2.543E-08, 0., 0., 0. },
                { 0., 0., 0., 0.0000015, 0., 0.0000015 },
                { 0., 0., 0., 0., 3.046E-08, 0. },
                { 0., 0., 0., 0.0000015, 0., 0.0000015 } };

        System.out.println("Pure rotation matrix");
        System.out.println(Arrays.deepToString(matInToOut.getData()));

        System.out.println("Matrix from jacobian");
        System.out.println(Arrays.deepToString(j.getData()));

        // Both matrices are identical if the absolute error on each term doesn't exceed 1E-7 USI
        validateMatrix(expected, converted.getData(), 4.e-8);
    }

    /**
     * Assert that data double array is equals to expected.
     *
     * @param data      input data to assert
     * @param expected  expected data
     * @param threshold threshold for precision
     */
    private void validateMatrix(double[][] expected, double[][] data, double threshold) {
        for (int i = 0; i < data.length; i++) {
            for (int j = 0; j < data[0].length; j++) {
                Assert.assertEquals(expected[i][j], data[i][j], threshold);
=======
                Assertions.assertEquals(reference.getEntry(row, column), computed.getEntry(row, column), FastMath.abs(threshold * reference.getEntry(row, column)));
>>>>>>> 3993d833
            }
        }
    }

}<|MERGE_RESOLUTION|>--- conflicted
+++ resolved
@@ -17,8 +17,6 @@
 package org.orekit.propagation;
 
 import org.hipparchus.geometry.euclidean.threed.Vector3D;
-import org.hipparchus.linear.Array2DRowRealMatrix;
-import org.hipparchus.linear.DiagonalMatrix;
 import org.hipparchus.linear.MatrixUtils;
 import org.hipparchus.linear.RealMatrix;
 import org.hipparchus.ode.ODEIntegrator;
@@ -28,10 +26,6 @@
 import org.junit.jupiter.api.BeforeEach;
 import org.junit.jupiter.api.Test;
 import org.orekit.Utils;
-import org.orekit.data.DataContext;
-import org.orekit.files.ccsds.definitions.CelestialBodyFrame;
-import org.orekit.files.ccsds.definitions.FrameFacade;
-import org.orekit.files.ccsds.definitions.OrbitRelativeFrame;
 import org.orekit.forces.ForceModel;
 import org.orekit.forces.gravity.HolmesFeatherstoneAttractionModel;
 import org.orekit.forces.gravity.potential.GravityFieldFactory;
@@ -39,9 +33,7 @@
 import org.orekit.forces.gravity.potential.NormalizedSphericalHarmonicsProvider;
 import org.orekit.frames.Frame;
 import org.orekit.frames.FramesFactory;
-import org.orekit.frames.Transform;
 import org.orekit.orbits.CartesianOrbit;
-import org.orekit.orbits.KeplerianOrbit;
 import org.orekit.orbits.Orbit;
 import org.orekit.orbits.OrbitType;
 import org.orekit.orbits.PositionAngle;
@@ -49,17 +41,14 @@
 import org.orekit.propagation.numerical.NumericalPropagator;
 import org.orekit.time.AbsoluteDate;
 import org.orekit.time.TimeScalesFactory;
-import org.orekit.utils.CartesianDerivativesFilter;
 import org.orekit.utils.Constants;
 import org.orekit.utils.IERSConventions;
 import org.orekit.utils.PVCoordinates;
 
-import java.util.Arrays;
-
 public class StateCovarianceMatrixProviderTest {
 
     private SpacecraftState initialState;
-    private double[][] initCov;
+    private double[][]      initCov;
 
     @BeforeEach
     public void setUp() {
@@ -366,16 +355,14 @@
         compareCovariance(transformedCovA, transformedCovB, 1.0e-15);
 
         // Define a new output frame
-        final OrbitType     outOrbitType = OrbitType.KEPLERIAN;
+        final OrbitType outOrbitType = OrbitType.KEPLERIAN;
         final PositionAngle outAngleType = PositionAngle.MEAN;
 
         // Transformation using getStateJacobian() method
         RealMatrix transformedCovC = provider.getStateCovariance(propagated, outOrbitType, outAngleType);
 
         // Second transformation
-        RealMatrix transformedCovD =
-                StateCovarianceMatrixProvider.changeCovarianceType(propagated.getOrbit(), OrbitType.CARTESIAN,
-                        PositionAngle.MEAN, outOrbitType, outAngleType, propagatedCov);
+        RealMatrix transformedCovD = StateCovarianceMatrixProvider.changeCovarianceType(propagated.getOrbit(), OrbitType.CARTESIAN, PositionAngle.MEAN, outOrbitType, outAngleType, propagatedCov);
 
         // Verify
         compareCovariance(transformedCovC, transformedCovD, 1.0e-15);
@@ -384,138 +371,16 @@
 
     /**
      * Compare two covariance matrices
-     *
      * @param reference reference covariance
-     * @param computed  computed covariance
+     * @param computed computed covariance
      * @param threshold threshold for comparison
      */
     private void compareCovariance(final RealMatrix reference, final RealMatrix computed, final double threshold) {
         for (int row = 0; row < reference.getRowDimension(); row++) {
             for (int column = 0; column < reference.getColumnDimension(); column++) {
-<<<<<<< HEAD
-                Assert.assertEquals(reference.getEntry(row, column), computed.getEntry(row, column),
-                        FastMath.abs(threshold * reference.getEntry(row, column)));
+                Assertions.assertEquals(reference.getEntry(row, column), computed.getEntry(row, column), FastMath.abs(threshold * reference.getEntry(row, column)));
             }
         }
     }
 
-    /**
-     * Test transform obtained from getTransform to convert a covariance matrix.
-     */
-    @Test
-    public void testConvertCovFrame() {
-
-        // Given
-        final Orbit keplerianOrbit = new KeplerianOrbit(7.E6, 0.001, FastMath.toRadians(45.), 0., 0., 0.,
-                PositionAngle.TRUE, FramesFactory.getEME2000(),
-                new AbsoluteDate(2000, 1, 1, TimeScalesFactory.getUTC()),
-                Constants.GRIM5C1_EARTH_MU);
-
-        final Orbit cartesianOrbit = OrbitType.CARTESIAN.convertType(keplerianOrbit);
-
-        final Frame pivotFrame = FramesFactory.getGCRF();
-
-        double sig_sma = 1000;
-        double sig_ecc = 1000 / cartesianOrbit.getA();
-        double sig_inc = FastMath.toRadians(0.01);
-        double sig_pom = FastMath.toRadians(0.01);
-        double sig_gom = FastMath.toRadians(0.01);
-        double sig_anm = FastMath.toRadians(0.1);
-
-        sig_sma *= sig_sma;
-        sig_ecc *= sig_ecc;
-        sig_inc *= sig_inc;
-        sig_pom *= sig_pom;
-        sig_gom *= sig_gom;
-        sig_anm *= sig_anm;
-
-        final RealMatrix covarianceMatrix = new DiagonalMatrix(new double[] { sig_sma, sig_ecc, sig_inc,
-                sig_pom, sig_gom, sig_anm });
-
-        CelestialBodyFrame in = CelestialBodyFrame.EME2000;
-        FrameFacade from = new FrameFacade(in.getFrame(IERSConventions.IERS_2010, false, DataContext.getDefault()),
-                in, null, null, in.name());
-
-        OrbitRelativeFrame out = OrbitRelativeFrame.TNW;
-        FrameFacade        to  = new FrameFacade(null, null, out, null, out.name());
-
-        System.out.println("CREATING TRANSFORM");
-        final Transform inToOutTransform = FrameFacade.getTransform(from, to, pivotFrame, cartesianOrbit.getDate(),
-                cartesianOrbit);
-
-        System.out.println("rotation from transform");
-        System.out.println(Arrays.deepToString(inToOutTransform.getRotation().getMatrix()));
-
-        System.out.println("rotation rate from transform");
-        System.out.println(inToOutTransform.getRotationRate());
-
-        // When
-        /*
-        final RealMatrix converted = StateCovarianceMatrixProvider.changeCovarianceFrame(cartesianOrbit, transform,
-                covarianceMatrix, OrbitType.CARTESIAN, PositionAngle.MEAN);
-
-         */
-        // Gets the rotation from the transform
-        final double[][] rotInToOut = inToOutTransform.getRotation().getMatrix();
-        // Builds the matrix to perform covariance transformation
-        final RealMatrix matInToOut = MatrixUtils.createRealMatrix(6, 6);
-        // Fills in the upper left and lower right blocks with the rotation
-        matInToOut.setSubMatrix(rotInToOut, 0, 0);
-        matInToOut.setSubMatrix(rotInToOut, 3, 3);
-        final RealMatrix converted = matInToOut.multiply(covarianceMatrix.multiplyTransposed(matInToOut));
-
-        // Get the Jacobian of the transform
-        final double[][] jacobian = new double[6][6];
-        inToOutTransform.getJacobian(CartesianDerivativesFilter.USE_PV, jacobian);
-
-        System.out.println("jacobian");
-        System.out.println(Arrays.deepToString(jacobian));
-
-        // Matrix to perform the covariance transformation
-        final RealMatrix j = new Array2DRowRealMatrix(jacobian, false);
-
-        // Then
-        // Reference data from CelestLab :
-        // https://sourceforge.isae.fr/svn/dcas-soft-espace/support/softs/CelestLab/trunk/help/en_US/scilab_en_US_help/jacobian%20matrices.html cas-3
-        // Attention : CCSDS covariance matrix are supposed to be expressed in cartesian.
-        //             However,the Celestlab example uses keplerian data.
-        //             So here we consider that the covariance is cartesian.
-        //             The celestlab variable dpv_dkep must be overloaded so that it can be an identity matrix.
-
-        double[][] expected = {
-                { 2.543E-08, 0., 5.027E-09, 0., 0., 0. },
-                { 0., 1000000., 0., 0., 0., 0. },
-                { 5.027E-09, 0., 2.543E-08, 0., 0., 0. },
-                { 0., 0., 0., 0.0000015, 0., 0.0000015 },
-                { 0., 0., 0., 0., 3.046E-08, 0. },
-                { 0., 0., 0., 0.0000015, 0., 0.0000015 } };
-
-        System.out.println("Pure rotation matrix");
-        System.out.println(Arrays.deepToString(matInToOut.getData()));
-
-        System.out.println("Matrix from jacobian");
-        System.out.println(Arrays.deepToString(j.getData()));
-
-        // Both matrices are identical if the absolute error on each term doesn't exceed 1E-7 USI
-        validateMatrix(expected, converted.getData(), 4.e-8);
-    }
-
-    /**
-     * Assert that data double array is equals to expected.
-     *
-     * @param data      input data to assert
-     * @param expected  expected data
-     * @param threshold threshold for precision
-     */
-    private void validateMatrix(double[][] expected, double[][] data, double threshold) {
-        for (int i = 0; i < data.length; i++) {
-            for (int j = 0; j < data[0].length; j++) {
-                Assert.assertEquals(expected[i][j], data[i][j], threshold);
-=======
-                Assertions.assertEquals(reference.getEntry(row, column), computed.getEntry(row, column), FastMath.abs(threshold * reference.getEntry(row, column)));
->>>>>>> 3993d833
-            }
-        }
-    }
-
 }
--- conflicted
+++ resolved
@@ -56,17 +56,10 @@
 
     @Test
     public void testModel() {
-<<<<<<< HEAD
                 
         final double mu = new CR3BPForceModel(syst).getParameters(new AbsoluteDate())[0];
-        Assert.assertEquals(0.0121, mu, 1E-3);
+        Assertions.assertEquals(0.0121, mu, 1E-3);
         
-=======
-
-        final double mu = new CR3BPForceModel(syst).getParameters()[0];
-        Assertions.assertEquals(0.0121, mu, 1E-3);
-
->>>>>>> be42ef39
      // Time settings
         final AbsoluteDate initialDate =
             new AbsoluteDate(1996, 06, 25, 0, 0, 00.000,

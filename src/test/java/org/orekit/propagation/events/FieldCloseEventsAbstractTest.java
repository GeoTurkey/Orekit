/*
 * Licensed to the Hipparchus project under one or more
 * contributor license agreements.  See the NOTICE file distributed with
 * this work for additional information regarding copyright ownership.
 * The ASF licenses this file to You under the Apache License, Version 2.0
 * (the "License"); you may not use this file except in compliance with
 * the License.  You may obtain a copy of the License at
 *
 *      http://www.apache.org/licenses/LICENSE-2.0
 *
 * Unless required by applicable law or agreed to in writing, software
 * distributed under the License is distributed on an "AS IS" BASIS,
 * WITHOUT WARRANTIES OR CONDITIONS OF ANY KIND, either express or implied.
 * See the License for the specific language governing permissions and
 * limitations under the License.
 */
package org.orekit.propagation.events;

import java.util.ArrayList;
import java.util.Arrays;
import java.util.List;

import org.hipparchus.Field;
import org.hipparchus.CalculusFieldElement;
import org.hipparchus.ode.events.Action;
import org.hipparchus.util.FastMath;
import org.junit.Assert;
import org.junit.BeforeClass;
import org.junit.Test;
import org.orekit.Utils;
import org.orekit.bodies.OneAxisEllipsoid;
import org.orekit.frames.Frame;
import org.orekit.frames.FramesFactory;
import org.orekit.orbits.FieldKeplerianOrbit;
import org.orekit.orbits.PositionAngle;
import org.orekit.propagation.FieldPropagator;
import org.orekit.propagation.FieldSpacecraftState;
import org.orekit.propagation.SpacecraftState;
import org.orekit.propagation.events.handlers.EventHandler;
import org.orekit.propagation.events.handlers.FieldEventHandler;
import org.orekit.propagation.events.handlers.FieldRecordAndContinue;
import org.orekit.propagation.events.handlers.FieldRecordAndContinue.Event;
import org.orekit.propagation.events.handlers.FieldStopOnEvent;
import org.orekit.propagation.sampling.FieldOrekitStepHandler;
import org.orekit.propagation.sampling.FieldOrekitStepInterpolator;
import org.orekit.time.AbsoluteDate;
import org.orekit.time.FieldAbsoluteDate;
import org.orekit.utils.Constants;

/**
 * Check events are detected correctly when the event times are close.
 *
 * @author Evan Ward
 */
public abstract class FieldCloseEventsAbstractTest<T extends CalculusFieldElement<T>>{

    public static final double mu = Constants.EIGEN5C_EARTH_MU;
    public static final Frame eci = FramesFactory.getGCRF();
    public static final OneAxisEllipsoid earth = new OneAxisEllipsoid(Constants.WGS84_EARTH_EQUATORIAL_RADIUS, Constants.WGS84_EARTH_FLATTENING, eci);

    public final Field<T> field;
    public final FieldAbsoluteDate<T> epoch;
    public final FieldKeplerianOrbit<T> initialOrbit;

    @BeforeClass
    public static void setUpBefore() {
        Utils.setDataRoot("regular-data");
    }

    public FieldCloseEventsAbstractTest(final Field<T> field) {
        this.field = field;
        this.epoch = new FieldAbsoluteDate<>(field, AbsoluteDate.J2000_EPOCH);
        this.initialOrbit = new FieldKeplerianOrbit<>(
            v(6378137 + 500e3), v(0), v(0), v(0), v(0), v(0), PositionAngle.TRUE,
            eci, epoch, v(mu));
    }

    /**
     * Create a propagator using the {@link #initialOrbit}.
     *
     * @param stepSize   required minimum step of integrator.
     * @return a usable propagator.
     */
    public abstract FieldPropagator<T> getPropagator(double stepSize);

    @Test
    public void testCloseEventsFirstOneIsReset() {
        // setup
        // a fairly rare state to reproduce this bug. Two dates, d1 < d2, that
        // are very close. Event triggers on d1 will reset state to break out of
        // event handling loop in AbstractIntegrator.acceptStep(). At this point
        // detector2 has g0Positive == true but the event time is set to just
        // before the event so g(t0) is negative. Now on processing the
        // next step the root solver checks the sign of the start, midpoint,
        // and end of the interval so we need another event less than half a max
        // check interval after d2 so that the g function will be negative at
        // all three times. Then we get a non bracketing exception.
        FieldPropagator<T> propagator = getPropagator(10.0);

        double t1 = 49, t2 = t1 + 1e-15, t3 = t1 + 4.9;
        List<Event<FieldEventDetector<T>, T>> events = new ArrayList<>();
        TimeDetector detector1 = new TimeDetector(t1)
                .withHandler(new Handler<>(events, Action.RESET_DERIVATIVES))
                .withMaxCheck(v(10))
                .withThreshold(v(1e-9));
        propagator.addEventDetector(detector1);
        TimeDetector detector2 = new TimeDetector(t2, t3)
                .withHandler(new FieldRecordAndContinue<>(events))
                .withMaxCheck(v(11))
                .withThreshold(v(1e-9));
        propagator.addEventDetector(detector2);

        // action
        propagator.propagate(epoch.shiftedBy(60));

        // verify
        Assert.assertEquals(1, events.size());
        Assert.assertEquals(t1, events.get(0).getState().getDate().durationFrom(epoch).getReal(), 0.0);
        Assert.assertEquals(detector1, events.get(0).getDetector());
    }

    @Test
    public void testCloseEvents() {
        // setup
        double tolerance = 1;
        FieldPropagator<T> propagator = getPropagator(10);

        FieldRecordAndContinue<FieldEventDetector<T>, T> handler = new FieldRecordAndContinue<>();
        TimeDetector detector1 = new TimeDetector(5)
                .withHandler(handler)
                .withMaxCheck(v(10))
                .withThreshold(v(tolerance));
        propagator.addEventDetector(detector1);
        TimeDetector detector2 = new TimeDetector(5.5)
                .withHandler(handler)
                .withMaxCheck(v(10))
                .withThreshold(v(tolerance));
        propagator.addEventDetector(detector2);

        // action
        propagator.propagate(epoch.shiftedBy(20));

        // verify
        List<Event<FieldEventDetector<T>, T>> events = handler.getEvents();
        Assert.assertEquals(2, events.size());
        Assert.assertEquals(5, events.get(0).getState().getDate().durationFrom(epoch).getReal(), tolerance);
        Assert.assertEquals(detector1, events.get(0).getDetector());
        Assert.assertEquals(5.5, events.get(1).getState().getDate().durationFrom(epoch).getReal(), tolerance);
        Assert.assertEquals(detector2, events.get(1).getDetector());
    }

    @Test
    public void testSimultaneousEvents() {
        // setup
        FieldPropagator<T> propagator = getPropagator(10);

        FieldRecordAndContinue<FieldEventDetector<T>, T> handler1 = new FieldRecordAndContinue<>();
        TimeDetector detector1 = new TimeDetector(5)
                .withHandler(handler1)
                .withMaxCheck(v(10))
                .withThreshold(v(1));
        propagator.addEventDetector(detector1);
        FieldRecordAndContinue<FieldEventDetector<T>, T> handler2 = new FieldRecordAndContinue<>();
        TimeDetector detector2 = new TimeDetector(5)
                .withHandler(handler2)
                .withMaxCheck(v(10))
                .withThreshold(v(1));
        propagator.addEventDetector(detector2);

        // action
        propagator.propagate(epoch.shiftedBy(20));

        // verify
        List<Event<FieldEventDetector<T>, T>> events1 = handler1.getEvents();
        Assert.assertEquals(1, events1.size());
        Assert.assertEquals(5, events1.get(0).getState().getDate().durationFrom(epoch).getReal(), 0.0);
        List<Event<FieldEventDetector<T>, T>> events2 = handler2.getEvents();
        Assert.assertEquals(1, events2.size());
        Assert.assertEquals(5, events2.get(0).getState().getDate().durationFrom(epoch).getReal(), 0.0);
    }

    /**
     * Previously there were some branches when tryAdvance() returned false but did not
     * set {@code t0 = t}. This allowed the order of events to not be chronological and to
     * detect events that should not have occurred, both of which are problems.
     */
    @Test
    public void testSimultaneousEventsReset() {
        // setup
        double tol = 1e-10;
        FieldPropagator<T> propagator = getPropagator(10);
        boolean[] firstEventOccurred = {false};
        List<FieldRecordAndContinue.Event<FieldEventDetector<T>, T>> events = new ArrayList<>();

        TimeDetector detector1 = new TimeDetector(5)
                .withMaxCheck(v(10))
                .withThreshold(v(tol))
                .withHandler(new Handler<FieldEventDetector<T>>(events, Action.RESET_STATE) {
                    @Override
                    public Action eventOccurred(FieldSpacecraftState<T> s, FieldEventDetector<T> detector, boolean increasing) {
                        firstEventOccurred[0] = true;
                        return super.eventOccurred(s, detector, increasing);
                    }

                    @Override
                    public FieldSpacecraftState<T> resetState(FieldEventDetector<T> detector, FieldSpacecraftState<T> oldState) {
                        return oldState;
                    }
                });
        propagator.addEventDetector(detector1);
        // this detector changes it's g function definition when detector1 fires
        FieldFunctionalDetector<T> detector2 = new FieldFunctionalDetector<>(field)
                .withMaxCheck(v(1))
                .withThreshold(v(tol))
                .withHandler(new FieldRecordAndContinue<>(events))
                .withFunction(state -> {
                            if (firstEventOccurred[0]) {
                                return new TimeDetector(1, 3, 5).g(state);
                            }
                            return new TimeDetector(5).g(state);
                        }
                );
        propagator.addEventDetector(detector2);

        // action
        propagator.propagate(epoch.shiftedBy(20));

        // verify
        // order is important to make sure the test checks what it is supposed to
        Assert.assertEquals(5, events.get(0).getState().getDate().durationFrom(epoch).getReal(), 0.0);
        Assert.assertTrue(events.get(0).isIncreasing());
        Assert.assertEquals(detector1, events.get(0).getDetector());
        Assert.assertEquals(5, events.get(1).getState().getDate().durationFrom(epoch).getReal(), 0.0);
        Assert.assertTrue(events.get(1).isIncreasing());
        Assert.assertEquals(detector2, events.get(1).getDetector());
        Assert.assertEquals(2, events.size());
    }

    /**
     * When two event detectors have a discontinuous event caused by a {@link
     * Action#RESET_STATE} or {@link Action#RESET_DERIVATIVES}. The two event detectors
     * would each say they had an event that had to be handled before the other one, but
     * neither would actually back up at all. For #684.
     */
    @Test
    public void testSimultaneousDiscontinuousEventsAfterReset() {
        // setup
        double t = FastMath.PI;
        double tol = 1e-10;
        FieldPropagator<T> propagator = getPropagator(10);
        List<FieldRecordAndContinue.Event<FieldEventDetector<T>, T>> events = new ArrayList<>();
        FieldSpacecraftState<T> newState = new FieldSpacecraftState<>(new FieldKeplerianOrbit<>(
                v(42e6), v(0), v(0), v(0), v(0), v(0), PositionAngle.TRUE, eci, epoch.shiftedBy(t), v(mu)));

        TimeDetector resetDetector = new TimeDetector(t)
                .withHandler(new ResetHandler<>(events, newState))
                .withMaxCheck(v(10))
                .withThreshold(v(tol));
        propagator.addEventDetector(resetDetector);
        List<FieldEventDetector<T>> detectors = new ArrayList<>();
        for (int i = 0; i < 2; i++) {
            FieldFunctionalDetector<T> detector1 = new FieldFunctionalDetector<>(field)
                    .withFunction(s -> s.getA().subtract(10e6))
                    .withThreshold(v(tol))
                    .withMaxCheck(v(10))
                    .withHandler(new FieldRecordAndContinue<>(events));
            propagator.addEventDetector(detector1);
            detectors.add(detector1);
        }

        // action
        propagator.propagate(epoch.shiftedBy(10));

        // verify
        Assert.assertEquals(t, events.get(0).getState().getDate().durationFrom(epoch).getReal(), tol);
        Assert.assertTrue(events.get(0).isIncreasing());
        Assert.assertEquals(resetDetector, events.get(0).getDetector());
        // next two events can occur in either order
        Assert.assertEquals(t, events.get(1).getState().getDate().durationFrom(epoch).getReal(), tol);
        Assert.assertTrue(events.get(1).isIncreasing());
        Assert.assertEquals(detectors.get(0), events.get(1).getDetector());
        Assert.assertEquals(t, events.get(2).getState().getDate().durationFrom(epoch).getReal(), tol);
        Assert.assertTrue(events.get(2).isIncreasing());
        Assert.assertEquals(detectors.get(1), events.get(2).getDetector());
        Assert.assertEquals(events.size(), 3);
    }

    /**
     * test the g function switching with a period shorter than the tolerance. We don't
     * need to find any of the events, but we do need to not crash. And we need to
     * preserve the alternating increasing / decreasing sequence.
     */
    @Test
    public void testFastSwitching() {
        // setup
        // step size of 10 to land in between two events we would otherwise miss
        FieldPropagator<T> propagator = getPropagator(10);

        FieldRecordAndContinue<FieldEventDetector<T>, T> handler = new FieldRecordAndContinue<>();
        TimeDetector detector1 = new TimeDetector(9.9, 10.1, 12)
                .withHandler(handler)
                .withMaxCheck(v(10))
                .withThreshold(v(0.2));
        propagator.addEventDetector(detector1);

        // action
        propagator.propagate(epoch.shiftedBy(20));

        //verify
        // finds one or three events. Not 2.
        List<Event<FieldEventDetector<T>, T>> events1 = handler.getEvents();
        Assert.assertEquals(1, events1.size());
        Assert.assertEquals(9.9, events1.get(0).getState().getDate().durationFrom(epoch).getReal(), 0.1);
        Assert.assertEquals(true, events1.get(0).isIncreasing());
    }

    /** "A Tricky Problem" from bug #239. */
    @Test
    public void testTrickyCaseLower() {
        // setup
        double maxCheck = 10;
        double tolerance = 1e-6;
        double t1 = 1.0, t2 = 15, t3 = 16, t4 = 17, t5 = 18;
        // shared event list so we know the order in which they occurred
        List<Event<FieldEventDetector<T>, T>> events = new ArrayList<>();
        TimeDetector detectorA = new TimeDetector(t3)
                .withHandler(new FieldRecordAndContinue<>(events))
                .withMaxCheck(v(maxCheck))
                .withThreshold(v(tolerance));
        TimeDetector detectorB = new TimeDetector(-10, t1, t2, t5)
                .withHandler(new FieldRecordAndContinue<>(events))
                .withMaxCheck(v(maxCheck))
                .withThreshold(v(tolerance));
        TimeDetector detectorC = new TimeDetector(t4)
                .withHandler(new Handler<>(events, Action.RESET_DERIVATIVES))
                .withMaxCheck(v(maxCheck))
                .withThreshold(v(tolerance));

        FieldPropagator<T> propagator = getPropagator(10);
        propagator.addEventDetector(detectorA);
        propagator.addEventDetector(detectorB);
        propagator.addEventDetector(detectorC);

        // action
        propagator.propagate(epoch.shiftedBy(30));

        //verify
        // really we only care that the Rules of Event Handling are not violated,
        // but I only know one way to do that in this case.
        Assert.assertEquals(5, events.size());
        Assert.assertEquals(t1, events.get(0).getState().getDate().durationFrom(epoch).getReal(), tolerance);
        Assert.assertEquals(false, events.get(0).isIncreasing());
        Assert.assertEquals(t2, events.get(1).getState().getDate().durationFrom(epoch).getReal(), tolerance);
        Assert.assertEquals(true, events.get(1).isIncreasing());
        Assert.assertEquals(t3, events.get(2).getState().getDate().durationFrom(epoch).getReal(), tolerance);
        Assert.assertEquals(true, events.get(2).isIncreasing());
        Assert.assertEquals(t4, events.get(3).getState().getDate().durationFrom(epoch).getReal(), tolerance);
        Assert.assertEquals(true, events.get(3).isIncreasing());
        Assert.assertEquals(t5, events.get(4).getState().getDate().durationFrom(epoch).getReal(), tolerance);
        Assert.assertEquals(false, events.get(4).isIncreasing());
    }

    /**
     * Test case for two event detectors. DetectorA has event at t2, DetectorB at t3, but
     * due to the root finding tolerance DetectorB's event occurs at t1. With t1 < t2 <
     * t3.
     */
    @Test
    public void testRootFindingTolerance() {
        //setup
        double maxCheck = 10;
        double t2 = 11, t3 = t2 + 1e-5;
        List<Event<FieldEventDetector<T>, T>> events = new ArrayList<>();
        TimeDetector detectorA = new TimeDetector(t2)
                .withHandler(new FieldRecordAndContinue<>(events))
                .withMaxCheck(v(maxCheck))
                .withThreshold(v(1e-6));
        FlatDetector detectorB = new FlatDetector(t3)
                .withHandler(new FieldRecordAndContinue<>(events))
                .withMaxCheck(v(maxCheck))
                .withThreshold(v(0.5));
        FieldPropagator<T> propagator = getPropagator(10);
        propagator.addEventDetector(detectorA);
        propagator.addEventDetector(detectorB);

        // action
        propagator.propagate(epoch.shiftedBy(30));

        // verify
        // if these fail the event finding did its job,
        // but this test isn't testing what it is supposed to be
        Assert.assertSame(detectorB, events.get(0).getDetector());
        Assert.assertSame(detectorA, events.get(1).getDetector());
        Assert.assertTrue(events.get(0).getState().getDate().compareTo(
                events.get(1).getState().getDate()) < 0);

        // check event detection worked
        Assert.assertEquals(2, events.size());
        Assert.assertEquals(t3, events.get(0).getState().getDate().durationFrom(epoch).getReal(), 0.5);
        Assert.assertEquals(true, events.get(0).isIncreasing());
        Assert.assertEquals(t2, events.get(1).getState().getDate().durationFrom(epoch).getReal(), 1e-6);
        Assert.assertEquals(true, events.get(1).isIncreasing());
    }

    /** check when g(t < root) < 0,  g(root + convergence) < 0. */
    @Test
    public void testRootPlusToleranceHasWrongSign() {
        // setup
        double maxCheck = 10;
        double tolerance = 1e-6;
        final double toleranceB = 0.3;
        double t1 = 11, t2 = 11.1, t3 = 11.2;
        // shared event list so we know the order in which they occurred
        List<Event<FieldEventDetector<T>, T>> events = new ArrayList<>();
        TimeDetector detectorA = new TimeDetector(t2)
                .withHandler(new FieldRecordAndContinue<>(events))
                .withMaxCheck(v(maxCheck))
                .withThreshold(v(1e-6));
        TimeDetector detectorB = new TimeDetector(t1, t3)
                .withHandler(new FieldRecordAndContinue<>(events))
                .withMaxCheck(v(maxCheck))
                .withThreshold(v(toleranceB));
        FieldPropagator<T> propagator = getPropagator(10);
        propagator.addEventDetector(detectorA);
        propagator.addEventDetector(detectorB);

        // action
        propagator.propagate(epoch.shiftedBy(30));

        // verify
        // we only care that the rules are satisfied, there are other solutions
        Assert.assertEquals(3, events.size());
        Assert.assertEquals(t1, events.get(0).getState().getDate().durationFrom(epoch).getReal(), toleranceB);
        Assert.assertEquals(true, events.get(0).isIncreasing());
        Assert.assertSame(detectorB, events.get(0).getDetector());
        // events at t2 and t3 may occur in either order since toleranceB > (t3 - t2)
        try {
            Assert.assertEquals(t2, events.get(1).getState().getDate().durationFrom(epoch).getReal(), tolerance);
            Assert.assertEquals(true, events.get(1).isIncreasing());
            Assert.assertSame(detectorA, events.get(1).getDetector());
            Assert.assertEquals(t3, events.get(2).getState().getDate().durationFrom(epoch).getReal(), toleranceB);
            Assert.assertEquals(false, events.get(2).isIncreasing());
            Assert.assertSame(detectorB, events.get(2).getDetector());
        } catch (AssertionError e) {
            Assert.assertEquals(t3, events.get(1).getState().getDate().durationFrom(epoch).getReal(), toleranceB);
            Assert.assertEquals(false, events.get(1).isIncreasing());
            Assert.assertSame(detectorB, events.get(1).getDetector());
            Assert.assertEquals(t2, events.get(2).getState().getDate().durationFrom(epoch).getReal(), tolerance);
            Assert.assertEquals(true, events.get(2).isIncreasing());
            Assert.assertSame(detectorA, events.get(2).getDetector());
        }
        // chronological
        for (int i = 1; i < events.size(); i++) {
            Assert.assertTrue(events.get(i).getState().getDate().compareTo(
                    events.get(i - 1).getState().getDate()) >= 0);
        }
    }

    /** check when g(t < root) < 0,  g(root + convergence) < 0. */
    @Test
    public void testRootPlusToleranceHasWrongSignAndLessThanTb() {
        // setup
        // test is fragile w.r.t. implementation and these parameters
        double maxCheck = 10;
        double tolerance = 0.5;
        double t1 = 11, t2 = 11.4, t3 = 12.0;
        // shared event list so we know the order in which they occurred
        List<Event<FieldEventDetector<T>, T>> events = new ArrayList<>();
        FlatDetector detectorB = new FlatDetector(t1, t2, t3)
                .withHandler(new FieldRecordAndContinue<>(events))
                .withMaxCheck(v(maxCheck))
                .withThreshold(v(tolerance));
        FieldPropagator<T> propagator = getPropagator(10);
        propagator.addEventDetector(detectorB);

        // action
        propagator.propagate(epoch.shiftedBy(30));

        // verify
        // allowed to find t1 or t3.
        Assert.assertEquals(1, events.size());
        Assert.assertEquals(t1, events.get(0).getState().getDate().durationFrom(epoch).getReal(), tolerance);
        Assert.assertEquals(true, events.get(0).isIncreasing());
        Assert.assertSame(detectorB, events.get(0).getDetector());
    }

    /**
     * Check when g(t) has a multiple root. e.g. g(t < root) < 0, g(root) = 0, g(t > root)
     * < 0.
     */
    @Test
    public void testDoubleRoot() {
        // setup
        double maxCheck = 10;
        double tolerance = 1e-6;
        double t1 = 11;
        // shared event list so we know the order in which they occurred
        List<Event<FieldEventDetector<T>, T>> events = new ArrayList<>();
        TimeDetector detectorA = new TimeDetector(t1)
                .withHandler(new FieldRecordAndContinue<>(events))
                .withMaxCheck(v(maxCheck))
                .withThreshold(v(tolerance));
        TimeDetector detectorB = new TimeDetector(t1, t1)
                .withHandler(new FieldRecordAndContinue<>(events))
                .withMaxCheck(v(maxCheck))
                .withThreshold(v(tolerance));
        FieldPropagator<T> propagator = getPropagator(10);
        propagator.addEventDetector(detectorA);
        propagator.addEventDetector(detectorB);

        // action
        propagator.propagate(epoch.shiftedBy(30));

        // verify
        Assert.assertEquals(1, events.size());
        Assert.assertEquals(t1, events.get(0).getState().getDate().durationFrom(epoch).getReal(), 0.0);
        Assert.assertEquals(true, events.get(0).isIncreasing());
        Assert.assertSame(detectorA, events.get(0).getDetector());
        // detector worked correctly
        Assert.assertTrue(detectorB.g(state(t1)).getReal() == 0.0);
        Assert.assertTrue(detectorB.g(state(t1 - 1e-6)).getReal() < 0);
        Assert.assertTrue(detectorB.g(state(t1 + 1e-6)).getReal() < 0);
    }

    /**
     * Check when g(t) has a multiple root. e.g. g(t < root) > 0, g(root) = 0, g(t > root)
     * > 0.
     */
    @Test
    public void testDoubleRootOppositeSign() {
        // setup
        double maxCheck = 10;
        double tolerance = 1e-6;
        double t1 = 11;
        // shared event list so we know the order in which they occurred
        List<Event<FieldEventDetector<T>, T>> events = new ArrayList<>();
        TimeDetector detectorA = new TimeDetector(t1)
                .withHandler(new FieldRecordAndContinue<>(events))
                .withMaxCheck(v(maxCheck))
                .withThreshold(v(tolerance));
        ContinuousDetector detectorB = new ContinuousDetector(-20, t1, t1)
                .withHandler(new FieldRecordAndContinue<>(events))
                .withMaxCheck(v(maxCheck))
                .withThreshold(v(tolerance));
        FieldPropagator<T> propagator = getPropagator(10);
        propagator.addEventDetector(detectorA);
        propagator.addEventDetector(detectorB);

        // action
        propagator.propagate(epoch.shiftedBy(30));

        // verify
        Assert.assertEquals(1, events.size());
        Assert.assertEquals(t1, events.get(0).getState().getDate().durationFrom(epoch).getReal(), 0.0);
        Assert.assertEquals(true, events.get(0).isIncreasing());
        Assert.assertSame(detectorA, events.get(0).getDetector());
        // detector worked correctly
        Assert.assertEquals(0.0, detectorB.g(state(t1)).getReal(), 0.0);
        Assert.assertTrue(detectorB.g(state(t1 - 1e-6)).getReal() > 0);
        Assert.assertTrue(detectorB.g(state(t1 + 1e-6)).getReal() > 0);
    }

    /** check root finding when zero at both ends. */
    @Test
    public void testZeroAtBeginningAndEndOfInterval() {
        // setup
        double maxCheck = 10;
        double tolerance = 1e-6;
        double t1 = 10, t2 = 20;
        // shared event list so we know the order in which they occurred
        List<Event<FieldEventDetector<T>, T>> events = new ArrayList<>();
        ContinuousDetector detectorA = new ContinuousDetector(t1, t2)
                .withHandler(new FieldRecordAndContinue<>(events))
                .withMaxCheck(v(maxCheck))
                .withThreshold(v(tolerance));
        FieldPropagator<T> propagator = getPropagator(10);
        propagator.addEventDetector(detectorA);
        // action
        propagator.propagate(epoch.shiftedBy(30));

        // verify
        Assert.assertEquals(2, events.size());
        Assert.assertEquals(t1, events.get(0).getState().getDate().durationFrom(epoch).getReal(), tolerance);
        Assert.assertEquals(true, events.get(0).isIncreasing());
        Assert.assertSame(detectorA, events.get(0).getDetector());
        Assert.assertEquals(t2, events.get(1).getState().getDate().durationFrom(epoch).getReal(), tolerance);
        Assert.assertEquals(false, events.get(1).isIncreasing());
        Assert.assertSame(detectorA, events.get(1).getDetector());
    }

    /** check root finding when zero at both ends. */
    @Test
    public void testZeroAtBeginningAndEndOfIntervalOppositeSign() {
        // setup
        double maxCheck = 10;
        double tolerance = 1e-6;
        double t1 = 10, t2 = 20;
        // shared event list so we know the order in which they occurred
        List<Event<FieldEventDetector<T>, T>> events = new ArrayList<>();
        ContinuousDetector detectorA = new ContinuousDetector(-10, t1, t2)
                .withHandler(new FieldRecordAndContinue<>(events))
                .withMaxCheck(v(maxCheck))
                .withThreshold(v(tolerance));
        FieldPropagator<T> propagator = getPropagator(10);
        propagator.addEventDetector(detectorA);

        // action
        propagator.propagate(epoch.shiftedBy(30));

        // verify
        Assert.assertEquals(2, events.size());
        Assert.assertEquals(t1, events.get(0).getState().getDate().durationFrom(epoch).getReal(), tolerance);
        Assert.assertEquals(false, events.get(0).isIncreasing());
        Assert.assertSame(detectorA, events.get(0).getDetector());
        Assert.assertEquals(t2, events.get(1).getState().getDate().durationFrom(epoch).getReal(), tolerance);
        Assert.assertEquals(true, events.get(1).isIncreasing());
        Assert.assertSame(detectorA, events.get(1).getDetector());
    }

    /** Test where an event detector has to back up multiple times. */
    @Test
    public void testMultipleBackups() {
        // setup
        double maxCheck = 10;
        double tolerance = 1e-6;
        double t1 = 1.0, t2 = 2, t3 = 3, t4 = 4, t5 = 5, t6 = 6.5, t7 = 7;
        // shared event list so we know the order in which they occurred
        List<Event<FieldEventDetector<T>, T>> events = new ArrayList<>();
        ContinuousDetector detectorA = new ContinuousDetector(t6)
                .withHandler(new FieldRecordAndContinue<>(events))
                .withMaxCheck(v(maxCheck))
                .withThreshold(v(tolerance));
        FlatDetector detectorB = new FlatDetector(t1, t3, t4, t7)
                .withHandler(new FieldRecordAndContinue<>(events))
                .withMaxCheck(v(maxCheck))
                .withThreshold(v(tolerance));
        ContinuousDetector detectorC = new ContinuousDetector(t2, t5)
                .withHandler(new FieldRecordAndContinue<>(events))
                .withMaxCheck(v(maxCheck))
                .withThreshold(v(tolerance));

        FieldPropagator<T> propagator = getPropagator(10);
        propagator.addEventDetector(detectorA);
        propagator.addEventDetector(detectorB);
        propagator.addEventDetector(detectorC);

        // action
        propagator.propagate(epoch.shiftedBy(30));

        //verify
        // need at least 5 events to check that multiple backups occurred
        Assert.assertEquals(5, events.size());
        Assert.assertEquals(t1, events.get(0).getState().getDate().durationFrom(epoch).getReal(), tolerance);
        Assert.assertEquals(true, events.get(0).isIncreasing());
        Assert.assertEquals(detectorB, events.get(0).getDetector());
        Assert.assertEquals(t2, events.get(1).getState().getDate().durationFrom(epoch).getReal(), tolerance);
        Assert.assertEquals(true, events.get(1).isIncreasing());
        Assert.assertEquals(detectorC, events.get(1).getDetector());
        // reporting t3 and t4 is optional, seeing them is not.
        // we know a root was found at t3 because events are reported at t2 and t5.
        /*
        Assert.assertEquals(t3, events.get(2).getT(), tolerance);
        Assert.assertEquals(false, events.get(2).isIncreasing());
        Assert.assertEquals(detectorB, events.get(2).getHandler());
        Assert.assertEquals(t4, events.get(3).getT(), tolerance);
        Assert.assertEquals(true, events.get(3).isIncreasing());
        Assert.assertEquals(detectorB, events.get(3).getHandler());
        */
        Assert.assertEquals(t5, events.get(2).getState().getDate().durationFrom(epoch).getReal(), tolerance);
        Assert.assertEquals(false, events.get(2).isIncreasing());
        Assert.assertEquals(detectorC, events.get(2).getDetector());
        Assert.assertEquals(t6, events.get(3).getState().getDate().durationFrom(epoch).getReal(), tolerance);
        Assert.assertEquals(true, events.get(3).isIncreasing());
        Assert.assertEquals(detectorA, events.get(3).getDetector());
        Assert.assertEquals(t7, events.get(4).getState().getDate().durationFrom(epoch).getReal(), tolerance);
        Assert.assertEquals(false, events.get(4).isIncreasing());
        Assert.assertEquals(detectorB, events.get(4).getDetector());
    }

    /** Test a reset event triggering another event at the same time. */
    @Test
    public void testEventCausedByStateReset() {
        // setup
        double maxCheck = 10;
        double tolerance = 1e-6;
        double t1 = 15.0;
        FieldSpacecraftState<T> newState = new FieldSpacecraftState<>(new FieldKeplerianOrbit<>(
                v(6378137 + 500e3), v(0), v(FastMath.PI / 2), v(0), v(0),
                v(FastMath.PI / 2), PositionAngle.TRUE, eci, epoch.shiftedBy(t1), v(mu)));
        // shared event list so we know the order in which they occurred
        List<Event<FieldEventDetector<T>, T>> events = new ArrayList<>();
        TimeDetector detectorA = new TimeDetector(t1)
                .withHandler(new Handler<FieldEventDetector<T>>(events, Action.RESET_STATE) {
                    @Override
                    public FieldSpacecraftState<T> resetState(FieldEventDetector<T> detector,
                                                      FieldSpacecraftState<T> oldState) {
                        return newState;
                    }
                })
                .withMaxCheck(v(maxCheck))
                .withThreshold(v(tolerance));
        FieldLatitudeCrossingDetector<T> detectorB =
                new FieldLatitudeCrossingDetector<T>(field, earth, FastMath.toRadians(80))
                        .withHandler(new FieldRecordAndContinue<>(events))
                        .withMaxCheck(v(maxCheck))
                        .withThreshold(v(tolerance));

        FieldPropagator<T> propagator = getPropagator(10);
        propagator.addEventDetector(detectorA);
        propagator.addEventDetector(detectorB);

        // action
        propagator.propagate(epoch.shiftedBy(40.0));

        //verify
        // really we only care that the Rules of Event Handling are not violated,
        Assert.assertEquals(2, events.size());
        Assert.assertEquals(t1, events.get(0).getState().getDate().durationFrom(epoch).getReal(), tolerance);
        Assert.assertEquals(true, events.get(0).isIncreasing());
        Assert.assertEquals(detectorA, events.get(0).getDetector());
        Assert.assertEquals(t1, events.get(1).getState().getDate().durationFrom(epoch).getReal(), tolerance);
        Assert.assertEquals(true, events.get(1).isIncreasing());
        Assert.assertEquals(detectorB, events.get(1).getDetector());
    }

    /** check when t + tolerance == t. */
    @Test
    public void testConvergenceTooTight() {
        // setup
        double maxCheck = 10;
        double tolerance = 1e-18;
        double t1 = 15;
        // shared event list so we know the order in which they occurred
        List<Event<FieldEventDetector<T>, T>> events = new ArrayList<>();
        ContinuousDetector detectorA = new ContinuousDetector(t1)
                .withHandler(new FieldRecordAndContinue<>(events))
                .withMaxCheck(v(maxCheck))
                .withThreshold(v(tolerance));
        FieldPropagator<T> propagator = getPropagator(10);
        propagator.addEventDetector(detectorA);

        // action
        propagator.propagate(epoch.shiftedBy(30));

        // verify
        Assert.assertEquals(1, events.size());
        Assert.assertEquals(t1, events.get(0).getState().getDate().durationFrom(epoch).getReal(), 0.0);
        Assert.assertEquals(true, events.get(0).isIncreasing());
        Assert.assertSame(detectorA, events.get(0).getDetector());
    }

    /**
     * test when one event detector changes the definition of another's g function before
     * the end of the step as a result of a continue action. Not sure if this should be
     * officially supported, but it is used in Orekit's DateDetector, it's useful, and not
     * too hard to implement.
     */
    @Test
    public void testEventChangesGFunctionDefinition() {
        // setup
        double maxCheck = 5;
        double tolerance = 1e-6;
        double t1 = 11, t2 = 19;
        // shared event list so we know the order in which they occurred
        List<Event<FieldEventDetector<T>, T>> events = new ArrayList<>();
        // mutable boolean
        boolean[] swap = new boolean[1];
        final ContinuousDetector detectorA = new ContinuousDetector(t1)
                .withThreshold(v(maxCheck))
                .withThreshold(v(tolerance))
                .withHandler(new FieldRecordAndContinue<FieldEventDetector<T>, T>(events) {
                    @Override
                    public Action eventOccurred(FieldSpacecraftState<T> s,
                                                FieldEventDetector<T> detector,
                                                boolean increasing) {
                        swap[0] = true;
                        return super.eventOccurred(s, detector, increasing);
                    }
                });
        ContinuousDetector detectorB = new ContinuousDetector(t2);
        FieldEventDetector<T> detectorC = new FieldAbstractDetector<FieldEventDetector<T>, T>
                (v(maxCheck), v(tolerance), 100, new FieldRecordAndContinue<>(events)) {

            @Override
            public T g(FieldSpacecraftState<T> s) {
                if (swap[0]) {
                    return detectorB.g(s);
                } else {
                    return v(-1);
                }
            }

            @Override
            protected FieldEventDetector<T> create(
                    T newMaxCheck,
                    T newThreshold,
                    int newMaxIter,
                    FieldEventHandler<? super FieldEventDetector<T>, T> newHandler) {
                return null;
            }
        };
        FieldPropagator<T> propagator = getPropagator(10);
        propagator.addEventDetector(detectorA);
        propagator.addEventDetector(detectorC);

        // action
        propagator.propagate(epoch.shiftedBy(30));

        // verify
        Assert.assertEquals(2, events.size());
        Assert.assertEquals(t1, events.get(0).getState().getDate().durationFrom(epoch).getReal(), tolerance);
        Assert.assertEquals(true, events.get(0).isIncreasing());
        Assert.assertSame(detectorA, events.get(0).getDetector());
        Assert.assertEquals(t2, events.get(1).getState().getDate().durationFrom(epoch).getReal(), tolerance);
        Assert.assertEquals(true, events.get(1).isIncreasing());
        Assert.assertSame(detectorC, events.get(1).getDetector());
    }

    /**
     * test when one event detector changes the definition of another's g function before
     * the end of the step as a result of an event occurring. In this case the change
     * cancels the occurrence of the event.
     */
    @Test
    public void testEventChangesGFunctionDefinitionCancel() {
        // setup
        double maxCheck = 5;
        double tolerance = 1e-6;
        double t1 = 11, t2 = 11.1;
        // shared event list so we know the order in which they occurred
        List<Event<FieldEventDetector<T>, T>> events = new ArrayList<>();
        // mutable boolean
        boolean[] swap = new boolean[1];
        final ContinuousDetector detectorA = new ContinuousDetector(t1)
                .withMaxCheck(v(maxCheck))
                .withThreshold(v(tolerance))
                .withHandler(new FieldRecordAndContinue<FieldEventDetector<T>, T>(events) {
                    @Override
                    public Action eventOccurred(FieldSpacecraftState<T> state,
                                                FieldEventDetector<T> detector,
                                                boolean increasing) {
                        swap[0] = true;
                        super.eventOccurred(state, detector, increasing);
                        return Action.RESET_EVENTS;
                    }
                });
        final ContinuousDetector detectorB = new ContinuousDetector(t2);
        FieldEventDetector<T> detectorC = new FieldAbstractDetector<FieldEventDetector<T>, T>
                (v(maxCheck), v(tolerance), 100, new FieldRecordAndContinue<>(events)) {

            @Override
            public T g(FieldSpacecraftState<T> state) {
                if (!swap[0]) {
                    return detectorB.g(state);
                } else {
                    return v(-1);
                }
            }

            @Override
            protected FieldEventDetector<T> create(
                    T newMaxCheck,
                    T newThreshold,
                    int newMaxIter,
                    FieldEventHandler<? super FieldEventDetector<T>, T> newHandler) {
                return null;
            }

        };
        FieldPropagator<T> propagator = getPropagator(10);
        propagator.addEventDetector(detectorA);
        propagator.addEventDetector(detectorC);

        // action
        propagator.propagate(epoch.shiftedBy(30));

        // verify
        Assert.assertEquals(1, events.size());
        Assert.assertEquals(t1, events.get(0).getState().getDate().durationFrom(epoch).getReal(), tolerance);
        Assert.assertEquals(true, events.get(0).isIncreasing());
        Assert.assertSame(detectorA, events.get(0).getDetector());
    }

    /**
     * test when one event detector changes the definition of another's g function before
     * the end of the step as a result of an event occurring. In this case the change
     * delays the occurrence of the event.
     */
    @Test
    public void testEventChangesGFunctionDefinitionDelay() {
        // setup
        double maxCheck = 5;
        double tolerance = 1e-6;
        double t1 = 11, t2 = 11.1, t3 = 11.2;
        // shared event list so we know the order in which they occurred
        List<Event<FieldEventDetector<T>, T>> events = new ArrayList<>();
        // mutable boolean
        boolean[] swap = new boolean[1];
        final ContinuousDetector detectorA = new ContinuousDetector(t1)
                .withMaxCheck(v(maxCheck))
                .withThreshold(v(tolerance))
                .withHandler(new FieldRecordAndContinue<FieldEventDetector<T>, T>(events) {
                    @Override
                    public Action eventOccurred(FieldSpacecraftState<T> state,
                                                FieldEventDetector<T> detector,
                                                boolean increasing) {
                        swap[0] = true;
                        super.eventOccurred(state, detector, increasing);
                        return Action.RESET_EVENTS;
                    }
                });
        final ContinuousDetector detectorB = new ContinuousDetector(t2);
        final ContinuousDetector detectorD = new ContinuousDetector(t3);
        FieldEventDetector<T> detectorC = new FieldAbstractDetector<FieldEventDetector<T>, T>
                (v(maxCheck), v(tolerance), 100, new FieldRecordAndContinue<>(events)) {

            @Override
            public T g(FieldSpacecraftState<T> state) {
                if (!swap[0]) {
                    return detectorB.g(state);
                } else {
                    return detectorD.g(state);
                }
            }

            @Override
            protected FieldEventDetector<T> create(
                    T newMaxCheck,
                    T newThreshold,
                    int newMaxIter,
                    FieldEventHandler<? super FieldEventDetector<T>, T> newHandler) {
                return null;
            }

        };
        FieldPropagator<T> propagator = getPropagator(10);
        propagator.addEventDetector(detectorA);
        propagator.addEventDetector(detectorC);

        // action
        propagator.propagate(epoch.shiftedBy(30));

        // verify
        Assert.assertEquals(2, events.size());
        Assert.assertEquals(t1, events.get(0).getState().getDate().durationFrom(epoch).getReal(), tolerance);
        Assert.assertEquals(true, events.get(0).isIncreasing());
        Assert.assertSame(detectorA, events.get(0).getDetector());
        Assert.assertEquals(t3, events.get(1).getState().getDate().durationFrom(epoch).getReal(), tolerance);
        Assert.assertEquals(true, events.get(1).isIncreasing());
        Assert.assertSame(detectorC, events.get(1).getDetector());
    }

    /**
     * test when one event detector changes the definition of another's g function before
     * the end of the step as a result of an event occurring. In this case the change
     * causes the event to happen sooner than originally expected.
     */
    @Test
    public void testEventChangesGFunctionDefinitionAccelerate() {
        // setup
        double maxCheck = 5;
        double tolerance = 1e-6;
        double t1 = 11, t2 = 11.1, t3 = 11.2;
        // shared event list so we know the order in which they occurred
        List<Event<FieldEventDetector<T>, T>> events = new ArrayList<>();
        // mutable boolean
        boolean[] swap = new boolean[1];
        final ContinuousDetector detectorA = new ContinuousDetector(t1)
                .withMaxCheck(v(maxCheck))
                .withThreshold(v(tolerance))
                .withHandler(new FieldRecordAndContinue<FieldEventDetector<T>, T>(events) {
                    @Override
                    public Action eventOccurred(FieldSpacecraftState<T> state,
                                                FieldEventDetector<T> detector,
                                                boolean increasing) {
                        swap[0] = true;
                        super.eventOccurred(state, detector, increasing);
                        return Action.RESET_EVENTS;
                    }
                });
        final ContinuousDetector detectorB = new ContinuousDetector(t2);
        final ContinuousDetector detectorD = new ContinuousDetector(t3);
        FieldEventDetector<T> detectorC = new FieldAbstractDetector<FieldEventDetector<T>, T>
                (v(maxCheck), v(tolerance), 100, new FieldRecordAndContinue<>(events)) {

            @Override
            public T g(FieldSpacecraftState<T> state) {
                if (swap[0]) {
                    return detectorB.g(state);
                } else {
                    return detectorD.g(state);
                }
            }

            @Override
            protected FieldEventDetector<T> create(
                    T newMaxCheck,
                    T newThreshold,
                    int newMaxIter,
                    FieldEventHandler<? super FieldEventDetector<T>, T> newHandler) {
                return null;
            }

        };
        FieldPropagator<T> propagator = getPropagator(10);
        propagator.addEventDetector(detectorA);
        propagator.addEventDetector(detectorC);

        // action
        propagator.propagate(epoch.shiftedBy(30));

        // verify
        Assert.assertEquals(2, events.size());
        Assert.assertEquals(t1, events.get(0).getState().getDate().durationFrom(epoch).getReal(), tolerance);
        Assert.assertEquals(true, events.get(0).isIncreasing());
        Assert.assertSame(detectorA, events.get(0).getDetector());
        Assert.assertEquals(t2, events.get(1).getState().getDate().durationFrom(epoch).getReal(), tolerance);
        Assert.assertEquals(true, events.get(1).isIncreasing());
        Assert.assertSame(detectorC, events.get(1).getDetector());
    }

    /** check when root finding tolerance > event finding tolerance. */
    @Test
    public void testToleranceStop() {
        // setup
        double maxCheck = 10;
        double tolerance = 1e-18; // less than 1 ulp
        double t1 = 15.1;
        // shared event list so we know the order in which they occurred
        List<Event<FieldEventDetector<T>, T>> events = new ArrayList<>();
        FlatDetector detectorA = new FlatDetector(t1)
                .withHandler(new Handler<>(events, Action.STOP))
                .withMaxCheck(v(maxCheck))
                .withThreshold(v(tolerance));
        FieldPropagator<T> propagator = getPropagator(10);
        propagator.addEventDetector(detectorA);

        // action
        FieldSpacecraftState<T> finalState = propagator.propagate(epoch.shiftedBy(30));

        // verify
        Assert.assertEquals(1, events.size());
        // use root finder tolerance instead of event finder tolerance.
        Assert.assertEquals(t1, events.get(0).getState().getDate().durationFrom(epoch).getReal(), tolerance);
        Assert.assertEquals(true, events.get(0).isIncreasing());
        Assert.assertSame(detectorA, events.get(0).getDetector());
        Assert.assertEquals(t1, finalState.getDate().durationFrom(epoch).getReal(), tolerance);

        // try to resume propagation
        finalState = propagator.propagate(epoch.shiftedBy(30));

        // verify it got to the end
        Assert.assertEquals(30.0, finalState.getDate().durationFrom(epoch).getReal(), 0.0);
    }

    /**
     * The root finder requires the start point to be in the interval (a, b) which is hard
     * when there aren't many numbers between a and b. This test uses a second event
     * detector to force a very small window for the first event detector.
     */
    @Test
    public void testShortBracketingInterval() {
        // setup
        double maxCheck = 10;
        double tolerance = 1e-6;
        final double t1 = FastMath.nextUp(10.0), t2 = 10.5;
        // shared event list so we know the order in which they occurred
        List<Event<FieldEventDetector<T>, T>> events = new ArrayList<>();
        // never zero so there is no easy way out
        FieldEventDetector<T> detectorA = new FieldAbstractDetector<FieldEventDetector<T>, T>
                (v(maxCheck), v(tolerance), 100, new FieldRecordAndContinue<>(events)) {

            @Override
            public T g(FieldSpacecraftState<T> state) {
                final FieldAbsoluteDate<T> t = state.getDate();
                if (t.compareTo(epoch.shiftedBy(t1)) < 0) {
                    return v(-1);
                } else if (t.compareTo(epoch.shiftedBy(t2)) < 0) {
                    return v(1);
                } else {
                    return v(-1);
                }
            }

            @Override
            protected FieldEventDetector<T> create(
                    T newMaxCheck,
                    T newThreshold,
                    int newMaxIter,
                    FieldEventHandler<? super FieldEventDetector<T>, T> newHandler) {
                return null;
            }
        };
        TimeDetector detectorB = new TimeDetector(t1)
                .withHandler(new FieldRecordAndContinue<>(events))
                .withMaxCheck(v(maxCheck))
                .withThreshold(v(tolerance));
        FieldPropagator<T> propagator = getPropagator(10);
        propagator.addEventDetector(detectorA);
        propagator.addEventDetector(detectorB);

        // action
        propagator.propagate(epoch.shiftedBy(30.0));

        // verify
        Assert.assertEquals(3, events.size());
        Assert.assertEquals(t1, events.get(0).getState().getDate().durationFrom(epoch).getReal(), tolerance);
        Assert.assertEquals(true, events.get(0).isIncreasing());
        Assert.assertSame(detectorA, events.get(0).getDetector());
        Assert.assertEquals(t1, events.get(1).getState().getDate().durationFrom(epoch).getReal(), tolerance);
        Assert.assertEquals(true, events.get(1).isIncreasing());
        Assert.assertSame(detectorB, events.get(1).getDetector());
        Assert.assertEquals(t2, events.get(2).getState().getDate().durationFrom(epoch).getReal(), tolerance);
        Assert.assertEquals(false, events.get(2).isIncreasing());
        Assert.assertSame(detectorA, events.get(2).getDetector());
    }

    /** check when root finding tolerance > event finding tolerance. */
    @Test
    public void testToleranceMaxIterations() {
        // setup
        double maxCheck = 10;
        double tolerance = 1e-18; // less than 1 ulp
        FieldAbsoluteDate<T> t1 = epoch.shiftedBy(15).shiftedBy(FastMath.ulp(15.0) / 8);
        // shared event list so we know the order in which they occurred
        List<Event<FieldEventDetector<T>, T>> events = new ArrayList<>();
        FlatDetector detectorA = new FlatDetector(t1)
                .withHandler(new FieldRecordAndContinue<>(events))
                .withMaxCheck(v(maxCheck))
                .withThreshold(v(tolerance));
        FieldPropagator<T> propagator = getPropagator(10);
        propagator.addEventDetector(detectorA);

        // action
        propagator.propagate(epoch.shiftedBy(30));

        // verify
        Assert.assertEquals(1, events.size());
        // use root finder tolerance instead of event finder tolerance.
        Assert.assertEquals(t1.durationFrom(epoch).getReal(),
                events.get(0).getState().getDate().durationFrom(epoch).getReal(), tolerance);
        Assert.assertEquals(true, events.get(0).isIncreasing());
        Assert.assertSame(detectorA, events.get(0).getDetector());
    }

<<<<<<< HEAD
    /** Check that steps are restricted correctly with a continue event. */
    @Test
    public void testEventStepHandler() {
        // setup
        double tolerance = 1e-18;
        FieldPropagator<T> propagator = getPropagator(10);
        propagator.addEventDetector(new TimeDetector(5)
                .withHandler(new Handler<>(Action.CONTINUE))
                .withThreshold(v(tolerance)));
        StepHandler<T> stepHandler = new StepHandler<>();
        propagator.setStepHandler(stepHandler);

        // action
        FieldSpacecraftState<T> finalState = propagator.propagate(epoch.shiftedBy(10));

        // verify
        Assert.assertEquals(10.0, finalState.getDate().durationFrom(epoch).getReal(), tolerance);
        Assert.assertEquals(0.0,
                stepHandler.initialState.getDate().durationFrom(epoch).getReal(), tolerance);
        Assert.assertEquals(10.0, stepHandler.targetDate.durationFrom(epoch).getReal(), tolerance);
        Assert.assertEquals(10.0,
                stepHandler.finalState.getDate().durationFrom(epoch).getReal(), tolerance);
        FieldOrekitStepInterpolator<T> interpolator = stepHandler.interpolators.get(0);
        Assert.assertEquals(0.0,
                interpolator.getPreviousState().getDate().durationFrom(epoch).getReal(), tolerance);
        Assert.assertEquals(5.0,
                interpolator.getCurrentState().getDate().durationFrom(epoch).getReal(), tolerance);
        interpolator = stepHandler.interpolators.get(1);
        Assert.assertEquals(5.0,
                interpolator.getPreviousState().getDate().durationFrom(epoch).getReal(), tolerance);
        Assert.assertEquals(10.0,
                interpolator.getCurrentState().getDate().durationFrom(epoch).getReal(), tolerance);
        Assert.assertEquals(2, stepHandler.interpolators.size());
=======
    /**
     * Test {@link EventHandler#resetState(EventDetector, SpacecraftState)} returns {@code
     * null}.
     */
    @Test
    public void testEventCausedByDerivativesReset() {
        // setup
        TimeDetector detectorA = new TimeDetector(15.0)
                .withHandler(new Handler<TimeDetector>(Action.RESET_STATE){
                    @Override
                    public FieldSpacecraftState<T> resetState(TimeDetector d,
                                                              FieldSpacecraftState<T> s) {
                        return null;
                    }
                })
                .withMaxCheck(v(10))
                .withThreshold(v(1e-6));
        FieldPropagator<T> propagator = getPropagator(10);
        propagator.addEventDetector(detectorA);

        try {
            // action
            propagator.propagate(epoch.shiftedBy(20.0));
            Assert.fail("Expected Exception");
        } catch (NullPointerException e) {
            // expected
        }
>>>>>>> 82d37e44
    }


    /* The following tests are copies of the above tests, except that they propagate in
     * the reverse direction and all the signs on the time values are negated.
     */


    @Test
    public void testCloseEventsFirstOneIsResetReverse() {
        // setup
        // a fairly rare state to reproduce this bug. Two dates, d1 < d2, that
        // are very close. Event triggers on d1 will reset state to break out of
        // event handling loop in AbstractIntegrator.acceptStep(). At this point
        // detector2 has g0Positive == true but the event time is set to just
        // before the event so g(t0) is negative. Now on processing the
        // next step the root solver checks the sign of the start, midpoint,
        // and end of the interval so we need another event less than half a max
        // check interval after d2 so that the g function will be negative at
        // all three times. Then we get a non bracketing exception.
        FieldPropagator<T> propagator = getPropagator(10.0);

        // switched for 9 to 1 to be close to the start of the step
        double t1 = -1;
        Handler<FieldEventDetector<T>> handler1 = new Handler<>(Action.RESET_DERIVATIVES);
        TimeDetector detector1 = new TimeDetector(t1)
                .withHandler(handler1)
                .withMaxCheck(v(10))
                .withThreshold(v(1e-9));
        propagator.addEventDetector(detector1);
        FieldRecordAndContinue<FieldEventDetector<T>, T> handler2 = new FieldRecordAndContinue<>();
        TimeDetector detector2 = new TimeDetector(t1 - 1e-15, t1 - 4.9)
                .withHandler(handler2)
                .withMaxCheck(v(11))
                .withThreshold(v(1e-9));
        propagator.addEventDetector(detector2);

        // action
        propagator.propagate(epoch.shiftedBy(-20));

        // verify
        List<Event<FieldEventDetector<T>, T>> events1 = handler1.getEvents();
        Assert.assertEquals(1, events1.size());
        Assert.assertEquals(t1, events1.get(0).getState().getDate().durationFrom(epoch).getReal(), 0.0);
        List<Event<FieldEventDetector<T>, T>> events2 = handler2.getEvents();
        Assert.assertEquals(0, events2.size());
    }

    @Test
    public void testCloseEventsReverse() {
        // setup
        double tolerance = 1;
        FieldPropagator<T> propagator = getPropagator(10);

        FieldRecordAndContinue<FieldEventDetector<T>, T> handler1 = new FieldRecordAndContinue<>();
        TimeDetector detector1 = new TimeDetector(-5)
                .withHandler(handler1)
                .withMaxCheck(v(10))
                .withThreshold(v(tolerance));
        propagator.addEventDetector(detector1);
        FieldRecordAndContinue<FieldEventDetector<T>, T> handler2 = new FieldRecordAndContinue<>();
        TimeDetector detector2 = new TimeDetector(-5.5)
                .withHandler(handler2)
                .withMaxCheck(v(10))
                .withThreshold(v(tolerance));
        propagator.addEventDetector(detector2);

        // action
        propagator.propagate(epoch.shiftedBy(-20));

        // verify
        List<Event<FieldEventDetector<T>, T>> events1 = handler1.getEvents();
        Assert.assertEquals(1, events1.size());
        Assert.assertEquals(-5, events1.get(0).getState().getDate().durationFrom(epoch).getReal(), tolerance);
        List<Event<FieldEventDetector<T>, T>> events2 = handler2.getEvents();
        Assert.assertEquals(1, events2.size());
        Assert.assertEquals(-5.5, events2.get(0).getState().getDate().durationFrom(epoch).getReal(), tolerance);
    }

    @Test
    public void testSimultaneousEventsReverse() {
        // setup
        FieldPropagator<T> propagator = getPropagator(10);

        FieldRecordAndContinue<FieldEventDetector<T>, T> handler1 = new FieldRecordAndContinue<>();
        TimeDetector detector1 = new TimeDetector(-5)
                .withHandler(handler1)
                .withMaxCheck(v(10))
                .withThreshold(v(1));
        propagator.addEventDetector(detector1);
        FieldRecordAndContinue<FieldEventDetector<T>, T> handler2 = new FieldRecordAndContinue<>();
        TimeDetector detector2 = new TimeDetector(-5)
                .withHandler(handler2)
                .withMaxCheck(v(10))
                .withThreshold(v(1));
        propagator.addEventDetector(detector2);

        // action
        propagator.propagate(epoch.shiftedBy(-20));

        // verify
        List<Event<FieldEventDetector<T>, T>> events1 = handler1.getEvents();
        Assert.assertEquals(1, events1.size());
        Assert.assertEquals(-5, events1.get(0).getState().getDate().durationFrom(epoch).getReal(), 0.0);
        List<Event<FieldEventDetector<T>, T>> events2 = handler2.getEvents();
        Assert.assertEquals(1, events2.size());
        Assert.assertEquals(-5, events2.get(0).getState().getDate().durationFrom(epoch).getReal(), 0.0);
    }

    /**
     * Previously there were some branches when tryAdvance() returned false but did not
     * set {@code t0 = t}. This allowed the order of events to not be chronological and to
     * detect events that should not have occurred, both of which are problems.
     */
    @Test
    public void testSimultaneousEventsResetReverse() {
        // setup
        double tol = 1e-10;
        FieldPropagator<T> propagator = getPropagator(10);
        boolean[] firstEventOccurred = {false};
        List<FieldRecordAndContinue.Event<FieldEventDetector<T>, T>> events = new ArrayList<>();

        TimeDetector detector1 = new TimeDetector(-5)
                .withMaxCheck(v(10))
                .withThreshold(v(tol))
                .withHandler(new Handler<FieldEventDetector<T>>(events, Action.RESET_STATE) {
                    @Override
                    public Action eventOccurred(FieldSpacecraftState<T> s, FieldEventDetector<T> detector, boolean increasing) {
                        firstEventOccurred[0] = true;
                        return super.eventOccurred(s, detector, increasing);
                    }

                    @Override
                    public FieldSpacecraftState<T> resetState(FieldEventDetector<T> detector, FieldSpacecraftState<T> oldState) {
                        return oldState;
                    }
                });
        propagator.addEventDetector(detector1);
        // this detector changes it's g function definition when detector1 fires
        FieldFunctionalDetector<T> detector2 = new FieldFunctionalDetector<>(field)
                .withMaxCheck(v(1))
                .withThreshold(v(tol))
                .withHandler(new FieldRecordAndContinue<>(events))
                .withFunction(state -> {
                            if (firstEventOccurred[0]) {
                                return new TimeDetector(-1, -3, -5).g(state);
                            }
                            return new TimeDetector(-5).g(state);
                        }
                );
        propagator.addEventDetector(detector2);

        // action
        propagator.propagate(epoch.shiftedBy(-20));

        // verify
        // order is important to make sure the test checks what it is supposed to
        Assert.assertEquals(-5, events.get(0).getState().getDate().durationFrom(epoch).getReal(), 0.0);
        Assert.assertTrue(events.get(0).isIncreasing());
        Assert.assertEquals(detector1, events.get(0).getDetector());
        Assert.assertEquals(-5, events.get(1).getState().getDate().durationFrom(epoch).getReal(), 0.0);
        Assert.assertTrue(events.get(1).isIncreasing());
        Assert.assertEquals(detector2, events.get(1).getDetector());
        Assert.assertEquals(2, events.size());
    }

    /**
     * When two event detectors have a discontinuous event caused by a {@link
     * Action#RESET_STATE} or {@link Action#RESET_DERIVATIVES}. The two event detectors
     * would each say they had an event that had to be handled before the other one, but
     * neither would actually back up at all. For #684.
     */
    @Test
    public void testSimultaneousDiscontinuousEventsAfterResetReverse() {
        // setup
        double t = -FastMath.PI;
        double tol = 1e-10;
        FieldPropagator<T> propagator = getPropagator(10);
        List<FieldRecordAndContinue.Event<FieldEventDetector<T>, T>> events = new ArrayList<>();
        FieldSpacecraftState<T> newState = new FieldSpacecraftState<>(new FieldKeplerianOrbit<>(
                v(42e6), v(0), v(0), v(0), v(0), v(0), PositionAngle.TRUE, eci, epoch.shiftedBy(t), v(mu)));

        TimeDetector resetDetector = new TimeDetector(t)
                .withHandler(new ResetHandler<>(events, newState))
                .withMaxCheck(v(10))
                .withThreshold(v(tol));
        propagator.addEventDetector(resetDetector);
        List<FieldEventDetector<T>> detectors = new ArrayList<>();
        for (int i = 0; i < 2; i++) {
            FieldFunctionalDetector<T> detector1 = new FieldFunctionalDetector<>(field)
                    .withFunction(s -> s.getA().subtract(10e6))
                    .withThreshold(v(tol))
                    .withMaxCheck(v(10))
                    .withHandler(new FieldRecordAndContinue<>(events));
            propagator.addEventDetector(detector1);
            detectors.add(detector1);
        }

        // action
        propagator.propagate(epoch.shiftedBy(-10));

        // verify
        Assert.assertEquals(t, events.get(0).getState().getDate().durationFrom(epoch).getReal(), tol);
        Assert.assertTrue(events.get(0).isIncreasing());
        Assert.assertEquals(resetDetector, events.get(0).getDetector());
        // next two events can occur in either order
        Assert.assertEquals(t, events.get(1).getState().getDate().durationFrom(epoch).getReal(), tol);
        Assert.assertFalse(events.get(1).isIncreasing());
        Assert.assertEquals(detectors.get(0), events.get(1).getDetector());
        Assert.assertEquals(t, events.get(2).getState().getDate().durationFrom(epoch).getReal(), tol);
        Assert.assertFalse(events.get(2).isIncreasing());
        Assert.assertEquals(detectors.get(1), events.get(2).getDetector());
        Assert.assertEquals(events.size(), 3);
    }

    /**
     * test the g function switching with a period shorter than the tolerance. We don't
     * need to find any of the events, but we do need to not crash. And we need to
     * preserve the alternating increasing / decreasing sequence.
     */
    @Test
    public void testFastSwitchingReverse() {
        // setup
        // step size of 10 to land in between two events we would otherwise miss
        FieldPropagator<T> propagator = getPropagator(10);

        List<Event<FieldEventDetector<T>, T>> events = new ArrayList<>();
        TimeDetector detector1 = new TimeDetector(-9.9, -10.1, -12)
                .withHandler(new FieldRecordAndContinue<>(events))
                .withMaxCheck(v(10))
                .withThreshold(v(0.2));
        propagator.addEventDetector(detector1);

        // action
        propagator.propagate(epoch.shiftedBy(-20));

        //verify
        // finds one or three events. Not 2.
        Assert.assertEquals(1, events.size());
        Assert.assertEquals(-9.9, events.get(0).getState().getDate().durationFrom(epoch).getReal(), 0.2);
        Assert.assertEquals(true, events.get(0).isIncreasing());
    }

    /** "A Tricky Problem" from bug #239. */
    @Test
    public void testTrickyCaseLowerReverse() {
        // setup
        double maxCheck = 10;
        double tolerance = 1e-6;
        double t1 = -1.0, t2 = -15, t3 = -16, t4 = -17, t5 = -18;
        // shared event list so we know the order in which they occurred
        List<Event<FieldEventDetector<T>, T>> events = new ArrayList<>();
        TimeDetector detectorA = new TimeDetector(t3)
                .withHandler(new FieldRecordAndContinue<>(events))
                .withMaxCheck(v(maxCheck))
                .withThreshold(v(tolerance));
        TimeDetector detectorB = new TimeDetector(-50, t1, t2, t5)
                .withHandler(new FieldRecordAndContinue<>(events))
                .withMaxCheck(v(maxCheck))
                .withThreshold(v(tolerance));
        TimeDetector detectorC = new TimeDetector(t4)
                .withHandler(new Handler<>(events, Action.RESET_DERIVATIVES))
                .withMaxCheck(v(maxCheck))
                .withThreshold(v(tolerance));

        FieldPropagator<T> propagator = getPropagator(10);
        propagator.addEventDetector(detectorA);
        propagator.addEventDetector(detectorB);
        propagator.addEventDetector(detectorC);

        // action
        propagator.propagate(epoch.shiftedBy(-30));

        //verify
        // really we only care that the Rules of Event Handling are not violated,
        // but I only know one way to do that in this case.
        Assert.assertEquals(5, events.size());
        Assert.assertEquals(t1, events.get(0).getState().getDate().durationFrom(epoch).getReal(), tolerance);
        Assert.assertEquals(false, events.get(0).isIncreasing());
        Assert.assertEquals(t2, events.get(1).getState().getDate().durationFrom(epoch).getReal(), tolerance);
        Assert.assertEquals(true, events.get(1).isIncreasing());
        Assert.assertEquals(t3, events.get(2).getState().getDate().durationFrom(epoch).getReal(), tolerance);
        Assert.assertEquals(true, events.get(2).isIncreasing());
        Assert.assertEquals(t4, events.get(3).getState().getDate().durationFrom(epoch).getReal(), tolerance);
        Assert.assertEquals(true, events.get(3).isIncreasing());
        Assert.assertEquals(t5, events.get(4).getState().getDate().durationFrom(epoch).getReal(), tolerance);
        Assert.assertEquals(false, events.get(4).isIncreasing());
    }

    /**
     * Test case for two event detectors. DetectorA has event at t2, DetectorB at t3, but
     * due to the root finding tolerance DetectorB's event occurs at t1. With t1 < t2 <
     * t3.
     */
    @Test
    public void testRootFindingToleranceReverse() {
        //setup
        double maxCheck = 10;
        double t2 = -11, t3 = t2 - 1e-5;
        List<Event<FieldEventDetector<T>, T>> events = new ArrayList<>();
        TimeDetector detectorA = new TimeDetector(t2)
                .withHandler(new FieldRecordAndContinue<>(events))
                .withMaxCheck(v(maxCheck))
                .withThreshold(v(1e-6));
        FlatDetector detectorB = new FlatDetector(t3)
                .withHandler(new FieldRecordAndContinue<>(events))
                .withMaxCheck(v(maxCheck))
                .withThreshold(v(0.5));
        FieldPropagator<T> propagator = getPropagator(10);
        propagator.addEventDetector(detectorA);
        propagator.addEventDetector(detectorB);

        // action
        propagator.propagate(epoch.shiftedBy(-30.0));

        // verify
        // if these fail the event finding did its job,
        // but this test isn't testing what it is supposed to be
        Assert.assertSame(detectorB, events.get(0).getDetector());
        Assert.assertSame(detectorA, events.get(1).getDetector());
        Assert.assertTrue(events.get(0).getState().getDate().compareTo(
                events.get(1).getState().getDate()) > 0);

        // check event detection worked
        Assert.assertEquals(2, events.size());
        Assert.assertEquals(t3, events.get(0).getState().getDate().durationFrom(epoch).getReal(), 0.5);
        Assert.assertEquals(true, events.get(0).isIncreasing());
        Assert.assertEquals(t2, events.get(1).getState().getDate().durationFrom(epoch).getReal(), 1e-6);
        Assert.assertEquals(true, events.get(1).isIncreasing());
    }

    /** check when g(t < root) < 0,  g(root + convergence) < 0. */
    @Test
    public void testRootPlusToleranceHasWrongSignReverse() {
        // setup
        double maxCheck = 10;
        double tolerance = 1e-6;
        final double toleranceB = 0.3;
        double t1 = -11, t2 = -11.1, t3 = -11.2;
        // shared event list so we know the order in which they occurred
        List<Event<FieldEventDetector<T>, T>> events = new ArrayList<>();
        TimeDetector detectorA = new TimeDetector(t2)
                .withHandler(new FieldRecordAndContinue<>(events))
                .withMaxCheck(v(maxCheck))
                .withThreshold(v(tolerance));
        TimeDetector detectorB = new TimeDetector(-50, t1, t3)
                .withHandler(new FieldRecordAndContinue<>(events))
                .withMaxCheck(v(maxCheck))
                .withThreshold(v(toleranceB));
        FieldPropagator<T> propagator = getPropagator(10);
        propagator.addEventDetector(detectorA);
        propagator.addEventDetector(detectorB);

        // action
        propagator.propagate(epoch.shiftedBy(-30.0));

        // verify
        // we only care that the rules are satisfied. There are multiple solutions.
        Assert.assertEquals(3, events.size());
        Assert.assertEquals(t1, events.get(0).getState().getDate().durationFrom(epoch).getReal(), toleranceB);
        Assert.assertEquals(true, events.get(0).isIncreasing());
        Assert.assertSame(detectorB, events.get(0).getDetector());
        Assert.assertEquals(t3, events.get(1).getState().getDate().durationFrom(epoch).getReal(), toleranceB);
        Assert.assertEquals(false, events.get(1).isIncreasing());
        Assert.assertSame(detectorB, events.get(1).getDetector());
        Assert.assertEquals(t2, events.get(2).getState().getDate().durationFrom(epoch).getReal(), tolerance);
        Assert.assertEquals(true, events.get(2).isIncreasing());
        Assert.assertSame(detectorA, events.get(2).getDetector());
        // ascending order
        Assert.assertTrue(events.get(0).getState().getDate().compareTo(
                events.get(1).getState().getDate()) >= 0);
        Assert.assertTrue(events.get(1).getState().getDate().compareTo(
                events.get(2).getState().getDate()) >= 0);
    }

    /** check when g(t < root) < 0,  g(root + convergence) < 0. */
    @Test
    public void testRootPlusToleranceHasWrongSignAndLessThanTbReverse() {
        // setup
        // test is fragile w.r.t. implementation and these parameters
        double maxCheck = 10;
        double tolerance = 0.5;
        double t1 = -11, t2 = -11.4, t3 = -12.0;
        // shared event list so we know the order in which they occurred
        List<Event<FieldEventDetector<T>, T>> events = new ArrayList<>();
        FlatDetector detectorB = new FlatDetector(t1, t2, t3)
                .withHandler(new FieldRecordAndContinue<>(events))
                .withMaxCheck(v(maxCheck))
                .withThreshold(v(tolerance));
        FieldPropagator<T> propagator = getPropagator(10);
        propagator.addEventDetector(detectorB);

        // action
        propagator.propagate(epoch.shiftedBy(-30.0));

        // verify
        // allowed to report t1 or t3.
        Assert.assertEquals(1, events.size());
        Assert.assertEquals(t1, events.get(0).getState().getDate().durationFrom(epoch).getReal(), tolerance);
        Assert.assertEquals(true, events.get(0).isIncreasing());
        Assert.assertSame(detectorB, events.get(0).getDetector());
    }

    /**
     * Check when g(t) has a multiple root. e.g. g(t < root) < 0, g(root) = 0, g(t > root)
     * < 0.
     */
    @Test
    public void testDoubleRootReverse() {
        // setup
        double maxCheck = 10;
        double tolerance = 1e-6;
        double t1 = -11;
        // shared event list so we know the order in which they occurred
        List<Event<FieldEventDetector<T>, T>> events = new ArrayList<>();
        TimeDetector detectorA = new TimeDetector(t1)
                .withHandler(new FieldRecordAndContinue<>(events))
                .withMaxCheck(v(maxCheck))
                .withThreshold(v(tolerance));
        TimeDetector detectorB = new TimeDetector(t1, t1)
                .withHandler(new FieldRecordAndContinue<>(events))
                .withMaxCheck(v(maxCheck))
                .withThreshold(v(tolerance));
        FieldPropagator<T> propagator = getPropagator(10);
        propagator.addEventDetector(detectorA);
        propagator.addEventDetector(detectorB);

        // action
        propagator.propagate(epoch.shiftedBy(-30.0));

        // verify
        Assert.assertEquals(1, events.size());
        Assert.assertEquals(t1, events.get(0).getState().getDate().durationFrom(epoch).getReal(), 0.0);
        Assert.assertEquals(true, events.get(0).isIncreasing());
        Assert.assertSame(detectorA, events.get(0).getDetector());
        // detector worked correctly
        Assert.assertTrue(detectorB.g(state(t1)).getReal() == 0.0);
        Assert.assertTrue(detectorB.g(state(t1 + 1e-6)).getReal() < 0);
        Assert.assertTrue(detectorB.g(state(t1 - 1e-6)).getReal() < 0);
    }

    /**
     * Check when g(t) has a multiple root. e.g. g(t < root) > 0, g(root) = 0, g(t > root)
     * > 0.
     */
    @Test
    public void testDoubleRootOppositeSignReverse() {
        // setup
        double maxCheck = 10;
        double tolerance = 1e-6;
        double t1 = -11;
        // shared event list so we know the order in which they occurred
        List<Event<FieldEventDetector<T>, T>> events = new ArrayList<>();
        TimeDetector detectorA = new TimeDetector(t1)
                .withHandler(new FieldRecordAndContinue<>(events))
                .withMaxCheck(v(maxCheck))
                .withThreshold(v(tolerance));
        ContinuousDetector detectorB = new ContinuousDetector(-50, t1, t1)
                .withHandler(new FieldRecordAndContinue<>(events))
                .withMaxCheck(v(maxCheck))
                .withThreshold(v(tolerance));
        detectorB.g(state(t1));
        FieldPropagator<T> propagator = getPropagator(10);
        propagator.addEventDetector(detectorA);
        propagator.addEventDetector(detectorB);

        // action
        propagator.propagate(epoch.shiftedBy(-30.0));

        // verify
        Assert.assertEquals(1, events.size());
        Assert.assertEquals(t1, events.get(0).getState().getDate().durationFrom(epoch).getReal(), 0.0);
        Assert.assertEquals(true, events.get(0).isIncreasing());
        Assert.assertSame(detectorA, events.get(0).getDetector());
        // detector worked correctly
        Assert.assertEquals(0.0, detectorB.g(state(t1)).getReal(), 0.0);
        Assert.assertTrue(detectorB.g(state(t1 + 1e-6)).getReal() > 0);
        Assert.assertTrue(detectorB.g(state(t1 - 1e-6)).getReal() > 0);
    }

    /** check root finding when zero at both ends. */
    @Test
    public void testZeroAtBeginningAndEndOfIntervalReverse() {
        // setup
        double maxCheck = 10;
        double tolerance = 1e-6;
        double t1 = -10, t2 = -20;
        // shared event list so we know the order in which they occurred
        List<Event<FieldEventDetector<T>, T>> events = new ArrayList<>();
        ContinuousDetector detectorA = new ContinuousDetector(-50, t1, t2)
                .withHandler(new FieldRecordAndContinue<>(events))
                .withMaxCheck(v(maxCheck))
                .withThreshold(v(tolerance));
        FieldPropagator<T> propagator = getPropagator(10);
        propagator.addEventDetector(detectorA);

        // action
        propagator.propagate(epoch.shiftedBy(-30.0));

        // verify
        Assert.assertEquals(2, events.size());
        Assert.assertEquals(t1, events.get(0).getState().getDate().durationFrom(epoch).getReal(), tolerance);
        Assert.assertEquals(true, events.get(0).isIncreasing());
        Assert.assertSame(detectorA, events.get(0).getDetector());
        Assert.assertEquals(t2, events.get(1).getState().getDate().durationFrom(epoch).getReal(), tolerance);
        Assert.assertEquals(false, events.get(1).isIncreasing());
        Assert.assertSame(detectorA, events.get(1).getDetector());
    }

    /** check root finding when zero at both ends. */
    @Test
    public void testZeroAtBeginningAndEndOfIntervalOppositeSignReverse() {
        // setup
        double maxCheck = 10;
        double tolerance = 1e-6;
        double t1 = -10, t2 = -20;
        // shared event list so we know the order in which they occurred
        List<Event<FieldEventDetector<T>, T>> events = new ArrayList<>();
        ContinuousDetector detectorA = new ContinuousDetector(t1, t2)
                .withHandler(new FieldRecordAndContinue<>(events))
                .withMaxCheck(v(maxCheck))
                .withThreshold(v(tolerance));
        FieldPropagator<T> propagator = getPropagator(10);
        propagator.addEventDetector(detectorA);

        // action
        propagator.propagate(epoch.shiftedBy(-30));

        // verify
        Assert.assertEquals(2, events.size());
        Assert.assertEquals(t1, events.get(0).getState().getDate().durationFrom(epoch).getReal(), 0.0);
        Assert.assertEquals(false, events.get(0).isIncreasing());
        Assert.assertSame(detectorA, events.get(0).getDetector());
        Assert.assertEquals(t2, events.get(1).getState().getDate().durationFrom(epoch).getReal(), 0.0);
        Assert.assertEquals(true, events.get(1).isIncreasing());
        Assert.assertSame(detectorA, events.get(1).getDetector());
    }

    /** Test where an event detector has to back up multiple times. */
    @Test
    public void testMultipleBackupsReverse() {
        // setup
        double maxCheck = 10;
        double tolerance = 1e-6;
        double t1 = -1.0, t2 = -2, t3 = -3, t4 = -4, t5 = -5, t6 = -6.5, t7 = -7;
        // shared event list so we know the order in which they occurred
        List<Event<FieldEventDetector<T>, T>> events = new ArrayList<>();
        ContinuousDetector detectorA = new ContinuousDetector(t6)
                .withHandler(new FieldRecordAndContinue<>(events))
                .withMaxCheck(v(maxCheck))
                .withThreshold(v(tolerance));
        ContinuousDetector detectorB = new ContinuousDetector(-50, t1, t3, t4, t7)
                .withHandler(new FieldRecordAndContinue<>(events))
                .withMaxCheck(v(maxCheck))
                .withThreshold(v(tolerance));
        ContinuousDetector detectorC = new ContinuousDetector(-50, t2, t5)
                .withHandler(new FieldRecordAndContinue<>(events))
                .withMaxCheck(v(maxCheck))
                .withThreshold(v(tolerance));

        FieldPropagator<T> propagator = getPropagator(10);
        propagator.addEventDetector(detectorA);
        propagator.addEventDetector(detectorB);
        propagator.addEventDetector(detectorC);

        // action
        propagator.propagate(epoch.shiftedBy(-30.0));

        //verify
        // really we only care that the Rules of Event Handling are not violated,
        Assert.assertEquals(5, events.size());
        Assert.assertEquals(t1, events.get(0).getState().getDate().durationFrom(epoch).getReal(), tolerance);
        Assert.assertEquals(true, events.get(0).isIncreasing());
        Assert.assertEquals(detectorB, events.get(0).getDetector());
        Assert.assertEquals(t2, events.get(1).getState().getDate().durationFrom(epoch).getReal(), tolerance);
        Assert.assertEquals(true, events.get(1).isIncreasing());
        Assert.assertEquals(detectorC, events.get(1).getDetector());
        // reporting t3 and t4 is optional, seeing them is not.
        // we know a root was found at t3 because events are reported at t2 and t5.
        /*
        Assert.assertEquals(t3, events.get(2).getT(), tolerance);
        Assert.assertEquals(false, events.get(2).isIncreasing());
        Assert.assertEquals(detectorB, events.get(2).getHandler());
        Assert.assertEquals(t4, events.get(3).getT(), tolerance);
        Assert.assertEquals(true, events.get(3).isIncreasing());
        Assert.assertEquals(detectorB, events.get(3).getHandler());
        */
        Assert.assertEquals(t5, events.get(2).getState().getDate().durationFrom(epoch).getReal(), tolerance);
        Assert.assertEquals(false, events.get(2).isIncreasing());
        Assert.assertEquals(detectorC, events.get(2).getDetector());
        Assert.assertEquals(t6, events.get(3).getState().getDate().durationFrom(epoch).getReal(), tolerance);
        Assert.assertEquals(true, events.get(3).isIncreasing());
        Assert.assertEquals(detectorA, events.get(3).getDetector());
        Assert.assertEquals(t7, events.get(4).getState().getDate().durationFrom(epoch).getReal(), tolerance);
        Assert.assertEquals(false, events.get(4).isIncreasing());
        Assert.assertEquals(detectorB, events.get(4).getDetector());
    }

    /** Test a reset event triggering another event at the same time. */
    @Test
    public void testEventCausedByStateResetReverse() {
        // setup
        double maxCheck = 10;
        double tolerance = 1e-6;
        double t1 = -15.0;
        FieldSpacecraftState<T> newState = new FieldSpacecraftState<T>(new FieldKeplerianOrbit<T>(
                v(6378137 + 500e3), v(0), v(FastMath.PI / 2), v(0), v(0),
                v(FastMath.PI / 2), PositionAngle.TRUE, eci, epoch.shiftedBy(t1), v(mu)));
        // shared event list so we know the order in which they occurred
        List<Event<FieldEventDetector<T>, T>> events = new ArrayList<>();
        TimeDetector detectorA = new TimeDetector(t1)
                .withHandler(new Handler<FieldEventDetector<T>>(events, Action.RESET_STATE) {
                    @Override
                    public FieldSpacecraftState<T> resetState(FieldEventDetector<T> detector,
                                                      FieldSpacecraftState<T> oldState) {
                        return newState;
                    }
                })
                .withMaxCheck(v(maxCheck))
                .withThreshold(v(tolerance));
        FieldLatitudeCrossingDetector<T> detectorB =
                new FieldLatitudeCrossingDetector<T>(field, earth, FastMath.toRadians(80))
                        .withHandler(new FieldRecordAndContinue<>(events))
                        .withMaxCheck(v(maxCheck))
                        .withThreshold(v(tolerance));

        FieldPropagator<T> propagator = getPropagator(10);
        propagator.addEventDetector(detectorA);
        propagator.addEventDetector(detectorB);

        // action
        propagator.propagate(epoch.shiftedBy(-40.0));

        //verify
        // really we only care that the Rules of Event Handling are not violated,
        Assert.assertEquals(2, events.size());
        Assert.assertEquals(t1, events.get(0).getState().getDate().durationFrom(epoch).getReal(), tolerance);
        Assert.assertEquals(true, events.get(0).isIncreasing());
        Assert.assertEquals(detectorA, events.get(0).getDetector());
        Assert.assertEquals(t1, events.get(1).getState().getDate().durationFrom(epoch).getReal(), tolerance);
        Assert.assertEquals(false, events.get(1).isIncreasing());
        Assert.assertEquals(detectorB, events.get(1).getDetector());
    }

    /** check when t + tolerance == t. */
    @Test
    public void testConvergenceTooTightReverse() {
        // setup
        double maxCheck = 10;
        double tolerance = 1e-18;
        double t1 = -15;
        // shared event list so we know the order in which they occurred
        List<Event<FieldEventDetector<T>, T>> events = new ArrayList<>();
        ContinuousDetector detectorA = new ContinuousDetector(t1)
                .withHandler(new FieldRecordAndContinue<>(events))
                .withMaxCheck(v(maxCheck))
                .withThreshold(v(tolerance));
        FieldPropagator<T> propagator = getPropagator(10);
        propagator.addEventDetector(detectorA);

        // action
        propagator.propagate(epoch.shiftedBy(-30.0));

        // verify
        Assert.assertEquals(1, events.size());
        Assert.assertEquals(t1, events.get(0).getState().getDate().durationFrom(epoch).getReal(), 0.0);
        Assert.assertEquals(true, events.get(0).isIncreasing());
        Assert.assertSame(detectorA, events.get(0).getDetector());
    }

    /**
     * test when one event detector changes the definition of another's g function before
     * the end of the step as a result of a continue action. Not sure if this should be
     * officially supported, but it is used in Orekit's DateDetector, it's useful, and not
     * too hard to implement.
     */
    @Test
    public void testEventChangesGFunctionDefinitionReverse() {
        // setup
        double maxCheck = 5;
        double tolerance = 1e-6;
        double t1 = -11, t2 = -19;
        // shared event list so we know the order in which they occurred
        List<Event<FieldEventDetector<T>, T>> events = new ArrayList<>();
        // mutable boolean
        boolean[] swap = new boolean[1];
        ContinuousDetector detectorA = new ContinuousDetector(t1)
                .withMaxCheck(v(maxCheck))
                .withThreshold(v(tolerance))
                .withHandler(new FieldRecordAndContinue<FieldEventDetector<T>, T>(events) {
                    @Override
                    public Action eventOccurred(FieldSpacecraftState<T> s,
                                                FieldEventDetector<T> detector,
                                                boolean increasing) {
                        swap[0] = true;
                        return super.eventOccurred(s, detector, increasing);
                    }
                });
        ContinuousDetector detectorB = new ContinuousDetector(t2);
        FieldEventDetector<T> detectorC = new FieldAbstractDetector<FieldEventDetector<T>, T>
                (v(maxCheck), v(tolerance), 100, new FieldRecordAndContinue<>(events)) {

            @Override
            public T g(FieldSpacecraftState<T> state) {
                if (swap[0]) {
                    return detectorB.g(state);
                } else {
                    return v(1);
                }
            }

            @Override
            protected FieldEventDetector<T> create(
                    T newMaxCheck,
                    T newThreshold,
                    int newMaxIter,
                    FieldEventHandler<? super FieldEventDetector<T>, T> newHandler) {
                return null;
            }

        };
        FieldPropagator<T> propagator = getPropagator(10);
        propagator.addEventDetector(detectorA);
        propagator.addEventDetector(detectorC);

        // action
        propagator.propagate(epoch.shiftedBy(-30.0));

        // verify
        Assert.assertEquals(2, events.size());
        Assert.assertEquals(t1, events.get(0).getState().getDate().durationFrom(epoch).getReal(), tolerance);
        Assert.assertEquals(true, events.get(0).isIncreasing());
        Assert.assertSame(detectorA, events.get(0).getDetector());
        Assert.assertEquals(t2, events.get(1).getState().getDate().durationFrom(epoch).getReal(), tolerance);
        Assert.assertEquals(true, events.get(1).isIncreasing());
        Assert.assertSame(detectorC, events.get(1).getDetector());
    }

    /**
     * test when one event detector changes the definition of another's g function before
     * the end of the step as a result of an event occurring. In this case the change
     * cancels the occurrence of the event.
     */
    @Test
    public void testEventChangesGFunctionDefinitionCancelReverse() {
        // setup
        double maxCheck = 5;
        double tolerance = 1e-6;
        double t1 = -11, t2 = -11.1;
        // shared event list so we know the order in which they occurred
        List<Event<FieldEventDetector<T>, T>> events = new ArrayList<>();
        // mutable boolean
        boolean[] swap = new boolean[1];
        final ContinuousDetector detectorA = new ContinuousDetector(t1)
                .withMaxCheck(v(maxCheck))
                .withThreshold(v(tolerance))
                .withHandler(new FieldRecordAndContinue<FieldEventDetector<T>, T>(events) {
                    @Override
                    public Action eventOccurred(FieldSpacecraftState<T> state,
                                                FieldEventDetector<T> detector,
                                                boolean increasing) {
                        swap[0] = true;
                        super.eventOccurred(state, detector, increasing);
                        return Action.RESET_EVENTS;
                    }
                });
        final ContinuousDetector detectorB = new ContinuousDetector(t2);
        FieldEventDetector<T> detectorC = new FieldAbstractDetector<FieldEventDetector<T>, T>
                (v(maxCheck), v(tolerance), 100, new FieldRecordAndContinue<>(events)) {

            @Override
            public T g(FieldSpacecraftState<T> state) {
                if (!swap[0]) {
                    return detectorB.g(state);
                } else {
                    return v(1);
                }
            }

            @Override
            protected FieldEventDetector<T> create(
                    T newMaxCheck,
                    T newThreshold,
                    int newMaxIter,
                    FieldEventHandler<? super FieldEventDetector<T>, T> newHandler) {
                return null;
            }

        };
        FieldPropagator<T> propagator = getPropagator(10);
        propagator.addEventDetector(detectorA);
        propagator.addEventDetector(detectorC);

        // action
        propagator.propagate(epoch.shiftedBy(-30));

        // verify
        Assert.assertEquals(1, events.size());
        Assert.assertEquals(t1, events.get(0).getState().getDate().durationFrom(epoch).getReal(), tolerance);
        Assert.assertEquals(true, events.get(0).isIncreasing());
        Assert.assertSame(detectorA, events.get(0).getDetector());
    }

    /**
     * test when one event detector changes the definition of another's g function before
     * the end of the step as a result of an event occurring. In this case the change
     * delays the occurrence of the event.
     */
    @Test
    public void testEventChangesGFunctionDefinitionDelayReverse() {
        // setup
        double maxCheck = 5;
        double tolerance = 1e-6;
        double t1 = -11, t2 = -11.1, t3 = -11.2;
        // shared event list so we know the order in which they occurred
        List<Event<FieldEventDetector<T>, T>> events = new ArrayList<>();
        // mutable boolean
        boolean[] swap = new boolean[1];
        final ContinuousDetector detectorA = new ContinuousDetector(t1)
                .withMaxCheck(v(maxCheck))
                .withThreshold(v(tolerance))
                .withHandler(new FieldRecordAndContinue<FieldEventDetector<T>, T>(events) {
                    @Override
                    public Action eventOccurred(FieldSpacecraftState<T> state,
                                                FieldEventDetector<T> detector,
                                                boolean increasing) {
                        swap[0] = true;
                        super.eventOccurred(state, detector, increasing);
                        return Action.RESET_EVENTS;
                    }
                });
        final ContinuousDetector detectorB = new ContinuousDetector(t2);
        final ContinuousDetector detectorD = new ContinuousDetector(t3);
        FieldEventDetector<T> detectorC = new FieldAbstractDetector<FieldEventDetector<T>, T>
                (v(maxCheck), v(tolerance), 100, new FieldRecordAndContinue<>(events)) {

            @Override
            public T g(FieldSpacecraftState<T> state) {
                if (!swap[0]) {
                    return detectorB.g(state);
                } else {
                    return detectorD.g(state);
                }
            }

            @Override
            protected FieldEventDetector<T> create(
                    T newMaxCheck,
                    T newThreshold,
                    int newMaxIter,
                    FieldEventHandler<? super FieldEventDetector<T>, T> newHandler) {
                return null;
            }

        };
        FieldPropagator<T> propagator = getPropagator(10);
        propagator.addEventDetector(detectorA);
        propagator.addEventDetector(detectorC);

        // action
        propagator.propagate(epoch.shiftedBy(-30));

        // verify
        Assert.assertEquals(2, events.size());
        Assert.assertEquals(t1, events.get(0).getState().getDate().durationFrom(epoch).getReal(), tolerance);
        Assert.assertEquals(true, events.get(0).isIncreasing());
        Assert.assertSame(detectorA, events.get(0).getDetector());
        Assert.assertEquals(t3, events.get(1).getState().getDate().durationFrom(epoch).getReal(), tolerance);
        Assert.assertEquals(true, events.get(1).isIncreasing());
        Assert.assertSame(detectorC, events.get(1).getDetector());
    }

    /**
     * test when one event detector changes the definition of another's g function before
     * the end of the step as a result of an event occurring. In this case the change
     * causes the event to happen sooner than originally expected.
     */
    @Test
    public void testEventChangesGFunctionDefinitionAccelerateReverse() {
        // setup
        double maxCheck = 5;
        double tolerance = 1e-6;
        double t1 = -11, t2 = -11.1, t3 = -11.2;
        // shared event list so we know the order in which they occurred
        List<Event<FieldEventDetector<T>, T>> events = new ArrayList<>();
        // mutable boolean
        boolean[] swap = new boolean[1];
        final ContinuousDetector detectorA = new ContinuousDetector(t1)
                .withMaxCheck(v(maxCheck))
                .withThreshold(v(tolerance))
                .withHandler(new FieldRecordAndContinue<FieldEventDetector<T>, T>(events) {
                    @Override
                    public Action eventOccurred(FieldSpacecraftState<T> state,
                                                FieldEventDetector<T> detector,
                                                boolean increasing) {
                        swap[0] = true;
                        super.eventOccurred(state, detector, increasing);
                        return Action.RESET_EVENTS;
                    }
                });
        final ContinuousDetector detectorB = new ContinuousDetector(t2);
        final ContinuousDetector detectorD = new ContinuousDetector(t3);
        FieldEventDetector<T> detectorC = new FieldAbstractDetector<FieldEventDetector<T>, T>
                (v(maxCheck), v(tolerance), 100, new FieldRecordAndContinue<>(events)) {

            @Override
            public T g(FieldSpacecraftState<T> state) {
                if (swap[0]) {
                    return detectorB.g(state);
                } else {
                    return detectorD.g(state);
                }
            }

            @Override
            protected FieldEventDetector<T> create(
                    T newMaxCheck,
                    T newThreshold,
                    int newMaxIter,
                    FieldEventHandler<? super FieldEventDetector<T>, T> newHandler) {
                return null;
            }

        };
        FieldPropagator<T> propagator = getPropagator(10);
        propagator.addEventDetector(detectorA);
        propagator.addEventDetector(detectorC);

        // action
        propagator.propagate(epoch.shiftedBy(-30));

        // verify
        Assert.assertEquals(2, events.size());
        Assert.assertEquals(t1, events.get(0).getState().getDate().durationFrom(epoch).getReal(), tolerance);
        Assert.assertEquals(true, events.get(0).isIncreasing());
        Assert.assertSame(detectorA, events.get(0).getDetector());
        Assert.assertEquals(t2, events.get(1).getState().getDate().durationFrom(epoch).getReal(), tolerance);
        Assert.assertEquals(true, events.get(1).isIncreasing());
        Assert.assertSame(detectorC, events.get(1).getDetector());
    }

    /** check when root finding tolerance > event finding tolerance. */
    @Test
    public void testToleranceStopReverse() {
        // setup
        double maxCheck = 10;
        double tolerance = 1e-18; // less than 1 ulp
        double t1 = -15.1;
        // shared event list so we know the order in which they occurred
        List<Event<FieldEventDetector<T>, T>> events = new ArrayList<>();
        FlatDetector detectorA = new FlatDetector(t1)
                .withHandler(new Handler<>(events, Action.STOP))
                .withMaxCheck(v(maxCheck))
                .withThreshold(v(tolerance));
        FieldPropagator<T> propagator = getPropagator(10);
        propagator.addEventDetector(detectorA);

        // action
        FieldSpacecraftState<T> finalState = propagator.propagate(epoch.shiftedBy(-30.0));

        // verify
        Assert.assertEquals(1, events.size());
        // use root finder tolerance instead of event finder tolerance.
        Assert.assertEquals(t1, events.get(0).getState().getDate().durationFrom(epoch).getReal(), tolerance);
        Assert.assertEquals(true, events.get(0).isIncreasing());
        Assert.assertSame(detectorA, events.get(0).getDetector());
        Assert.assertEquals(t1, finalState.getDate().durationFrom(epoch).getReal(), tolerance);

        // try to resume propagation
        finalState = propagator.propagate(epoch.shiftedBy(-30.0));

        // verify it got to the end
        Assert.assertEquals(-30.0, finalState.getDate().durationFrom(epoch).getReal(), 0.0);
    }

    /**
     * The root finder requires the start point to be in the interval (a, b) which is hard
     * when there aren't many numbers between a and b. This test uses a second event
     * detector to force a very small window for the first event detector.
     */
    @Test
    public void testShortBracketingIntervalReverse() {
        // setup
        double maxCheck = 10;
        double tolerance = 1e-6;
        final double t1 = FastMath.nextDown(-10.0), t2 = -10.5;
        // shared event list so we know the order in which they occurred
        List<Event<FieldEventDetector<T>, T>> events = new ArrayList<>();
        // never zero so there is no easy way out
        FieldEventDetector<T> detectorA = new FieldAbstractDetector<FieldEventDetector<T>, T>
                (v(maxCheck), v(tolerance), 100, new FieldRecordAndContinue<>(events)) {

            @Override
            public T g(FieldSpacecraftState<T> state) {
                final FieldAbsoluteDate<T> t = state.getDate();
                if (t.compareTo(epoch.shiftedBy(t1)) > 0) {
                    return v(-1);
                } else if (t.compareTo(epoch.shiftedBy(t2)) > 0) {
                    return v(1);
                } else {
                    return v(-1);
                }
            }

            @Override
            protected FieldEventDetector<T> create(
                    T newMaxCheck,
                    T newThreshold,
                    int newMaxIter,
                    FieldEventHandler<? super FieldEventDetector<T>, T> newHandler) {
                return null;
            }
        };
        TimeDetector detectorB = new TimeDetector(t1)
                .withHandler(new FieldRecordAndContinue<>(events))
                .withMaxCheck(v(maxCheck))
                .withThreshold(v(tolerance));
        FieldPropagator<T> propagator = getPropagator(10);
        propagator.addEventDetector(detectorA);
        propagator.addEventDetector(detectorB);

        // action
        propagator.propagate(epoch.shiftedBy(-30.0));

        // verify
        Assert.assertEquals(3, events.size());
        Assert.assertEquals(t1, events.get(0).getState().getDate().durationFrom(epoch).getReal(), tolerance);
        Assert.assertEquals(false, events.get(0).isIncreasing());
        Assert.assertSame(detectorA, events.get(0).getDetector());
        Assert.assertEquals(t1, events.get(1).getState().getDate().durationFrom(epoch).getReal(), tolerance);
        Assert.assertEquals(true, events.get(1).isIncreasing());
        Assert.assertSame(detectorB, events.get(1).getDetector());
        Assert.assertEquals(t2, events.get(2).getState().getDate().durationFrom(epoch).getReal(), tolerance);
        Assert.assertEquals(true, events.get(2).isIncreasing());
        Assert.assertSame(detectorA, events.get(2).getDetector());
    }

    /** check when root finding tolerance > event finding tolerance. */
    @Test
    public void testToleranceMaxIterationsReverse() {
        // setup
        double maxCheck = 10;
        double tolerance = 1e-18; // less than 1 ulp
        FieldAbsoluteDate<T> t1 = epoch.shiftedBy(-15).shiftedBy(FastMath.ulp(-15.0) / 8);
        // shared event list so we know the order in which they occurred
        List<Event<FieldEventDetector<T>, T>> events = new ArrayList<>();
        FlatDetector detectorA = new FlatDetector(t1)
                .withHandler(new FieldRecordAndContinue<>(events))
                .withMaxCheck(v(maxCheck))
                .withThreshold(v(tolerance));
        FieldPropagator<T> propagator = getPropagator(10);
        propagator.addEventDetector(detectorA);

        // action
        propagator.propagate(epoch.shiftedBy(-30));

        // verify
        Assert.assertEquals(1, events.size());
        // use root finder tolerance instead of event finder tolerance.
        Assert.assertEquals(t1.durationFrom(epoch).getReal(),
                events.get(0).getState().getDate().durationFrom(epoch).getReal(),
                FastMath.ulp(-15.0));
        Assert.assertEquals(true, events.get(0).isIncreasing());
        Assert.assertSame(detectorA, events.get(0).getDetector());
    }

<<<<<<< HEAD
    /** Check that steps are restricted correctly with a continue event. */
    @Test
    public void testEventStepHandlerReverse() {
        // setup
        double tolerance = 1e-18;
        FieldPropagator<T> propagator = getPropagator(10);
        propagator.addEventDetector(new TimeDetector(-5)
                .withHandler(new Handler<>(Action.CONTINUE))
                .withThreshold(v(tolerance)));
        StepHandler<T> stepHandler = new StepHandler<>();
        propagator.setStepHandler(stepHandler);

        // action
        FieldSpacecraftState<T> finalState = propagator.propagate(epoch.shiftedBy(-10));

        // verify
        Assert.assertEquals(-10.0, finalState.getDate().durationFrom(epoch).getReal(), tolerance);
        Assert.assertEquals(0.0,
                stepHandler.initialState.getDate().durationFrom(epoch).getReal(), tolerance);
        Assert.assertEquals(-10.0, stepHandler.targetDate.durationFrom(epoch).getReal(), tolerance);
        Assert.assertEquals(-10.0,
                stepHandler.finalState.getDate().durationFrom(epoch).getReal(), tolerance);
        FieldOrekitStepInterpolator<T> interpolator = stepHandler.interpolators.get(0);
        Assert.assertEquals(0.0,
                interpolator.getPreviousState().getDate().durationFrom(epoch).getReal(), tolerance);
        Assert.assertEquals(-5.0,
                interpolator.getCurrentState().getDate().durationFrom(epoch).getReal(), tolerance);
        interpolator = stepHandler.interpolators.get(1);
        Assert.assertEquals(-5.0,
                interpolator.getPreviousState().getDate().durationFrom(epoch).getReal(), tolerance);
        Assert.assertEquals(-10.0,
                interpolator.getCurrentState().getDate().durationFrom(epoch).getReal(), tolerance);
        Assert.assertEquals(2, stepHandler.interpolators.size());
=======
    /**
     * Test {@link EventHandler#resetState(EventDetector, SpacecraftState)} returns {@code
     * null}.
     */
    @Test
    public void testEventCausedByDerivativesResetReverse() {
        // setup
        TimeDetector detectorA = new TimeDetector(-15.0)
                .withHandler(new Handler<TimeDetector>(Action.RESET_STATE){
                    @Override
                    public FieldSpacecraftState<T> resetState(TimeDetector d,
                                                              FieldSpacecraftState<T> s) {
                        return null;
                    }
                })
                .withMaxCheck(v(10))
                .withThreshold(v(1e-6));
        FieldPropagator<T> propagator = getPropagator(10);
        propagator.addEventDetector(detectorA);

        try {
            // action
            propagator.propagate(epoch.shiftedBy(-20.0));
            Assert.fail("Expected Exception");
        } catch (NullPointerException e) {
            // expected
        }
>>>>>>> 82d37e44
    }



    /* utility classes and methods */

    /**
     * Create a state at a time.
     *
     * @param t time of state.
     * @return new state.
     */
    private FieldSpacecraftState<T> state(double t) {
        return new FieldSpacecraftState<>(new FieldKeplerianOrbit<>(
                v(6378137 + 500e3), v(0), v(0), v(0), v(0), v(0),
                PositionAngle.TRUE, eci, epoch.shiftedBy(t),
                v(mu)));
    }

    private List<FieldAbsoluteDate<T>> toDates(double[] eventTs) {
        Arrays.sort(eventTs);
        final List<FieldAbsoluteDate<T>> ret = new ArrayList<>();
        for (double eventT : eventTs) {
            ret.add(epoch.shiftedBy(eventT));
        }
        return ret;
    }

    /**
     * Value of.
     * @param value to wrap
     * @return {@code value} as type T.
     */
    public T v(double value) {
        return field.getZero().add(value);
    }

    /** Trigger an event at a particular time. */
    protected class TimeDetector extends FieldAbstractDetector<TimeDetector, T> {

        /** time of the event to trigger. */
        private final List<FieldAbsoluteDate<T>> eventTs;

        /**
         * Create a detector that finds events at specific times.
         *
         * @param eventTs event times past epoch.
         */
        public TimeDetector(double... eventTs) {
            this(v(DEFAULT_MAXCHECK), v(DEFAULT_THRESHOLD), DEFAULT_MAX_ITER,
                    new FieldStopOnEvent<>(), toDates(eventTs));
        }

        /**
         * Create a detector that finds events at specific times.
         *
         * @param eventTs event times past epoch.
         */
        @SafeVarargs
        public TimeDetector(FieldAbsoluteDate<T>... eventTs) {
            this(v(DEFAULT_MAXCHECK), v(DEFAULT_THRESHOLD), DEFAULT_MAX_ITER,
                    new FieldStopOnEvent<>(), Arrays.asList(eventTs));
        }

        private TimeDetector(T newMaxCheck,
                             T newThreshold,
                             int newMaxIter,
                             FieldEventHandler<? super TimeDetector, T> newHandler,
                             List<FieldAbsoluteDate<T>> dates) {
            super(newMaxCheck, newThreshold, newMaxIter, newHandler);
            this.eventTs = dates;
        }

        @Override
        public T g(FieldSpacecraftState<T> s) {
            final FieldAbsoluteDate<T> t = s.getDate();
            int i = 0;
            while (i < eventTs.size() && t.compareTo(eventTs.get(i)) > 0) {
                i++;
            }
            i--;
            if (i < 0) {
                return t.durationFrom(eventTs.get(0));
            } else {
                int sign = (i % 2) * 2 - 1;
                return (t.durationFrom(eventTs.get(i))).multiply(-sign);
            }
        }

        @Override
        protected TimeDetector create(T newMaxCheck,
                                      T newThreshold,
                                      int newMaxIter,
                                      FieldEventHandler<? super TimeDetector, T> newHandler) {
            return new TimeDetector(
                    newMaxCheck, newThreshold, newMaxIter, newHandler, eventTs);
        }

    }

    /**
     * Same as {@link TimeDetector} except that it has a very flat g function which makes
     * root finding hard.
     */
    private class FlatDetector extends FieldAbstractDetector<FlatDetector, T> {

        private final FieldEventDetector<T> g;

        public FlatDetector(double... eventTs) {
            this(v(DEFAULT_MAXCHECK), v(DEFAULT_THRESHOLD), DEFAULT_MAX_ITER,
                    new FieldStopOnEvent<>(), new TimeDetector(eventTs));
        }

        @SafeVarargs
        public FlatDetector(FieldAbsoluteDate<T>... eventTs) {
            this(v(DEFAULT_MAXCHECK), v(DEFAULT_THRESHOLD), DEFAULT_MAX_ITER,
                    new FieldStopOnEvent<>(), new TimeDetector(eventTs));
        }

        private FlatDetector(T newMaxCheck,
                             T newThreshold,
                             int newMaxIter,
                             FieldEventHandler<? super FlatDetector, T> newHandler,
                             FieldEventDetector<T> g) {
            super(newMaxCheck, newThreshold, newMaxIter, newHandler);
            this.g = g;
        }

        @Override
        public T g(FieldSpacecraftState<T> s) {
            return FastMath.sign(g.g(s));
        }

        @Override
        protected FlatDetector create(T newMaxCheck,
                                      T newThreshold,
                                      int newMaxIter,
                                      FieldEventHandler<? super FlatDetector, T> newHandler) {
            return new FlatDetector(newMaxCheck, newThreshold, newMaxIter, newHandler, g);
        }

    }

    /** quadratic. */
    private class ContinuousDetector extends FieldAbstractDetector<ContinuousDetector, T> {

        /** time of the event to trigger. */
        private final List<FieldAbsoluteDate<T>> eventTs;

        public ContinuousDetector(double... eventTs) {
            this(v(DEFAULT_MAXCHECK), v(DEFAULT_THRESHOLD), DEFAULT_MAX_ITER,
                    new FieldStopOnEvent<>(), toDates(eventTs));
        }

        private ContinuousDetector(T newMaxCheck,
                                   T newThreshold,
                                   int newMaxIter,
                                   FieldEventHandler<? super ContinuousDetector, T> newHandler,
                                   List<FieldAbsoluteDate<T>> eventDates) {
            super(newMaxCheck, newThreshold, newMaxIter, newHandler);
            this.eventTs = eventDates;
        }

        @Override
        public T g(FieldSpacecraftState<T> s) {
            final FieldAbsoluteDate<T> t = s.getDate();
            int i = 0;
            while (i < eventTs.size() && t.compareTo(eventTs.get(i)) > 0) {
                i++;
            }
            i--;
            if (i < 0) {
                return t.durationFrom(eventTs.get(0));
            } else if (i < eventTs.size() - 1) {
                int sign = (i % 2) * 2 - 1;
                return (t.durationFrom(eventTs.get(i)))
                        .multiply(eventTs.get(i + 1).durationFrom(t)).multiply(-sign);
            } else {
                int sign = (i % 2) * 2 - 1;
                return (t.durationFrom(eventTs.get(i))).multiply(-sign);
            }
        }

        @Override
        protected ContinuousDetector create(
                T newMaxCheck,
                T newThreshold,
                int newMaxIter,
                FieldEventHandler<? super ContinuousDetector, T> newHandler) {
            return new ContinuousDetector(
                    newMaxCheck, newThreshold, newMaxIter, newHandler, eventTs);
        }

    }

    private class Handler<D extends FieldEventDetector<T>>
            extends FieldRecordAndContinue<D, T> {

        private final Action action;

        public Handler(Action action) {
            this.action = action;
        }

        public Handler(List<Event<D, T>> events, Action action) {
            super(events);
            this.action = action;
        }

        @Override
        public Action eventOccurred(FieldSpacecraftState<T> s,
                                    D detector,
                                    boolean increasing) {
            super.eventOccurred(s, detector, increasing);
            return this.action;
        }

    }

    private class ResetHandler<D extends FieldEventDetector<T>> extends Handler<D> {

        private final FieldSpacecraftState<T> newState;
        private final int times;
        private long i = 0;

        public ResetHandler(List<Event<D, T>> events, FieldSpacecraftState<T> newState) {
            this(events, newState, Integer.MAX_VALUE);
        }

        public ResetHandler(List<Event<D, T>> events, FieldSpacecraftState<T> newState, int times) {
            super(events, Action.RESET_STATE);
            this.newState = newState;
            this.times = times;
        }

        @Override
        public Action eventOccurred(final FieldSpacecraftState<T> s, final D detector, final boolean increasing) {
            super.eventOccurred(s, detector, increasing);
            if (i++ < times) {
                return Action.RESET_STATE;
            }
            return Action.CONTINUE;
        }

        @Override
        public FieldSpacecraftState<T> resetState(D detector, FieldSpacecraftState<T> oldState) {
            Assert.assertEquals(0, newState.getDate().durationFrom(oldState.getDate()).getReal(), 0);
            return newState;
        }
    }

    private static class StepHandler<D extends CalculusFieldElement<D>>
            implements FieldOrekitStepHandler<D> {

        private FieldSpacecraftState<D> initialState;
        private FieldAbsoluteDate<D> targetDate;
        private List<FieldOrekitStepInterpolator<D>> interpolators = new ArrayList<>();
        private FieldSpacecraftState<D> finalState;

        @Override
        public void init(FieldSpacecraftState<D> s0, FieldAbsoluteDate<D> t) {
            initialState = s0;
            targetDate = t;
        }

        @Override
        public void handleStep(FieldOrekitStepInterpolator<D> interpolator) {
            interpolators.add(interpolator);
        }

        @Override
        public void finish(FieldSpacecraftState<D> finalState) {
            this.finalState = finalState;
        }
    }

}<|MERGE_RESOLUTION|>--- conflicted
+++ resolved
@@ -1143,7 +1143,6 @@
         Assert.assertSame(detectorA, events.get(0).getDetector());
     }
 
-<<<<<<< HEAD
     /** Check that steps are restricted correctly with a continue event. */
     @Test
     public void testEventStepHandler() {
@@ -1177,7 +1176,8 @@
         Assert.assertEquals(10.0,
                 interpolator.getCurrentState().getDate().durationFrom(epoch).getReal(), tolerance);
         Assert.assertEquals(2, stepHandler.interpolators.size());
-=======
+    }
+
     /**
      * Test {@link EventHandler#resetState(EventDetector, SpacecraftState)} returns {@code
      * null}.
@@ -1205,7 +1205,6 @@
         } catch (NullPointerException e) {
             // expected
         }
->>>>>>> 82d37e44
     }
 
 
@@ -2272,7 +2271,6 @@
         Assert.assertSame(detectorA, events.get(0).getDetector());
     }
 
-<<<<<<< HEAD
     /** Check that steps are restricted correctly with a continue event. */
     @Test
     public void testEventStepHandlerReverse() {
@@ -2306,7 +2304,8 @@
         Assert.assertEquals(-10.0,
                 interpolator.getCurrentState().getDate().durationFrom(epoch).getReal(), tolerance);
         Assert.assertEquals(2, stepHandler.interpolators.size());
-=======
+    }
+
     /**
      * Test {@link EventHandler#resetState(EventDetector, SpacecraftState)} returns {@code
      * null}.
@@ -2334,7 +2333,6 @@
         } catch (NullPointerException e) {
             // expected
         }
->>>>>>> 82d37e44
     }
 
 

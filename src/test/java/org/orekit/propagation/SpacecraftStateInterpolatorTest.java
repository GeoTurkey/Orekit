/* Copyright 2002-2023 CS GROUP
 * Licensed to CS GROUP (CS) under one or more
 * contributor license agreements.  See the NOTICE file distributed with
 * this work for additional information regarding copyright ownership.
 * CS licenses this file to You under the Apache License, Version 2.0
 * (the "License"); you may not use this file except in compliance with
 * the License.  You may obtain a copy of the License at
 *
 *   http://www.apache.org/licenses/LICENSE-2.0
 *
 * Unless required by applicable law or agreed to in writing, software
 * distributed under the License is distributed on an "AS IS" BASIS,
 * WITHOUT WARRANTIES OR CONDITIONS OF ANY KIND, either express or implied.
 * See the License for the specific language governing permissions and
 * limitations under the License.
 */
package org.orekit.propagation;

import org.hipparchus.geometry.euclidean.threed.Rotation;
import org.hipparchus.ode.ODEIntegrator;
import org.hipparchus.ode.nonstiff.DormandPrince853Integrator;
import org.hipparchus.util.FastMath;
import org.junit.jupiter.api.AfterEach;
import org.junit.jupiter.api.Assertions;
import org.junit.jupiter.api.BeforeEach;
import org.junit.jupiter.api.DisplayName;
import org.junit.jupiter.api.Test;
import org.mockito.Mockito;
import org.orekit.Utils;
import org.orekit.attitudes.Attitude;
import org.orekit.attitudes.AttitudeInterpolator;
import org.orekit.attitudes.AttitudeProvider;
import org.orekit.attitudes.BodyCenterPointing;
import org.orekit.bodies.CelestialBodyFactory;
import org.orekit.bodies.OneAxisEllipsoid;
import org.orekit.errors.OrekitException;
import org.orekit.errors.OrekitIllegalArgumentException;
import org.orekit.errors.OrekitMessages;
import org.orekit.forces.gravity.HolmesFeatherstoneAttractionModel;
import org.orekit.forces.gravity.SingleBodyAbsoluteAttraction;
import org.orekit.forces.gravity.potential.GravityFieldFactory;
import org.orekit.forces.gravity.potential.NormalizedSphericalHarmonicsProvider;
import org.orekit.frames.Frame;
import org.orekit.frames.FramesFactory;
import org.orekit.orbits.KeplerianOrbit;
import org.orekit.orbits.Orbit;
import org.orekit.orbits.OrbitHermiteInterpolator;
import org.orekit.orbits.PositionAngleType;
import org.orekit.propagation.analytical.EcksteinHechlerPropagator;
import org.orekit.propagation.numerical.NumericalPropagator;
import org.orekit.time.AbsoluteDate;
import org.orekit.time.AbstractTimeInterpolator;
import org.orekit.time.DateComponents;
import org.orekit.time.TimeComponents;
import org.orekit.time.TimeInterpolator;
import org.orekit.time.TimeScalesFactory;
import org.orekit.time.TimeStampedDouble;
import org.orekit.time.TimeStampedDoubleHermiteInterpolator;
import org.orekit.utils.AbsolutePVCoordinates;
import org.orekit.utils.AbsolutePVCoordinatesHermiteInterpolator;
import org.orekit.utils.AngularDerivativesFilter;
import org.orekit.utils.CartesianDerivativesFilter;
import org.orekit.utils.Constants;
import org.orekit.utils.IERSConventions;
import org.orekit.utils.PVCoordinates;

import java.util.ArrayList;
import java.util.Collections;
import java.util.List;

class SpacecraftStateInterpolatorTest {

    private double                mass;
    private Orbit                 orbit;
    private AbsolutePVCoordinates absPV;
    private AttitudeProvider      attitudeLaw;
    private Propagator            orbitPropagator;
    private Propagator            absPVPropagator;

    @BeforeEach
    public void setUp() {
        try {
            Utils.setDataRoot("regular-data:potential/icgem-format");
            double mu  = 3.9860047e14;
            double ae  = 6.378137e6;
            double c20 = -1.08263e-3;
            double c30 = 2.54e-6;
            double c40 = 1.62e-6;
            double c50 = 2.3e-7;
            double c60 = -5.5e-7;

            mass = 2500;
            double a     = 7187990.1979844316;
            double e     = 0.5e-4;
            double i     = 1.7105407051081795;
            double omega = 1.9674147913622104;
            double OMEGA = FastMath.toRadians(261);
            double lv    = 0;

            AbsoluteDate date = new AbsoluteDate(new DateComponents(2004, 01, 01),
                                                 TimeComponents.H00,
                                                 TimeScalesFactory.getUTC());
            final Frame frame = FramesFactory.getEME2000();
            orbit = new KeplerianOrbit(a, e, i, omega, OMEGA, lv, PositionAngleType.TRUE, frame, date, mu);
            OneAxisEllipsoid earth = new OneAxisEllipsoid(Constants.WGS84_EARTH_EQUATORIAL_RADIUS,
                                                          Constants.WGS84_EARTH_FLATTENING,
                                                          FramesFactory.getITRF(IERSConventions.IERS_2010, true));

            absPV = new AbsolutePVCoordinates(frame, date, orbit.getPVCoordinates());

            attitudeLaw     = new BodyCenterPointing(orbit.getFrame(), earth);
            orbitPropagator =
                    new EcksteinHechlerPropagator(orbit, attitudeLaw, mass,
                                                  ae, mu, c20, c30, c40, c50, c60);

            absPVPropagator = setUpNumericalPropagator();

        }
        catch (OrekitException oe) {
            Assertions.fail(oe.getLocalizedMessage());
        }
    }

    @AfterEach
    public void tearDown() {
        mass            = Double.NaN;
        orbit           = null;
        attitudeLaw     = null;
        orbitPropagator = null;
    }

    @Test
    public void testOrbitInterpolation()
            throws OrekitException {

        // Given
        final int interpolationPoints1 = 2;
        final int interpolationPoints2 = 3;
        final int interpolationPoints3 = 4;

        final Frame intertialFrame = FramesFactory.getEME2000();

        // When & Then
        // Define state interpolators
        final SpacecraftStateInterpolator interpolator1 =
                new SpacecraftStateInterpolator(interpolationPoints1, intertialFrame, intertialFrame);

        final SpacecraftStateInterpolator interpolator2 =
                new SpacecraftStateInterpolator(interpolationPoints2, intertialFrame, intertialFrame);

        final SpacecraftStateInterpolator interpolator3 =
                new SpacecraftStateInterpolator(interpolationPoints3, intertialFrame, intertialFrame);

        // When & Then
        checkInterpolationError(interpolationPoints1, 106.46533, 0.40709287, 169847806.33e-9, 0.0, 450 * 450, 450 * 450,
                                interpolator1);
        checkInterpolationError(interpolationPoints2, 0.00353, 0.00003250, 189886.01e-9, 0.0, 0.0, 0.0, interpolator2);
        checkInterpolationError(interpolationPoints3, 0.00002, 0.00000023, 232.25e-9, 0.0, 0.0, 0.0, interpolator3);
    }

    @Test
    public void testAbsPVAInterpolation()
            throws OrekitException {

        // Given
        final int interpolationPoints1 = 2;
        final int interpolationPoints2 = 3;
        final int interpolationPoints3 = 4;

        final Frame intertialFrame = absPV.getFrame();

        // Create interpolator with different number of interpolation points and derivative filters (P/R, PV/RR, PVA/RRR)
        final SpacecraftStateInterpolator[] interpolator1 =
                buildAllTypeOfInterpolator(interpolationPoints1, intertialFrame);
        final SpacecraftStateInterpolator[] interpolator2 =
                buildAllTypeOfInterpolator(interpolationPoints2, intertialFrame);
        final SpacecraftStateInterpolator[] interpolator3 =
                buildAllTypeOfInterpolator(interpolationPoints3, intertialFrame);

        // P and R
        checkAbsPVInterpolationError(interpolationPoints1, 766704.6033758943, 3385.895505018284,
                                     9.503905101141868, 0.0, interpolator1[0]);
        checkAbsPVInterpolationError(interpolationPoints2, 46190.78568215623, 531.3506621730367,
                                     0.5601906427491941, 0, interpolator2[0]);
        checkAbsPVInterpolationError(interpolationPoints3, 2787.7069621834926, 55.5146607205871,
                                     0.03372344505743245, 0.0, interpolator3[0]);

        // PV and RR
        checkAbsPVInterpolationError(interpolationPoints1, 14023.999059896296, 48.022197580401084,
                                     0.16984517369482555, 0.0, interpolator1[1]);
        checkAbsPVInterpolationError(interpolationPoints2, 16.186825338590722, 0.13418685366189476,
                                     1.898961129289559E-4, 0, interpolator2[1]);
        checkAbsPVInterpolationError(interpolationPoints3, 0.025110113133073413, 3.5069332429486154E-4,
                                     2.3306042475258594E-7, 0.0, interpolator3[1]);

        // PVA and RRR
        checkAbsPVInterpolationError(interpolationPoints1, 108.13907262943746, 0.4134494277844817,
                                     0.001389170843175492, 0.0, interpolator1[2]);
        checkAbsPVInterpolationError(interpolationPoints2, 0.002974408269435121, 2.6937387601886076E-5,
                                     2.051629855188969E-4, 0, interpolator2[2]);
        checkAbsPVInterpolationError(interpolationPoints3, 0, 0,
                                     1.3779131041190534E-4, 0.0, interpolator3[2]);
    }

    /**
     * Set up a numerical propagator for spacecraft state defined by an absolute position-velocity-acceleration. It is
     * designed to be similar to the EcksteinHechler propagator.
     * <p>
     * It has attraction towards Earth + 6x6 earth potential as forces.
     *
     * @return numerical propagator for spacecraft state defined by an absolute position-velocity-acceleration
     */
    private Propagator setUpNumericalPropagator() {

        final ODEIntegrator integrator = setUpIntegrator();

        final NumericalPropagator propagator = new NumericalPropagator(integrator);

        // Configure propagator
        propagator.setOrbitType(null);

        // Add force models
        final Frame                                itrf      = FramesFactory.getITRF(IERSConventions.IERS_2010, true);
        final NormalizedSphericalHarmonicsProvider provider  = GravityFieldFactory.getNormalizedProvider(6, 6);
        final HolmesFeatherstoneAttractionModel    potential = new HolmesFeatherstoneAttractionModel(itrf, provider);

        propagator.addForceModel(potential);
        propagator.addForceModel(new SingleBodyAbsoluteAttraction(CelestialBodyFactory.getEarth()));

        // Set initial state
        final SpacecraftState initialState = new SpacecraftState(absPV);

        propagator.setInitialState(initialState);

        // Set attitude law
        propagator.setAttitudeProvider(attitudeLaw);

        return propagator;
    }

    /**
     * Set up default integrator for numerical propagator
     *
     * @return default integrator for numerical propagator
     */
    private ODEIntegrator setUpIntegrator() {
        final double     dP         = 1;
        final double     minStep    = 0.001;
        final double     maxStep    = 100;
        final double[][] tolerances = NumericalPropagator.tolerances(dP, absPV);

        return new DormandPrince853Integrator(minStep, maxStep, tolerances[0], tolerances[1]);
    }

    /**
     * Build spacecraft state Hermite interpolators using all kind of position-velocity-acceleration derivatives and angular
     * derivatives filter.
     *
     * @param interpolationPoints number of interpolation points
     * @param inertialFrame inertial frame
     *
     * @return array of spacecraft state Hermite interpolators containing all possible configuration (3 in total)
     */
    private SpacecraftStateInterpolator[] buildAllTypeOfInterpolator(final int interpolationPoints,
                                                                     final Frame inertialFrame) {

        final CartesianDerivativesFilter[] pvaFilters     = CartesianDerivativesFilter.values();
        final AngularDerivativesFilter[]   angularFilters = AngularDerivativesFilter.values();

        final int                           dim           = pvaFilters.length;
        final SpacecraftStateInterpolator[] interpolators = new SpacecraftStateInterpolator[dim];

        for (int i = 0; i < dim; i++) {
            interpolators[i] = new SpacecraftStateInterpolator(interpolationPoints,
                                                               AbstractTimeInterpolator.DEFAULT_EXTRAPOLATION_THRESHOLD_SEC,
                                                               inertialFrame, inertialFrame,
                                                               pvaFilters[i], angularFilters[i]);
        }

        return interpolators;
    }

    /**
     * Check interpolation error for position, velocity , attitude, mass, additional state and associated derivatives. This
     * method was designed to test interpolation on orbit defined spacecraft states.
     *
     * @param n sample size
     * @param expectedErrorP expected position error
     * @param expectedErrorV expected velocity error
     * @param expectedErrorA expected attitude error
     * @param expectedErrorM expected mass error
     * @param expectedErrorQ expected additional state error
     * @param expectedErrorD expected additional state derivative error
     * @param interpolator state interpolator
     */
    private void checkInterpolationError(int n, double expectedErrorP, double expectedErrorV,
                                         double expectedErrorA, double expectedErrorM,
                                         double expectedErrorQ, double expectedErrorD,
                                         final TimeInterpolator<SpacecraftState> interpolator) {
        AbsoluteDate          centerDate = orbit.getDate().shiftedBy(100.0);
        List<SpacecraftState> sample     = new ArrayList<>();
        for (int i = 0; i < n; ++i) {
            double          dt    = i * 900.0 / (n - 1);
            SpacecraftState state = orbitPropagator.propagate(centerDate.shiftedBy(dt));
            state = state.
                    addAdditionalState("quadratic", dt * dt).
                    addAdditionalStateDerivative("quadratic-dot", dt * dt);
            sample.add(state);
        }

        double maxErrorP = 0;
        double maxErrorV = 0;
        double maxErrorA = 0;
        double maxErrorM = 0;
        double maxErrorQ = 0;
        double maxErrorD = 0;
        for (double dt = 0; dt < 900.0; dt += 5) {
            SpacecraftState interpolated = interpolator.interpolate(centerDate.shiftedBy(dt), sample);
            SpacecraftState propagated   = orbitPropagator.propagate(centerDate.shiftedBy(dt));
            PVCoordinates   dpv          = new PVCoordinates(propagated.getPVCoordinates(), interpolated.getPVCoordinates());
            maxErrorP = FastMath.max(maxErrorP, dpv.getPosition().getNorm());
            maxErrorV = FastMath.max(maxErrorV, dpv.getVelocity().getNorm());
            maxErrorA =
                    FastMath.max(maxErrorA, FastMath.toDegrees(Rotation.distance(interpolated.getAttitude().getRotation(),
                                                                                 propagated.getAttitude().getRotation())));
            maxErrorM = FastMath.max(maxErrorM, FastMath.abs(interpolated.getMass() - propagated.getMass()));
            maxErrorQ = FastMath.max(maxErrorQ, FastMath.abs(interpolated.getAdditionalState("quadratic")[0] - dt * dt));
            maxErrorD = FastMath.max(maxErrorD,
                                     FastMath.abs(interpolated.getAdditionalStateDerivative("quadratic-dot")[0] - dt * dt));
        }
        Assertions.assertEquals(expectedErrorP, maxErrorP, 1.0e-3);
        Assertions.assertEquals(expectedErrorV, maxErrorV, 1.0e-6);
        Assertions.assertEquals(expectedErrorA, maxErrorA, 4.0e-10);
        Assertions.assertEquals(expectedErrorM, maxErrorM, 1.0e-15);
        Assertions.assertEquals(expectedErrorQ, maxErrorQ, 2.0e-10);
        Assertions.assertEquals(expectedErrorD, maxErrorD, 2.0e-10);
    }

    /**
     * Check interpolation error for position, velocity , attitude and mass only. This method was designed to test
     * interpolation on spacecraft states defined by absolute position-velocity-acceleration errors for better code
     * coverage.
     *
     * @param n sample size
     * @param expectedErrorP expected position error
     * @param expectedErrorV expected velocity error
     * @param expectedErrorA expected attitude error
     * @param expectedErrorM expected mass error
     * @param interpolator state interpolator
     */
    private void checkAbsPVInterpolationError(int n, double expectedErrorP, double expectedErrorV,
                                              double expectedErrorA, double expectedErrorM,
                                              final TimeInterpolator<SpacecraftState> interpolator) {
        AbsoluteDate          centerDate = absPV.getDate().shiftedBy(100.0);
        List<SpacecraftState> sample     = new ArrayList<>();
        for (int i = 0; i < n; ++i) {
            double          dt    = i * 900.0 / (n - 1);
            SpacecraftState state = absPVPropagator.propagate(centerDate.shiftedBy(dt));
            state = state.
                    addAdditionalState("quadratic", dt * dt).
                    addAdditionalStateDerivative("quadratic-dot", dt * dt);
            sample.add(state);
        }

        double maxErrorP = 0;
        double maxErrorV = 0;
        double maxErrorA = 0;
        double maxErrorM = 0;
        for (double dt = 0; dt < 900.0; dt += 5) {
            SpacecraftState interpolated = interpolator.interpolate(centerDate.shiftedBy(dt), sample);
            SpacecraftState propagated   = absPVPropagator.propagate(centerDate.shiftedBy(dt));
            PVCoordinates   dpv          = new PVCoordinates(propagated.getPVCoordinates(), interpolated.getPVCoordinates());
            maxErrorP = FastMath.max(maxErrorP, dpv.getPosition().getNorm());
            maxErrorV = FastMath.max(maxErrorV, dpv.getVelocity().getNorm());
            maxErrorA =
                    FastMath.max(maxErrorA, FastMath.toDegrees(Rotation.distance(interpolated.getAttitude().getRotation(),
                                                                                 propagated.getAttitude().getRotation())));
            maxErrorM = FastMath.max(maxErrorM, FastMath.abs(interpolated.getMass() - propagated.getMass()));
        }
        Assertions.assertEquals(expectedErrorP, maxErrorP, 1.0e-3);
        Assertions.assertEquals(expectedErrorV, maxErrorV, 1.0e-6);
        Assertions.assertEquals(expectedErrorA, maxErrorA, 4.0e-10);
        Assertions.assertEquals(expectedErrorM, maxErrorM, 1.0e-15);
    }

    @Test
    @DisplayName("test error thrown when using different state definition")
    void testErrorThrownWhenUsingDifferentStateDefinition() {
        // Given
        final AbsoluteDate interpolationDate = new AbsoluteDate();

        final SpacecraftState orbitDefinedState = Mockito.mock(SpacecraftState.class);
        final SpacecraftState absPVDefinedState = Mockito.mock(SpacecraftState.class);

        Mockito.when(orbitDefinedState.isOrbitDefined()).thenReturn(true);
        Mockito.when(absPVDefinedState.isOrbitDefined()).thenReturn(false);

        final List<SpacecraftState> states = new ArrayList<>();
        states.add(orbitDefinedState);
        states.add(absPVDefinedState);

        // Create interpolator
        final Frame inertialFrameMock = Mockito.mock(Frame.class);
        Mockito.when(inertialFrameMock.isPseudoInertial()).thenReturn(true);

        final TimeInterpolator<SpacecraftState> stateInterpolator =
                new SpacecraftStateInterpolator(2, inertialFrameMock, inertialFrameMock);

        // When & Then
        Exception thrown = Assertions.assertThrows(OrekitIllegalArgumentException.class,
                                                   () -> stateInterpolator.interpolate(interpolationDate, states));

        Assertions.assertEquals(
                "one state is defined using an orbit while the other is defined using an absolute position-velocity-acceleration",
                thrown.getMessage());
    }

    @Test
    @DisplayName("test error thrown when using different state definition")
    void testErrorThrownWhenGivingNoInterpolatorForState() {
        // Given
        final Frame inertialFrameMock = Mockito.mock(Frame.class);
        Mockito.when(inertialFrameMock.isPseudoInertial()).thenReturn(true);

        // When & Then
        Exception thrown = Assertions.assertThrows(OrekitIllegalArgumentException.class,
                                                   () -> new SpacecraftStateInterpolator(
                                                           AbstractTimeInterpolator.DEFAULT_INTERPOLATION_POINTS,
                                                           AbstractTimeInterpolator.DEFAULT_EXTRAPOLATION_THRESHOLD_SEC,
                                                           inertialFrameMock, null, null,
                                                           null, null, null));

        Assertions.assertEquals("creating a spacecraft state interpolator requires at least one orbit interpolator or an "
                                        + "absolute position-velocity-acceleration interpolator", thrown.getMessage());
    }

    @Test
    @DisplayName("test error thrown when giving wrong sample type for interpolation")
    void testErrorThrownWhenGivingWrongSampleTypeForInterpolator() {
        // Given
        final AbsoluteDate interpolationDate = new AbsoluteDate();

        final Frame inertialFrame = FramesFactory.getEME2000();

        final SpacecraftState absPVDefinedState1 = Mockito.mock(SpacecraftState.class);
        final SpacecraftState absPVDefinedState2 = Mockito.mock(SpacecraftState.class);

        Mockito.when(absPVDefinedState1.isOrbitDefined()).thenReturn(false);
        Mockito.when(absPVDefinedState2.isOrbitDefined()).thenReturn(false);

        Mockito.when(absPVDefinedState1.getDate()).thenReturn(interpolationDate);
        Mockito.when(absPVDefinedState2.getDate()).thenReturn(interpolationDate.shiftedBy(1));

        final List<SpacecraftState> states = new ArrayList<>();
        states.add(absPVDefinedState1);
        states.add(absPVDefinedState2);

        // Create interpolator
        @SuppressWarnings("unchecked")
        final TimeInterpolator<Orbit> orbitInterpolatorMock = Mockito.mock(TimeInterpolator.class);

        final TimeInterpolator<SpacecraftState> interpolator =
                new SpacecraftStateInterpolator(AbstractTimeInterpolator.DEFAULT_INTERPOLATION_POINTS,
                                                AbstractTimeInterpolator.DEFAULT_EXTRAPOLATION_THRESHOLD_SEC,
                                                inertialFrame, orbitInterpolatorMock, null, null, null, null);

        // When & Then
        Exception thrown = Assertions.assertThrows(OrekitIllegalArgumentException.class, () ->
                interpolator.interpolate(interpolationDate, states));

        Assertions.assertEquals("wrong interpolator defined for this spacecraft state type (orbit or absolute PV)",
                                thrown.getMessage());
    }

    @Test
    void testGetNbInterpolationsWithMultipleSubInterpolators() {
        // GIVEN
        // Create mock interpolators
        final Frame frame = Mockito.mock(Frame.class);

<<<<<<< HEAD
        final SpacecraftStateInterpolator stateInterpolator =
                new SpacecraftStateInterpolator(AbstractTimeInterpolator.DEFAULT_INTERPOLATION_POINTS,
                                                AbstractTimeInterpolator.DEFAULT_EXTRAPOLATION_THRESHOLD_SEC,
                                                frame, orbitInterpolator, null, null, null, null);
=======
        final TimeInterpolator<Orbit> orbitInterpolator = Mockito.mock(OrbitHermiteInterpolator.class);

        final TimeInterpolator<AbsolutePVCoordinates> absPVAInterpolator =
                Mockito.mock(AbsolutePVCoordinatesHermiteInterpolator.class);

        final TimeInterpolator<TimeStampedDouble> massInterpolator =
                Mockito.mock(TimeStampedDoubleHermiteInterpolator.class);

        final TimeInterpolator<Attitude> attitudeInterpolator = Mockito.mock(AttitudeInterpolator.class);
>>>>>>> 031b4d1a

        final TimeInterpolator<TimeStampedDouble> additionalStateInterpolator =
                Mockito.mock(TimeStampedDoubleHermiteInterpolator.class);

        // Implement mocks behaviours
        final int orbitNbInterpolationPoints           = 2;
        final int absPVANbInterpolationPoints          = 3;
        final int massNbInterpolationPoints            = 4;
        final int AttitudeNbInterpolationPoints        = 5;
        final int AdditionalStateNbInterpolationPoints = 6;

        Mockito.when(orbitInterpolator.getNbInterpolationPoints()).thenReturn(orbitNbInterpolationPoints);
        Mockito.when(absPVAInterpolator.getNbInterpolationPoints()).thenReturn(absPVANbInterpolationPoints);
        Mockito.when(massInterpolator.getNbInterpolationPoints()).thenReturn(massNbInterpolationPoints);
        Mockito.when(attitudeInterpolator.getNbInterpolationPoints()).thenReturn(AttitudeNbInterpolationPoints);
        Mockito.when(additionalStateInterpolator.getNbInterpolationPoints()).thenReturn(AdditionalStateNbInterpolationPoints);

        Mockito.when(orbitInterpolator.getSubInterpolators()).thenReturn(Collections.singletonList(orbitInterpolator));
        Mockito.when(absPVAInterpolator.getSubInterpolators()).thenReturn(Collections.singletonList(absPVAInterpolator));
        Mockito.when(massInterpolator.getSubInterpolators()).thenReturn(Collections.singletonList(massInterpolator));
        Mockito.when(attitudeInterpolator.getSubInterpolators()).thenReturn(Collections.singletonList(attitudeInterpolator));
        Mockito.when(additionalStateInterpolator.getSubInterpolators()).thenReturn(Collections.singletonList(additionalStateInterpolator));

        final SpacecraftStateInterpolator stateInterpolator =
                new SpacecraftStateInterpolator(frame, orbitInterpolator, absPVAInterpolator, massInterpolator,
                                                attitudeInterpolator, additionalStateInterpolator);

        // WHEN
        final int returnedNbInterpolationPoints = stateInterpolator.getNbInterpolationPoints();

        // THEN
        Assertions.assertEquals(AdditionalStateNbInterpolationPoints, returnedNbInterpolationPoints);
    }

    @Test
    @DisplayName("test error thrown when giving empty sample")
    void testErrorThrownWhenGivingEmptySample() {
        // Given
        final AbsoluteDate interpolationDate = new AbsoluteDate();

        final Frame inertialFrame = FramesFactory.getEME2000();

        final List<SpacecraftState> states = new ArrayList<>();

        // Create interpolator
        @SuppressWarnings("unchecked")
        final TimeInterpolator<Orbit> orbitInterpolatorMock = Mockito.mock(TimeInterpolator.class);

        final TimeInterpolator<SpacecraftState> interpolator =
                new SpacecraftStateInterpolator(AbstractTimeInterpolator.DEFAULT_INTERPOLATION_POINTS,
                                                AbstractTimeInterpolator.DEFAULT_EXTRAPOLATION_THRESHOLD_SEC,
                                                inertialFrame, orbitInterpolatorMock, null, null, null, null);

        // When & Then
        OrekitIllegalArgumentException thrown = Assertions.assertThrows(OrekitIllegalArgumentException.class, () ->
                interpolator.interpolate(interpolationDate, states));

        Assertions.assertEquals(OrekitMessages.NOT_ENOUGH_DATA, thrown.getSpecifier());
        Assertions.assertEquals(0, ((Integer) thrown.getParts()[0]).intValue());

    }

    @Test
    void testSpacecraftStateInterpolatorCreation() {
        // Given
        final Frame inertialFrameMock = Mockito.mock(Frame.class);
        Mockito.when(inertialFrameMock.isPseudoInertial()).thenReturn(true);

        @SuppressWarnings("unchecked")
        final TimeInterpolator<Orbit> orbitInterpolatorMock =
                Mockito.mock(TimeInterpolator.class);

        @SuppressWarnings("unchecked")
        final TimeInterpolator<AbsolutePVCoordinates> absPVInterpolatorMock =
                Mockito.mock(TimeInterpolator.class);

        @SuppressWarnings("unchecked")
        final TimeInterpolator<TimeStampedDouble> massInterpolatorMock =
                Mockito.mock(TimeInterpolator.class);

        @SuppressWarnings("unchecked")
        final TimeInterpolator<Attitude> attitudeInterpolatorMock =
                Mockito.mock(TimeInterpolator.class);

        @SuppressWarnings("unchecked")
        final TimeInterpolator<TimeStampedDouble> additionalInterpolatorMock =
                Mockito.mock(TimeInterpolator.class);

        // When
        final SpacecraftStateInterpolator interpolator =
                new SpacecraftStateInterpolator(AbstractTimeInterpolator.DEFAULT_INTERPOLATION_POINTS,
                                                AbstractTimeInterpolator.DEFAULT_EXTRAPOLATION_THRESHOLD_SEC,
                                                inertialFrameMock, orbitInterpolatorMock, absPVInterpolatorMock,
                                                massInterpolatorMock, attitudeInterpolatorMock, additionalInterpolatorMock);

        // Then
        Assertions.assertEquals(inertialFrameMock, interpolator.getOutputFrame());
        Assertions.assertEquals(orbitInterpolatorMock, interpolator.getOrbitInterpolator().get());
        Assertions.assertEquals(absPVInterpolatorMock, interpolator.getAbsPVAInterpolator().get());
        Assertions.assertEquals(massInterpolatorMock, interpolator.getMassInterpolator().get());
        Assertions.assertEquals(attitudeInterpolatorMock, interpolator.getAttitudeInterpolator().get());
        Assertions.assertEquals(additionalInterpolatorMock, interpolator.getAdditionalStateInterpolator().get());

    }

    @Test
    void testIssue1266() {
        // Given
        final Frame inertialFrameMock = Mockito.mock(Frame.class);
        Mockito.when(inertialFrameMock.isPseudoInertial()).thenReturn(true);
        final int    interpolationPoints    = 3;
        final double extrapolationThreshold = 10;

        // When
        final SpacecraftStateInterpolator interpolator =
                new SpacecraftStateInterpolator(interpolationPoints, extrapolationThreshold,
                                                inertialFrameMock, inertialFrameMock);

        // Then
        Assertions.assertEquals(extrapolationThreshold, interpolator.getExtrapolationThreshold());

    }
}<|MERGE_RESOLUTION|>--- conflicted
+++ resolved
@@ -478,12 +478,6 @@
         // Create mock interpolators
         final Frame frame = Mockito.mock(Frame.class);
 
-<<<<<<< HEAD
-        final SpacecraftStateInterpolator stateInterpolator =
-                new SpacecraftStateInterpolator(AbstractTimeInterpolator.DEFAULT_INTERPOLATION_POINTS,
-                                                AbstractTimeInterpolator.DEFAULT_EXTRAPOLATION_THRESHOLD_SEC,
-                                                frame, orbitInterpolator, null, null, null, null);
-=======
         final TimeInterpolator<Orbit> orbitInterpolator = Mockito.mock(OrbitHermiteInterpolator.class);
 
         final TimeInterpolator<AbsolutePVCoordinates> absPVAInterpolator =
@@ -493,7 +487,6 @@
                 Mockito.mock(TimeStampedDoubleHermiteInterpolator.class);
 
         final TimeInterpolator<Attitude> attitudeInterpolator = Mockito.mock(AttitudeInterpolator.class);
->>>>>>> 031b4d1a
 
         final TimeInterpolator<TimeStampedDouble> additionalStateInterpolator =
                 Mockito.mock(TimeStampedDoubleHermiteInterpolator.class);

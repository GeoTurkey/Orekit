/* Copyright 2002-2014 CS Systèmes d'Information
 * Licensed to CS Systèmes d'Information (CS) under one or more
 * contributor license agreements.  See the NOTICE file distributed with
 * this work for additional information regarding copyright ownership.
 * CS licenses this file to You under the Apache License, Version 2.0
 * (the "License"); you may not use this file except in compliance with
 * the License.  You may obtain a copy of the License at
 *
 *   http://www.apache.org/licenses/LICENSE-2.0
 *
 * Unless required by applicable law or agreed to in writing, software
 * distributed under the License is distributed on an "AS IS" BASIS,
 * WITHOUT WARRANTIES OR CONDITIONS OF ANY KIND, either express or implied.
 * See the License for the specific language governing permissions and
 * limitations under the License.
 */
package org.orekit.orbits;

import java.io.ByteArrayInputStream;
import java.io.ByteArrayOutputStream;
import java.io.IOException;
import java.io.ObjectInputStream;
import java.io.ObjectOutputStream;
import java.util.ArrayList;
import java.util.List;

import org.apache.commons.math3.geometry.euclidean.threed.Vector3D;
import org.apache.commons.math3.util.FastMath;
import org.apache.commons.math3.util.MathUtils;
import org.junit.After;
import org.junit.Assert;
import org.junit.Before;
import org.junit.Test;
import org.orekit.Utils;
import org.orekit.errors.OrekitException;
import org.orekit.frames.Frame;
import org.orekit.frames.FramesFactory;
import org.orekit.frames.Transform;
import org.orekit.propagation.analytical.EcksteinHechlerPropagator;
import org.orekit.time.AbsoluteDate;
import org.orekit.time.TimeScalesFactory;
import org.orekit.utils.PVCoordinates;


public class CartesianParametersTest {

    // Computation date
    private AbsoluteDate date;

    // Body mu
    private double mu;

    @Test
    public void testCartesianToCartesian() {

        Vector3D position = new Vector3D(-29536113.0, 30329259.0, -100125.0);
        Vector3D velocity = new Vector3D(-2194.0, -2141.0, -8.0);
        PVCoordinates pvCoordinates = new PVCoordinates( position, velocity);
        double mu = 3.9860047e14;

        CartesianOrbit p = new CartesianOrbit(pvCoordinates, FramesFactory.getEME2000(), date, mu);

        Assert.assertEquals(p.getPVCoordinates().getPosition().getX(), pvCoordinates.getPosition().getX(), Utils.epsilonTest * FastMath.abs(pvCoordinates.getPosition().getX()));
        Assert.assertEquals(p.getPVCoordinates().getPosition().getY(), pvCoordinates.getPosition().getY(), Utils.epsilonTest * FastMath.abs(pvCoordinates.getPosition().getY()));
        Assert.assertEquals(p.getPVCoordinates().getPosition().getZ(), pvCoordinates.getPosition().getZ(), Utils.epsilonTest * FastMath.abs(pvCoordinates.getPosition().getZ()));
        Assert.assertEquals(p.getPVCoordinates().getVelocity().getX(), pvCoordinates.getVelocity().getX(), Utils.epsilonTest * FastMath.abs(pvCoordinates.getVelocity().getX()));
        Assert.assertEquals(p.getPVCoordinates().getVelocity().getY(), pvCoordinates.getVelocity().getY(), Utils.epsilonTest * FastMath.abs(pvCoordinates.getVelocity().getY()));
        Assert.assertEquals(p.getPVCoordinates().getVelocity().getZ(), pvCoordinates.getVelocity().getZ(), Utils.epsilonTest * FastMath.abs(pvCoordinates.getVelocity().getZ()));
    }

    @Test
    public void testCartesianToEquinoctial() {

        Vector3D position = new Vector3D(-29536113.0, 30329259.0, -100125.0);
        Vector3D velocity = new Vector3D(-2194.0, -2141.0, -8.0);
        PVCoordinates pvCoordinates = new PVCoordinates( position, velocity);

        CartesianOrbit p = new CartesianOrbit(pvCoordinates, FramesFactory.getEME2000(), date, mu);

        Assert.assertEquals(42255170.0028257,  p.getA(), Utils.epsilonTest * p.getA());
        Assert.assertEquals(0.592732497856475e-03,  p.getEquinoctialEx(), Utils.epsilonE * FastMath.abs(p.getE()));
        Assert.assertEquals(-0.206274396964359e-02, p.getEquinoctialEy(), Utils.epsilonE * FastMath.abs(p.getE()));
        Assert.assertEquals(FastMath.sqrt(FastMath.pow(0.592732497856475e-03,2)+FastMath.pow(-0.206274396964359e-02,2)), p.getE(), Utils.epsilonAngle * FastMath.abs(p.getE()));
        Assert.assertEquals(MathUtils.normalizeAngle(2*FastMath.asin(FastMath.sqrt((FastMath.pow(0.128021863908325e-03,2)+FastMath.pow(-0.352136186881817e-02,2))/4.)),p.getI()), p.getI(), Utils.epsilonAngle * FastMath.abs(p.getI()));
        Assert.assertEquals(MathUtils.normalizeAngle(0.234498139679291e+01,p.getLM()), p.getLM(), Utils.epsilonAngle * FastMath.abs(p.getLM()));
    }

    @Test
    public void testCartesianToKeplerian(){

        Vector3D position = new Vector3D(-26655470.0, 29881667.0,-113657.0);
        Vector3D velocity = new Vector3D(-1125.0,-1122.0,195.0);
        PVCoordinates pvCoordinates = new PVCoordinates( position, velocity);
        double mu = 3.9860047e14;

        CartesianOrbit p = new CartesianOrbit(pvCoordinates, FramesFactory.getEME2000(), date, mu);
        KeplerianOrbit kep = new KeplerianOrbit(p);

        Assert.assertEquals(22979265.3030773,  p.getA(), Utils.epsilonTest  * p.getA());
        Assert.assertEquals(0.743502611664700, p.getE(), Utils.epsilonE     * FastMath.abs(p.getE()));
        Assert.assertEquals(0.122182096220906, p.getI(), Utils.epsilonAngle * FastMath.abs(p.getI()));
        double pa = kep.getPerigeeArgument();
        Assert.assertEquals(MathUtils.normalizeAngle(3.09909041016672, pa), pa,
                     Utils.epsilonAngle * FastMath.abs(pa));
        double raan = kep.getRightAscensionOfAscendingNode();
        Assert.assertEquals(MathUtils.normalizeAngle(2.32231010979999, raan), raan,
                     Utils.epsilonAngle * FastMath.abs(raan));
        double m = kep.getMeanAnomaly();
        Assert.assertEquals(MathUtils.normalizeAngle(3.22888977629034, m), m,
                     Utils.epsilonAngle * FastMath.abs(FastMath.abs(m)));
    }

    @Test
    public void testPositionVelocityNorms(){

        Vector3D position = new Vector3D(-29536113.0, 30329259.0, -100125.0);
        Vector3D velocity = new Vector3D(-2194.0, -2141.0, -8.0);
        PVCoordinates pvCoordinates = new PVCoordinates( position, velocity);

        CartesianOrbit p = new CartesianOrbit(pvCoordinates, FramesFactory.getEME2000(), date, mu);

        double e       = p.getE();
        double v       = new KeplerianOrbit(p).getTrueAnomaly();
        double ksi     = 1 + e * FastMath.cos(v);
        double nu      = e * FastMath.sin(v);
        double epsilon = FastMath.sqrt((1 - e) * (1 + e));

        double a  = p.getA();
        double na = FastMath.sqrt(mu / a);

        // validation of: r = a .(1 - e2) / (1 + e.cos(v))
        Assert.assertEquals(a * epsilon * epsilon / ksi,
                     p.getPVCoordinates().getPosition().getNorm(),
                     Utils.epsilonTest * FastMath.abs(p.getPVCoordinates().getPosition().getNorm()));

        // validation of: V = sqrt(mu.(1+2e.cos(v)+e2)/a.(1-e2) )
        Assert.assertEquals(na * FastMath.sqrt(ksi * ksi + nu * nu) / epsilon,
                     p.getPVCoordinates().getVelocity().getNorm(),
                     Utils.epsilonTest * FastMath.abs(p.getPVCoordinates().getVelocity().getNorm()));

    }

    @Test
    public void testGeometry() {

        Vector3D position = new Vector3D(-29536113.0, 30329259.0, -100125.0);
        Vector3D velocity = new Vector3D(-2194.0, -2141.0, -8.0);
        PVCoordinates pvCoordinates = new PVCoordinates( position, velocity);

        Vector3D momentum = pvCoordinates.getMomentum().normalize();

        EquinoctialOrbit p = new EquinoctialOrbit(pvCoordinates, FramesFactory.getEME2000(), date, mu);

        double apogeeRadius  = p.getA() * (1 + p.getE());
        double perigeeRadius = p.getA() * (1 - p.getE());

        for (double lv = 0; lv <= 2 * FastMath.PI; lv += 2 * FastMath.PI/100.) {
            p = new EquinoctialOrbit(p.getA(), p.getEquinoctialEx(), p.getEquinoctialEy(),
                                          p.getHx(), p.getHy(), lv, PositionAngle.TRUE, p.getFrame(), date, mu);
            position = p.getPVCoordinates().getPosition();

            // test if the norm of the position is in the range [perigee radius, apogee radius]
            // Warning: these tests are without absolute value by choice
            Assert.assertTrue((position.getNorm() - apogeeRadius)  <= (  apogeeRadius * Utils.epsilonTest));
            Assert.assertTrue((position.getNorm() - perigeeRadius) >= (- perigeeRadius * Utils.epsilonTest));
            // Assert.assertTrue(position.getNorm() <= apogeeRadius);
            // Assert.assertTrue(position.getNorm() >= perigeeRadius);

            position= position.normalize();
            velocity = p.getPVCoordinates().getVelocity().normalize();

            // at this stage of computation, all the vectors (position, velocity and momemtum) are normalized here

            // test of orthogonality between position and momentum
            Assert.assertTrue(FastMath.abs(Vector3D.dotProduct(position, momentum)) < Utils.epsilonTest);
            // test of orthogonality between velocity and momentum
            Assert.assertTrue(FastMath.abs(Vector3D.dotProduct(velocity, momentum)) < Utils.epsilonTest);
        }
    }

    @Test
    public void testNumericalIssue25() throws OrekitException {
        Vector3D position = new Vector3D(3782116.14107698, 416663.11924914, 5875541.62103057);
        Vector3D velocity = new Vector3D(-6349.7848910501, 288.4061811651, 4066.9366759691);
        CartesianOrbit orbit = new CartesianOrbit(new PVCoordinates(position, velocity),
                                                  FramesFactory.getEME2000(),
                                                  new AbsoluteDate("2004-01-01T23:00:00.000",
                                                                   TimeScalesFactory.getUTC()),
                                                                   3.986004415E14);
        Assert.assertEquals(0.0, orbit.getE(), 2.0e-14);
    }

    @Test
    public void testSerialization()
      throws IOException, ClassNotFoundException, NoSuchFieldException, IllegalAccessException {
        Vector3D position = new Vector3D(-29536113.0, 30329259.0, -100125.0);
        Vector3D velocity = new Vector3D(-2194.0, -2141.0, -8.0);
        PVCoordinates pvCoordinates = new PVCoordinates( position, velocity);
        CartesianOrbit orbit = new CartesianOrbit(pvCoordinates, FramesFactory.getEME2000(), date, mu);
        Assert.assertEquals(42255170.003, orbit.getA(), 1.0e-3);

        ByteArrayOutputStream bos = new ByteArrayOutputStream();
        ObjectOutputStream    oos = new ObjectOutputStream(bos);
        oos.writeObject(orbit);

<<<<<<< HEAD
        Assert.assertTrue(bos.size() > 700);
        Assert.assertTrue(bos.size() < 800);
=======
        Assert.assertTrue(bos.size() > 250);
        Assert.assertTrue(bos.size() < 350);
>>>>>>> 8aa5a0f9

        ByteArrayInputStream  bis = new ByteArrayInputStream(bos.toByteArray());
        ObjectInputStream     ois = new ObjectInputStream(bis);
        CartesianOrbit deserialized  = (CartesianOrbit) ois.readObject();
        PVCoordinates dpv = new PVCoordinates(orbit.getPVCoordinates(), deserialized.getPVCoordinates());
        Assert.assertEquals(0.0, dpv.getPosition().getNorm(), 1.0e-10);
        Assert.assertEquals(0.0, dpv.getVelocity().getNorm(), 1.0e-10);
        Assert.assertEquals(orbit.getDate(), deserialized.getDate());
        Assert.assertEquals(orbit.getMu(), deserialized.getMu(), 1.0e-10);

    }

    @Test
    public void testShiftElliptic() {
        Vector3D position = new Vector3D(-29536113.0, 30329259.0, -100125.0);
        Vector3D velocity = new Vector3D(-2194.0, -2141.0, -8.0);
        PVCoordinates pvCoordinates = new PVCoordinates( position, velocity);
        CartesianOrbit orbit = new CartesianOrbit(pvCoordinates, FramesFactory.getEME2000(), date, mu);
        testShift(orbit, new KeplerianOrbit(orbit), 1.0e-13);
    }

    @Test
    public void testShiftCircular() {
        Vector3D position = new Vector3D(-29536113.0, 30329259.0, -100125.0);
        Vector3D velocity = new Vector3D(FastMath.sqrt(mu / position.getNorm()), position.orthogonal());
        PVCoordinates pvCoordinates = new PVCoordinates( position, velocity);
        CartesianOrbit orbit = new CartesianOrbit(pvCoordinates, FramesFactory.getEME2000(), date, mu);
        testShift(orbit, new CircularOrbit(orbit), 1.0e-15);
    }

    @Test
    public void testShiftHyperbolic() {
        Vector3D position = new Vector3D(-29536113.0, 30329259.0, -100125.0);
        Vector3D velocity = new Vector3D(3 * FastMath.sqrt(mu / position.getNorm()), position.orthogonal());
        PVCoordinates pvCoordinates = new PVCoordinates(position, velocity);
        CartesianOrbit orbit = new CartesianOrbit(pvCoordinates, FramesFactory.getEME2000(), date, mu);
        testShift(orbit, new KeplerianOrbit(orbit), 1.0e-15);
    }

    @Test
    public void testNumericalIssue135() throws OrekitException {
        Vector3D position = new Vector3D(-6.7884943832e7, -2.1423006112e7, -3.1603915377e7);
        Vector3D velocity = new Vector3D(-4732.55, -2472.086, -3022.177);
        PVCoordinates pvCoordinates = new PVCoordinates(position, velocity);
        CartesianOrbit orbit = new CartesianOrbit(pvCoordinates, FramesFactory.getEME2000(), date,
                                                  324858598826460.);
        testShift(orbit, new KeplerianOrbit(orbit), 3.0e-15);
    }

    private void testShift(CartesianOrbit tested, Orbit reference, double threshold) {
        for (double dt = - 1000; dt < 1000; dt += 10.0) {

            PVCoordinates pvTested    = tested.shiftedBy(dt).getPVCoordinates();
            Vector3D      pTested     = pvTested.getPosition();
            Vector3D      vTested     = pvTested.getVelocity();

            PVCoordinates pvReference = reference.shiftedBy(dt).getPVCoordinates();
            Vector3D      pReference  = pvReference.getPosition();
            Vector3D      vReference  = pvReference.getVelocity();

            Assert.assertEquals(0, pTested.subtract(pReference).getNorm(), threshold * pReference.getNorm());
            Assert.assertEquals(0, vTested.subtract(vReference).getNorm(), threshold * vReference.getNorm());

        }
    }

    @Test(expected=IllegalArgumentException.class)
    public void testNonInertialFrame() throws IllegalArgumentException {

        Vector3D position = new Vector3D(-26655470.0, 29881667.0,-113657.0);
        Vector3D velocity = new Vector3D(-1125.0,-1122.0,195.0);
        PVCoordinates pvCoordinates = new PVCoordinates( position, velocity);
        double mu = 3.9860047e14;
        new CartesianOrbit(pvCoordinates,
                           new Frame(FramesFactory.getEME2000(), Transform.IDENTITY, "non-inertial", false),
                           date, mu);
    }

    @Test
    public void testJacobianReference() throws OrekitException {

        Vector3D position = new Vector3D(-29536113.0, 30329259.0, -100125.0);
        Vector3D velocity = new Vector3D(-2194.0, -2141.0, -8.0);
        PVCoordinates pvCoordinates = new PVCoordinates( position, velocity);
        CartesianOrbit orbit = new CartesianOrbit(pvCoordinates, FramesFactory.getEME2000(), date, mu);

        double[][] jacobian = new double[6][6];
        orbit.getJacobianWrtCartesian(PositionAngle.MEAN, jacobian);

        for (int i = 0; i < jacobian.length; i++) {
            double[] row    = jacobian[i];
            for (int j = 0; j < row.length; j++) {
                Assert.assertEquals((i == j) ? 1 : 0, row[j], 1.0e-15);
            }
        }

    }

    @Test
    public void testInterpolation() throws OrekitException {

        final double ehMu  = 3.9860047e14;
        final double ae  = 6.378137e6;
        final double c20 = -1.08263e-3;
        final double c30 = 2.54e-6;
        final double c40 = 1.62e-6;
        final double c50 = 2.3e-7;
        final double c60 = -5.5e-7;

        final AbsoluteDate date = AbsoluteDate.J2000_EPOCH.shiftedBy(584.);
        final Vector3D position = new Vector3D(3220103., 69623., 6449822.);
        final Vector3D velocity = new Vector3D(6414.7, -2006., -3180.);
        final CartesianOrbit initialOrbit = new CartesianOrbit(new PVCoordinates(position, velocity),
                                                              FramesFactory.getEME2000(), date, ehMu);

        EcksteinHechlerPropagator propagator =
                new EcksteinHechlerPropagator(initialOrbit, ae, ehMu, c20, c30, c40, c50, c60);

        // set up a 5 points sample
        List<Orbit> sample = new ArrayList<Orbit>();
        for (double dt = 0; dt < 251.0; dt += 60.0) {
            sample.add(propagator.propagate(date.shiftedBy(dt)).getOrbit());
        }

        // well inside the sample, interpolation should be better than Keplerian shift
        double maxShiftPError = 0;
        double maxInterpolationPError = 0;
        double maxShiftVError = 0;
        double maxInterpolationVError = 0;
        for (double dt = 0; dt < 240.0; dt += 1.0) {
            AbsoluteDate t                   = initialOrbit.getDate().shiftedBy(dt);
            PVCoordinates propagated         = propagator.propagate(t).getPVCoordinates();
            PVCoordinates shiftError         = new PVCoordinates(propagated,
                                                                 initialOrbit.shiftedBy(dt).getPVCoordinates());
            PVCoordinates interpolationError = new PVCoordinates(propagated,
                                                                 initialOrbit.interpolate(t, sample).getPVCoordinates());
            maxShiftPError                   = FastMath.max(maxShiftPError,
                                                            shiftError.getPosition().getNorm());
            maxInterpolationPError           = FastMath.max(maxInterpolationPError,
                                                            interpolationError.getPosition().getNorm());
            maxShiftVError                   = FastMath.max(maxShiftVError,
                                                            shiftError.getVelocity().getNorm());
            maxInterpolationVError           = FastMath.max(maxInterpolationVError,
                                                            interpolationError.getVelocity().getNorm());
        }
        Assert.assertTrue(maxShiftPError         > 390.0);
        Assert.assertTrue(maxInterpolationPError < 10.0);
        Assert.assertTrue(maxShiftVError         > 3.0);
        Assert.assertTrue(maxInterpolationVError < 0.8);

        // past sample end, interpolation should quickly become worse than Keplerian shift
        // (this is because we interpolate in Cartesian parameters here, it's much better with other orbit types)
        maxShiftPError = 0;
        maxInterpolationPError = 0;
        maxShiftVError = 0;
        maxInterpolationVError = 0;
        for (double dt = 250.0; dt < 300.0; dt += 1.0) {
            AbsoluteDate t                   = initialOrbit.getDate().shiftedBy(dt);
            PVCoordinates propagated         = propagator.propagate(t).getPVCoordinates();
            PVCoordinates shiftError         = new PVCoordinates(propagated,
                                                                 initialOrbit.shiftedBy(dt).getPVCoordinates());
            PVCoordinates interpolationError = new PVCoordinates(propagated,
                                                                 initialOrbit.interpolate(t, sample).getPVCoordinates());
            maxShiftPError                   = FastMath.max(maxShiftPError,
                                                            shiftError.getPosition().getNorm());
            maxInterpolationPError           = FastMath.max(maxInterpolationPError,
                                                            interpolationError.getPosition().getNorm());
            maxShiftVError                   = FastMath.max(maxShiftVError,
                                                            shiftError.getVelocity().getNorm());
            maxInterpolationVError           = FastMath.max(maxInterpolationVError,
                                                            interpolationError.getVelocity().getNorm());
        }
        Assert.assertTrue(maxShiftPError         <  610.0);
        Assert.assertTrue(maxInterpolationPError > 4500.0);
        Assert.assertTrue(maxShiftVError         <    4.0);
        Assert.assertTrue(maxInterpolationVError >  320.0);

    }

    @Before
    public void setUp() {

        Utils.setDataRoot("regular-data");

        // Computation date
        date = AbsoluteDate.J2000_EPOCH;

        // Body mu
        mu = 3.9860047e14;
    }

    @After
    public void tearDown() {
        date = null;
    }

}
<|MERGE_RESOLUTION|>--- conflicted
+++ resolved
@@ -203,13 +203,8 @@
         ObjectOutputStream    oos = new ObjectOutputStream(bos);
         oos.writeObject(orbit);
 
-<<<<<<< HEAD
-        Assert.assertTrue(bos.size() > 700);
-        Assert.assertTrue(bos.size() < 800);
-=======
         Assert.assertTrue(bos.size() > 250);
         Assert.assertTrue(bos.size() < 350);
->>>>>>> 8aa5a0f9
 
         ByteArrayInputStream  bis = new ByteArrayInputStream(bos.toByteArray());
         ObjectInputStream     ois = new ObjectInputStream(bis);

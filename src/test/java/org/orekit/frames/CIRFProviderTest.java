/* Copyright 2002-2014 CS Systèmes d'Information
 * Licensed to CS Systèmes d'Information (CS) under one or more
 * contributor license agreements.  See the NOTICE file distributed with
 * this work for additional information regarding copyright ownership.
 * CS licenses this file to You under the Apache License, Version 2.0
 * (the "License"); you may not use this file except in compliance with
 * the License.  You may obtain a copy of the License at
 *
 *   http://www.apache.org/licenses/LICENSE-2.0
 *
 * Unless required by applicable law or agreed to in writing, software
 * distributed under the License is distributed on an "AS IS" BASIS,
 * WITHOUT WARRANTIES OR CONDITIONS OF ANY KIND, either express or implied.
 * See the License for the specific language governing permissions and
 * limitations under the License.
 */
package org.orekit.frames;


import java.io.ByteArrayInputStream;
import java.io.ByteArrayOutputStream;
import java.io.IOException;
import java.io.ObjectInputStream;
import java.io.ObjectOutputStream;
import java.util.ArrayList;

import org.apache.commons.math3.util.FastMath;
import org.junit.Assert;
import org.junit.Before;
import org.junit.Test;
import org.orekit.Utils;
import org.orekit.errors.OrekitException;
import org.orekit.time.AbsoluteDate;
import org.orekit.time.TimeScalesFactory;
import org.orekit.utils.AngularDerivativesFilter;
import org.orekit.utils.CartesianDerivativesFilter;
import org.orekit.utils.Constants;
import org.orekit.utils.IERSConventions;
import org.orekit.utils.OrekitConfiguration;
import org.orekit.utils.PVASampleFilter;
import org.orekit.utils.RRASampleFilter;

public class CIRFProviderTest {

    @Test
    public void testRotationRate() throws OrekitException {
        EOPHistory eopHistory = FramesFactory.getEOPHistory(IERSConventions.IERS_2010, true);
        TransformProvider provider =
                new InterpolatingTransformProvider(new CIRFProvider(eopHistory),
<<<<<<< HEAD
                                                   PVASampleFilter.SAMPLE_PVA, RRASampleFilter.SAMPLE_R,
=======
                                                   CartesianDerivativesFilter.USE_PV,
                                                   AngularDerivativesFilter.USE_R,
>>>>>>> 8aa5a0f9
                                                   AbsoluteDate.PAST_INFINITY, AbsoluteDate.FUTURE_INFINITY,
                                                   3, 1.0, 5, Constants.JULIAN_DAY, 100.0);
        AbsoluteDate tMin = new AbsoluteDate(2009, 4, 7, 2, 56, 33.816, TimeScalesFactory.getUTC());
        double minRate = provider.getTransform(tMin).getRotationRate().getNorm();
        Assert.assertEquals(1.1e-15, minRate, 1.0e-16);
        AbsoluteDate tMax = new AbsoluteDate(2043, 12, 16, 10, 47, 20, TimeScalesFactory.getUTC());
        double maxRate = provider.getTransform(tMax).getRotationRate().getNorm();
        Assert.assertEquals(8.6e-12, maxRate, 1.0e-13);
    }

    @Test
    public void testInterpolationAccuracyWithEOP() throws OrekitException {

        // max interpolation error observed on a 2 months period with 60 seconds step
        // all values between 1e-12 and 5e-12. It mainy shows Runge phenomenon at EOP
        // files sampling rate, and the error drops to about 5e-17 when EOP are ignored.
        //
        // number of sample points    time between sample points    max error
        //         6                         86400s / 12 = 2h00    4.55e-12 rad
        //         6                         86400s / 18 = 1h20    3.02e-12 rad
        //         6                         86400s / 24 = 1h00    2.26e-12 rad
        //         6                         86400s / 48 = 0h30    1.08e-12 rad
        //         8                         86400s / 12 = 2h00    4.87e-12 rad
        //         8                         86400s / 18 = 1h20    3.23e-12 rad
        //         8                         86400s / 24 = 1h00    2.42e-12 rad
        //         8                         86400s / 48 = 0h30    1.16e-12 rad
        //        12                         86400s / 12 = 2h00    5.15e-12 rad
        //        12                         86400s / 18 = 1h20    3.41e-12 rad
        //        12                         86400s / 24 = 1h00    2.56e-12 rad
        //        12                         86400s / 48 = 0h30    1.22e-12 rad
        // as Runge phenomenon is the dimensioning part, the best settings are a small number
        // of points and a small interval. Four points separated by one hour each
        // implies an interpolation error of 1.89e-12 at peak of Runge oscillations,
        // and about 2e-15 away from the singularity points
        EOPHistory eopHistory = FramesFactory.getEOPHistory(IERSConventions.IERS_2010, false);
        TransformProvider nonInterpolating = new CIRFProvider(eopHistory);
        final TransformProvider interpolating =
                new InterpolatingTransformProvider(nonInterpolating,
<<<<<<< HEAD
                                                   PVASampleFilter.SAMPLE_PVA, RRASampleFilter.SAMPLE_R,
=======
                                                   CartesianDerivativesFilter.USE_PV,
                                                   AngularDerivativesFilter.USE_R,
>>>>>>> 8aa5a0f9
                                                   AbsoluteDate.PAST_INFINITY, AbsoluteDate.FUTURE_INFINITY,
                                                   6, Constants.JULIAN_DAY / 24,
                                                   OrekitConfiguration.getCacheSlotsNumber(),
                                                   Constants.JULIAN_YEAR, 30 * Constants.JULIAN_DAY);

        // the following time range is located around the maximal observed error
        AbsoluteDate start = new AbsoluteDate(2002, 9, 12, TimeScalesFactory.getTAI());
        AbsoluteDate end   = new AbsoluteDate(2002, 9, 14, TimeScalesFactory.getTAI());
        double maxError = 0.0;
        for (AbsoluteDate date = start; date.compareTo(end) < 0; date = date.shiftedBy(300)) {
            final Transform transform =
                    new Transform(date,
                                  interpolating.getTransform(date),
                                  nonInterpolating.getTransform(date).getInverse());
            final double error = transform.getRotation().getAngle();
            maxError = FastMath.max(maxError, error);
        }
        Assert.assertTrue(maxError < 3.0e-12);

    }

    @Test
    public void testInterpolationAccuracyWithoutEOP() throws OrekitException {

        // max interpolation error observed on a 2 months period with 60 seconds step
        // all values between 4e-17 and 6e-17. It it essentially numerical noise, with a
        // very slight Runge phenomenon for 6 points separated by 2 hours
        //
        // number of sample points    time between sample points    max error
        //         6                         86400s / 12 = 2h00    6.04e-17 rad
        //         6                         86400s / 18 = 1h20    4.69e-17 rad
        //         6                         86400s / 24 = 1h00    5.09e-17 rad
        //         6                         86400s / 48 = 0h30    4.79e-17 rad
        //         8                         86400s / 12 = 2h00    5.02e-17 rad
        //         8                         86400s / 18 = 1h20    4.74e-17 rad
        //         8                         86400s / 24 = 1h00    5.10e-17 rad
        //         8                         86400s / 48 = 0h30    4.83e-17 rad
        //        12                         86400s / 12 = 2h00    5.06e-17 rad
        //        12                         86400s / 18 = 1h20    4.79e-17 rad
        //        12                         86400s / 24 = 1h00    5.09e-17 rad
        //        12                         86400s / 48 = 0h30    4.86e-17 rad
        EOPHistory eopHistory = new EOPHistory(IERSConventions.IERS_2010, new ArrayList<EOPEntry>(), true);
        TransformProvider nonInterpolating = new CIRFProvider(eopHistory);
        final TransformProvider interpolating =
                new InterpolatingTransformProvider(nonInterpolating,
<<<<<<< HEAD
                                                   PVASampleFilter.SAMPLE_PVA, RRASampleFilter.SAMPLE_R,
=======
                                                   CartesianDerivativesFilter.USE_PV,
                                                   AngularDerivativesFilter.USE_R,
>>>>>>> 8aa5a0f9
                                                   AbsoluteDate.PAST_INFINITY, AbsoluteDate.FUTURE_INFINITY,
                                                   6, Constants.JULIAN_DAY / 24,
                                                   OrekitConfiguration.getCacheSlotsNumber(),
                                                   Constants.JULIAN_YEAR, 30 * Constants.JULIAN_DAY);

        // the following time range is located around the maximal observed error
        AbsoluteDate start = new AbsoluteDate(2002, 9, 12, TimeScalesFactory.getTAI());
        AbsoluteDate end   = new AbsoluteDate(2002, 9, 14, TimeScalesFactory.getTAI());
        double maxError = 0.0;
        for (AbsoluteDate date = start; date.compareTo(end) < 0; date = date.shiftedBy(300)) {
            final Transform transform =
                    new Transform(date,
                                  interpolating.getTransform(date),
                                  nonInterpolating.getTransform(date).getInverse());
            final double error = transform.getRotation().getAngle();
            maxError = FastMath.max(maxError, error);
        }
        Assert.assertTrue(maxError < 6.0e-17);

    }

    @Test
    public void testSerialization() throws OrekitException, IOException, ClassNotFoundException {
        CIRFProvider provider = new CIRFProvider(FramesFactory.getEOPHistory(IERSConventions.IERS_2010, true));
        
        ByteArrayOutputStream bos = new ByteArrayOutputStream();
        ObjectOutputStream    oos = new ObjectOutputStream(bos);
        oos.writeObject(provider);

        Assert.assertTrue(bos.size() > 280000);
        Assert.assertTrue(bos.size() < 285000);

        ByteArrayInputStream  bis = new ByteArrayInputStream(bos.toByteArray());
        ObjectInputStream     ois = new ObjectInputStream(bis);
        CIRFProvider deserialized  = (CIRFProvider) ois.readObject();
        for (int i = 0; i < FastMath.min(100, provider.getEOPHistory().getEntries().size()); ++i) {
            AbsoluteDate date = provider.getEOPHistory().getEntries().get(i).getDate();
            Transform expectedIdentity = new Transform(date,
                                                       provider.getTransform(date).getInverse(),
                                                       deserialized.getTransform(date));
            Assert.assertEquals(0.0, expectedIdentity.getTranslation().getNorm(), 1.0e-15);
            Assert.assertEquals(0.0, expectedIdentity.getRotation().getAngle(),   1.0e-15);
        }

    }

    @Before
    public void setUp() {
        Utils.setDataRoot("compressed-data");
    }

}<|MERGE_RESOLUTION|>--- conflicted
+++ resolved
@@ -37,8 +37,6 @@
 import org.orekit.utils.Constants;
 import org.orekit.utils.IERSConventions;
 import org.orekit.utils.OrekitConfiguration;
-import org.orekit.utils.PVASampleFilter;
-import org.orekit.utils.RRASampleFilter;
 
 public class CIRFProviderTest {
 
@@ -47,12 +45,8 @@
         EOPHistory eopHistory = FramesFactory.getEOPHistory(IERSConventions.IERS_2010, true);
         TransformProvider provider =
                 new InterpolatingTransformProvider(new CIRFProvider(eopHistory),
-<<<<<<< HEAD
-                                                   PVASampleFilter.SAMPLE_PVA, RRASampleFilter.SAMPLE_R,
-=======
-                                                   CartesianDerivativesFilter.USE_PV,
+                                                   CartesianDerivativesFilter.USE_PVA,
                                                    AngularDerivativesFilter.USE_R,
->>>>>>> 8aa5a0f9
                                                    AbsoluteDate.PAST_INFINITY, AbsoluteDate.FUTURE_INFINITY,
                                                    3, 1.0, 5, Constants.JULIAN_DAY, 100.0);
         AbsoluteDate tMin = new AbsoluteDate(2009, 4, 7, 2, 56, 33.816, TimeScalesFactory.getUTC());
@@ -91,12 +85,8 @@
         TransformProvider nonInterpolating = new CIRFProvider(eopHistory);
         final TransformProvider interpolating =
                 new InterpolatingTransformProvider(nonInterpolating,
-<<<<<<< HEAD
-                                                   PVASampleFilter.SAMPLE_PVA, RRASampleFilter.SAMPLE_R,
-=======
-                                                   CartesianDerivativesFilter.USE_PV,
+                                                   CartesianDerivativesFilter.USE_PVA,
                                                    AngularDerivativesFilter.USE_R,
->>>>>>> 8aa5a0f9
                                                    AbsoluteDate.PAST_INFINITY, AbsoluteDate.FUTURE_INFINITY,
                                                    6, Constants.JULIAN_DAY / 24,
                                                    OrekitConfiguration.getCacheSlotsNumber(),
@@ -142,12 +132,8 @@
         TransformProvider nonInterpolating = new CIRFProvider(eopHistory);
         final TransformProvider interpolating =
                 new InterpolatingTransformProvider(nonInterpolating,
-<<<<<<< HEAD
-                                                   PVASampleFilter.SAMPLE_PVA, RRASampleFilter.SAMPLE_R,
-=======
-                                                   CartesianDerivativesFilter.USE_PV,
+                                                   CartesianDerivativesFilter.USE_PVA,
                                                    AngularDerivativesFilter.USE_R,
->>>>>>> 8aa5a0f9
                                                    AbsoluteDate.PAST_INFINITY, AbsoluteDate.FUTURE_INFINITY,
                                                    6, Constants.JULIAN_DAY / 24,
                                                    OrekitConfiguration.getCacheSlotsNumber(),

--- conflicted
+++ resolved
@@ -38,7 +38,6 @@
     public void testStandardEpoch() {
         TimeScale tai = TimeScalesFactory.getTAI();
         TimeScale tt  = TimeScalesFactory.getTT();
-<<<<<<< HEAD
         Assert.assertEquals(-210866760000000l, AbsoluteDate.JULIAN_EPOCH.toDate(tt).getTime());
         Assert.assertEquals(-3506716800000l,   AbsoluteDate.MODIFIED_JULIAN_EPOCH.toDate(tt).getTime());
         Assert.assertEquals(-631152000000l,    AbsoluteDate.FIFTIES_EPOCH.toDate(tt).getTime());
@@ -46,17 +45,8 @@
         Assert.assertEquals(935280032000l,     AbsoluteDate.GALILEO_EPOCH.toDate(tai).getTime());
         Assert.assertEquals(315964819000l,     AbsoluteDate.GPS_EPOCH.toDate(tai).getTime());
         Assert.assertEquals(315964819000l,     AbsoluteDate.QZSS_EPOCH.toDate(tai).getTime());
+        Assert.assertEquals(1136073633000l,     AbsoluteDate.BEIDOU_EPOCH.toDate(tai).getTime());
         Assert.assertEquals(946728000000l,     AbsoluteDate.J2000_EPOCH.toDate(tt).getTime());
-=======
-        Assert.assertEquals(-210866760000000l,  AbsoluteDate.JULIAN_EPOCH.toDate(tt).getTime());
-        Assert.assertEquals(-3506716800000l,    AbsoluteDate.MODIFIED_JULIAN_EPOCH.toDate(tt).getTime());
-        Assert.assertEquals(-631152000000l,     AbsoluteDate.FIFTIES_EPOCH.toDate(tt).getTime());
-        Assert.assertEquals(-378691200000l,     AbsoluteDate.CCSDS_EPOCH.toDate(tai).getTime());
-        Assert.assertEquals(935280032000l,      AbsoluteDate.GALILEO_EPOCH.toDate(tai).getTime());
-        Assert.assertEquals(315964819000l,      AbsoluteDate.GPS_EPOCH.toDate(tai).getTime());
-        Assert.assertEquals(1136073633000l,     AbsoluteDate.BEIDOU_EPOCH.toDate(tai).getTime());
-        Assert.assertEquals(946728000000l,      AbsoluteDate.J2000_EPOCH.toDate(tt).getTime());
->>>>>>> 386e2f13
     }
 
     @Test
@@ -73,13 +63,10 @@
                             AbsoluteDate.GALILEO_EPOCH.toString(TimeScalesFactory.getUTC()));
         Assert.assertEquals("1980-01-06T00:00:00.000",
                             AbsoluteDate.GPS_EPOCH.toString(TimeScalesFactory.getUTC()));
-<<<<<<< HEAD
         Assert.assertEquals("1980-01-06T00:00:00.000",
                             AbsoluteDate.QZSS_EPOCH.toString(TimeScalesFactory.getUTC()));
-=======
         Assert.assertEquals("2006-01-01T00:00:00.000",
                             AbsoluteDate.BEIDOU_EPOCH.toString(TimeScalesFactory.getUTC()));
->>>>>>> 386e2f13
         Assert.assertEquals("2000-01-01T12:00:00.000",
                      AbsoluteDate.J2000_EPOCH.toString(TimeScalesFactory.getTT()));
         Assert.assertEquals("1970-01-01T00:00:00.000",

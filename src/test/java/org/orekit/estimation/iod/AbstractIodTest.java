/* Copyright 2002-2024 CS GROUP
 * Licensed to CS GROUP (CS) under one or more
 * contributor license agreements.  See the NOTICE file distributed with
 * this work for additional information regarding copyright ownership.
 * CS licenses this file to You under the Apache License, Version 2.0
 * (the "License"); you may not use this file except in compliance with
 * the License.  You may obtain a copy of the License at
 *
 *   http://www.apache.org/licenses/LICENSE-2.0
 *
 * Unless required by applicable law or agreed to in writing, software
 * distributed under the License is distributed on an "AS IS" BASIS,
 * WITHOUT WARRANTIES OR CONDITIONS OF ANY KIND, either express or implied.
 * See the License for the specific language governing permissions and
 * limitations under the License.
 */

package org.orekit.estimation.iod;

import org.hipparchus.geometry.euclidean.threed.Vector3D;
import org.hipparchus.util.FastMath;
import org.junit.jupiter.api.BeforeEach;
import org.orekit.Utils;
import org.orekit.bodies.GeodeticPoint;
import org.orekit.bodies.OneAxisEllipsoid;
import org.orekit.estimation.measurements.AngularAzEl;
import org.orekit.estimation.measurements.AngularRaDec;
import org.orekit.estimation.measurements.EstimatedMeasurementBase;
import org.orekit.estimation.measurements.GroundStation;
import org.orekit.estimation.measurements.ObservableSatellite;
import org.orekit.frames.Frame;
import org.orekit.frames.FramesFactory;
import org.orekit.frames.TopocentricFrame;
import org.orekit.orbits.Orbit;
import org.orekit.propagation.Propagator;
import org.orekit.propagation.SpacecraftState;
import org.orekit.time.AbsoluteDate;
import org.orekit.utils.AbsolutePVCoordinates;
import org.orekit.utils.Constants;
import org.orekit.utils.IERSConventions;
<<<<<<< HEAD
=======
import org.orekit.utils.PVCoordinatesProvider;
>>>>>>> b6de5b19
import org.orekit.utils.TimeStampedPVCoordinates;

public abstract class AbstractIodTest {
    /**
     * gcrf frame.
     */
    protected Frame gcrf;

    /**
     * EME2OOO frame.
     */
    protected Frame eme2000;

    /**
     * ground station for the observations.
     */
    protected GroundStation observer;

    /**
     * gravitational constant.
     */
    protected double mu;

    /**
     * itrf frame.
     */
    protected Frame itrf;

    @BeforeEach
    public void setUp() {
        Utils.setDataRoot("regular-data");

        this.mu      = Constants.WGS84_EARTH_MU;
        this.gcrf    = FramesFactory.getGCRF();
        this.eme2000 = FramesFactory.getEME2000();

        this.itrf = FramesFactory.getITRF(IERSConventions.IERS_2010, false);
        // The ground station is set to Austin, Texas, U.S.A
        final OneAxisEllipsoid body = new OneAxisEllipsoid(Constants.WGS84_EARTH_EQUATORIAL_RADIUS,
                                                           Constants.WGS84_EARTH_FLATTENING, itrf);
        this.observer = new GroundStation(
                new TopocentricFrame(body, new GeodeticPoint(FastMath.toRadians(40), FastMath.toRadians(-110),
                                                             2000.0), ""));
        this.observer.getPrimeMeridianOffsetDriver().setReferenceDate(AbsoluteDate.J2000_EPOCH);
        this.observer.getPolarOffsetXDriver().setReferenceDate(AbsoluteDate.J2000_EPOCH);
        this.observer.getPolarOffsetYDriver().setReferenceDate(AbsoluteDate.J2000_EPOCH);

    }

    // Computation of LOS angles
    protected Vector3D getLOSAngles(final Propagator prop, final AbsoluteDate date) {
        final AngularRaDec raDec = new AngularRaDec(observer, gcrf, date, new double[] { 0.0, 0.0 },
                                                    new double[] { 1.0, 1.0 },
                                                    new double[] { 1.0, 1.0 }, new ObservableSatellite(0));
<<<<<<< HEAD
        final Frame                    frame        = prop.getFrame();
        final TimeStampedPVCoordinates satPV        = prop.getPVCoordinates(date, frame);
        final AbsolutePVCoordinates    satPVInFrame = new AbsolutePVCoordinates(frame, satPV);
        final SpacecraftState[]        satState     = new SpacecraftState[] { new SpacecraftState(satPVInFrame) };
        final double[]                 angular      = raDec.estimateWithoutDerivatives(0, 0, satState).getEstimatedValue();

        final double ra = angular[0];
        final double dec = angular[1];

        return new Vector3D(ra, dec);
=======
        return (getEstimatedLineOfSight(raDec, prop, date, gcrf));
>>>>>>> b6de5b19
    }

    protected AngularAzEl getAzEl(final Propagator prop, final AbsoluteDate date) {
        ObservableSatellite satellite = new ObservableSatellite(0);
        final AngularAzEl azEl = new AngularAzEl(observer, date, new double[] { 0.0, 0.0 },
                                                 new double[] { 1.0, 1.0 }, new double[] { 1.0, 1.0 },
                                                 satellite);
        EstimatedMeasurementBase<AngularAzEl> estimated = azEl.estimateWithoutDerivatives(0, 0, new SpacecraftState[] {prop.propagate(date)});
        return new AngularAzEl(observer, date, estimated.getEstimatedValue(), azEl.getBaseWeight(),
                               azEl.getTheoreticalStandardDeviation(), satellite);
    }

    protected double getRelativeRangeError(final Orbit estimatedGauss, final Orbit orbitRef) {

        return FastMath.abs(estimatedGauss.getPVCoordinates().getPosition().getNorm() -
                                    orbitRef.getPVCoordinates().getPosition().getNorm()) /
                FastMath.abs(orbitRef.getPVCoordinates().getPosition().getNorm());
    }

    // Computation of the relative error in velocity
    protected double getRelativeVelocityError(final Orbit estimatedGauss, final Orbit orbitRef) {

        return FastMath.abs(estimatedGauss.getPVCoordinates().getVelocity().getNorm() -
                                    orbitRef.getPVCoordinates().getVelocity().getNorm()) /
                FastMath.abs(orbitRef.getPVCoordinates().getVelocity().getNorm());
    }
    
    /** Calculate the estimated Line Of Sight of a RADEC measurement at a given date.
     *
     * @param pvProvider provider for satellite coordinates
     * @param date the date for which the line of sight must be computed
     * @param outputFrame output frame for the line of sight
     * @return the estimate line of Sight of the measurement at the given date.
     */
    private Vector3D getEstimatedLineOfSight(final AngularRaDec raDec, final PVCoordinatesProvider pvProvider, final AbsoluteDate date, final Frame outputFrame) {
        final TimeStampedPVCoordinates satPV       = pvProvider.getPVCoordinates(date, outputFrame);
        final AbsolutePVCoordinates    satPVInGCRF = new AbsolutePVCoordinates(outputFrame, satPV);
        final SpacecraftState[]        satState    = new SpacecraftState[] { new SpacecraftState(satPVInGCRF) };
        final double[]                 angular     = raDec.estimateWithoutDerivatives(0, 0, satState).getEstimatedValue();

        // Rotate LOS from RADEC reference frame to output frame
        return raDec.getReferenceFrame().getStaticTransformTo(outputFrame, date)
                        .transformVector(new Vector3D(angular[0], angular[1]));
    }
}<|MERGE_RESOLUTION|>--- conflicted
+++ resolved
@@ -38,10 +38,7 @@
 import org.orekit.utils.AbsolutePVCoordinates;
 import org.orekit.utils.Constants;
 import org.orekit.utils.IERSConventions;
-<<<<<<< HEAD
-=======
 import org.orekit.utils.PVCoordinatesProvider;
->>>>>>> b6de5b19
 import org.orekit.utils.TimeStampedPVCoordinates;
 
 public abstract class AbstractIodTest {
@@ -96,20 +93,7 @@
         final AngularRaDec raDec = new AngularRaDec(observer, gcrf, date, new double[] { 0.0, 0.0 },
                                                     new double[] { 1.0, 1.0 },
                                                     new double[] { 1.0, 1.0 }, new ObservableSatellite(0));
-<<<<<<< HEAD
-        final Frame                    frame        = prop.getFrame();
-        final TimeStampedPVCoordinates satPV        = prop.getPVCoordinates(date, frame);
-        final AbsolutePVCoordinates    satPVInFrame = new AbsolutePVCoordinates(frame, satPV);
-        final SpacecraftState[]        satState     = new SpacecraftState[] { new SpacecraftState(satPVInFrame) };
-        final double[]                 angular      = raDec.estimateWithoutDerivatives(0, 0, satState).getEstimatedValue();
-
-        final double ra = angular[0];
-        final double dec = angular[1];
-
-        return new Vector3D(ra, dec);
-=======
         return (getEstimatedLineOfSight(raDec, prop, date, gcrf));
->>>>>>> b6de5b19
     }
 
     protected AngularAzEl getAzEl(final Propagator prop, final AbsoluteDate date) {

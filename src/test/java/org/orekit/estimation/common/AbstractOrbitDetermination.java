/* Copyright 2002-2022 CS GROUP
 * Licensed to CS GROUP (CS) under one or more
 * contributor license agreements.  See the NOTICE file distributed with
 * this work for additional information regarding copyright ownership.
 * CS licenses this file to You under the Apache License, Version 2.0
 * (the "License"); you may not use this file except in compliance with
 * the License.  You may obtain a copy of the License at
 *
 *   http://www.apache.org/licenses/LICENSE-2.0
 *
 * Unless required by applicable law or agreed to in writing, software
 * distributed under the License is distributed on an "AS IS" BASIS,
 * WITHOUT WARRANTIES OR CONDITIONS OF ANY KIND, either express or implied.
 * See the License for the specific language governing permissions and
 * limitations under the License.
 */
package org.orekit.estimation.common;

import org.hipparchus.exception.LocalizedCoreFormats;
import org.hipparchus.geometry.euclidean.threed.Vector3D;
import org.hipparchus.linear.MatrixUtils;
import org.hipparchus.linear.QRDecomposer;
import org.hipparchus.linear.RealMatrix;
import org.hipparchus.optim.nonlinear.vector.leastsquares.GaussNewtonOptimizer;
import org.hipparchus.optim.nonlinear.vector.leastsquares.LeastSquaresOptimizer;
import org.hipparchus.optim.nonlinear.vector.leastsquares.LeastSquaresOptimizer.Optimum;
import org.hipparchus.optim.nonlinear.vector.leastsquares.LevenbergMarquardtOptimizer;
import org.hipparchus.optim.nonlinear.vector.leastsquares.SequentialGaussNewtonOptimizer;
import org.hipparchus.util.FastMath;
import org.hipparchus.util.MerweUnscentedTransform;
import org.hipparchus.util.Precision;
import org.orekit.KeyValueFileParser;
import org.orekit.attitudes.AttitudeProvider;
import org.orekit.bodies.CelestialBody;
import org.orekit.bodies.CelestialBodyFactory;
import org.orekit.bodies.GeodeticPoint;
import org.orekit.bodies.OneAxisEllipsoid;
import org.orekit.data.DataContext;
import org.orekit.data.DataFilter;
import org.orekit.data.DataProvidersManager;
import org.orekit.data.DataSource;
import org.orekit.data.GzipFilter;
import org.orekit.data.UnixCompressFilter;
import org.orekit.errors.OrekitException;
import org.orekit.errors.OrekitMessages;
import org.orekit.estimation.leastsquares.BatchLSEstimator;
import org.orekit.estimation.leastsquares.SequentialBatchLSEstimator;
import org.orekit.estimation.measurements.AngularAzEl;
import org.orekit.estimation.measurements.EstimatedMeasurement;
import org.orekit.estimation.measurements.GroundStation;
import org.orekit.estimation.measurements.MultiplexedMeasurement;
import org.orekit.estimation.measurements.ObservableSatellite;
import org.orekit.estimation.measurements.ObservedMeasurement;
import org.orekit.estimation.measurements.PV;
import org.orekit.estimation.measurements.Position;
import org.orekit.estimation.measurements.Range;
import org.orekit.estimation.measurements.RangeRate;
import org.orekit.estimation.measurements.modifiers.AngularRadioRefractionModifier;
import org.orekit.estimation.measurements.modifiers.Bias;
import org.orekit.estimation.measurements.modifiers.DynamicOutlierFilter;
import org.orekit.estimation.measurements.modifiers.OnBoardAntennaRangeModifier;
import org.orekit.estimation.measurements.modifiers.OutlierFilter;
import org.orekit.estimation.measurements.modifiers.RangeIonosphericDelayModifier;
import org.orekit.estimation.measurements.modifiers.RangeRateIonosphericDelayModifier;
import org.orekit.estimation.measurements.modifiers.RangeTroposphericDelayModifier;
import org.orekit.estimation.measurements.modifiers.ShapiroRangeModifier;
import org.orekit.estimation.sequential.ConstantProcessNoise;
import org.orekit.estimation.sequential.KalmanEstimation;
import org.orekit.estimation.sequential.KalmanEstimator;
import org.orekit.estimation.sequential.KalmanEstimatorBuilder;
import org.orekit.estimation.sequential.KalmanObserver;
import org.orekit.estimation.sequential.UnscentedKalmanEstimator;
import org.orekit.estimation.sequential.UnscentedKalmanEstimatorBuilder;
import org.orekit.files.ilrs.CPF;
import org.orekit.files.ilrs.CPF.CPFCoordinate;
import org.orekit.files.ilrs.CPF.CPFEphemeris;
import org.orekit.files.ilrs.CPFParser;
import org.orekit.files.ilrs.CRD;
import org.orekit.files.ilrs.CRD.CRDDataBlock;
import org.orekit.files.ilrs.CRD.Meteo;
import org.orekit.files.ilrs.CRD.MeteorologicalMeasurement;
import org.orekit.files.ilrs.CRD.RangeMeasurement;
import org.orekit.files.ilrs.CRDHeader;
import org.orekit.files.ilrs.CRDHeader.RangeType;
import org.orekit.files.ilrs.CRDParser;
import org.orekit.files.sinex.SinexLoader;
import org.orekit.files.sinex.Station;
import org.orekit.forces.drag.DragSensitive;
import org.orekit.forces.drag.IsotropicDrag;
import org.orekit.forces.radiation.IsotropicRadiationSingleCoefficient;
import org.orekit.forces.radiation.RadiationSensitive;
import org.orekit.frames.EOPHistory;
import org.orekit.frames.Frame;
import org.orekit.frames.FramesFactory;
import org.orekit.frames.TopocentricFrame;
import org.orekit.gnss.HatanakaCompressFilter;
import org.orekit.gnss.MeasurementType;
import org.orekit.gnss.ObservationData;
import org.orekit.gnss.ObservationDataSet;
import org.orekit.gnss.RinexObservationLoader;
import org.orekit.gnss.SatelliteSystem;
import org.orekit.models.AtmosphericRefractionModel;
import org.orekit.models.earth.EarthITU453AtmosphereRefraction;
import org.orekit.models.earth.atmosphere.Atmosphere;
import org.orekit.models.earth.atmosphere.DTM2000;
import org.orekit.models.earth.atmosphere.data.MarshallSolarActivityFutureEstimation;
import org.orekit.models.earth.displacement.OceanLoading;
import org.orekit.models.earth.displacement.OceanLoadingCoefficientsBLQFactory;
import org.orekit.models.earth.displacement.StationDisplacement;
import org.orekit.models.earth.displacement.TidalDisplacement;
import org.orekit.models.earth.ionosphere.EstimatedIonosphericModel;
import org.orekit.models.earth.ionosphere.IonosphericMappingFunction;
import org.orekit.models.earth.ionosphere.IonosphericModel;
import org.orekit.models.earth.ionosphere.KlobucharIonoCoefficientsLoader;
import org.orekit.models.earth.ionosphere.KlobucharIonoModel;
import org.orekit.models.earth.ionosphere.SingleLayerModelMappingFunction;
import org.orekit.models.earth.troposphere.DiscreteTroposphericModel;
import org.orekit.models.earth.troposphere.EstimatedTroposphericModel;
import org.orekit.models.earth.troposphere.GlobalMappingFunctionModel;
import org.orekit.models.earth.troposphere.MappingFunction;
import org.orekit.models.earth.troposphere.MendesPavlisModel;
import org.orekit.models.earth.troposphere.NiellMappingFunctionModel;
import org.orekit.models.earth.troposphere.SaastamoinenModel;
import org.orekit.models.earth.troposphere.TimeSpanEstimatedTroposphericModel;
import org.orekit.models.earth.weather.GlobalPressureTemperatureModel;
import org.orekit.orbits.CartesianOrbit;
import org.orekit.orbits.CircularOrbit;
import org.orekit.orbits.EquinoctialOrbit;
import org.orekit.orbits.KeplerianOrbit;
import org.orekit.orbits.Orbit;
import org.orekit.orbits.OrbitType;
import org.orekit.orbits.PositionAngle;
import org.orekit.propagation.Propagator;
import org.orekit.propagation.SpacecraftState;
import org.orekit.propagation.analytical.tle.TLE;
import org.orekit.propagation.analytical.tle.TLEPropagator;
import org.orekit.propagation.conversion.DormandPrince853IntegratorBuilder;
import org.orekit.propagation.conversion.NumericalPropagatorBuilder;
import org.orekit.propagation.conversion.ODEIntegratorBuilder;
import org.orekit.propagation.conversion.OrbitDeterminationPropagatorBuilder;
import org.orekit.time.AbsoluteDate;
import org.orekit.time.ChronologicalComparator;
import org.orekit.time.TimeScale;
import org.orekit.time.TimeScalesFactory;
import org.orekit.utils.Constants;
import org.orekit.utils.IERSConventions;
import org.orekit.utils.PVCoordinates;
import org.orekit.utils.ParameterDriver;
import org.orekit.utils.ParameterDriversList;
import org.orekit.utils.ParameterDriversList.DelegatingDriver;
import org.orekit.utils.TimeSpanMap.Span;

import java.io.BufferedReader;
import java.io.File;
import java.io.FileInputStream;
import java.io.IOException;
import java.io.PrintStream;
import java.io.Reader;
import java.util.ArrayList;
import java.util.Arrays;
import java.util.Collections;
import java.util.Comparator;
import java.util.HashMap;
import java.util.List;
import java.util.Locale;
import java.util.Map;
import java.util.NoSuchElementException;
import java.util.regex.Pattern;

/** Base class for Orekit orbit determination tutorials.
 * @param <T> type of the propagator builder
 * @author Luc Maisonobe
 * @author Bryan Cazabonne
 * @author Julie Bayard
 */
public abstract class AbstractOrbitDetermination<T extends OrbitDeterminationPropagatorBuilder> {

    /** Suffix for range bias. */
    private final String RANGE_BIAS_SUFFIX = "/range bias";

    /** Suffix for range rate bias. */
    private final String RANGE_RATE_BIAS_SUFFIX = "/range rate bias";

    /** Suffix for azimuth bias. */
    private final String AZIMUTH_BIAS_SUFFIX = "/az bias";

    /** Suffix for elevation bias. */
    private final String ELEVATION_BIAS_SUFFIX = "/el bias";

    /** CPF file mandatory key. */
    private final String CPF_MANDATORY_KEY = "cpf";

    /** Flag for range measurement use. */
    private boolean useRangeMeasurements;

    /** Flag for range rate measurement use. */
    private boolean useRangeRateMeasurements;

    /** Create a gravity field from input parameters.
     * @param parser input file parser
     * @throws NoSuchElementException if input parameters are missing
     */
    protected abstract void createGravityField(KeyValueFileParser<ParameterKey> parser)
        throws NoSuchElementException;

    /** Get the central attraction coefficient.
     * @return central attraction coefficient
     */
    protected abstract double getMu();

    /** Create a propagator builder from input parameters.
     * <p>
     * The advantage of using the DSST instead of the numerical
     * propagator is that it is possible to use greater values
     * for the minimum and maximum integration steps.
     * </p>
     * @param referenceOrbit reference orbit from which real orbits will be built
     * @param builder first order integrator builder
     * @param positionScale scaling factor used for orbital parameters normalization
     * (typically set to the expected standard deviation of the position)
     * @return propagator builder
     */
    protected abstract T createPropagatorBuilder(Orbit referenceOrbit,
                                                 ODEIntegratorBuilder builder,
                                                 double positionScale);

    /** Set satellite mass.
     * @param propagatorBuilder propagator builder
     * @param mass initial mass
     */
    protected abstract void setMass(T propagatorBuilder, double mass);

    /** Set gravity force model.
     * @param propagatorBuilder propagator builder
     * @param body central body
     * @return drivers for the force model
     */
    protected abstract List<ParameterDriver> setGravity(T propagatorBuilder, OneAxisEllipsoid body);

    /** Set third body attraction force model.
     * @param propagatorBuilder propagator builder
     * @param conventions IERS conventions to use
     * @param body central body
     * @param degree degree of the tide model to load
     * @param order order of the tide model to load
     * @return drivers for the force model
     */
    protected abstract List<ParameterDriver> setOceanTides(T propagatorBuilder, IERSConventions conventions,
                                                          OneAxisEllipsoid body, int degree, int order);

    /** Set third body attraction force model.
     * @param propagatorBuilder propagator builder
     * @param conventions IERS conventions to use
     * @param body central body
     * @param solidTidesBodies third bodies generating solid tides
     * @return drivers for the force model
     */
    protected abstract List<ParameterDriver> setSolidTides(T propagatorBuilder, IERSConventions conventions,
                                                           OneAxisEllipsoid body, CelestialBody[] solidTidesBodies);

    /** Set third body attraction force model.
     * @param propagatorBuilder propagator builder
     * @param thirdBody third body
     * @return drivers for the force model
     */
    protected abstract List<ParameterDriver> setThirdBody(T propagatorBuilder, CelestialBody thirdBody);

    /** Set drag force model.
     * @param propagatorBuilder propagator builder
     * @param atmosphere atmospheric model
     * @param spacecraft spacecraft model
     * @return drivers for the force model
     */
    protected abstract List<ParameterDriver> setDrag(T propagatorBuilder, Atmosphere atmosphere, DragSensitive spacecraft);

    /** Set solar radiation pressure force model.
     * @param propagatorBuilder propagator builder
     * @param sun Sun model
     * @param body central body (for shadow computation)
     * @param spacecraft spacecraft model
     * @return drivers for the force model
     */
    protected abstract List<ParameterDriver> setSolarRadiationPressure(T propagatorBuilder, CelestialBody sun,
                                                                       OneAxisEllipsoid body, RadiationSensitive spacecraft);

    /** Set Earth's albedo and infrared force model.
     * @param propagatorBuilder propagator builder
     * @param sun Sun model
     * @param equatorialRadius central body equatorial radius (for shadow computation)
     * @param angularResolution angular resolution in radians
     * @param spacecraft spacecraft model
     * @return drivers for the force model
     */
    protected abstract List<ParameterDriver> setAlbedoInfrared(T propagatorBuilder, CelestialBody sun,
                                                               double equatorialRadius, double angularResolution,
                                                               RadiationSensitive spacecraft);

    /** Set relativity force model.
     * @param propagatorBuilder propagator builder
     * @return drivers for the force model
     */
    protected abstract List<ParameterDriver> setRelativity(T propagatorBuilder);

    /** Set polynomial acceleration force model.
     * @param propagatorBuilder propagator builder
     * @param name name of the acceleration
     * @param direction normalized direction of the acceleration
     * @param degree polynomial degree
     * @return drivers for the force model
     */
    protected abstract List<ParameterDriver> setPolynomialAcceleration(T propagatorBuilder, String name,
                                                                       Vector3D direction, int degree);

    /** Set attitude provider.
     * @param propagatorBuilder propagator builder
     * @param attitudeProvider attitude provider
     */
    protected abstract void setAttitudeProvider(T propagatorBuilder, AttitudeProvider attitudeProvider);

    /** Run the batch least squares.
     * @param input input file
     * @param print if true, print logs
     * @throws IOException if input files cannot be read
     */
    protected ResultBatchLeastSquares runBLS(final File input, final boolean print) throws IOException {

        // read input parameters
        final KeyValueFileParser<ParameterKey> parser = new KeyValueFileParser<ParameterKey>(ParameterKey.class);
        try (FileInputStream fis = new FileInputStream(input)) {
            parser.parseInput(input.getAbsolutePath(), fis);
        }

        final RangeLog        rangeLog           = new RangeLog();
        final RangeRateLog    rangeRateLog       = new RangeRateLog();
        final AzimuthLog      azimuthLog         = new AzimuthLog();
        final ElevationLog    elevationLog       = new ElevationLog();
        final PositionOnlyLog positionOnlyLog    = new PositionOnlyLog();
        final PositionLog     positionLog        = new PositionLog();
        final VelocityLog     velocityLog        = new VelocityLog();

        // gravity field
        createGravityField(parser);

        // Orbit initial guess
        final Orbit initialGuess = createOrbit(parser, getMu());

        // IERS conventions
        final IERSConventions conventions;
        if (!parser.containsKey(ParameterKey.IERS_CONVENTIONS)) {
            conventions = IERSConventions.IERS_2010;
        } else {
            conventions = IERSConventions.valueOf("IERS_" + parser.getInt(ParameterKey.IERS_CONVENTIONS));
        }

        // central body
        final OneAxisEllipsoid body = createBody(parser);

        // propagator builder
        final T propagatorBuilder = configurePropagatorBuilder(parser, conventions, body, initialGuess);

        // estimator
        final BatchLSEstimator estimator = createEstimator(parser, propagatorBuilder);



        // read sinex files
        final SinexLoader                 stationPositionData      = readSinexFile(input, parser, ParameterKey.SINEX_POSITION_FILE);
        final SinexLoader                 stationEccData           = readSinexFile(input, parser, ParameterKey.SINEX_ECC_FILE);

        // use measurement types flags
        useRangeMeasurements                                       = parser.getBoolean(ParameterKey.USE_RANGE_MEASUREMENTS);
        useRangeRateMeasurements                                   = parser.getBoolean(ParameterKey.USE_RANGE_RATE_MEASUREMENTS);

        final Map<String, StationData>    stations                 = createStationsData(parser, stationPositionData, stationEccData, conventions, body);
        final PVData                      pvData                   = createPVData(parser);
        final ObservableSatellite         satellite                = createObservableSatellite(parser);
        final Bias<Range>                 satRangeBias             = createSatRangeBias(parser);
        final OnBoardAntennaRangeModifier satAntennaRangeModifier  = createSatAntennaRangeModifier(parser);
        final ShapiroRangeModifier        shapiroRangeModifier     = createShapiroRangeModifier(parser);
        final Weights                     weights                  = createWeights(parser);
        final OutlierFilter<Range>        rangeOutliersManager     = createRangeOutliersManager(parser, false);
        final OutlierFilter<RangeRate>    rangeRateOutliersManager = createRangeRateOutliersManager(parser, false);
        final OutlierFilter<AngularAzEl>  azElOutliersManager      = createAzElOutliersManager(parser, false);
        final OutlierFilter<PV>           pvOutliersManager        = createPVOutliersManager(parser, false);

        // measurements
        final List<ObservedMeasurement<?>> independentMeasurements = new ArrayList<ObservedMeasurement<?>>();
        for (final String fileName : parser.getStringsList(ParameterKey.MEASUREMENTS_FILES, ',')) {

            // set up filtering for measurements files
            DataSource nd = new DataSource(fileName, () -> new FileInputStream(new File(input.getParentFile(), fileName)));
            for (final DataFilter filter : Arrays.asList(new GzipFilter(),
                                                         new UnixCompressFilter(),
                                                         new HatanakaCompressFilter())) {
                nd = filter.filter(nd);
            }

            if (Pattern.matches(RinexObservationLoader.DEFAULT_RINEX_2_SUPPORTED_NAMES, nd.getName()) ||
                Pattern.matches(RinexObservationLoader.DEFAULT_RINEX_3_SUPPORTED_NAMES, nd.getName())) {
                // the measurements come from a Rinex file
                independentMeasurements.addAll(readRinex(nd,
                                                         parser.getString(ParameterKey.SATELLITE_ID_IN_RINEX_FILES),
                                                         stations, satellite, satRangeBias, satAntennaRangeModifier, weights,
                                                         rangeOutliersManager, rangeRateOutliersManager, shapiroRangeModifier));
            } else if (Pattern.matches(CRDParser.DEFAULT_CRD_SUPPORTED_NAMES, nd.getName())) {
                // the measurements come from a CRD file
                independentMeasurements.addAll(readCrd(nd, stations, parser, satellite, satRangeBias,
                                                       weights, rangeOutliersManager, shapiroRangeModifier));
            } else if (fileName.contains(CPF_MANDATORY_KEY)) {
                // Position measurements in a CPF file
                independentMeasurements.addAll(readCpf(nd, satellite, initialGuess));
            } else {
                // the measurements come from an Orekit custom file
                independentMeasurements.addAll(readMeasurements(nd,
                                                                stations, pvData, satellite,
                                                                satRangeBias, satAntennaRangeModifier, weights,
                                                                rangeOutliersManager,
                                                                rangeRateOutliersManager,
                                                                azElOutliersManager,
                                                                pvOutliersManager));
            }

        }
        final List<ObservedMeasurement<?>> multiplexed = multiplexMeasurements(independentMeasurements, 1.0e-9);
        for (ObservedMeasurement<?> measurement : multiplexed) {
            estimator.addMeasurement(measurement);
        }

        // estimate orbit
        if (print) {
            final String header = "iteration evaluations      ΔP(m)        ΔV(m/s)           RMS          nb Range    nb Range-rate nb Angular   nb Position     nb PV%n";
            estimator.setObserver(new BatchLeastSquaresObserver(initialGuess, estimator, header, print));
        }
        final Orbit estimated = estimator.estimate()[0].getInitialState().getOrbit();

        // compute some statistics
        for (final Map.Entry<ObservedMeasurement<?>, EstimatedMeasurement<?>> entry : estimator.getLastEstimations().entrySet()) {
            logEvaluation(entry.getValue(),
                          rangeLog, rangeRateLog, azimuthLog, elevationLog, positionOnlyLog, positionLog, velocityLog);
        }

        final ParameterDriversList propagatorParameters   = estimator.getPropagatorParametersDrivers(true);
        final ParameterDriversList measurementsParameters = estimator.getMeasurementsParametersDrivers(true);

        //System.out.println(orParameters.getDrivers().get(0).getValue(null));
        return new ResultBatchLeastSquares(propagatorParameters, measurementsParameters,
                                           estimator.getIterationsCount(), estimator.getEvaluationsCount(), estimated.getPVCoordinates(),
                                           rangeLog.createStatisticsSummary(),  rangeRateLog.createStatisticsSummary(),
                                           azimuthLog.createStatisticsSummary(),  elevationLog.createStatisticsSummary(),
                                           positionLog.createStatisticsSummary(),  velocityLog.createStatisticsSummary(),
                                           estimator.getPhysicalCovariances(1.0e-10));

    }

    /** Run the sequential batch least squares.
     * @param print if true, print logs
     * @throws IOException if input files cannot be read
     */
    protected ResultSequentialBatchLeastSquares runSequentialBLS(final File inputModel, final boolean print) throws IOException {

        // read input parameters
        final KeyValueFileParser<ParameterKey> parser = new KeyValueFileParser<ParameterKey>(ParameterKey.class);
        try (FileInputStream fis = new FileInputStream(inputModel)) {
            parser.parseInput(inputModel.getAbsolutePath(), fis);
        }

        final RangeLog        rangeLog           = new RangeLog();
        final RangeRateLog    rangeRateLog       = new RangeRateLog();
        final AzimuthLog      azimuthLog         = new AzimuthLog();
        final ElevationLog    elevationLog       = new ElevationLog();
        final PositionOnlyLog positionOnlyLog    = new PositionOnlyLog();
        final PositionLog     positionLog        = new PositionLog();
        final VelocityLog     velocityLog        = new VelocityLog();

        // gravity field
        createGravityField(parser);

        // Orbit initial guess
        final Orbit initialGuess = createOrbit(parser, getMu());

        // IERS conventions
        final IERSConventions conventions;
        if (!parser.containsKey(ParameterKey.IERS_CONVENTIONS)) {
            conventions = IERSConventions.IERS_2010;
        } else {
            conventions = IERSConventions.valueOf("IERS_" + parser.getInt(ParameterKey.IERS_CONVENTIONS));
        }

        // central body
        final OneAxisEllipsoid body = createBody(parser);

        // propagator builder
        final T propagatorBuilder = configurePropagatorBuilder(parser, conventions, body, initialGuess);

        // estimator
        BatchLSEstimator estimator = createEstimator(parser, propagatorBuilder);

        final ObservableSatellite satellite = createObservableSatellite(parser);

        // measurements
        List<ObservedMeasurement<?>> independentMeasurements = new ArrayList<>();
        for (final String fileName : parser.getStringsList(ParameterKey.MEASUREMENTS_FILES, ',')) {

            // set up filtering for measurements files
            DataSource nd = new DataSource(fileName, () -> new FileInputStream(new File(inputModel.getParentFile(), fileName)));
            for (final DataFilter filter : Arrays.asList(new GzipFilter(),
                                                         new UnixCompressFilter(),
                                                         new HatanakaCompressFilter())) {
                nd = filter.filter(nd);
            }

            if (fileName.contains(CPF_MANDATORY_KEY)) {
                // Position measurements in a CPF file
                independentMeasurements.addAll(readCpf(nd, satellite, initialGuess));
            }

        }

        // add measurements to the estimator
        List<ObservedMeasurement<?>> multiplexed = multiplexMeasurements(independentMeasurements, 1.0e-9);
        for (ObservedMeasurement<?> measurement : multiplexed) {
            estimator.addMeasurement(measurement);
        }

        if (print) {
            final String headerBLS = "\nBatch Least Square Estimator :\n"
                            + "iteration evaluations      ΔP(m)        ΔV(m/s)           RMS          nb Range    nb Range-rate nb Angular   nb Position     nb PV%n";
            estimator.setObserver(new BatchLeastSquaresObserver(initialGuess, estimator, headerBLS, print));
        }

        // perform first estimation
        final Orbit estimatedBLS = estimator.estimate()[0].getInitialState().getOrbit();
        final int iterationCount = estimator.getIterationsCount();
        final int evalutionCount = estimator.getEvaluationsCount();
        final RealMatrix covariance = estimator.getPhysicalCovariances(1.0e-10);

        Optimum BLSEvaluation = estimator.getOptimum();

        // read second measurements file to build the sequential batch least squares
        estimator = createSequentialEstimator(BLSEvaluation, parser, propagatorBuilder);

        // measurements
        independentMeasurements = new ArrayList<>();
        for (final String fileName : parser.getStringsList(ParameterKey.MEASUREMENTS_FILES_SEQUENTIAL, ',')) {

            // set up filtering for measurements files
            DataSource nd = new DataSource(fileName, () -> new FileInputStream(new File(inputModel.getParentFile(), fileName)));
            for (final DataFilter filter : Arrays.asList(new GzipFilter(),
                                                         new UnixCompressFilter(),
                                                         new HatanakaCompressFilter())) {
                nd = filter.filter(nd);
            }

            if (fileName.contains(CPF_MANDATORY_KEY)) {
                // Position measurements in a CPF file
                independentMeasurements.addAll(readCpf(nd, satellite, initialGuess));
            }

        }

        // add measurements to the estimator
        multiplexed = multiplexMeasurements(independentMeasurements, 1.0e-9);
        for (ObservedMeasurement<?> measurement : multiplexed) {
            estimator.addMeasurement(measurement);
        }

        if (print) {
            final String headerSBLS = "\nSequentiel Batch Least Square Estimator :\n"
                            + "iteration evaluations      ΔP(m)        ΔV(m/s)           RMS          nb Range    nb Range-rate nb Angular   nb Position     nb PV%n";

            estimator.setObserver(new BatchLeastSquaresObserver(initialGuess, estimator, headerSBLS, print));
        }

        final Orbit estimatedSequentialBLS = estimator.estimate()[0].getInitialState().getOrbit();

        // compute some statistics
        for (final Map.Entry<ObservedMeasurement<?>, EstimatedMeasurement<?>> entry : estimator.getLastEstimations().entrySet()) {
            logEvaluation(entry.getValue(),
                          rangeLog, rangeRateLog, azimuthLog, elevationLog, positionOnlyLog, positionLog, velocityLog);
        }

        final ParameterDriversList propagatorParameters   = estimator.getPropagatorParametersDrivers(true);
        final ParameterDriversList measurementsParameters = estimator.getMeasurementsParametersDrivers(true);

<<<<<<< HEAD
        
=======
>>>>>>> be42ef39
        return new ResultSequentialBatchLeastSquares(propagatorParameters, measurementsParameters,
                                           iterationCount, evalutionCount, estimatedBLS.getPVCoordinates(),
                                           positionLog.createStatisticsSummary(),
                                           covariance,
                                           estimator.getIterationsCount(), estimator.getEvaluationsCount(),
                                           estimatedSequentialBLS.getPVCoordinates(), positionLog.createStatisticsSummary(),
                                           estimator.getPhysicalCovariances(1.0e-10));

    }

    /**
     * Run the Kalman filter estimation.
     * @param input Input configuration file
     * @param orbitType Orbit type to use (calculation and display)
     * @param print Choose whether the results are printed on console or not
     * @param cartesianOrbitalP Orbital part of the initial covariance matrix in Cartesian formalism
     * @param cartesianOrbitalQ Orbital part of the process noise matrix in Cartesian formalism
     * @param propagationP Propagation part of the initial covariance matrix
     * @param propagationQ Propagation part of the process noise matrix
     * @param measurementP Measurement part of the initial covariance matrix
     * @param measurementQ Measurement part of the process noise matrix
     */
    protected ResultKalman runKalman(final File input, final OrbitType orbitType, final boolean print,
                                     final RealMatrix cartesianOrbitalP, final RealMatrix cartesianOrbitalQ,
                                     final RealMatrix propagationP, final RealMatrix propagationQ,
                                     final RealMatrix measurementP, final RealMatrix measurementQ,
                                     final Boolean isUnscented)
        throws IOException {

        // Read input parameters
        KeyValueFileParser<ParameterKey> parser = new KeyValueFileParser<ParameterKey>(ParameterKey.class);
        parser.parseInput(input.getAbsolutePath(), new FileInputStream(input));

        // Log files
        final RangeLog        rangeLog        = new RangeLog();
        final RangeRateLog    rangeRateLog    = new RangeRateLog();
        final AzimuthLog      azimuthLog      = new AzimuthLog();
        final ElevationLog    elevationLog    = new ElevationLog();
        final PositionOnlyLog positionOnlyLog = new PositionOnlyLog();
        final PositionLog     positionLog     = new PositionLog();
        final VelocityLog     velocityLog     = new VelocityLog();

        // Gravity field
        createGravityField(parser);

        // Orbit initial guess
        Orbit initialGuess = createOrbit(parser, getMu());

        // Convert to desired orbit type
        initialGuess = orbitType.convertType(initialGuess);

        // IERS conventions
        final IERSConventions conventions;
        if (!parser.containsKey(ParameterKey.IERS_CONVENTIONS)) {
            conventions = IERSConventions.IERS_2010;
        } else {
            conventions = IERSConventions.valueOf("IERS_" + parser.getInt(ParameterKey.IERS_CONVENTIONS));
        }

        // Central body
        final OneAxisEllipsoid body = createBody(parser);

        // Propagator builder
        final T propagatorBuilder =
                        configurePropagatorBuilder(parser, conventions, body, initialGuess);

        // read sinex files
        final SinexLoader                 stationPositionData      = readSinexFile(input, parser, ParameterKey.SINEX_POSITION_FILE);
        final SinexLoader                 stationEccData           = readSinexFile(input, parser, ParameterKey.SINEX_ECC_FILE);

        // use measurement types flags
        useRangeMeasurements                                       = parser.getBoolean(ParameterKey.USE_RANGE_MEASUREMENTS);
        useRangeRateMeasurements                                   = parser.getBoolean(ParameterKey.USE_RANGE_RATE_MEASUREMENTS);

        final Map<String, StationData>    stations                 = createStationsData(parser, stationPositionData, stationEccData, conventions, body);
        final PVData                      pvData                   = createPVData(parser);
        final ObservableSatellite         satellite                = createObservableSatellite(parser);
        final Bias<Range>                 satRangeBias             = createSatRangeBias(parser);
        final OnBoardAntennaRangeModifier satAntennaRangeModifier  = createSatAntennaRangeModifier(parser);
        final ShapiroRangeModifier        shapiroRangeModifier     = createShapiroRangeModifier(parser);
        final Weights                     weights                  = createWeights(parser);
        final OutlierFilter<Range>        rangeOutliersManager     = createRangeOutliersManager(parser, true);
        final OutlierFilter<RangeRate>    rangeRateOutliersManager = createRangeRateOutliersManager(parser, true);
        final OutlierFilter<AngularAzEl>  azElOutliersManager      = createAzElOutliersManager(parser, true);
        final OutlierFilter<PV>           pvOutliersManager        = createPVOutliersManager(parser, true);

        // measurements
        final List<ObservedMeasurement<?>> independentMeasurements = new ArrayList<ObservedMeasurement<?>>();
        for (final String fileName : parser.getStringsList(ParameterKey.MEASUREMENTS_FILES, ',')) {

            // set up filtering for measurements files
            DataSource nd = new DataSource(fileName,
                                         () -> new FileInputStream(new File(input.getParentFile(), fileName)));
            for (final DataFilter filter : Arrays.asList(new GzipFilter(),
                                                         new UnixCompressFilter(),
                                                         new HatanakaCompressFilter())) {
                nd = filter.filter(nd);
            }

            if (Pattern.matches(RinexObservationLoader.DEFAULT_RINEX_2_SUPPORTED_NAMES, nd.getName()) ||
                Pattern.matches(RinexObservationLoader.DEFAULT_RINEX_3_SUPPORTED_NAMES, nd.getName())) {
                // the measurements come from a Rinex file
                independentMeasurements.addAll(readRinex(nd,
                                                         parser.getString(ParameterKey.SATELLITE_ID_IN_RINEX_FILES),
                                                         stations, satellite, satRangeBias, satAntennaRangeModifier, weights,
                                                         rangeOutliersManager, rangeRateOutliersManager, shapiroRangeModifier));
            } else if (Pattern.matches(CRDParser.DEFAULT_CRD_SUPPORTED_NAMES, nd.getName())) {
                // the measurements come from a CRD file
                independentMeasurements.addAll(readCrd(nd, stations, parser, satellite, satRangeBias,
                                                       weights, rangeOutliersManager, shapiroRangeModifier));
            } else {
                // the measurements come from an Orekit custom file
                independentMeasurements.addAll(readMeasurements(nd,
                                                                stations, pvData, satellite,
                                                                satRangeBias, satAntennaRangeModifier, weights,
                                                                rangeOutliersManager,
                                                                rangeRateOutliersManager,
                                                                azElOutliersManager,
                                                                pvOutliersManager));
            }

        }

        final List<ObservedMeasurement<?>> multiplexed = multiplexMeasurements(independentMeasurements, 1.0e-9);

        // Building the Kalman filter:
        // - Gather the estimated measurement parameters in a list
        // - Prepare the initial covariance matrix and the process noise matrix
        // - Build the Kalman filter
        // --------------------------------------------------------------------

        // Build the list of estimated measurements
        final ParameterDriversList estimatedMeasurementsParameters = new ParameterDriversList();
        for (ObservedMeasurement<?> measurement : multiplexed) {
            final List<ParameterDriver> drivers = measurement.getParametersDrivers();
            for (ParameterDriver driver : drivers) {
                if (driver.isSelected()) {
                    // Add the driver
                    estimatedMeasurementsParameters.add(driver);
                }
            }
        }
        // Sort the list lexicographically
        estimatedMeasurementsParameters.sort();

        // Orbital covariance matrix initialization
        // Jacobian of the orbital parameters w/r to Cartesian
        final double[][] dYdC = new double[6][6];
        initialGuess.getJacobianWrtCartesian(propagatorBuilder.getPositionAngle(), dYdC);
        final RealMatrix Jac = MatrixUtils.createRealMatrix(dYdC);
        RealMatrix orbitalP = Jac.multiply(cartesianOrbitalP.multiply(Jac.transpose()));

        // Orbital process noise matrix
        RealMatrix orbitalQ = Jac.multiply(cartesianOrbitalQ.multiply(Jac.transpose()));


        // Build the full covariance matrix and process noise matrix
        final int nbPropag = (propagationP != null)?propagationP.getRowDimension():0;
        final int nbMeas = (measurementP != null)?measurementP.getRowDimension():0;
        final RealMatrix initialP = MatrixUtils.createRealMatrix(6 + nbPropag,
                                                                 6 + nbPropag);
        final RealMatrix Q = MatrixUtils.createRealMatrix(6 + nbPropag,
                                                          6 + nbPropag);
        // Orbital part
        initialP.setSubMatrix(orbitalP.getData(), 0, 0);
        Q.setSubMatrix(orbitalQ.getData(), 0, 0);

        // Propagation part
        if (propagationP != null) {
            initialP.setSubMatrix(propagationP.getData(), 6, 6);
            Q.setSubMatrix(propagationQ.getData(), 6, 6);
        }

        // Build the Kalman
        if (isUnscented) {
            // Unscented 
            final UnscentedKalmanEstimatorBuilder kalmanBuilder = new UnscentedKalmanEstimatorBuilder().
                    addPropagationConfiguration((NumericalPropagatorBuilder) propagatorBuilder, new ConstantProcessNoise(initialP, Q));
            if (measurementP != null) {
                // Measurement part
                kalmanBuilder.estimatedMeasurementsParameters(estimatedMeasurementsParameters, new ConstantProcessNoise(measurementP, measurementQ));
            }
            // Unscented
            final UnscentedKalmanEstimator kalman = kalmanBuilder.unscentedTransformProvider(new MerweUnscentedTransform(6 + nbPropag + nbMeas)).build();
            Observer observer = new Observer(print, rangeLog, rangeRateLog, azimuthLog, elevationLog, positionOnlyLog, positionLog, velocityLog);
            // Add an observer
            kalman.setObserver(observer);
            // Process the list measurements 
            final Orbit estimated = kalman.processMeasurements(multiplexed)[0].getInitialState().getOrbit();


            // Process the list measurements 

            // Get the last estimated physical covariances
            final RealMatrix covarianceMatrix = kalman.getPhysicalEstimatedCovarianceMatrix();

            // Parameters and measurements.
            final ParameterDriversList propagationParameters   = kalman.getPropagationParametersDrivers(true);
            final ParameterDriversList measurementsParameters = kalman.getEstimatedMeasurementsParameters();

            // Eventually, print parameter changes, statistics and covariances
            if (print) {
                
                // Display parameter change for non orbital drivers
                int length = 0;
                for (final ParameterDriver parameterDriver : propagationParameters.getDrivers()) {
                    length = FastMath.max(length, parameterDriver.getName().length());
                }
                for (final ParameterDriver parameterDriver : measurementsParameters.getDrivers()) {
                    length = FastMath.max(length, parameterDriver.getName().length());
                }
                if (propagationParameters.getNbParams() > 0) {
                    displayParametersChanges(System.out, "Estimated propagator parameters changes: ",
                                             true, length, propagationParameters);
                }
                if (measurementsParameters.getNbParams() > 0) {
                    displayParametersChanges(System.out, "Estimated measurements parameters changes: ",
                                             true, length, measurementsParameters);
                }
                // Measurements statistics summary
                System.out.println("");
                rangeLog.displaySummary(System.out);
                rangeRateLog.displaySummary(System.out);
                azimuthLog.displaySummary(System.out);
                elevationLog.displaySummary(System.out);
                positionOnlyLog.displaySummary(System.out);
                positionLog.displaySummary(System.out);
                velocityLog.displaySummary(System.out);
                
                // Covariances and sigmas
                displayFinalCovariances(System.out, kalman);
            }

            // Instantiation of the results
            return new ResultKalman(propagationParameters, measurementsParameters,
                                    kalman.getCurrentMeasurementNumber(), estimated.getPVCoordinates(),
                                    rangeLog.createStatisticsSummary(),  rangeRateLog.createStatisticsSummary(),
                                    azimuthLog.createStatisticsSummary(),  elevationLog.createStatisticsSummary(),
                                    positionLog.createStatisticsSummary(),  velocityLog.createStatisticsSummary(),
                                    covarianceMatrix);
        
        } else {
            // Extended 
            final KalmanEstimatorBuilder kalmanBuilder = new KalmanEstimatorBuilder().
                    addPropagationConfiguration(propagatorBuilder, new ConstantProcessNoise(initialP, Q));
            if (measurementP != null) {
                // Measurement part
                kalmanBuilder.estimatedMeasurementsParameters(estimatedMeasurementsParameters, new ConstantProcessNoise(measurementP, measurementQ));
            }
            // Extended
            final KalmanEstimator kalman = kalmanBuilder.build();
            Observer observer = new Observer(print, rangeLog, rangeRateLog, azimuthLog, elevationLog, positionOnlyLog, positionLog, velocityLog);
            // Add an observer
            kalman.setObserver(observer);
            
            // Process the list measurements 
            final Orbit estimated = kalman.processMeasurements(multiplexed)[0].getInitialState().getOrbit();

            // Get the last estimated physical covariances
            final RealMatrix covarianceMatrix = kalman.getPhysicalEstimatedCovarianceMatrix();

<<<<<<< HEAD
                    // Print current measurement info in terminal
                    String line = "";
                    // Line format
                    final String lineFormat = "%4d\t%-25s\t%15.3f\t%-10s\t%-10s\t%-20s\t%20.9e\t%20.9e";

                    // Orbital correction = DP & DV between predicted orbit and estimated orbit
                    final Vector3D predictedP = estimation.getPredictedSpacecraftStates()[0].getPVCoordinates().getPosition();
                    final Vector3D predictedV = estimation.getPredictedSpacecraftStates()[0].getPVCoordinates().getVelocity();
                    final Vector3D estimatedP = estimation.getCorrectedSpacecraftStates()[0].getPVCoordinates().getPosition();
                    final Vector3D estimatedV = estimation.getCorrectedSpacecraftStates()[0].getPVCoordinates().getVelocity();
                    final double DPcorr       = Vector3D.distance(predictedP, estimatedP);
                    final double DVcorr       = Vector3D.distance(predictedV, estimatedV);

                    line = String.format(Locale.US, lineFormat,
                                         currentNumber, currentDate.toString(), 
                                         currentDate.durationFrom(t0), currentStatus.toString(),
                                         measType, stationName,
                                         DPcorr, DVcorr);

                    // Handle parameters printing (value and error) 
                    int jPar = 0;
                    final RealMatrix Pest = estimation.getPhysicalEstimatedCovarianceMatrix();
                    // Orbital drivers
                    for (DelegatingDriver driver : estimation.getEstimatedOrbitalParameters().getDrivers()) {
                        line += String.format(Locale.US, "\t%20.9f", driver.getValue(currentDate));
                        line += String.format(Locale.US, "\t%20.9e", FastMath.sqrt(Pest.getEntry(jPar, jPar)));
                        jPar++;
                    }
                    // Propagation drivers
                    for (DelegatingDriver driver : estimation.getEstimatedPropagationParameters().getDrivers()) {
                        line += String.format(Locale.US, "\t%20.9f", driver.getValue(currentDate));
                        line += String.format(Locale.US, "\t%20.9e", FastMath.sqrt(Pest.getEntry(jPar, jPar)));
                        jPar++;
                    }
                    // Measurements drivers
                    for (DelegatingDriver driver : estimatedMeasurementsParameters.getDrivers()) {
                        line += String.format(Locale.US, "\t%20.9f", driver.getValue(currentDate));
                        line += String.format(Locale.US, "\t%20.9e", FastMath.sqrt(Pest.getEntry(jPar, jPar)));
                        jPar++;
                    }
=======
            // Parameters and measurements.
            final ParameterDriversList propagationParameters   = kalman.getPropagationParametersDrivers(true);
            final ParameterDriversList measurementsParameters = kalman.getEstimatedMeasurementsParameters();
>>>>>>> be42ef39

            // Eventually, print parameter changes, statistics and covariances
            if (print) {
                
                // Display parameter change for non orbital drivers
                int length = 0;
                for (final ParameterDriver parameterDriver : propagationParameters.getDrivers()) {
                    length = FastMath.max(length, parameterDriver.getName().length());
                }
                for (final ParameterDriver parameterDriver : measurementsParameters.getDrivers()) {
                    length = FastMath.max(length, parameterDriver.getName().length());
                }
                if (propagationParameters.getNbParams() > 0) {
                    displayParametersChanges(System.out, "Estimated propagator parameters changes: ",
                                             true, length, propagationParameters);
                }
                if (measurementsParameters.getNbParams() > 0) {
                    displayParametersChanges(System.out, "Estimated measurements parameters changes: ",
                                             true, length, measurementsParameters);

                    // Measurements statistics summary
                    System.out.println("");
                    rangeLog.displaySummary(System.out);
                    rangeRateLog.displaySummary(System.out);
                    azimuthLog.displaySummary(System.out);
                    elevationLog.displaySummary(System.out);
                    positionOnlyLog.displaySummary(System.out);
                    positionLog.displaySummary(System.out);
                    velocityLog.displaySummary(System.out);
                    
                    // Covariances and sigmas
                    displayFinalCovariances(System.out, kalman);

                }

            }
            

            // Instantiation of the results
            return new ResultKalman(propagationParameters, measurementsParameters,
                                    kalman.getCurrentMeasurementNumber(), estimated.getPVCoordinates(),
                                    rangeLog.createStatisticsSummary(),  rangeRateLog.createStatisticsSummary(),
                                    azimuthLog.createStatisticsSummary(),  elevationLog.createStatisticsSummary(),
                                    positionLog.createStatisticsSummary(),  velocityLog.createStatisticsSummary(),
                                    covarianceMatrix);
        }

    }

     /**
      * Use the physical models in the input file
      * Incorporate the initial reference values
      * And run the propagation until the last measurement to get the reference orbit at the same date
      * as the Kalman filter
      * @param input Input configuration file
      * @param orbitType Orbit type to use (calculation and display)
      * @param refPosition Initial reference position
      * @param refVelocity Initial reference velocity
      * @param refPropagationParameters Reference propagation parameters
      * @param finalDate The final date to usefinal dateame date as the Kalman filter
      * @throws IOException Input file cannot be opened
      */
     protected Orbit runReference(final File input, final OrbitType orbitType,
                                  final Vector3D refPosition, final Vector3D refVelocity,
                                  final ParameterDriversList refPropagationParameters,
                                  final AbsoluteDate finalDate) throws IOException {

         // Read input parameters
         KeyValueFileParser<ParameterKey> parser = new KeyValueFileParser<ParameterKey>(ParameterKey.class);
         parser.parseInput(input.getAbsolutePath(), new FileInputStream(input));

         // Gravity field
         createGravityField(parser);

         // Orbit initial guess
         Orbit initialRefOrbit = new CartesianOrbit(new PVCoordinates(refPosition, refVelocity),
                                                    parser.getInertialFrame(ParameterKey.INERTIAL_FRAME),
                                                    parser.getDate(ParameterKey.ORBIT_DATE,
                                                                   TimeScalesFactory.getUTC()),
                                                    getMu());

         // Convert to desired orbit type
         initialRefOrbit = orbitType.convertType(initialRefOrbit);

         // IERS conventions
         final IERSConventions conventions;
         if (!parser.containsKey(ParameterKey.IERS_CONVENTIONS)) {
             conventions = IERSConventions.IERS_2010;
         } else {
             conventions = IERSConventions.valueOf("IERS_" + parser.getInt(ParameterKey.IERS_CONVENTIONS));
         }

         // Central body
         final OneAxisEllipsoid body = createBody(parser);

         // Propagator builder
         final T propagatorBuilder =
                         configurePropagatorBuilder(parser, conventions, body, initialRefOrbit);

         // Force the selected propagation parameters to their reference values
         if (refPropagationParameters != null) {
             for (DelegatingDriver refDriver : refPropagationParameters.getDrivers()) {
                 for (DelegatingDriver driver : propagatorBuilder.getPropagationParametersDrivers().getDrivers()) {
                     if (driver.getName().equals(refDriver.getName())) {
                         for (Span<Double> span = driver.getValueSpanMap().getFirstSpan(); span != null; span = span.next()) {

                             driver.setValue(refDriver.getValue(initialRefOrbit.getDate()), span.getStart());
                         }
                     }
                 }
             }
         }

         // Build the reference propagator
         final Propagator propagator =
                         propagatorBuilder.buildPropagator(propagatorBuilder.
                                                           getSelectedNormalizedParameters());

         // Propagate until last date and return the orbit
         return propagator.propagate(finalDate).getOrbit();

     }

    /** Create a propagator builder from input parameters.
     * <p>
     * The advantage of using the DSST instead of the numerical
     * propagator is that it is possible to use greater values
     * for the minimum and maximum integration steps.
     * </p>
     * @param parser input file parser
     * @param conventions IERS conventions to use
     * @param body central body
     * @param orbit first orbit estimate
     * @return propagator builder
     * @throws NoSuchElementException if input parameters are missing
     */
    private T configurePropagatorBuilder(final KeyValueFileParser<ParameterKey> parser,
                                         final IERSConventions conventions,
                                         final OneAxisEllipsoid body,
                                         final Orbit orbit)
        throws NoSuchElementException {

        final double minStep;
        if (!parser.containsKey(ParameterKey.PROPAGATOR_MIN_STEP)) {
            minStep = 6000.0;
        } else {
            minStep = parser.getDouble(ParameterKey.PROPAGATOR_MIN_STEP);
        }

        final double maxStep;
        if (!parser.containsKey(ParameterKey.PROPAGATOR_MAX_STEP)) {
            maxStep = 86400;
        } else {
            maxStep = parser.getDouble(ParameterKey.PROPAGATOR_MAX_STEP);
        }

        final double dP;
        if (!parser.containsKey(ParameterKey.PROPAGATOR_POSITION_ERROR)) {
            dP = 10.0;
        } else {
            dP = parser.getDouble(ParameterKey.PROPAGATOR_POSITION_ERROR);
        }

        final double positionScale;
        if (!parser.containsKey(ParameterKey.ESTIMATOR_ORBITAL_PARAMETERS_POSITION_SCALE)) {
            positionScale = dP;
        } else {
            positionScale = parser.getDouble(ParameterKey.ESTIMATOR_ORBITAL_PARAMETERS_POSITION_SCALE);
        }

        final T propagatorBuilder = createPropagatorBuilder(orbit,
                                                            new DormandPrince853IntegratorBuilder(minStep, maxStep, dP),
                                                            positionScale);

        // initial mass
        final double mass;
        if (!parser.containsKey(ParameterKey.MASS)) {
            mass = 1000.0;
        } else {
            mass = parser.getDouble(ParameterKey.MASS);
        }
        setMass(propagatorBuilder, mass);

        setGravity(propagatorBuilder, body);

        // third body attraction
        if (parser.containsKey(ParameterKey.THIRD_BODY_SUN) &&
            parser.getBoolean(ParameterKey.THIRD_BODY_SUN)) {
            setThirdBody(propagatorBuilder, CelestialBodyFactory.getSun());
        }
        if (parser.containsKey(ParameterKey.THIRD_BODY_MOON) &&
            parser.getBoolean(ParameterKey.THIRD_BODY_MOON)) {
            setThirdBody(propagatorBuilder, CelestialBodyFactory.getMoon());
        }

        // ocean tides force model
        if (parser.containsKey(ParameterKey.OCEAN_TIDES_DEGREE) &&
            parser.containsKey(ParameterKey.OCEAN_TIDES_ORDER)) {
            final int degree = parser.getInt(ParameterKey.OCEAN_TIDES_DEGREE);
            final int order  = parser.getInt(ParameterKey.OCEAN_TIDES_ORDER);
            if (degree > 0 && order > 0) {
                setOceanTides(propagatorBuilder, conventions, body, degree, order);
            }
        }

        // solid tides force model
        final List<CelestialBody> solidTidesBodies = new ArrayList<CelestialBody>();
        if (parser.containsKey(ParameterKey.SOLID_TIDES_SUN) &&
            parser.getBoolean(ParameterKey.SOLID_TIDES_SUN)) {
            solidTidesBodies.add(CelestialBodyFactory.getSun());
        }
        if (parser.containsKey(ParameterKey.SOLID_TIDES_MOON) &&
            parser.getBoolean(ParameterKey.SOLID_TIDES_MOON)) {
            solidTidesBodies.add(CelestialBodyFactory.getMoon());
        }
        if (!solidTidesBodies.isEmpty()) {
            setSolidTides(propagatorBuilder, conventions, body,
                          solidTidesBodies.toArray(new CelestialBody[solidTidesBodies.size()]));
        }

        // drag
        if (parser.containsKey(ParameterKey.DRAG) && parser.getBoolean(ParameterKey.DRAG)) {
            final double  cd          = parser.getDouble(ParameterKey.DRAG_CD);
            final double  area        = parser.getDouble(ParameterKey.DRAG_AREA);
            final boolean cdEstimated = parser.getBoolean(ParameterKey.DRAG_CD_ESTIMATED);

            final MarshallSolarActivityFutureEstimation msafe =
                            new MarshallSolarActivityFutureEstimation(MarshallSolarActivityFutureEstimation.DEFAULT_SUPPORTED_NAMES,
                                                                      MarshallSolarActivityFutureEstimation.StrengthLevel.AVERAGE);
            final DataProvidersManager manager = DataContext.getDefault().getDataProvidersManager();
            manager.feed(msafe.getSupportedNames(), msafe);
            final Atmosphere atmosphere = new DTM2000(msafe, CelestialBodyFactory.getSun(), body);
            final List<ParameterDriver> drivers = setDrag(propagatorBuilder, atmosphere, new IsotropicDrag(area, cd));
            if (cdEstimated) {
                for (final ParameterDriver driver : drivers) {
                    if (driver.getName().equals(DragSensitive.DRAG_COEFFICIENT)) {
                        driver.setSelected(true);
                    }
                }
            }
        }

        // solar radiation pressure
        if (parser.containsKey(ParameterKey.SOLAR_RADIATION_PRESSURE) && parser.getBoolean(ParameterKey.SOLAR_RADIATION_PRESSURE)) {
            final double  cr          = parser.getDouble(ParameterKey.SOLAR_RADIATION_PRESSURE_CR);
            final double  area        = parser.getDouble(ParameterKey.SOLAR_RADIATION_PRESSURE_AREA);
            final boolean cREstimated = parser.getBoolean(ParameterKey.SOLAR_RADIATION_PRESSURE_CR_ESTIMATED);
            final List<ParameterDriver> drivers = setSolarRadiationPressure(propagatorBuilder, CelestialBodyFactory.getSun(),
                                                                            body,
                                                                            new IsotropicRadiationSingleCoefficient(area, cr));
            if (cREstimated) {
                for (final ParameterDriver driver : drivers) {
                    if (driver.getName().equals(RadiationSensitive.REFLECTION_COEFFICIENT)) {
                        driver.setSelected(true);
                    }
                }
            }
        }

        // Earth's albedo and infrared
        if (parser.containsKey(ParameterKey.EARTH_ALBEDO_INFRARED) && parser.getBoolean(ParameterKey.EARTH_ALBEDO_INFRARED)) {
            final double  cr               = parser.getDouble(ParameterKey.SOLAR_RADIATION_PRESSURE_CR);
            final double  area             = parser.getDouble(ParameterKey.SOLAR_RADIATION_PRESSURE_AREA);
            final boolean cREstimated      = parser.getBoolean(ParameterKey.SOLAR_RADIATION_PRESSURE_CR_ESTIMATED);
            final double angularResolution = parser.getAngle(ParameterKey.ALBEDO_INFRARED_ANGULAR_RESOLUTION);
            final List<ParameterDriver> drivers = setAlbedoInfrared(propagatorBuilder, CelestialBodyFactory.getSun(),
                                                                    body.getEquatorialRadius(), angularResolution,
                                                                    new IsotropicRadiationSingleCoefficient(area, cr));
            if (cREstimated) {
                for (final ParameterDriver driver : drivers) {
                    if (driver.getName().equals(RadiationSensitive.REFLECTION_COEFFICIENT)) {
                        driver.setSelected(true);
                    }
                }
            }
        }

        // post-Newtonian correction force due to general relativity
        if (parser.containsKey(ParameterKey.GENERAL_RELATIVITY) && parser.getBoolean(ParameterKey.GENERAL_RELATIVITY)) {
            setRelativity(propagatorBuilder);
        }

        // extra polynomial accelerations
        if (parser.containsKey(ParameterKey.POLYNOMIAL_ACCELERATION_NAME)) {
            final String[]       names        = parser.getStringArray(ParameterKey.POLYNOMIAL_ACCELERATION_NAME);
            final Vector3D[]     directions   = parser.getVectorArray(ParameterKey.POLYNOMIAL_ACCELERATION_DIRECTION_X,
                                                                      ParameterKey.POLYNOMIAL_ACCELERATION_DIRECTION_Y,
                                                                      ParameterKey.POLYNOMIAL_ACCELERATION_DIRECTION_Z);
            final List<String>[] coefficients = parser.getStringsListArray(ParameterKey.POLYNOMIAL_ACCELERATION_COEFFICIENTS, ',');
            final boolean[]      estimated    = parser.getBooleanArray(ParameterKey.POLYNOMIAL_ACCELERATION_ESTIMATED);

            for (int i = 0; i < names.length; ++i) {
                final List<ParameterDriver> drivers = setPolynomialAcceleration(propagatorBuilder, names[i], directions[i], coefficients[i].size() - 1);
                for (int k = 0; k < coefficients[i].size(); ++k) {
                    final String coefficientName = names[i] + "[" + k + "]";
                    for (final ParameterDriver driver : drivers) {
                        if (driver.getName().equals(coefficientName)) {
                            driver.setValue(Double.parseDouble(coefficients[i].get(k)), null);
                            driver.setSelected(estimated[i]);
                        }
                    }
                }
            }
        }

        // attitude mode
        final AttitudeMode mode;
        if (parser.containsKey(ParameterKey.ATTITUDE_MODE)) {
            mode = AttitudeMode.valueOf(parser.getString(ParameterKey.ATTITUDE_MODE));
        } else {
            mode = AttitudeMode.DEFAULT_LAW;
        }
        //System.out.println(propagatorBuilder.getPropagationParametersDrivers().getNbParams());
        //System.out.println(propagatorBuilder.getPropagationParametersDrivers().getDrivers().get(3).getValueSpanMap().getSpansNumber());
        setAttitudeProvider(propagatorBuilder, mode.getProvider(orbit.getFrame(), body));

        return propagatorBuilder;

    }

    /** Create central body from input parameters.
     * @param parser input file parser
     * @return central body
     * @throws NoSuchElementException if input parameters are missing
     */
    private OneAxisEllipsoid createBody(final KeyValueFileParser<ParameterKey> parser)
        throws NoSuchElementException {

        final Frame bodyFrame;
        if (!parser.containsKey(ParameterKey.BODY_FRAME)) {
            bodyFrame = FramesFactory.getITRF(IERSConventions.IERS_2010, true);
        } else {
            bodyFrame = parser.getEarthFrame(ParameterKey.BODY_FRAME);
        }

        final double equatorialRadius;
        if (!parser.containsKey(ParameterKey.BODY_EQUATORIAL_RADIUS)) {
            equatorialRadius = Constants.WGS84_EARTH_EQUATORIAL_RADIUS;
        } else {
            equatorialRadius = parser.getDouble(ParameterKey.BODY_EQUATORIAL_RADIUS);
        }

        final double flattening;
        if (!parser.containsKey(ParameterKey.BODY_INVERSE_FLATTENING)) {
            flattening = Constants.WGS84_EARTH_FLATTENING;
        } else {
            flattening = 1.0 / parser.getDouble(ParameterKey.BODY_INVERSE_FLATTENING);
        }

        return new OneAxisEllipsoid(equatorialRadius, flattening, bodyFrame);
    }

    /** Create an orbit from input parameters.
     * @param parser input file parser
     * @param mu     central attraction coefficient
     * @return orbit
     * @throws NoSuchElementException if input parameters are missing
     */
    private Orbit createOrbit(final KeyValueFileParser<ParameterKey> parser, final double mu)
        throws NoSuchElementException {

        final Frame frame;
        if (!parser.containsKey(ParameterKey.INERTIAL_FRAME)) {
            frame = FramesFactory.getEME2000();
        } else {
            frame = parser.getInertialFrame(ParameterKey.INERTIAL_FRAME);
        }

        // Orbit definition
        PositionAngle angleType = PositionAngle.MEAN;
        if (parser.containsKey(ParameterKey.ORBIT_ANGLE_TYPE)) {
            angleType = PositionAngle.valueOf(parser.getString(ParameterKey.ORBIT_ANGLE_TYPE).toUpperCase());
        }
        if (parser.containsKey(ParameterKey.ORBIT_KEPLERIAN_A)) {
            return new KeplerianOrbit(parser.getDouble(ParameterKey.ORBIT_KEPLERIAN_A),
                                      parser.getDouble(ParameterKey.ORBIT_KEPLERIAN_E),
                                      parser.getAngle(ParameterKey.ORBIT_KEPLERIAN_I),
                                      parser.getAngle(ParameterKey.ORBIT_KEPLERIAN_PA),
                                      parser.getAngle(ParameterKey.ORBIT_KEPLERIAN_RAAN),
                                      parser.getAngle(ParameterKey.ORBIT_KEPLERIAN_ANOMALY),
                                      angleType,
                                      frame,
                                      parser.getDate(ParameterKey.ORBIT_DATE,
                                                     TimeScalesFactory.getUTC()),
                                      mu);
        } else if (parser.containsKey(ParameterKey.ORBIT_EQUINOCTIAL_A)) {
            return new EquinoctialOrbit(parser.getDouble(ParameterKey.ORBIT_EQUINOCTIAL_A),
                                        parser.getDouble(ParameterKey.ORBIT_EQUINOCTIAL_EX),
                                        parser.getDouble(ParameterKey.ORBIT_EQUINOCTIAL_EY),
                                        parser.getDouble(ParameterKey.ORBIT_EQUINOCTIAL_HX),
                                        parser.getDouble(ParameterKey.ORBIT_EQUINOCTIAL_HY),
                                        parser.getAngle(ParameterKey.ORBIT_EQUINOCTIAL_LAMBDA),
                                        angleType,
                                        frame,
                                        parser.getDate(ParameterKey.ORBIT_DATE,
                                                       TimeScalesFactory.getUTC()),
                                        mu);
        } else if (parser.containsKey(ParameterKey.ORBIT_CIRCULAR_A)) {
            return new CircularOrbit(parser.getDouble(ParameterKey.ORBIT_CIRCULAR_A),
                                     parser.getDouble(ParameterKey.ORBIT_CIRCULAR_EX),
                                     parser.getDouble(ParameterKey.ORBIT_CIRCULAR_EY),
                                     parser.getAngle(ParameterKey.ORBIT_CIRCULAR_I),
                                     parser.getAngle(ParameterKey.ORBIT_CIRCULAR_RAAN),
                                     parser.getAngle(ParameterKey.ORBIT_CIRCULAR_ALPHA),
                                     angleType,
                                     frame,
                                     parser.getDate(ParameterKey.ORBIT_DATE,
                                                    TimeScalesFactory.getUTC()),
                                     mu);
        } else if (parser.containsKey(ParameterKey.ORBIT_TLE_LINE_1)) {
            final String line1 = parser.getString(ParameterKey.ORBIT_TLE_LINE_1);
            final String line2 = parser.getString(ParameterKey.ORBIT_TLE_LINE_2);
            final TLE tle = new TLE(line1, line2);

            final TLEPropagator propagator = TLEPropagator.selectExtrapolator(tle);

            final AbsoluteDate initDate = tle.getDate();
            final SpacecraftState initialState = propagator.getInitialState();


            //Transformation from TEME to frame.
            return new CartesianOrbit(initialState.getPVCoordinates(FramesFactory.getEME2000()),
                                      frame,
                                      initDate,
                                      mu);


        } else {
            final double[] pos = {parser.getDouble(ParameterKey.ORBIT_CARTESIAN_PX),
                                  parser.getDouble(ParameterKey.ORBIT_CARTESIAN_PY),
                                  parser.getDouble(ParameterKey.ORBIT_CARTESIAN_PZ)};
            final double[] vel = {parser.getDouble(ParameterKey.ORBIT_CARTESIAN_VX),
                                  parser.getDouble(ParameterKey.ORBIT_CARTESIAN_VY),
                                  parser.getDouble(ParameterKey.ORBIT_CARTESIAN_VZ)};

            return new CartesianOrbit(new PVCoordinates(new Vector3D(pos), new Vector3D(vel)),
                                      frame,
                                      parser.getDate(ParameterKey.ORBIT_DATE,
                                                     TimeScalesFactory.getUTC()),
                                      mu);
        }
    }

    /** Set up range bias due to transponder delay.
     * @param parser input file parser
     * @return range bias (may be null if bias is fixed to zero)
     */
    private Bias<Range> createSatRangeBias(final KeyValueFileParser<ParameterKey> parser) {

        // transponder delay
        final double transponderDelayBias;
        if (!parser.containsKey(ParameterKey.ONBOARD_RANGE_BIAS)) {
            transponderDelayBias = 0;
        } else {
            transponderDelayBias = parser.getDouble(ParameterKey.ONBOARD_RANGE_BIAS);
        }

        final double transponderDelayBiasMin;
        if (!parser.containsKey(ParameterKey.ONBOARD_RANGE_BIAS_MIN)) {
            transponderDelayBiasMin = Double.NEGATIVE_INFINITY;
        } else {
            transponderDelayBiasMin = parser.getDouble(ParameterKey.ONBOARD_RANGE_BIAS_MIN);
        }

        final double transponderDelayBiasMax;
        if (!parser.containsKey(ParameterKey.ONBOARD_RANGE_BIAS_MAX)) {
            transponderDelayBiasMax = Double.NEGATIVE_INFINITY;
        } else {
            transponderDelayBiasMax = parser.getDouble(ParameterKey.ONBOARD_RANGE_BIAS_MAX);
        }

        // bias estimation flag
        final boolean transponderDelayBiasEstimated;
        if (!parser.containsKey(ParameterKey.ONBOARD_RANGE_BIAS_ESTIMATED)) {
            transponderDelayBiasEstimated = false;
        } else {
            transponderDelayBiasEstimated = parser.getBoolean(ParameterKey.ONBOARD_RANGE_BIAS_ESTIMATED);
        }

        if (FastMath.abs(transponderDelayBias) >= Precision.SAFE_MIN || transponderDelayBiasEstimated) {
            // bias is either non-zero or will be estimated,
            // we really need to create a modifier for this
            final Bias<Range> bias = new Bias<Range>(new String[] { "transponder delay bias", },
                                                     new double[] { transponderDelayBias },
                                                     new double[] { 1.0 },
                                                     new double[] { transponderDelayBiasMin },
                                                     new double[] { transponderDelayBiasMax });
            bias.getParametersDrivers().get(0).setSelected(transponderDelayBiasEstimated);
            return bias;
        } else {
            // fixed zero bias, we don't need any modifier
            return null;
        }
    }

    /** Set up range modifier taking on-board antenna offset.
     * @param parser input file parser
     * @return range modifier (may be null if antenna offset is zero or undefined)
     */
    private OnBoardAntennaRangeModifier createSatAntennaRangeModifier(final KeyValueFileParser<ParameterKey> parser) {
        final Vector3D offset;
        if (!parser.containsKey(ParameterKey.ON_BOARD_ANTENNA_PHASE_CENTER_X)) {
            offset = Vector3D.ZERO;
        } else {
            offset = parser.getVector(ParameterKey.ON_BOARD_ANTENNA_PHASE_CENTER_X,
                                      ParameterKey.ON_BOARD_ANTENNA_PHASE_CENTER_Y,
                                      ParameterKey.ON_BOARD_ANTENNA_PHASE_CENTER_Z);
        }
        return offset.getNorm() > 0 ? new OnBoardAntennaRangeModifier(offset) : null;
    }

    /** Set up range modifier taking shapiro effect.
     * @param parser input file parser
     * @return range modifier (may be null if antenna offset is zero or undefined)
     */
    private ShapiroRangeModifier createShapiroRangeModifier(final KeyValueFileParser<ParameterKey> parser) {
        final ShapiroRangeModifier shapiro;
        if (!parser.containsKey(ParameterKey.RANGE_SHAPIRO)) {
            shapiro = null;
        } else {
            shapiro = parser.getBoolean(ParameterKey.RANGE_SHAPIRO) ? new ShapiroRangeModifier(getMu()) : null;
        }
        return shapiro;
    }

    /** Set up stations.
     * @param parser input file parser
     * @param sinexPosition sinex file containing station position (can be null)
     * @param sinexEcc sinex file containing station eccentricities (can be null)
     * @param conventions IERS conventions to use
     * @param body central body
     * @return name to station data map
     * @throws NoSuchElementException if input parameters are missing
     */
    private Map<String, StationData> createStationsData(final KeyValueFileParser<ParameterKey> parser,
                                                        final SinexLoader sinexPosition,
                                                        final SinexLoader sinexEcc,
                                                        final IERSConventions conventions,
                                                        final OneAxisEllipsoid body)
        throws NoSuchElementException {

        final Map<String, StationData> stations       = new HashMap<String, StationData>();

        final boolean   useTimeSpanTroposphericModel      = parser.getBoolean(ParameterKey.USE_TIME_SPAN_TROPOSPHERIC_MODEL);
        final String[]  stationNames                      = parser.getStringArray(ParameterKey.GROUND_STATION_NAME);
        final double[]  stationLatitudes                  = parser.getAngleArray(ParameterKey.GROUND_STATION_LATITUDE);
        final double[]  stationLongitudes                 = parser.getAngleArray(ParameterKey.GROUND_STATION_LONGITUDE);
        final double[]  stationAltitudes                  = parser.getDoubleArray(ParameterKey.GROUND_STATION_ALTITUDE);
        final boolean[] stationPositionEstimated          = parser.getBooleanArray(ParameterKey.GROUND_STATION_POSITION_ESTIMATED);
        final double[]  stationClockOffsets               = parser.getDoubleArray(ParameterKey.GROUND_STATION_CLOCK_OFFSET);
        final double[]  stationClockOffsetsMin            = parser.getDoubleArray(ParameterKey.GROUND_STATION_CLOCK_OFFSET_MIN);
        final double[]  stationClockOffsetsMax            = parser.getDoubleArray(ParameterKey.GROUND_STATION_CLOCK_OFFSET_MAX);
        final boolean[] stationClockOffsetEstimated       = parser.getBooleanArray(ParameterKey.GROUND_STATION_CLOCK_OFFSET_ESTIMATED);
        final double[]  stationRangeSigma                 = parser.getDoubleArray(ParameterKey.GROUND_STATION_RANGE_SIGMA);
        final double[]  stationRangeBias                  = parser.getDoubleArray(ParameterKey.GROUND_STATION_RANGE_BIAS);
        final double[]  stationRangeBiasMin               = parser.getDoubleArray(ParameterKey.GROUND_STATION_RANGE_BIAS_MIN);
        final double[]  stationRangeBiasMax               = parser.getDoubleArray(ParameterKey.GROUND_STATION_RANGE_BIAS_MAX);
        final boolean[] stationRangeBiasEstimated         = parser.getBooleanArray(ParameterKey.GROUND_STATION_RANGE_BIAS_ESTIMATED);
        final double[]  stationRangeRateSigma             = parser.getDoubleArray(ParameterKey.GROUND_STATION_RANGE_RATE_SIGMA);
        final double[]  stationRangeRateBias              = parser.getDoubleArray(ParameterKey.GROUND_STATION_RANGE_RATE_BIAS);
        final double[]  stationRangeRateBiasMin           = parser.getDoubleArray(ParameterKey.GROUND_STATION_RANGE_RATE_BIAS_MIN);
        final double[]  stationRangeRateBiasMax           = parser.getDoubleArray(ParameterKey.GROUND_STATION_RANGE_RATE_BIAS_MAX);
        final boolean[] stationRangeRateBiasEstimated     = parser.getBooleanArray(ParameterKey.GROUND_STATION_RANGE_RATE_BIAS_ESTIMATED);
        final double[]  stationAzimuthSigma               = parser.getAngleArray(ParameterKey.GROUND_STATION_AZIMUTH_SIGMA);
        final double[]  stationAzimuthBias                = parser.getAngleArray(ParameterKey.GROUND_STATION_AZIMUTH_BIAS);
        final double[]  stationAzimuthBiasMin             = parser.getAngleArray(ParameterKey.GROUND_STATION_AZIMUTH_BIAS_MIN);
        final double[]  stationAzimuthBiasMax             = parser.getAngleArray(ParameterKey.GROUND_STATION_AZIMUTH_BIAS_MAX);
        final double[]  stationElevationSigma             = parser.getAngleArray(ParameterKey.GROUND_STATION_ELEVATION_SIGMA);
        final double[]  stationElevationBias              = parser.getAngleArray(ParameterKey.GROUND_STATION_ELEVATION_BIAS);
        final double[]  stationElevationBiasMin           = parser.getAngleArray(ParameterKey.GROUND_STATION_ELEVATION_BIAS_MIN);
        final double[]  stationElevationBiasMax           = parser.getAngleArray(ParameterKey.GROUND_STATION_ELEVATION_BIAS_MAX);
        final boolean[] stationAzElBiasesEstimated        = parser.getBooleanArray(ParameterKey.GROUND_STATION_AZ_EL_BIASES_ESTIMATED);
        final boolean[] stationElevationRefraction        = parser.getBooleanArray(ParameterKey.GROUND_STATION_ELEVATION_REFRACTION_CORRECTION);
        final boolean[] stationTroposphericModelEstimated = parser.getBooleanArray(ParameterKey.GROUND_STATION_TROPOSPHERIC_MODEL_ESTIMATED);
        final double[]  stationTroposphericZenithDelay    = parser.getDoubleArray(ParameterKey.GROUND_STATION_TROPOSPHERIC_ZENITH_DELAY);
        final boolean[] stationZenithDelayEstimated       = parser.getBooleanArray(ParameterKey.GROUND_STATION_TROPOSPHERIC_DELAY_ESTIMATED);
        final boolean[] stationGlobalMappingFunction      = parser.getBooleanArray(ParameterKey.GROUND_STATION_GLOBAL_MAPPING_FUNCTION);
        final boolean[] stationNiellMappingFunction       = parser.getBooleanArray(ParameterKey.GROUND_STATION_NIELL_MAPPING_FUNCTION);
        final boolean[] stationWeatherEstimated           = parser.getBooleanArray(ParameterKey.GROUND_STATION_WEATHER_ESTIMATED);
        final boolean[] stationRangeTropospheric          = parser.getBooleanArray(ParameterKey.GROUND_STATION_RANGE_TROPOSPHERIC_CORRECTION);
        final boolean[] stationIonosphericCorrection      = parser.getBooleanArray(ParameterKey.GROUND_STATION_RANGE_IONOSPHERIC_CORRECTION);
        final boolean[] stationIonosphericModelEstimated  = parser.getBooleanArray(ParameterKey.GROUND_STATION_IONOSPHERIC_MODEL_ESTIMATED);
        final boolean[] stationVTECEstimated              = parser.getBooleanArray(ParameterKey.GROUND_STATION_IONOSPHERIC_VTEC_ESTIMATED);
        final double[]  stationIonosphericVTEC            = parser.getDoubleArray(ParameterKey.GROUND_STATION_IONOSPHERIC_VTEC_VALUE);
        final double[]  stationIonosphericHIon            = parser.getDoubleArray(ParameterKey.GROUND_STATION_IONOSPHERIC_HION_VALUE);

        final TidalDisplacement tidalDisplacement;
        if (parser.containsKey(ParameterKey.SOLID_TIDES_DISPLACEMENT_CORRECTION) &&
            parser.getBoolean(ParameterKey.SOLID_TIDES_DISPLACEMENT_CORRECTION)) {
            final boolean removePermanentDeformation =
                            parser.containsKey(ParameterKey.SOLID_TIDES_DISPLACEMENT_REMOVE_PERMANENT_DEFORMATION) &&
                            parser.getBoolean(ParameterKey.SOLID_TIDES_DISPLACEMENT_REMOVE_PERMANENT_DEFORMATION);
            tidalDisplacement = new TidalDisplacement(Constants.EIGEN5C_EARTH_EQUATORIAL_RADIUS,
                                                      Constants.JPL_SSD_SUN_EARTH_PLUS_MOON_MASS_RATIO,
                                                      Constants.JPL_SSD_EARTH_MOON_MASS_RATIO,
                                                      CelestialBodyFactory.getSun(),
                                                      CelestialBodyFactory.getMoon(),
                                                      conventions,
                                                      removePermanentDeformation);
        } else {
            tidalDisplacement = null;
        }

        final OceanLoadingCoefficientsBLQFactory blqFactory;
        if (parser.containsKey(ParameterKey.OCEAN_LOADING_CORRECTION) &&
            parser.getBoolean(ParameterKey.OCEAN_LOADING_CORRECTION)) {
            blqFactory = new OceanLoadingCoefficientsBLQFactory("^.*\\.blq$");
        } else {
            blqFactory = null;
        }

        final EOPHistory eopHistory = FramesFactory.findEOP(body.getBodyFrame());

        for (int i = 0; i < stationNames.length; ++i) {

            // displacements
            final StationDisplacement[] displacements;
            final OceanLoading oceanLoading = (blqFactory == null) ?
                                              null :
                                              new OceanLoading(body, blqFactory.getCoefficients(stationNames[i]));
            if (tidalDisplacement == null) {
                if (oceanLoading == null) {
                    displacements = new StationDisplacement[0];
                } else {
                    displacements = new StationDisplacement[] {
                        oceanLoading
                    };
                }
            } else {
                if (oceanLoading == null) {
                    displacements = new StationDisplacement[] {
                        tidalDisplacement
                    };
                } else {
                    displacements = new StationDisplacement[] {
                        tidalDisplacement, oceanLoading
                    };
                }
            }

            // the station itself
            final GeodeticPoint position;
            if (sinexPosition != null) {
                // A sinex file is available -> use the station positions inside the file
                final Station stationData = sinexPosition.getStation(stationNames[i].substring(0, 4));
                position = body.transform(stationData.getPosition(), body.getBodyFrame(), stationData.getEpoch());
            } else {
                // If a sinex file is not available -> use the values in input file
                position = new GeodeticPoint(stationLatitudes[i], stationLongitudes[i], stationAltitudes[i]);
            }
            final TopocentricFrame topo = new TopocentricFrame(body, position, stationNames[i]);
            final GroundStation station = new GroundStation(topo, eopHistory, displacements);
            station.getClockOffsetDriver().setReferenceValue(stationClockOffsets[i]);
            station.getClockOffsetDriver().setValue(stationClockOffsets[i], null);
            station.getClockOffsetDriver().setMinValue(stationClockOffsetsMin[i]);
            station.getClockOffsetDriver().setMaxValue(stationClockOffsetsMax[i]);
            station.getClockOffsetDriver().setSelected(stationClockOffsetEstimated[i]);
            station.getEastOffsetDriver().setSelected(stationPositionEstimated[i]);
            station.getNorthOffsetDriver().setSelected(stationPositionEstimated[i]);
            station.getZenithOffsetDriver().setSelected(stationPositionEstimated[i]);

            // Take into consideration station eccentricities if not null
            if (sinexEcc != null) {
                final Station stationEcc = sinexEcc.getStation(stationNames[i]);
                station.getZenithOffsetDriver().setValue(stationEcc.getEccentricities().getX(), null);
                station.getZenithOffsetDriver().setReferenceValue(stationEcc.getEccentricities().getX());
                station.getNorthOffsetDriver().setValue(stationEcc.getEccentricities().getY(), null);
                station.getNorthOffsetDriver().setReferenceValue(stationEcc.getEccentricities().getY());
                station.getEastOffsetDriver().setValue(stationEcc.getEccentricities().getZ(), null);
                station.getEastOffsetDriver().setReferenceValue(stationEcc.getEccentricities().getZ());
            }

            // range
            final double rangeSigma = stationRangeSigma[i];
            final Bias<Range> rangeBias;
            if (FastMath.abs(stationRangeBias[i])   >= Precision.SAFE_MIN || stationRangeBiasEstimated[i]) {
                rangeBias = new Bias<Range>(new String[] { stationNames[i] + RANGE_BIAS_SUFFIX, },
                                            new double[] { stationRangeBias[i] },
                                            new double[] { rangeSigma },
                                            new double[] { stationRangeBiasMin[i] },
                                            new double[] { stationRangeBiasMax[i] });
                rangeBias.getParametersDrivers().get(0).setSelected(stationRangeBiasEstimated[i]);
            } else {
                // bias fixed to zero, we don't need to create a modifier for this
                rangeBias = null;
            }

            // range rate
            final double rangeRateSigma = stationRangeRateSigma[i];
            final Bias<RangeRate> rangeRateBias;
            if (FastMath.abs(stationRangeRateBias[i])   >= Precision.SAFE_MIN || stationRangeRateBiasEstimated[i]) {
                rangeRateBias = new Bias<RangeRate>(new String[] { stationNames[i] + RANGE_RATE_BIAS_SUFFIX },
                                                    new double[] { stationRangeRateBias[i] },
                                                    new double[] { rangeRateSigma },
                                                    new double[] { stationRangeRateBiasMin[i] },
                                                    new double[] {
                                                        stationRangeRateBiasMax[i]
                                                    });
                rangeRateBias.getParametersDrivers().get(0).setSelected(stationRangeRateBiasEstimated[i]);
            } else {
                // bias fixed to zero, we don't need to create a modifier for this
                rangeRateBias = null;
            }

            // angular biases
            final double[] azELSigma = new double[] {
                stationAzimuthSigma[i], stationElevationSigma[i]
            };
            final Bias<AngularAzEl> azELBias;
            if (FastMath.abs(stationAzimuthBias[i])   >= Precision.SAFE_MIN ||
                FastMath.abs(stationElevationBias[i]) >= Precision.SAFE_MIN ||
                stationAzElBiasesEstimated[i]) {
                azELBias = new Bias<AngularAzEl>(new String[] { stationNames[i] + AZIMUTH_BIAS_SUFFIX,
                                                                stationNames[i] + ELEVATION_BIAS_SUFFIX },
                                                 new double[] { stationAzimuthBias[i], stationElevationBias[i] },
                                                 azELSigma,
                                                 new double[] { stationAzimuthBiasMin[i], stationElevationBiasMin[i] },
                                                 new double[] { stationAzimuthBiasMax[i], stationElevationBiasMax[i] });
                azELBias.getParametersDrivers().get(0).setSelected(stationAzElBiasesEstimated[i]);
                azELBias.getParametersDrivers().get(1).setSelected(stationAzElBiasesEstimated[i]);
            } else {
                // bias fixed to zero, we don't need to create a modifier for this
                azELBias = null;
            }

            //Refraction correction
            final AngularRadioRefractionModifier refractionCorrection;
            if (stationElevationRefraction[i]) {
                final double                     altitude        = station.getBaseFrame().getPoint().getAltitude();
                final AtmosphericRefractionModel refractionModel = new EarthITU453AtmosphereRefraction(altitude);
                refractionCorrection = new AngularRadioRefractionModifier(refractionModel);
            } else {
                refractionCorrection = null;
            }


            //Tropospheric correction
            final RangeTroposphericDelayModifier rangeTroposphericCorrection;
            if (stationRangeTropospheric[i]) {

                MappingFunction mappingModel = null;
                if (stationGlobalMappingFunction[i]) {
                    mappingModel = new GlobalMappingFunctionModel();
                } else if (stationNiellMappingFunction[i]) {
                    mappingModel = new NiellMappingFunctionModel();
                }

                final DiscreteTroposphericModel troposphericModel;
                if (stationTroposphericModelEstimated[i] && mappingModel != null) {
                    // Estimated tropospheric model

                    // Compute pressure and temperature for estimated tropospheric model
                    final double pressure;
                    final double temperature;
                    if (stationWeatherEstimated[i]) {
                        // Empirical models to compute the pressure and the temperature
                        final GlobalPressureTemperatureModel weather = new GlobalPressureTemperatureModel(stationLatitudes[i],
                                                                                                          stationLongitudes[i],
                                                                                                          body.getBodyFrame());
                        weather.weatherParameters(stationAltitudes[i], parser.getDate(ParameterKey.ORBIT_DATE,
                                                                                      TimeScalesFactory.getUTC()));
                        temperature = weather.getTemperature();
                        pressure    = weather.getPressure();

                    } else {
                        // Standard atmosphere model : temperature: 18 degree Celsius and pressure: 1013.25 mbar
                        temperature = 273.15 + 18.0;
                        pressure    = 1013.25;
                    }

                    if (useTimeSpanTroposphericModel) {
                        // Initial model used to initialize the time span tropospheric model
                        final EstimatedTroposphericModel initialModel = new EstimatedTroposphericModel(temperature, pressure, mappingModel,
                                                                                                       stationTroposphericZenithDelay[i]);

                        // Initialize the time span tropospheric model
                        final TimeSpanEstimatedTroposphericModel timeSpanModel = new TimeSpanEstimatedTroposphericModel(initialModel);

                        // Median date
                        final AbsoluteDate epoch = parser.getDate(ParameterKey.TROPOSPHERIC_CORRECTION_DATE, TimeScalesFactory.getUTC());

                        // Station name
                        final String subName = stationNames[i].substring(0, 5);

                        // Estimated tropospheric model BEFORE the median date
                        final EstimatedTroposphericModel modelBefore = new EstimatedTroposphericModel(temperature, pressure, mappingModel,
                                                                                                      stationTroposphericZenithDelay[i]);
                        final ParameterDriver totalDelayBefore = modelBefore.getParametersDrivers().get(0);
                        totalDelayBefore.setSelected(stationZenithDelayEstimated[i]);
                        totalDelayBefore.setName(subName + TimeSpanEstimatedTroposphericModel.DATE_BEFORE + epoch.toString(TimeScalesFactory.getUTC()) + " " + EstimatedTroposphericModel.TOTAL_ZENITH_DELAY);

                        // Estimated tropospheric model AFTER the median date
                        final EstimatedTroposphericModel modelAfter = new EstimatedTroposphericModel(temperature, pressure, mappingModel,
                                                                                                     stationTroposphericZenithDelay[i]);
                        final ParameterDriver totalDelayAfter = modelAfter.getParametersDrivers().get(0);
                        totalDelayAfter.setSelected(stationZenithDelayEstimated[i]);
                        totalDelayAfter.setName(subName + TimeSpanEstimatedTroposphericModel.DATE_AFTER + epoch.toString(TimeScalesFactory.getUTC()) + " " + EstimatedTroposphericModel.TOTAL_ZENITH_DELAY);

                        // Add models to the time span tropospheric model
                        // A very ugly trick is used when no measurements are available for a specific time span.
                        // Indeed, the tropospheric parameter will not be estimated for the time span with no measurements.
                        // Therefore, the diagonal elements of the covariance matrix will be equal to zero.
                        // At the end, an exception is thrown when accessing the physical covariance matrix because of singularities issues.
                        if (subName.equals("SEAT/")) {
                            // Do not add the model because no measurements are available
                            // for the time span before the median date for this station.
                        } else {
                            timeSpanModel.addTroposphericModelValidBefore(modelBefore, epoch);
                        }
                        if (subName.equals("BADG/") || subName.equals("IRKM/")) {
                            // Do not add the model because no measurements are available
                            // for the time span after the median date for this station.
                        } else {
                            timeSpanModel.addTroposphericModelValidAfter(modelAfter, epoch);
                        }

                        troposphericModel = timeSpanModel;

                    } else {

                        troposphericModel = new EstimatedTroposphericModel(temperature, pressure,
                                                                           mappingModel, stationTroposphericZenithDelay[i]);
                        final ParameterDriver driver = troposphericModel.getParametersDrivers().get(0);
                        driver.setName(stationNames[i].substring(0, 4) + "/ " + EstimatedTroposphericModel.TOTAL_ZENITH_DELAY);
                        driver.setSelected(stationZenithDelayEstimated[i]);

                    }

                } else {
                    // Empirical tropospheric model
                    troposphericModel = SaastamoinenModel.getStandardModel();
                }

                rangeTroposphericCorrection = new  RangeTroposphericDelayModifier(troposphericModel);
            } else {
                rangeTroposphericCorrection = null;
            }

            // Ionospheric correction
            final IonosphericModel ionosphericModel;
            if (stationIonosphericCorrection[i]) {
                if (stationIonosphericModelEstimated[i]) {
                    // Estimated ionospheric model
                    final IonosphericMappingFunction mapping = new SingleLayerModelMappingFunction(stationIonosphericHIon[i]);
                    ionosphericModel  = new EstimatedIonosphericModel(mapping, stationIonosphericVTEC[i]);
                    final ParameterDriver  ionosphericDriver = ionosphericModel.getParametersDrivers().get(0);
                    ionosphericDriver.setSelected(stationVTECEstimated[i]);
                    ionosphericDriver.setName(stationNames[i].substring(0, 5) + EstimatedIonosphericModel.VERTICAL_TOTAL_ELECTRON_CONTENT);
                } else {
                    final TimeScale utc = TimeScalesFactory.getUTC();
                    // Klobuchar model
                    final KlobucharIonoCoefficientsLoader loader = new KlobucharIonoCoefficientsLoader();
                    loader.loadKlobucharIonosphericCoefficients(parser.getDate(ParameterKey.ORBIT_DATE, utc).getComponents(utc).getDate());
                    ionosphericModel = new KlobucharIonoModel(loader.getAlpha(), loader.getBeta());
                }
            } else {
                ionosphericModel = null;
            }

            stations.put(stationNames[i],
                         new StationData(station,
                                         rangeSigma,     rangeBias,
                                         rangeRateSigma, rangeRateBias,
                                         azELSigma,      azELBias,
                                         refractionCorrection, rangeTroposphericCorrection,
                                         ionosphericModel));
        }
        return stations;

    }

    /** Set up weights.
     * @param parser input file parser
     * @return base weights
     * @throws NoSuchElementException if input parameters are missing
     */
    private Weights createWeights(final KeyValueFileParser<ParameterKey> parser)
        throws NoSuchElementException {
        return new Weights(parser.getDouble(ParameterKey.RANGE_MEASUREMENTS_BASE_WEIGHT),
                           parser.getDouble(ParameterKey.RANGE_RATE_MEASUREMENTS_BASE_WEIGHT),
                           new double[] {
                               parser.getDouble(ParameterKey.AZIMUTH_MEASUREMENTS_BASE_WEIGHT),
                               parser.getDouble(ParameterKey.ELEVATION_MEASUREMENTS_BASE_WEIGHT)
                           },
                           parser.getDouble(ParameterKey.PV_MEASUREMENTS_BASE_WEIGHT));
    }

    /** Set up outliers manager for range measurements.
     * @param parser input file parser
     * @param isDynamic if true, the filter should have adjustable standard deviation
     * @return outliers manager (null if none configured)
     */
    private OutlierFilter<Range> createRangeOutliersManager(final KeyValueFileParser<ParameterKey> parser, boolean isDynamic) {
        needsBothOrNeither(parser,
                           ParameterKey.RANGE_OUTLIER_REJECTION_MULTIPLIER,
                           ParameterKey.RANGE_OUTLIER_REJECTION_STARTING_ITERATION);
        return isDynamic ?
               new DynamicOutlierFilter<>(parser.getInt(ParameterKey.RANGE_OUTLIER_REJECTION_STARTING_ITERATION),
                                          parser.getInt(ParameterKey.RANGE_OUTLIER_REJECTION_MULTIPLIER)) :
               new OutlierFilter<>(parser.getInt(ParameterKey.RANGE_OUTLIER_REJECTION_STARTING_ITERATION),
                                   parser.getInt(ParameterKey.RANGE_OUTLIER_REJECTION_MULTIPLIER));
    }

    /** Set up outliers manager for range-rate measurements.
     * @param parser input file parser
     * @param isDynamic if true, the filter should have adjustable standard deviation
     * @return outliers manager (null if none configured)
     */
    private OutlierFilter<RangeRate> createRangeRateOutliersManager(final KeyValueFileParser<ParameterKey> parser, boolean isDynamic) {
        needsBothOrNeither(parser,
                           ParameterKey.RANGE_RATE_OUTLIER_REJECTION_MULTIPLIER,
                           ParameterKey.RANGE_RATE_OUTLIER_REJECTION_STARTING_ITERATION);
        return isDynamic ?
               new DynamicOutlierFilter<>(parser.getInt(ParameterKey.RANGE_RATE_OUTLIER_REJECTION_STARTING_ITERATION),
                                          parser.getInt(ParameterKey.RANGE_RATE_OUTLIER_REJECTION_MULTIPLIER)) :
               new OutlierFilter<>(parser.getInt(ParameterKey.RANGE_RATE_OUTLIER_REJECTION_STARTING_ITERATION),
                                   parser.getInt(ParameterKey.RANGE_RATE_OUTLIER_REJECTION_MULTIPLIER));
    }

    /** Set up outliers manager for azimuth-elevation measurements.
     * @param parser input file parser
     * @param isDynamic if true, the filter should have adjustable standard deviation
     * @return outliers manager (null if none configured)
     */
    private OutlierFilter<AngularAzEl> createAzElOutliersManager(final KeyValueFileParser<ParameterKey> parser, boolean isDynamic) {
        needsBothOrNeither(parser,
                           ParameterKey.AZ_EL_OUTLIER_REJECTION_MULTIPLIER,
                           ParameterKey.AZ_EL_OUTLIER_REJECTION_STARTING_ITERATION);
        return isDynamic ?
               new DynamicOutlierFilter<>(parser.getInt(ParameterKey.AZ_EL_OUTLIER_REJECTION_STARTING_ITERATION),
                                          parser.getInt(ParameterKey.AZ_EL_OUTLIER_REJECTION_MULTIPLIER)) :
               new OutlierFilter<>(parser.getInt(ParameterKey.AZ_EL_OUTLIER_REJECTION_STARTING_ITERATION),
                                   parser.getInt(ParameterKey.AZ_EL_OUTLIER_REJECTION_MULTIPLIER));
    }

    /** Set up outliers manager for PV measurements.
     * @param parser input file parser
     * @param isDynamic if true, the filter should have adjustable standard deviation
     * @return outliers manager (null if none configured)
     */
    private OutlierFilter<PV> createPVOutliersManager(final KeyValueFileParser<ParameterKey> parser, boolean isDynamic) {
        needsBothOrNeither(parser,
                           ParameterKey.PV_OUTLIER_REJECTION_MULTIPLIER,
                           ParameterKey.PV_OUTLIER_REJECTION_STARTING_ITERATION);
        return isDynamic ?
               new DynamicOutlierFilter<>(parser.getInt(ParameterKey.PV_OUTLIER_REJECTION_STARTING_ITERATION),
                                          parser.getInt(ParameterKey.PV_OUTLIER_REJECTION_MULTIPLIER)) :
               new OutlierFilter<>(parser.getInt(ParameterKey.PV_OUTLIER_REJECTION_STARTING_ITERATION),
                                   parser.getInt(ParameterKey.PV_OUTLIER_REJECTION_MULTIPLIER));
    }

    /** Set up PV data.
     * @param parser input file parser
     * @return PV data
     * @throws NoSuchElementException if input parameters are missing
     */
    private PVData createPVData(final KeyValueFileParser<ParameterKey> parser)
        throws NoSuchElementException {
        return new PVData(parser.getDouble(ParameterKey.PV_MEASUREMENTS_POSITION_SIGMA),
                          parser.getDouble(ParameterKey.PV_MEASUREMENTS_VELOCITY_SIGMA));
    }

    /** Set up satellite data.
     * @param parser input file parser
     * @return satellite data
     * @throws NoSuchElementException if input parameters are missing
     */
    private ObservableSatellite createObservableSatellite(final KeyValueFileParser<ParameterKey> parser)
        throws NoSuchElementException {
        final ObservableSatellite obsSat = new ObservableSatellite(0);
        final ParameterDriver clockOffsetDriver = obsSat.getClockOffsetDriver();
        if (parser.containsKey(ParameterKey.ON_BOARD_CLOCK_OFFSET)) {
        	// date = null okay if validity period is infinite = only 1 estimation over the all period
            clockOffsetDriver.setReferenceValue(parser.getDouble(ParameterKey.ON_BOARD_CLOCK_OFFSET));
            clockOffsetDriver.setValue(parser.getDouble(ParameterKey.ON_BOARD_CLOCK_OFFSET), null);
        }
        if (parser.containsKey(ParameterKey.ON_BOARD_CLOCK_OFFSET_MIN)) {
            clockOffsetDriver.setMinValue(parser.getDouble(ParameterKey.ON_BOARD_CLOCK_OFFSET_MIN));
        }
        if (parser.containsKey(ParameterKey.ON_BOARD_CLOCK_OFFSET_MAX)) {
            clockOffsetDriver.setMaxValue(parser.getDouble(ParameterKey.ON_BOARD_CLOCK_OFFSET_MAX));
        }
        if (parser.containsKey(ParameterKey.ON_BOARD_CLOCK_OFFSET_ESTIMATED)) {
            clockOffsetDriver.setSelected(parser.getBoolean(ParameterKey.ON_BOARD_CLOCK_OFFSET_ESTIMATED));
        }
        return obsSat;
    }

    /** Set up estimator.
     * @param parser input file parser
     * @param propagatorBuilder propagator builder
     * @return estimator
     * @throws NoSuchElementException if input parameters are missing
     */
    private BatchLSEstimator createEstimator(final KeyValueFileParser<ParameterKey> parser,
                                             final OrbitDeterminationPropagatorBuilder propagatorBuilder)
        throws NoSuchElementException {

        final boolean optimizerIsLevenbergMarquardt;
        if (!parser.containsKey(ParameterKey.ESTIMATOR_OPTIMIZATION_ENGINE)) {
            optimizerIsLevenbergMarquardt = true;
        } else {
            final String engine = parser.getString(ParameterKey.ESTIMATOR_OPTIMIZATION_ENGINE);
            optimizerIsLevenbergMarquardt = engine.toLowerCase().contains("levenberg");
        }
        final LeastSquaresOptimizer optimizer;

        if (optimizerIsLevenbergMarquardt) {
            // we want to use a Levenberg-Marquardt optimization engine
            final double initialStepBoundFactor;
            if (!parser.containsKey(ParameterKey.ESTIMATOR_LEVENBERG_MARQUARDT_INITIAL_STEP_BOUND_FACTOR)) {
                initialStepBoundFactor = 100.0;
            } else {
                initialStepBoundFactor = parser.getDouble(ParameterKey.ESTIMATOR_LEVENBERG_MARQUARDT_INITIAL_STEP_BOUND_FACTOR);
            }

            optimizer = new LevenbergMarquardtOptimizer().withInitialStepBoundFactor(initialStepBoundFactor);
        } else {
            // we want to use a Gauss-Newton optimization engine
            optimizer = new GaussNewtonOptimizer(new QRDecomposer(1e-11), false);
        }

        final double convergenceThreshold;
        if (!parser.containsKey(ParameterKey.ESTIMATOR_NORMALIZED_PARAMETERS_CONVERGENCE_THRESHOLD)) {
            convergenceThreshold = 1.0e-3;
        } else {
            convergenceThreshold = parser.getDouble(ParameterKey.ESTIMATOR_NORMALIZED_PARAMETERS_CONVERGENCE_THRESHOLD);
        }
        final int maxIterations;
        if (!parser.containsKey(ParameterKey.ESTIMATOR_MAX_ITERATIONS)) {
            maxIterations = 10;
        } else {
            maxIterations = parser.getInt(ParameterKey.ESTIMATOR_MAX_ITERATIONS);
        }
        final int maxEvaluations;
        if (!parser.containsKey(ParameterKey.ESTIMATOR_MAX_EVALUATIONS)) {
            maxEvaluations = 20;
        } else {
            maxEvaluations = parser.getInt(ParameterKey.ESTIMATOR_MAX_EVALUATIONS);
        }

        final BatchLSEstimator estimator = new BatchLSEstimator(optimizer, propagatorBuilder);
        estimator.setParametersConvergenceThreshold(convergenceThreshold);
        estimator.setMaxIterations(maxIterations);
        estimator.setMaxEvaluations(maxEvaluations);

        return estimator;

    }

    /** Set up sequential estimator.
     * @param parser input file parser
     * @param propagatorBuilder propagator builder
     * @return estimator
     * @throws NoSuchElementException if input parameters are missing
     */
    private BatchLSEstimator createSequentialEstimator(final Optimum optimum, final KeyValueFileParser<ParameterKey> parser,
                                                       final OrbitDeterminationPropagatorBuilder propagatorBuilder)
        throws NoSuchElementException {


        final double convergenceThreshold;
        if (!parser.containsKey(ParameterKey.ESTIMATOR_NORMALIZED_PARAMETERS_CONVERGENCE_THRESHOLD)) {
            convergenceThreshold = 1.0e-3;
        } else {
            convergenceThreshold = parser.getDouble(ParameterKey.ESTIMATOR_NORMALIZED_PARAMETERS_CONVERGENCE_THRESHOLD);
        }
        final int maxIterations;
        if (!parser.containsKey(ParameterKey.ESTIMATOR_MAX_ITERATIONS)) {
            maxIterations = 10;
        } else {
            maxIterations = parser.getInt(ParameterKey.ESTIMATOR_MAX_ITERATIONS);
        }
        final int maxEvaluations;
        if (!parser.containsKey(ParameterKey.ESTIMATOR_MAX_EVALUATIONS)) {
            maxEvaluations = 20;
        } else {
            maxEvaluations = parser.getInt(ParameterKey.ESTIMATOR_MAX_EVALUATIONS);
        }

        final SequentialGaussNewtonOptimizer optimizer = new SequentialGaussNewtonOptimizer().withEvaluation(optimum);
        final SequentialBatchLSEstimator estimator = new SequentialBatchLSEstimator(optimizer, propagatorBuilder);
        estimator.setParametersConvergenceThreshold(convergenceThreshold);
        estimator.setMaxIterations(maxIterations);
        estimator.setMaxEvaluations(maxEvaluations);

        return estimator;

    }

    /** Read a sinex file corresponding to the given key.
     * @param input input file
     * @param parser input file parser
     * @param key name of the file
     * @return container for sinex data or null if key does not exist
     * @throws IOException if file is not read properly
     */
    private SinexLoader readSinexFile(final File input,
                                      final KeyValueFileParser<ParameterKey> parser,
                                      final ParameterKey key)
        throws IOException {

        // Verify if the key is defined
        if (parser.containsKey(key)) {

            // File name
            final String fileName = parser.getString(key);

            // Read the file
            DataSource nd = new DataSource(fileName, () -> new FileInputStream(new File(input.getParentFile(), fileName)));
            for (final DataFilter filter : Arrays.asList(new GzipFilter(),
                                                         new UnixCompressFilter(),
                                                         new HatanakaCompressFilter())) {
                nd = filter.filter(nd);
            }

            // Return a configured SINEX file
            return new SinexLoader(nd);

        } else {

            // File is not defines, return a null object
            return null;

        }

    }

    /** Read a measurements file.
     * @param source data source containing measurements
     * @param stations name to stations data map
     * @param pvData PV measurements data
     * @param satellite satellite reference
     * @param satRangeBias range bias due to transponder delay
     * @param satAntennaRangeModifier modifier for on-board antenna offset
     * @param weights base weights for measurements
     * @param rangeOutliersManager manager for range measurements outliers (null if none configured)
     * @param rangeRateOutliersManager manager for range-rate measurements outliers (null if none configured)
     * @param azElOutliersManager manager for azimuth-elevation measurements outliers (null if none configured)
     * @param pvOutliersManager manager for PV measurements outliers (null if none configured)
     * @return measurements list
     * @exception IOException if measurement file cannot be read
     */
    private List<ObservedMeasurement<?>> readMeasurements(final DataSource source,
                                                          final Map<String, StationData> stations,
                                                          final PVData pvData,
                                                          final ObservableSatellite satellite,
                                                          final Bias<Range> satRangeBias,
                                                          final OnBoardAntennaRangeModifier satAntennaRangeModifier,
                                                          final Weights weights,
                                                          final OutlierFilter<Range> rangeOutliersManager,
                                                          final OutlierFilter<RangeRate> rangeRateOutliersManager,
                                                          final OutlierFilter<AngularAzEl> azElOutliersManager,
                                                          final OutlierFilter<PV> pvOutliersManager)
        throws IOException {

        final List<ObservedMeasurement<?>> measurements = new ArrayList<ObservedMeasurement<?>>();
        try (Reader         reader = source.getOpener().openReaderOnce();
             BufferedReader br     = new BufferedReader(reader)) {
            int lineNumber = 0;
            for (String line = br.readLine(); line != null; line = br.readLine()) {
                ++lineNumber;
                line = line.trim();
                if (line.length() > 0 && !line.startsWith("#")) {
                    final String[] fields = line.split("\\s+");
                    if (fields.length < 2) {
                        throw new OrekitException(OrekitMessages.UNABLE_TO_PARSE_LINE_IN_FILE,
                                                  lineNumber, source.getName(), line);
                    }
                    switch (fields[1]) {
                        case "RANGE" :
                            if (useRangeMeasurements) {
                                final Range range = new RangeParser().parseFields(fields, stations, pvData, satellite,
                                                                                  satRangeBias, weights,
                                                                                  line, lineNumber, source.getName());
                                if (satAntennaRangeModifier != null) {
                                    range.addModifier(satAntennaRangeModifier);
                                }
                                if (rangeOutliersManager != null) {
                                    range.addModifier(rangeOutliersManager);
                                }
                                addIfNonZeroWeight(range, measurements);
                            }
                            break;
                        case "RANGE_RATE" :
                            if (useRangeRateMeasurements) {
                                final RangeRate rangeRate = new RangeRateParser().parseFields(fields, stations, pvData, satellite,
                                                                                              satRangeBias, weights,
                                                                                              line, lineNumber, source.getName());
                                if (rangeRateOutliersManager != null) {
                                    rangeRate.addModifier(rangeRateOutliersManager);
                                }
                                addIfNonZeroWeight(rangeRate, measurements);
                            }
                            break;
                        case "AZ_EL" :
                            final AngularAzEl angular = new AzElParser().parseFields(fields, stations, pvData, satellite,
                                                                                     satRangeBias, weights,
                                                                                     line, lineNumber, source.getName());
                            if (azElOutliersManager != null) {
                                angular.addModifier(azElOutliersManager);
                            }
                            addIfNonZeroWeight(angular, measurements);
                            break;
                        case "PV" :
                            final PV pv = new PVParser().parseFields(fields, stations, pvData, satellite,
                                                                     satRangeBias, weights,
                                                                     line, lineNumber, source.getName());
                            if (pvOutliersManager != null) {
                                pv.addModifier(pvOutliersManager);
                            }
                            addIfNonZeroWeight(pv, measurements);
                            break;
                        default :
                            throw new OrekitException(LocalizedCoreFormats.SIMPLE_MESSAGE,
                                                      "unknown measurement type " + fields[1] +
                                                      " at line " + lineNumber +
                                                      " in file " + source.getName() +
                                                      "\n" + line);
                    }
                }
            }
        }

        if (measurements.isEmpty()) {
            throw new OrekitException(LocalizedCoreFormats.SIMPLE_MESSAGE,
                                      "not measurements read from file " + source.getName());
        }

        return measurements;

    }

    /** Read a RINEX measurements file.
     * @param source data source containing measurements
     * @param satId satellite we are interested in
     * @param stations name to stations data map
     * @param satellite satellite reference
     * @param satRangeBias range bias due to transponder delay
     * @param satAntennaRangeModifier modifier for on-board antenna offset
     * @param weights base weights for measurements
     * @param rangeOutliersManager manager for range measurements outliers (null if none configured)
     * @param rangeRateOutliersManager manager for range-rate measurements outliers (null if none configured)
     * @param shapiroRangeModifier shapiro range modifier (null if none configured)
     * @return measurements list
     * @exception IOException if measurement file cannot be read
     */
    private List<ObservedMeasurement<?>> readRinex(final DataSource source, final String satId,
                                                   final Map<String, StationData> stations,
                                                   final ObservableSatellite satellite,
                                                   final Bias<Range> satRangeBias,
                                                   final OnBoardAntennaRangeModifier satAntennaRangeModifier,
                                                   final Weights weights,
                                                   final OutlierFilter<Range> rangeOutliersManager,
                                                   final OutlierFilter<RangeRate> rangeRateOutliersManager,
                                                   final ShapiroRangeModifier shapiroRangeModifier)
        throws IOException {
        final String notConfigured = " not configured";
        final List<ObservedMeasurement<?>> measurements = new ArrayList<ObservedMeasurement<?>>();
        final SatelliteSystem system = SatelliteSystem.parseSatelliteSystem(satId);
        final int prnNumber;
        switch (system) {
            case GPS:
            case GLONASS:
            case GALILEO:
                prnNumber = Integer.parseInt(satId.substring(1));
                break;
            case SBAS:
                prnNumber = Integer.parseInt(satId.substring(1)) + 100;
                break;
            default:
                prnNumber = -1;
        }
        final RinexObservationLoader loader = new RinexObservationLoader(source);
        for (final ObservationDataSet observationDataSet : loader.getObservationDataSets()) {
            if (observationDataSet.getSatelliteSystem() == system    &&
                observationDataSet.getPrnNumber()       == prnNumber) {
                for (final ObservationData od : observationDataSet.getObservationData()) {
                    final double snr = od.getSignalStrength();
                    if (!Double.isNaN(od.getValue()) && (snr == 0 || snr >= 4)) {
                        if (od.getObservationType().getMeasurementType() == MeasurementType.PSEUDO_RANGE && useRangeMeasurements) {
                            // this is a measurement we want
                            final String stationName = observationDataSet.getHeader().getMarkerName() + "/" + od.getObservationType();
                            final StationData stationData = stations.get(stationName);
                            if (stationData == null) {
                                throw new OrekitException(LocalizedCoreFormats.SIMPLE_MESSAGE,
                                                          stationName + notConfigured);
                            }
                            final Range range = new Range(stationData.getStation(), false, observationDataSet.getDate(),
                                                          od.getValue(), stationData.getRangeSigma(),
                                                          weights.getRangeBaseWeight(), satellite);
                            if (stationData.getIonosphericModel() != null) {
                                final RangeIonosphericDelayModifier ionoModifier = new RangeIonosphericDelayModifier(stationData.getIonosphericModel(),
                                                                                                                     od.getObservationType().getFrequency(system).getMHzFrequency() * 1.0e6);
                                          range.addModifier(ionoModifier);
                            }
                            if (satAntennaRangeModifier != null) {
                                range.addModifier(satAntennaRangeModifier);
                            }
                            if (shapiroRangeModifier != null) {
                                range.addModifier(shapiroRangeModifier);
                            }
                            if (stationData.getRangeBias() != null) {
                                range.addModifier(stationData.getRangeBias());
                            }
                            if (satRangeBias != null) {
                                range.addModifier(satRangeBias);
                            }
                            if (stationData.getRangeTroposphericCorrection() != null) {
                                range.addModifier(stationData.getRangeTroposphericCorrection());
                            }
                            addIfNonZeroWeight(range, measurements);

                        } else if (od.getObservationType().getMeasurementType() == MeasurementType.DOPPLER && useRangeRateMeasurements) {
                            // this is a measurement we want
                            final String stationName = observationDataSet.getHeader().getMarkerName() + "/" + od.getObservationType();
                            final StationData stationData = stations.get(stationName);
                            if (stationData == null) {
                                throw new OrekitException(LocalizedCoreFormats.SIMPLE_MESSAGE,
                                                          stationName + notConfigured);
                            }
                            final RangeRate rangeRate = new RangeRate(stationData.getStation(), observationDataSet.getDate(),
                                                                      od.getValue(), stationData.getRangeRateSigma(),
                                                                      weights.getRangeRateBaseWeight(), false, satellite);
                            if (stationData.getIonosphericModel() != null) {
                                final RangeRateIonosphericDelayModifier ionoModifier = new RangeRateIonosphericDelayModifier(stationData.getIonosphericModel(),
                                                                                                                             od.getObservationType().getFrequency(system).getMHzFrequency() * 1.0e6,
                                                                                                                             false);
                                rangeRate.addModifier(ionoModifier);
                            }
                            if (stationData.getRangeRateBias() != null) {
                                rangeRate.addModifier(stationData.getRangeRateBias());
                            }
                            addIfNonZeroWeight(rangeRate, measurements);
                        }
                    }
                }
            }
        }

        return measurements;

    }

    /**
     * Read a position CPF file
     * @param source data source containing measurements
     * @param satellite observable satellite
     * @param initialGuess initial guess (used for the frame)
     * @return list of observable measurements
     * @throws IOException if file cannot be read
     */
     private List<ObservedMeasurement<?>> readCpf(final DataSource source,
                                                  final ObservableSatellite satellite,
                                                  final Orbit initialGuess) throws IOException {

         // Initialize parser and read file
         final CPFParser parserCpf = new CPFParser();
         final CPF file = (CPF) parserCpf.parse(source);

         // Satellite ephemeris
         final CPFEphemeris ephemeris = file.getSatellites().get(file.getHeader().getIlrsSatelliteId());
         final Frame        ephFrame  = ephemeris.getFrame();

         // Measurements
         final List<ObservedMeasurement<?>> measurements = new ArrayList<>();
         for (final CPFCoordinate coordinates : ephemeris.getCoordinates()) {
             AbsoluteDate date = coordinates.getDate();
             final PVCoordinates pvInertial = ephFrame.getTransformTo(initialGuess.getFrame(), date).transformPVCoordinates(coordinates);
             measurements.add(new Position(date, pvInertial.getPosition(), 1, 1, satellite));
         }

         // Return
         return measurements;
    }

    /** Read a Consolidated Ranging Data measurements file.
     * @param source data source containing measurements
     * @param stations name to stations data map
     * @param kvParser input file parser
     * @param satellite observable satellite
     * @param satRangeBias range bias
     * @param weights range weight
     * @param rangeOutliersManager outlier filter for range measurements
     * @param shapiroRange correction for general relativity
     * @return a list of observable measurements
     * @throws IOException if measurement file cannot be read
     */
    private List<ObservedMeasurement<?>> readCrd(final DataSource source,
                                                 final Map<String, StationData> stations,
                                                 final KeyValueFileParser<ParameterKey> kvParser,
                                                 final ObservableSatellite satellite,
                                                 final Bias<Range> satRangeBias,
                                                 final Weights weights,
                                                 final OutlierFilter<Range> rangeOutliersManager,
                                                 final ShapiroRangeModifier shapiroRange)
        throws IOException {

        // Initialize an empty list of measurements
        final List<ObservedMeasurement<?>> measurements = new ArrayList<ObservedMeasurement<?>>();

        // Initialise parser and read file
        final CRDParser parser =  new CRDParser();
        final CRD   file   = parser.parse(source);

        // Loop on data block
        for (final CRDDataBlock block : file.getDataBlocks()) {

            // Header
            final CRDHeader header = block.getHeader();

            // Wavelength (meters)
            final double wavelength = block.getConfigurationRecords().getSystemRecord().getWavelength();

            // Meteo data
            final Meteo meteo = block.getMeteoData();

            // Station data
            final StationData stationData = stations.get(String.valueOf(header.getSystemIdentifier()));

            // Loop on measurements
            for (final RangeMeasurement range : block.getRangeData()) {

                // Time of flight
                final double timeOfFlight = range.getTimeOfFlight();

                // Transmit time
                final AbsoluteDate transmitTime = range.getDate();
                // If epoch corresponds to bounce time, take into consideration the time of flight to compute the transmit time
                if (range.getEpochEvent() == 1) {
                    transmitTime.shiftedBy(-0.5 * timeOfFlight);
                }

                // Received time taking into consideration the time of flight (two-way)
                final AbsoluteDate receivedTime = transmitTime.shiftedBy(timeOfFlight);

                // Range value
                boolean twoWays = false;
                double rangeValue = timeOfFlight * Constants.SPEED_OF_LIGHT;
                // If the range is a two way range, the value is divided by 2 to fit in Orekit Range object requirements
                if (header.getRangeType() == RangeType.TWO_WAY) {
                    twoWays = true;
                    rangeValue = 0.5 * rangeValue;
                }

                // Meteorological record for the current epoch
                final MeteorologicalMeasurement meteoData = meteo.getMeteo(receivedTime);

                // Initialize range
                final Range measurement = new Range(stationData.getStation(), twoWays, receivedTime, rangeValue,
                                                    stationData.getRangeSigma(), weights.getRangeBaseWeight(), satellite);

                // Center of mass correction
                if (kvParser.containsKey(ParameterKey.RANGE_CENTER_OF_MASS_CORRECTION)) {
                    final double bias = kvParser.getDouble(ParameterKey.RANGE_CENTER_OF_MASS_CORRECTION);
                    final Bias<Range> centerOfMass = new Bias<Range>(new String[] {"center of mass"},
                                    new double[] {bias}, new double[] {1.0}, new double[] {Double.NEGATIVE_INFINITY},
                                    new double[] {Double.POSITIVE_INFINITY});
                    measurement.addModifier(centerOfMass);
                }

                // Tropospheric model
                final DiscreteTroposphericModel model;
                if (meteoData != null) {
                    model = new MendesPavlisModel(meteoData.getTemperature(), meteoData.getPressure() * 1000.0,
                                                  0.01 * meteoData.getHumidity(), wavelength * 1.0e6);
                } else {
                    model = MendesPavlisModel.getStandardModel(wavelength * 1.0e6);
                }
                measurement.addModifier(new RangeTroposphericDelayModifier(model));

                // Shapiro
                if (shapiroRange != null) {
                    measurement.addModifier(shapiroRange);
                }

                // Station bias
                if (stationData.getRangeBias() != null) {
                    measurement.addModifier(stationData.getRangeBias());
                }

                // Satellite range bias
                if (satRangeBias != null) {
                    measurement.addModifier(satRangeBias);
                }

                // Range outlier filter
                if (rangeOutliersManager != null) {
                    measurement.addModifier(rangeOutliersManager);
                }

                addIfNonZeroWeight(measurement, measurements);
            }

        }

        return measurements;
    }

    /** Multiplex measurements.
     * @param independentMeasurements independent measurements
     * @param tol tolerance on time difference for multiplexed measurements
     * @return multiplexed measurements
     */
    private List<ObservedMeasurement<?>> multiplexMeasurements(final List<ObservedMeasurement<?>> independentMeasurements,
                                                               final double tol) {
        final List<ObservedMeasurement<?>> multiplexed = new ArrayList<>();
        independentMeasurements.sort(new ChronologicalComparator());
        List<ObservedMeasurement<?>> clump = new ArrayList<>();
        for (final ObservedMeasurement<?> measurement : independentMeasurements) {
            if (!clump.isEmpty() && measurement.getDate().durationFrom(clump.get(0).getDate()) > tol) {

                // previous clump is finished
                if (clump.size() == 1) {
                    multiplexed.add(clump.get(0));
                } else {
                    multiplexed.add(new MultiplexedMeasurement(clump));
                }

                // start new clump
                clump = new ArrayList<>();

            }
            clump.add(measurement);
        }
        // final clump is finished
        if (clump.size() == 1) {
            multiplexed.add(clump.get(0));
        } else {
            multiplexed.add(new MultiplexedMeasurement(clump));
        }
        return multiplexed;
    }

    /** Sort parameters changes.
     * @param parameters parameters list
     */
    protected void sortParametersChanges(List<? extends ParameterDriver> parameters) {

        // sort the parameters lexicographically
        Collections.sort(parameters, new Comparator<ParameterDriver>() {
            /** {@inheritDoc} */
            @Override
            public int compare(final ParameterDriver pd1, final ParameterDriver pd2) {
                return pd1.getName().compareTo(pd2.getName());
            }

        });
    }

    /** Add a measurement to a list if it has non-zero weight.
     * @param measurement measurement to add
     * @param measurements measurements list
     */
    private static void addIfNonZeroWeight(final ObservedMeasurement<?> measurement, final List<ObservedMeasurement<?>> measurements) {
        double sum = 0;
        for (double w : measurement.getBaseWeight()) {
            sum += FastMath.abs(w);
        }
        if (sum > Precision.SAFE_MIN) {
            // we only consider measurements with non-zero weight
            measurements.add(measurement);
        }
    }

    /** Check a pair of related parameters are configurated properly.
     * @param parser input file parser
     * @param key1 first key to check
     * @param key2 second key to check
     */
    private void needsBothOrNeither(final KeyValueFileParser<ParameterKey> parser,
                                    final ParameterKey key1, final ParameterKey key2) {
        if (parser.containsKey(key1) != parser.containsKey(key2)) {
            throw new OrekitException(LocalizedCoreFormats.SIMPLE_MESSAGE,
                                      key1.toString().toLowerCase().replace('_', '.') +
                                      " and  " +
                                      key2.toString().toLowerCase().replace('_', '.') +
                                      " must be both present or both absent");
        }
    }

    /** Display parameters changes.
     * @param header header message
     * @param sort if true, parameters will be sorted lexicographically
     * @param parameters parameters list
     */
    private void displayParametersChanges(final PrintStream out, final String header, final boolean sort,
                                          final int length, final ParameterDriversList parameters) {

        List<ParameterDriver> list = new ArrayList<ParameterDriver>(parameters.getDrivers());
        if (sort) {
            // sort the parameters lexicographically
            Collections.sort(list, new Comparator<ParameterDriver>() {
                /** {@inheritDoc} */
                @Override
                public int compare(final ParameterDriver pd1, final ParameterDriver pd2) {
                    return pd1.getName().compareTo(pd2.getName());
                }

            });
        }

        out.println(header);
        int index = 0;
        for (final ParameterDriver parameter : list) {
            if (parameter.isSelected()) {
                final double factor;
                if (parameter.getName().endsWith("/az bias") || parameter.getName().endsWith("/el bias")) {
                    factor = FastMath.toDegrees(1.0);
                } else {
                    factor = 1.0;
                }
                final double initial = parameter.getReferenceValue();
                final double value   = parameter.getValue(null);
                out.format(Locale.US, "  %2d %s", ++index, parameter.getName());
                for (int i = parameter.getName().length(); i < length; ++i) {
                    out.format(Locale.US, " ");
                }
                out.format(Locale.US, "  %+.12f  (final value:  % .12f)%n",
                           factor * (value - initial), factor * value);
            }
        }

    }

    /** Display covariances and sigmas as predicted by a Kalman filter at date t.
     */
    private void displayFinalCovariances(final PrintStream logStream, final KalmanEstimator kalman) {

//        // Get kalman estimated propagator
//        final NumericalPropagator kalmanProp = kalman.getProcessModel().getEstimatedPropagator();
//
//        // Link the partial derivatives to this propagator
//        final String equationName = "kalman-derivatives";
//        PartialDerivativesEquations kalmanDerivatives = new PartialDerivativesEquations(equationName, kalmanProp);
//
//        // Initialize the derivatives
//        final SpacecraftState rawState = kalmanProp.getInitialState();
//        final SpacecraftState stateWithDerivatives =
//                        kalmanDerivatives.setInitialJacobians(rawState);
//        kalmanProp.resetInitialState(stateWithDerivatives);
//
//        // Propagate to target date
//        final SpacecraftState kalmanState = kalmanProp.propagate(targetDate);
//
//        // Compute STM
//        RealMatrix STM = kalman.getProcessModel().getErrorStateTransitionMatrix(kalmanState, kalmanDerivatives);
//
//        // Compute covariance matrix
//        RealMatrix P = kalman.getProcessModel().unNormalizeCovarianceMatrix(kalman.predictCovariance(STM,
//                                                                              kalman.getProcessModel().getProcessNoiseMatrix()));
        final RealMatrix P = kalman.getPhysicalEstimatedCovarianceMatrix();
        final String[] paramNames = new String[P.getRowDimension()];
        int index = 0;
        int paramSize = 0;
        for (final ParameterDriver driver : kalman.getOrbitalParametersDrivers(true).getDrivers()) {
            paramNames[index++] = driver.getName();
            paramSize = FastMath.max(paramSize, driver.getName().length());
        }
        for (final ParameterDriver driver : kalman.getPropagationParametersDrivers(true).getDrivers()) {
            paramNames[index++] = driver.getName();
            paramSize = FastMath.max(paramSize, driver.getName().length());
        }
        for (final ParameterDriver driver : kalman.getEstimatedMeasurementsParameters().getDrivers()) {
            paramNames[index++] = driver.getName();
            paramSize = FastMath.max(paramSize, driver.getName().length());
        }
        if (paramSize < 20) {
            paramSize = 20;
        }

        // Header
        logStream.format("\n%s\n", "Kalman Final Covariances:");
//        logStream.format(Locale.US, "\tDate: %-23s UTC\n",
//                         targetDate.toString(TimeScalesFactory.getUTC()));
        logStream.format(Locale.US, "\tDate: %-23s UTC\n",
                         kalman.getCurrentDate().toString(TimeScalesFactory.getUTC()));

        // Covariances
        String strFormat = String.format("%%%2ds  ", paramSize);
        logStream.format(strFormat, "Covariances:");
        for (int i = 0; i < P.getRowDimension(); i++) {
            logStream.format(Locale.US, strFormat, paramNames[i]);
        }
        logStream.println("");
        String numFormat = String.format("%%%2d.6f  ", paramSize);
        for (int i = 0; i < P.getRowDimension(); i++) {
            logStream.format(Locale.US, strFormat, paramNames[i]);
            for (int j = 0; j <= i; j++) {
                logStream.format(Locale.US, numFormat, P.getEntry(i, j));
            }
            logStream.println("");
        }

        // Correlation coeff
        final double[] sigmas = new double[P.getRowDimension()];
        for (int i = 0; i < P.getRowDimension(); i++) {
            sigmas[i] = FastMath.sqrt(P.getEntry(i, i));
        }

        logStream.format("\n" + strFormat, "Corr coef:");
        for (int i = 0; i < P.getRowDimension(); i++) {
            logStream.format(Locale.US, strFormat, paramNames[i]);
        }
        logStream.println("");
        for (int i = 0; i < P.getRowDimension(); i++) {
            logStream.format(Locale.US, strFormat, paramNames[i]);
            for (int j = 0; j <= i; j++) {
                logStream.format(Locale.US, numFormat, P.getEntry(i, j)/(sigmas[i]*sigmas[j]));
            }
            logStream.println("");
        }

        // Sigmas
        logStream.format("\n" + strFormat + "\n", "Sigmas: ");
        for (int i = 0; i < P.getRowDimension(); i++) {
            logStream.format(Locale.US, strFormat + numFormat + "\n", paramNames[i], sigmas[i]);
        }
        logStream.println("");
    } 

    /** Display covariances and sigmas as predicted by a Kalman filter at date t. 
     */
    private void displayFinalCovariances(final PrintStream logStream, final UnscentedKalmanEstimator kalman) {
        
//        // Get kalman estimated propagator
//        final NumericalPropagator kalmanProp = kalman.getProcessModel().getEstimatedPropagator();
//        
//        // Link the partial derivatives to this propagator
//        final String equationName = "kalman-derivatives";
//        PartialDerivativesEquations kalmanDerivatives = new PartialDerivativesEquations(equationName, kalmanProp);
//        
//        // Initialize the derivatives
//        final SpacecraftState rawState = kalmanProp.getInitialState();
//        final SpacecraftState stateWithDerivatives =
//                        kalmanDerivatives.setInitialJacobians(rawState);
//        kalmanProp.resetInitialState(stateWithDerivatives);
//        
//        // Propagate to target date
//        final SpacecraftState kalmanState = kalmanProp.propagate(targetDate);
//        
//        // Compute STM
//        RealMatrix STM = kalman.getProcessModel().getErrorStateTransitionMatrix(kalmanState, kalmanDerivatives);
//        
//        // Compute covariance matrix
//        RealMatrix P = kalman.getProcessModel().unNormalizeCovarianceMatrix(kalman.predictCovariance(STM,
//                                                                              kalman.getProcessModel().getProcessNoiseMatrix()));
        final RealMatrix P = kalman.getPhysicalEstimatedCovarianceMatrix();
        final String[] paramNames = new String[P.getRowDimension()];
        int index = 0;
        int paramSize = 0;
        for (final ParameterDriver driver : kalman.getOrbitalParametersDrivers(true).getDrivers()) {
            paramNames[index++] = driver.getName();
            paramSize = FastMath.max(paramSize, driver.getName().length());
        }
        for (final ParameterDriver driver : kalman.getPropagationParametersDrivers(true).getDrivers()) {
            paramNames[index++] = driver.getName();
            paramSize = FastMath.max(paramSize, driver.getName().length());
        }
        for (final ParameterDriver driver : kalman.getEstimatedMeasurementsParameters().getDrivers()) {
            paramNames[index++] = driver.getName();
            paramSize = FastMath.max(paramSize, driver.getName().length());
        }
        if (paramSize < 20) {
            paramSize = 20;
        }
        
        // Header
        logStream.format("\n%s\n", "Kalman Final Covariances:");
//        logStream.format(Locale.US, "\tDate: %-23s UTC\n",
//                         targetDate.toString(TimeScalesFactory.getUTC()));
        logStream.format(Locale.US, "\tDate: %-23s UTC\n",
                         kalman.getCurrentDate().toString(TimeScalesFactory.getUTC()));
        
        // Covariances
        String strFormat = String.format("%%%2ds  ", paramSize);
        logStream.format(strFormat, "Covariances:");
        for (int i = 0; i < P.getRowDimension(); i++) {
            logStream.format(Locale.US, strFormat, paramNames[i]);
        }
        logStream.println("");
        String numFormat = String.format("%%%2d.6f  ", paramSize);
        for (int i = 0; i < P.getRowDimension(); i++) {
            logStream.format(Locale.US, strFormat, paramNames[i]);
            for (int j = 0; j <= i; j++) {
                logStream.format(Locale.US, numFormat, P.getEntry(i, j));
            }
            logStream.println("");
        }
        
        // Correlation coeff
        final double[] sigmas = new double[P.getRowDimension()];
        for (int i = 0; i < P.getRowDimension(); i++) {
            sigmas[i] = FastMath.sqrt(P.getEntry(i, i));
        }
        
        logStream.format("\n" + strFormat, "Corr coef:");
        for (int i = 0; i < P.getRowDimension(); i++) {
            logStream.format(Locale.US, strFormat, paramNames[i]);
        }
        logStream.println("");
        for (int i = 0; i < P.getRowDimension(); i++) {
            logStream.format(Locale.US, strFormat, paramNames[i]);
            for (int j = 0; j <= i; j++) {
                logStream.format(Locale.US, numFormat, P.getEntry(i, j)/(sigmas[i]*sigmas[j]));
            }
            logStream.println("");
        }
        
        // Sigmas
        logStream.format("\n" + strFormat + "\n", "Sigmas: ");
        for (int i = 0; i < P.getRowDimension(); i++) {
            logStream.format(Locale.US, strFormat + numFormat + "\n", paramNames[i], sigmas[i]);
        }
        logStream.println("");
    }

    /** Log evaluations.
     */
    private static void logEvaluation(EstimatedMeasurement<?> evaluation,
                               EvaluationLogger<Range> rangeLog,
                               EvaluationLogger<RangeRate> rangeRateLog,
                               EvaluationLogger<AngularAzEl> azimuthLog,
                               EvaluationLogger<AngularAzEl> elevationLog,
                               EvaluationLogger<Position> positionOnlyLog,
                               EvaluationLogger<PV> positionLog,
                               EvaluationLogger<PV> velocityLog) {
        
        // Get measurement type and send measurement to proper logger.
        final String measurementType = evaluation.getObservedMeasurement().getMeasurementType();
        if (measurementType.equals(Range.MEASUREMENT_TYPE)) {
            @SuppressWarnings("unchecked")
            final EstimatedMeasurement<Range> ev = (EstimatedMeasurement<Range>) evaluation;
            if (rangeLog != null) {
                rangeLog.log(ev);
            }
        } else if (measurementType.equals(RangeRate.MEASUREMENT_TYPE)) {
            @SuppressWarnings("unchecked")
            final EstimatedMeasurement<RangeRate> ev = (EstimatedMeasurement<RangeRate>) evaluation;
            if (rangeRateLog != null) {
                rangeRateLog.log(ev);
            }
        } else if (measurementType.equals(AngularAzEl.MEASUREMENT_TYPE)) {
            @SuppressWarnings("unchecked")
            final EstimatedMeasurement<AngularAzEl> ev = (EstimatedMeasurement<AngularAzEl>) evaluation;
            if (azimuthLog != null) {
                azimuthLog.log(ev);
            }
            if (elevationLog != null) {
                elevationLog.log(ev);
            }
        }  else if (measurementType.equals(Position.MEASUREMENT_TYPE)) {
            @SuppressWarnings("unchecked")
            final EstimatedMeasurement<Position> ev = (EstimatedMeasurement<Position>) evaluation;
            if (positionOnlyLog != null) {
                positionOnlyLog.log(ev);
            }
        } else if (measurementType.equals(PV.MEASUREMENT_TYPE)) {
            @SuppressWarnings("unchecked")
            final EstimatedMeasurement<PV> ev = (EstimatedMeasurement<PV>) evaluation;
            if (positionLog != null) {
                positionLog.log(ev);
            }
            if (velocityLog != null) {
                velocityLog.log(ev);
            }
        } else if (measurementType.equals(MultiplexedMeasurement.MEASUREMENT_TYPE)) {
            for (final EstimatedMeasurement<?> em : ((MultiplexedMeasurement) evaluation.getObservedMeasurement()).getEstimatedMeasurements()) {
                logEvaluation(em, rangeLog, rangeRateLog, azimuthLog, elevationLog, positionOnlyLog, positionLog, velocityLog);
            }
        }
    }

    /** Observer for Kalman estimation. */
    public static class Observer implements KalmanObserver {

        /** Date of the first measurement.*/
        private AbsoluteDate t0;
        
        /** Printing flag. */
        private Boolean print;
        
        /** Range logger. */
        private RangeLog rangeLog;
        
        /** Range rate logger. */
        private RangeRateLog rangeRateLog;
        
        /** Azimuth logger. */
        private AzimuthLog azimuthLog;
        
        /** Elevation logger. */
        private ElevationLog elevationLog;
        
        /** Position only logger. */
        private PositionOnlyLog positionOnlyLog;
        
        /** Position logger. */
        private PositionLog positionLog;
        
        /** Velocity logger. */
        private VelocityLog velocityLog;

        public Observer(Boolean print, RangeLog rangeLog, RangeRateLog rangeRateLog, AzimuthLog azimuthLog,
                ElevationLog elevationLog, PositionOnlyLog positionOnlyLog, PositionLog positionLog,
                VelocityLog velocityLog) {
            super();
            this.print           = print;
            this.rangeLog        = rangeLog;
            this.rangeRateLog    = rangeRateLog;
            this.azimuthLog      = azimuthLog;
            this.elevationLog    = elevationLog;
            this.positionOnlyLog = positionOnlyLog;
            this.positionLog     = positionLog;
            this.velocityLog     = velocityLog;
        }



        /** {@inheritDoc} */
        @Override
        @SuppressWarnings("unchecked")
        public void evaluationPerformed(final KalmanEstimation estimation) {

            // Current measurement number, date and status
            final EstimatedMeasurement<?> estimatedMeasurement = estimation.getCorrectedMeasurement();
            final int currentNumber        = estimation.getCurrentMeasurementNumber();
            final AbsoluteDate currentDate = estimatedMeasurement.getDate();
            final EstimatedMeasurement.Status currentStatus = estimatedMeasurement.getStatus();

            // Current estimated measurement
            final ObservedMeasurement<?>  observedMeasurement  = estimatedMeasurement.getObservedMeasurement();
            
            // Measurement type & Station name
            String measType    = "";
            String stationName = "";

            // Register the measurement in the proper measurement logger
            logEvaluation(estimatedMeasurement,
                    rangeLog, rangeRateLog, azimuthLog, elevationLog, positionOnlyLog, positionLog, velocityLog);
            // Get measurement type
            final String measurementType = observedMeasurement.getMeasurementType();
            if (measurementType.equals(Range.MEASUREMENT_TYPE)) {
                measType    = "RANGE";
                stationName =  ((EstimatedMeasurement<Range>) estimatedMeasurement).getObservedMeasurement().
                                getStation().getBaseFrame().getName();
            } else if (measurementType.equals(RangeRate.MEASUREMENT_TYPE)) {
                measType    = "RANGE_RATE";
                stationName =  ((EstimatedMeasurement<RangeRate>) estimatedMeasurement).getObservedMeasurement().
                                getStation().getBaseFrame().getName();
            } else if (measurementType.equals(AngularAzEl.MEASUREMENT_TYPE)) {
                measType    = "AZ_EL";
                stationName =  ((EstimatedMeasurement<AngularAzEl>) estimatedMeasurement).getObservedMeasurement().
                                getStation().getBaseFrame().getName();
            } else if (measurementType.equals(PV.MEASUREMENT_TYPE)) {
                measType    = "PV";
            } else if (measurementType.equals(Position.MEASUREMENT_TYPE)) {
                measType    = "POSITION";
            }
            

            // Print data on terminal
            // ----------------------

            // Header
            if (print) {
                if (currentNumber == 1) {
                    // Set t0 to first measurement date
                    t0 = currentDate;

                    // Print header
                    final String formatHeader = "%-4s\t%-25s\t%15s\t%-10s\t%-10s\t%-20s\t%20s\t%20s";
                    String header = String.format(Locale.US, formatHeader,
                                                  "Nb", "Epoch", "Dt[s]", "Status", "Type", "Station",
                                                  "DP Corr", "DV Corr");
                    // Orbital drivers
                    for (DelegatingDriver driver : estimation.getEstimatedOrbitalParameters().getDrivers()) {
                        header += String.format(Locale.US, "\t%20s", driver.getName());
                        header += String.format(Locale.US, "\t%20s", "D" + driver.getName());
                    }

                    // Propagation drivers
                    for (DelegatingDriver driver : estimation.getEstimatedPropagationParameters().getDrivers()) {
                        header += String.format(Locale.US, "\t%20s", driver.getName());
                        header += String.format(Locale.US, "\t%20s", "D" + driver.getName());
                    }

                    // Measurements drivers
                    for (DelegatingDriver driver : estimation.getEstimatedMeasurementsParameters().getDrivers()) {
                        header += String.format(Locale.US, "\t%20s", driver.getName());
                        header += String.format(Locale.US, "\t%20s", "D" + driver.getName());
                    }

                    // Print header
                    System.out.println(header);
                }

                // Print current measurement info in terminal
                String line = "";
                // Line format
                final String lineFormat = "%4d\t%-25s\t%15.3f\t%-10s\t%-10s\t%-20s\t%20.9e\t%20.9e";

                // Orbital correction = DP & DV between predicted orbit and estimated orbit
                final Vector3D predictedP = estimation.getPredictedSpacecraftStates()[0].getPosition();
                final Vector3D predictedV = estimation.getPredictedSpacecraftStates()[0].getPVCoordinates().getVelocity();
                final Vector3D estimatedP = estimation.getCorrectedSpacecraftStates()[0].getPosition();
                final Vector3D estimatedV = estimation.getCorrectedSpacecraftStates()[0].getPVCoordinates().getVelocity();
                final double DPcorr       = Vector3D.distance(predictedP, estimatedP);
                final double DVcorr       = Vector3D.distance(predictedV, estimatedV);

                line = String.format(Locale.US, lineFormat,
                                     currentNumber, currentDate.toString(), 
                                     currentDate.durationFrom(t0), currentStatus.toString(),
                                     measType, stationName,
                                     DPcorr, DVcorr);

                // Handle parameters printing (value and error) 
                int jPar = 0;
                final RealMatrix Pest = estimation.getPhysicalEstimatedCovarianceMatrix();
                // Orbital drivers
                for (DelegatingDriver driver : estimation.getEstimatedOrbitalParameters().getDrivers()) {
                    line += String.format(Locale.US, "\t%20.9f", driver.getValue());
                    line += String.format(Locale.US, "\t%20.9e", FastMath.sqrt(Pest.getEntry(jPar, jPar)));
                    jPar++;
                }
                // Propagation drivers
                for (DelegatingDriver driver : estimation.getEstimatedPropagationParameters().getDrivers()) {
                    line += String.format(Locale.US, "\t%20.9f", driver.getValue());
                    line += String.format(Locale.US, "\t%20.9e", FastMath.sqrt(Pest.getEntry(jPar, jPar)));
                    jPar++;
                }
                // Measurements drivers
                for (DelegatingDriver driver : estimation.getEstimatedMeasurementsParameters().getDrivers()) {
                    line += String.format(Locale.US, "\t%20.9f", driver.getValue());
                    line += String.format(Locale.US, "\t%20.9e", FastMath.sqrt(Pest.getEntry(jPar, jPar)));
                    jPar++;
                }

                // Print the line
                System.out.println(line);
            }
        }

    
    
    }

}<|MERGE_RESOLUTION|>--- conflicted
+++ resolved
@@ -441,8 +441,6 @@
 
         final ParameterDriversList propagatorParameters   = estimator.getPropagatorParametersDrivers(true);
         final ParameterDriversList measurementsParameters = estimator.getMeasurementsParametersDrivers(true);
-
-        //System.out.println(orParameters.getDrivers().get(0).getValue(null));
         return new ResultBatchLeastSquares(propagatorParameters, measurementsParameters,
                                            estimator.getIterationsCount(), estimator.getEvaluationsCount(), estimated.getPVCoordinates(),
                                            rangeLog.createStatisticsSummary(),  rangeRateLog.createStatisticsSummary(),
@@ -582,10 +580,6 @@
         final ParameterDriversList propagatorParameters   = estimator.getPropagatorParametersDrivers(true);
         final ParameterDriversList measurementsParameters = estimator.getMeasurementsParametersDrivers(true);
 
-<<<<<<< HEAD
-        
-=======
->>>>>>> be42ef39
         return new ResultSequentialBatchLeastSquares(propagatorParameters, measurementsParameters,
                                            iterationCount, evalutionCount, estimatedBLS.getPVCoordinates(),
                                            positionLog.createStatisticsSummary(),
@@ -847,52 +841,9 @@
             // Get the last estimated physical covariances
             final RealMatrix covarianceMatrix = kalman.getPhysicalEstimatedCovarianceMatrix();
 
-<<<<<<< HEAD
-                    // Print current measurement info in terminal
-                    String line = "";
-                    // Line format
-                    final String lineFormat = "%4d\t%-25s\t%15.3f\t%-10s\t%-10s\t%-20s\t%20.9e\t%20.9e";
-
-                    // Orbital correction = DP & DV between predicted orbit and estimated orbit
-                    final Vector3D predictedP = estimation.getPredictedSpacecraftStates()[0].getPVCoordinates().getPosition();
-                    final Vector3D predictedV = estimation.getPredictedSpacecraftStates()[0].getPVCoordinates().getVelocity();
-                    final Vector3D estimatedP = estimation.getCorrectedSpacecraftStates()[0].getPVCoordinates().getPosition();
-                    final Vector3D estimatedV = estimation.getCorrectedSpacecraftStates()[0].getPVCoordinates().getVelocity();
-                    final double DPcorr       = Vector3D.distance(predictedP, estimatedP);
-                    final double DVcorr       = Vector3D.distance(predictedV, estimatedV);
-
-                    line = String.format(Locale.US, lineFormat,
-                                         currentNumber, currentDate.toString(), 
-                                         currentDate.durationFrom(t0), currentStatus.toString(),
-                                         measType, stationName,
-                                         DPcorr, DVcorr);
-
-                    // Handle parameters printing (value and error) 
-                    int jPar = 0;
-                    final RealMatrix Pest = estimation.getPhysicalEstimatedCovarianceMatrix();
-                    // Orbital drivers
-                    for (DelegatingDriver driver : estimation.getEstimatedOrbitalParameters().getDrivers()) {
-                        line += String.format(Locale.US, "\t%20.9f", driver.getValue(currentDate));
-                        line += String.format(Locale.US, "\t%20.9e", FastMath.sqrt(Pest.getEntry(jPar, jPar)));
-                        jPar++;
-                    }
-                    // Propagation drivers
-                    for (DelegatingDriver driver : estimation.getEstimatedPropagationParameters().getDrivers()) {
-                        line += String.format(Locale.US, "\t%20.9f", driver.getValue(currentDate));
-                        line += String.format(Locale.US, "\t%20.9e", FastMath.sqrt(Pest.getEntry(jPar, jPar)));
-                        jPar++;
-                    }
-                    // Measurements drivers
-                    for (DelegatingDriver driver : estimatedMeasurementsParameters.getDrivers()) {
-                        line += String.format(Locale.US, "\t%20.9f", driver.getValue(currentDate));
-                        line += String.format(Locale.US, "\t%20.9e", FastMath.sqrt(Pest.getEntry(jPar, jPar)));
-                        jPar++;
-                    }
-=======
             // Parameters and measurements.
             final ParameterDriversList propagationParameters   = kalman.getPropagationParametersDrivers(true);
             final ParameterDriversList measurementsParameters = kalman.getEstimatedMeasurementsParameters();
->>>>>>> be42ef39
 
             // Eventually, print parameter changes, statistics and covariances
             if (print) {
@@ -1190,7 +1141,7 @@
                     final String coefficientName = names[i] + "[" + k + "]";
                     for (final ParameterDriver driver : drivers) {
                         if (driver.getName().equals(coefficientName)) {
-                            driver.setValue(Double.parseDouble(coefficients[i].get(k)), null);
+                            driver.setValue(Double.parseDouble(coefficients[i].get(k)), new AbsoluteDate());
                             driver.setSelected(estimated[i]);
                         }
                     }
@@ -1205,8 +1156,6 @@
         } else {
             mode = AttitudeMode.DEFAULT_LAW;
         }
-        //System.out.println(propagatorBuilder.getPropagationParametersDrivers().getNbParams());
-        //System.out.println(propagatorBuilder.getPropagationParametersDrivers().getDrivers().get(3).getValueSpanMap().getSpansNumber());
         setAttitudeProvider(propagatorBuilder, mode.getProvider(orbit.getFrame(), body));
 
         return propagatorBuilder;
@@ -1546,7 +1495,7 @@
             final TopocentricFrame topo = new TopocentricFrame(body, position, stationNames[i]);
             final GroundStation station = new GroundStation(topo, eopHistory, displacements);
             station.getClockOffsetDriver().setReferenceValue(stationClockOffsets[i]);
-            station.getClockOffsetDriver().setValue(stationClockOffsets[i], null);
+            station.getClockOffsetDriver().setValue(stationClockOffsets[i]);
             station.getClockOffsetDriver().setMinValue(stationClockOffsetsMin[i]);
             station.getClockOffsetDriver().setMaxValue(stationClockOffsetsMax[i]);
             station.getClockOffsetDriver().setSelected(stationClockOffsetEstimated[i]);
@@ -1557,11 +1506,11 @@
             // Take into consideration station eccentricities if not null
             if (sinexEcc != null) {
                 final Station stationEcc = sinexEcc.getStation(stationNames[i]);
-                station.getZenithOffsetDriver().setValue(stationEcc.getEccentricities().getX(), null);
+                station.getZenithOffsetDriver().setValue(stationEcc.getEccentricities().getX());
                 station.getZenithOffsetDriver().setReferenceValue(stationEcc.getEccentricities().getX());
-                station.getNorthOffsetDriver().setValue(stationEcc.getEccentricities().getY(), null);
+                station.getNorthOffsetDriver().setValue(stationEcc.getEccentricities().getY());
                 station.getNorthOffsetDriver().setReferenceValue(stationEcc.getEccentricities().getY());
-                station.getEastOffsetDriver().setValue(stationEcc.getEccentricities().getZ(), null);
+                station.getEastOffsetDriver().setValue(stationEcc.getEccentricities().getZ());
                 station.getEastOffsetDriver().setReferenceValue(stationEcc.getEccentricities().getZ());
             }
 
@@ -1867,7 +1816,7 @@
         if (parser.containsKey(ParameterKey.ON_BOARD_CLOCK_OFFSET)) {
         	// date = null okay if validity period is infinite = only 1 estimation over the all period
             clockOffsetDriver.setReferenceValue(parser.getDouble(ParameterKey.ON_BOARD_CLOCK_OFFSET));
-            clockOffsetDriver.setValue(parser.getDouble(ParameterKey.ON_BOARD_CLOCK_OFFSET), null);
+            clockOffsetDriver.setValue(parser.getDouble(ParameterKey.ON_BOARD_CLOCK_OFFSET));
         }
         if (parser.containsKey(ParameterKey.ON_BOARD_CLOCK_OFFSET_MIN)) {
             clockOffsetDriver.setMinValue(parser.getDouble(ParameterKey.ON_BOARD_CLOCK_OFFSET_MIN));
@@ -2506,7 +2455,7 @@
                     factor = 1.0;
                 }
                 final double initial = parameter.getReferenceValue();
-                final double value   = parameter.getValue(null);
+                final double value   = parameter.getValue();
                 out.format(Locale.US, "  %2d %s", ++index, parameter.getName());
                 for (int i = parameter.getName().length(); i < length; ++i) {
                     out.format(Locale.US, " ");

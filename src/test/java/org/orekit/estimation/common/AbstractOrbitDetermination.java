/* Copyright 2002-2024 CS GROUP
 * Licensed to CS GROUP (CS) under one or more
 * contributor license agreements.  See the NOTICE file distributed with
 * this work for additional information regarding copyright ownership.
 * CS licenses this file to You under the Apache License, Version 2.0
 * (the "License"); you may not use this file except in compliance with
 * the License.  You may obtain a copy of the License at
 *
 *   http://www.apache.org/licenses/LICENSE-2.0
 *
 * Unless required by applicable law or agreed to in writing, software
 * distributed under the License is distributed on an "AS IS" BASIS,
 * WITHOUT WARRANTIES OR CONDITIONS OF ANY KIND, either express or implied.
 * See the License for the specific language governing permissions and
 * limitations under the License.
 */
package org.orekit.estimation.common;

import java.io.BufferedReader;
import java.io.File;
import java.io.FileInputStream;
import java.io.IOException;
import java.io.PrintStream;
import java.io.Reader;
import java.util.ArrayList;
import java.util.Arrays;
import java.util.Collections;
import java.util.Comparator;
import java.util.HashMap;
import java.util.List;
import java.util.Locale;
import java.util.Map;
import java.util.NoSuchElementException;
import java.util.regex.Pattern;

import org.hipparchus.exception.LocalizedCoreFormats;
import org.hipparchus.geometry.euclidean.threed.Vector3D;
import org.hipparchus.linear.MatrixUtils;
import org.hipparchus.linear.QRDecomposer;
import org.hipparchus.linear.RealMatrix;
import org.hipparchus.optim.nonlinear.vector.leastsquares.GaussNewtonOptimizer;
import org.hipparchus.optim.nonlinear.vector.leastsquares.LeastSquaresOptimizer;
import org.hipparchus.optim.nonlinear.vector.leastsquares.LeastSquaresOptimizer.Optimum;
import org.hipparchus.optim.nonlinear.vector.leastsquares.LevenbergMarquardtOptimizer;
import org.hipparchus.optim.nonlinear.vector.leastsquares.SequentialGaussNewtonOptimizer;
import org.hipparchus.util.FastMath;
import org.hipparchus.util.MerweUnscentedTransform;
import org.hipparchus.util.Precision;
import org.orekit.KeyValueFileParser;
import org.orekit.attitudes.AttitudeProvider;
import org.orekit.bodies.CelestialBody;
import org.orekit.bodies.CelestialBodyFactory;
import org.orekit.bodies.GeodeticPoint;
import org.orekit.bodies.OneAxisEllipsoid;
import org.orekit.data.DataFilter;
import org.orekit.data.DataSource;
import org.orekit.data.GzipFilter;
import org.orekit.data.UnixCompressFilter;
import org.orekit.errors.OrekitException;
import org.orekit.errors.OrekitMessages;
import org.orekit.estimation.leastsquares.BatchLSEstimator;
import org.orekit.estimation.leastsquares.SequentialBatchLSEstimator;
import org.orekit.estimation.measurements.AngularAzEl;
import org.orekit.estimation.measurements.EstimatedMeasurement;
import org.orekit.estimation.measurements.GroundStation;
import org.orekit.estimation.measurements.MultiplexedMeasurement;
import org.orekit.estimation.measurements.ObservableSatellite;
import org.orekit.estimation.measurements.ObservedMeasurement;
import org.orekit.estimation.measurements.PV;
import org.orekit.estimation.measurements.Position;
import org.orekit.estimation.measurements.Range;
import org.orekit.estimation.measurements.RangeRate;
import org.orekit.estimation.measurements.modifiers.AngularRadioRefractionModifier;
import org.orekit.estimation.measurements.modifiers.Bias;
import org.orekit.estimation.measurements.modifiers.DynamicOutlierFilter;
import org.orekit.estimation.measurements.modifiers.OutlierFilter;
import org.orekit.estimation.measurements.modifiers.PhaseCentersRangeModifier;
import org.orekit.estimation.measurements.modifiers.RangeIonosphericDelayModifier;
import org.orekit.estimation.measurements.modifiers.RangeRateIonosphericDelayModifier;
import org.orekit.estimation.measurements.modifiers.RangeTroposphericDelayModifier;
import org.orekit.estimation.measurements.modifiers.ShapiroRangeModifier;
import org.orekit.estimation.sequential.ConstantProcessNoise;
import org.orekit.estimation.sequential.KalmanEstimation;
import org.orekit.estimation.sequential.KalmanEstimator;
import org.orekit.estimation.sequential.KalmanEstimatorBuilder;
import org.orekit.estimation.sequential.KalmanObserver;
import org.orekit.estimation.sequential.UnscentedKalmanEstimator;
import org.orekit.estimation.sequential.UnscentedKalmanEstimatorBuilder;
import org.orekit.files.ilrs.CPF;
import org.orekit.files.ilrs.CPF.CPFCoordinate;
import org.orekit.files.ilrs.CPF.CPFEphemeris;
import org.orekit.files.ilrs.CPFParser;
import org.orekit.files.ilrs.CRD;
import org.orekit.files.ilrs.CRD.CRDDataBlock;
import org.orekit.files.ilrs.CRD.Meteo;
import org.orekit.files.ilrs.CRD.MeteorologicalMeasurement;
import org.orekit.files.ilrs.CRD.RangeMeasurement;
import org.orekit.files.ilrs.CRDHeader;
import org.orekit.files.ilrs.CRDHeader.RangeType;
import org.orekit.files.ilrs.CRDParser;
import org.orekit.files.rinex.HatanakaCompressFilter;
import org.orekit.files.rinex.observation.ObservationData;
import org.orekit.files.rinex.observation.ObservationDataSet;
import org.orekit.files.rinex.observation.RinexObservation;
import org.orekit.files.rinex.observation.RinexObservationParser;
import org.orekit.files.sinex.SinexLoader;
import org.orekit.files.sinex.Station;
import org.orekit.forces.drag.DragSensitive;
import org.orekit.forces.drag.IsotropicDrag;
import org.orekit.forces.gravity.potential.GravityFieldFactory;
import org.orekit.forces.radiation.IsotropicRadiationSingleCoefficient;
import org.orekit.forces.radiation.RadiationSensitive;
import org.orekit.frames.EOPHistory;
import org.orekit.frames.Frame;
import org.orekit.frames.FramesFactory;
import org.orekit.frames.TopocentricFrame;
import org.orekit.gnss.MeasurementType;
import org.orekit.gnss.SatelliteSystem;
import org.orekit.gnss.antenna.FrequencyPattern;
import org.orekit.models.AtmosphericRefractionModel;
import org.orekit.models.earth.EarthITU453AtmosphereRefraction;
import org.orekit.models.earth.Geoid;
import org.orekit.models.earth.ReferenceEllipsoid;
import org.orekit.models.earth.atmosphere.Atmosphere;
import org.orekit.models.earth.atmosphere.DTM2000;
import org.orekit.models.earth.atmosphere.data.MarshallSolarActivityFutureEstimation;
import org.orekit.models.earth.displacement.OceanLoading;
import org.orekit.models.earth.displacement.OceanLoadingCoefficientsBLQFactory;
import org.orekit.models.earth.displacement.StationDisplacement;
import org.orekit.models.earth.displacement.TidalDisplacement;
import org.orekit.models.earth.ionosphere.EstimatedIonosphericModel;
import org.orekit.models.earth.ionosphere.IonosphericMappingFunction;
import org.orekit.models.earth.ionosphere.IonosphericModel;
import org.orekit.models.earth.ionosphere.KlobucharIonoCoefficientsLoader;
import org.orekit.models.earth.ionosphere.KlobucharIonoModel;
import org.orekit.models.earth.ionosphere.SingleLayerModelMappingFunction;
import org.orekit.models.earth.troposphere.EstimatedModel;
import org.orekit.models.earth.troposphere.GlobalMappingFunctionModel;
import org.orekit.models.earth.troposphere.TroposphereMappingFunction;
import org.orekit.models.earth.troposphere.MendesPavlisModel;
import org.orekit.models.earth.troposphere.ModifiedSaastamoinenModel;
import org.orekit.models.earth.troposphere.NiellMappingFunctionModel;
<<<<<<< HEAD
import org.orekit.models.earth.troposphere.TimeSpanEstimatedModel;
import org.orekit.models.earth.troposphere.TroposphericModel;
import org.orekit.models.earth.troposphere.TroposphericModelUtils;
import org.orekit.models.earth.weather.ConstantPressureTemperatureHumidityProvider;
import org.orekit.models.earth.weather.GlobalPressureTemperature;
import org.orekit.models.earth.weather.PressureTemperature;
import org.orekit.models.earth.weather.PressureTemperatureHumidity;
import org.orekit.models.earth.weather.PressureTemperatureHumidityProvider;
import org.orekit.models.earth.weather.water.CIPM2007;
=======
import org.orekit.models.earth.troposphere.ModifiedSaastamoinenModel;
import org.orekit.models.earth.troposphere.TimeSpanEstimatedTroposphericModel;
import org.orekit.models.earth.weather.GlobalPressureTemperatureModel;
>>>>>>> 3c3ba586
import org.orekit.orbits.CartesianOrbit;
import org.orekit.orbits.CircularOrbit;
import org.orekit.orbits.EquinoctialOrbit;
import org.orekit.orbits.KeplerianOrbit;
import org.orekit.orbits.Orbit;
import org.orekit.orbits.OrbitType;
import org.orekit.orbits.PositionAngleType;
import org.orekit.propagation.Propagator;
import org.orekit.propagation.SpacecraftState;
import org.orekit.propagation.analytical.tle.TLE;
import org.orekit.propagation.analytical.tle.TLEPropagator;
import org.orekit.propagation.conversion.DormandPrince853IntegratorBuilder;
import org.orekit.propagation.conversion.NumericalPropagatorBuilder;
import org.orekit.propagation.conversion.ODEIntegratorBuilder;
import org.orekit.propagation.conversion.PropagatorBuilder;
import org.orekit.time.AbsoluteDate;
import org.orekit.time.ChronologicalComparator;
import org.orekit.time.TimeScale;
import org.orekit.time.TimeScalesFactory;
import org.orekit.utils.Constants;
import org.orekit.utils.IERSConventions;
import org.orekit.utils.PVCoordinates;
import org.orekit.utils.ParameterDriver;
import org.orekit.utils.ParameterDriversList;
import org.orekit.utils.ParameterDriversList.DelegatingDriver;
import org.orekit.utils.TimeSpanMap.Span;
import org.orekit.utils.units.Unit;

/** Base class for Orekit orbit determination tutorials.
 * @param <T> type of the propagator builder
 * @author Luc Maisonobe
 * @author Bryan Cazabonne
 * @author Julie Bayard
 */
public abstract class AbstractOrbitDetermination<T extends PropagatorBuilder> {

    /** Suffix for range bias. */
    private final String RANGE_BIAS_SUFFIX = "/range bias";

    /** Suffix for range rate bias. */
    private final String RANGE_RATE_BIAS_SUFFIX = "/range rate bias";

    /** Suffix for azimuth bias. */
    private final String AZIMUTH_BIAS_SUFFIX = "/az bias";

    /** Suffix for elevation bias. */
    private final String ELEVATION_BIAS_SUFFIX = "/el bias";

    /** CPF file mandatory key. */
    private final String CPF_MANDATORY_KEY = "cpf";

    /** Flag for range measurement use. */
    private boolean useRangeMeasurements;

    /** Flag for range rate measurement use. */
    private boolean useRangeRateMeasurements;

    /** Create a gravity field from input parameters.
     * @param parser input file parser
     * @throws NoSuchElementException if input parameters are missing
     */
    protected abstract void createGravityField(KeyValueFileParser<ParameterKey> parser)
        throws NoSuchElementException;

    /** Get the central attraction coefficient.
     * @return central attraction coefficient
     */
    protected abstract double getMu();

    /** Create a propagator builder from input parameters.
     * <p>
     * The advantage of using the DSST instead of the numerical
     * propagator is that it is possible to use greater values
     * for the minimum and maximum integration steps.
     * </p>
     * @param referenceOrbit reference orbit from which real orbits will be built
     * @param builder first order integrator builder
     * @param positionScale scaling factor used for orbital parameters normalization
     * (typically set to the expected standard deviation of the position)
     * @return propagator builder
     */
    protected abstract T createPropagatorBuilder(Orbit referenceOrbit,
                                                 ODEIntegratorBuilder builder,
                                                 double positionScale);

    /** Set satellite mass.
     * @param propagatorBuilder propagator builder
     * @param mass initial mass
     */
    protected abstract void setMass(T propagatorBuilder, double mass);

    /** Set gravity force model.
     * @param propagatorBuilder propagator builder
     * @param body central body
     * @return drivers for the force model
     */
    protected abstract List<ParameterDriver> setGravity(T propagatorBuilder, OneAxisEllipsoid body);

    /** Set third body attraction force model.
     * @param propagatorBuilder propagator builder
     * @param conventions IERS conventions to use
     * @param body central body
     * @param degree degree of the tide model to load
     * @param order order of the tide model to load
     * @return drivers for the force model
     */
    protected abstract List<ParameterDriver> setOceanTides(T propagatorBuilder, IERSConventions conventions,
                                                          OneAxisEllipsoid body, int degree, int order);

    /** Set third body attraction force model.
     * @param propagatorBuilder propagator builder
     * @param conventions IERS conventions to use
     * @param body central body
     * @param solidTidesBodies third bodies generating solid tides
     * @return drivers for the force model
     */
    protected abstract List<ParameterDriver> setSolidTides(T propagatorBuilder, IERSConventions conventions,
                                                           OneAxisEllipsoid body, CelestialBody[] solidTidesBodies);

    /** Set third body attraction force model.
     * @param propagatorBuilder propagator builder
     * @param thirdBody third body
     * @return drivers for the force model
     */
    protected abstract List<ParameterDriver> setThirdBody(T propagatorBuilder, CelestialBody thirdBody);

    /** Set drag force model.
     * @param propagatorBuilder propagator builder
     * @param atmosphere atmospheric model
     * @param spacecraft spacecraft model
     * @return drivers for the force model
     */
    protected abstract List<ParameterDriver> setDrag(T propagatorBuilder, Atmosphere atmosphere, DragSensitive spacecraft);

    /** Set solar radiation pressure force model.
     * @param propagatorBuilder propagator builder
     * @param sun Sun model
     * @param body central body (for shadow computation)
     * @param spacecraft spacecraft model
     * @return drivers for the force model
     */
    protected abstract List<ParameterDriver> setSolarRadiationPressure(T propagatorBuilder, CelestialBody sun,
                                                                       OneAxisEllipsoid body, RadiationSensitive spacecraft);

    /** Set Earth's albedo and infrared force model.
     * @param propagatorBuilder propagator builder
     * @param sun Sun model
     * @param equatorialRadius central body equatorial radius (for shadow computation)
     * @param angularResolution angular resolution in radians
     * @param spacecraft spacecraft model
     * @return drivers for the force model
     */
    protected abstract List<ParameterDriver> setAlbedoInfrared(T propagatorBuilder, CelestialBody sun,
                                                               double equatorialRadius, double angularResolution,
                                                               RadiationSensitive spacecraft);

    /** Set relativity force model.
     * @param propagatorBuilder propagator builder
     * @return drivers for the force model
     */
    protected abstract List<ParameterDriver> setRelativity(T propagatorBuilder);

    /** Set polynomial acceleration force model.
     * @param propagatorBuilder propagator builder
     * @param name name of the acceleration
     * @param direction normalized direction of the acceleration
     * @param degree polynomial degree
     * @return drivers for the force model
     */
    protected abstract List<ParameterDriver> setPolynomialAcceleration(T propagatorBuilder, String name,
                                                                       Vector3D direction, int degree);

    /** Set attitude provider.
     * @param propagatorBuilder propagator builder
     * @param attitudeProvider attitude provider
     */
    protected abstract void setAttitudeProvider(T propagatorBuilder, AttitudeProvider attitudeProvider);

    /** Run the batch least squares.
     * @param input input file
     * @param print if true, print logs
     * @throws IOException if input files cannot be read
     */
    protected ResultBatchLeastSquares runBLS(final File input, final boolean print) throws IOException {

        // read input parameters
        final KeyValueFileParser<ParameterKey> parser = new KeyValueFileParser<ParameterKey>(ParameterKey.class);
        try (FileInputStream fis = new FileInputStream(input)) {
            parser.parseInput(input.getAbsolutePath(), fis);
        }

        final RangeLog        rangeLog           = new RangeLog();
        final RangeRateLog    rangeRateLog       = new RangeRateLog();
        final AzimuthLog      azimuthLog         = new AzimuthLog();
        final ElevationLog    elevationLog       = new ElevationLog();
        final PositionOnlyLog positionOnlyLog    = new PositionOnlyLog();
        final PositionLog     positionLog        = new PositionLog();
        final VelocityLog     velocityLog        = new VelocityLog();

        // gravity field
        createGravityField(parser);

        // Orbit initial guess
        final Orbit initialGuess = createOrbit(parser, getMu());

        // IERS conventions
        final IERSConventions conventions;
        if (!parser.containsKey(ParameterKey.IERS_CONVENTIONS)) {
            conventions = IERSConventions.IERS_2010;
        } else {
            conventions = IERSConventions.valueOf("IERS_" + parser.getInt(ParameterKey.IERS_CONVENTIONS));
        }

        // central body
        final OneAxisEllipsoid body = createBody(parser);

        // propagator builder
        final T propagatorBuilder = configurePropagatorBuilder(parser, conventions, body, initialGuess);

        // estimator
        final BatchLSEstimator estimator = createEstimator(parser, propagatorBuilder);



        // read sinex files
        final SinexLoader                 stationPositionData      = readSinexFile(input, parser, ParameterKey.SINEX_POSITION_FILE);
        final SinexLoader                 stationEccData           = readSinexFile(input, parser, ParameterKey.SINEX_ECC_FILE);

        // use measurement types flags
        useRangeMeasurements                                       = parser.getBoolean(ParameterKey.USE_RANGE_MEASUREMENTS);
        useRangeRateMeasurements                                   = parser.getBoolean(ParameterKey.USE_RANGE_RATE_MEASUREMENTS);

        final Map<String, StationData>    stations                 = createStationsData(parser, initialGuess.getDate(),
                                                                                        stationPositionData, stationEccData, conventions, body);
        final PVData                      pvData                   = createPVData(parser);
        final ObservableSatellite         satellite                = createObservableSatellite(parser);
        final Bias<Range>                 satRangeBias             = createSatRangeBias(parser);
        final PhaseCentersRangeModifier   satAntennaRangeModifier  = createSatAntennaRangeModifier(parser);
        final ShapiroRangeModifier        shapiroRangeModifier     = createShapiroRangeModifier(parser);
        final Weights                     weights                  = createWeights(parser);
        final OutlierFilter<Range>        rangeOutliersManager     = createRangeOutliersManager(parser, false);
        final OutlierFilter<RangeRate>    rangeRateOutliersManager = createRangeRateOutliersManager(parser, false);
        final OutlierFilter<AngularAzEl>  azElOutliersManager      = createAzElOutliersManager(parser, false);
        final OutlierFilter<PV>           pvOutliersManager        = createPVOutliersManager(parser, false);

        // measurements
        final List<ObservedMeasurement<?>> independentMeasurements = new ArrayList<ObservedMeasurement<?>>();
        for (final String fileName : parser.getStringsList(ParameterKey.MEASUREMENTS_FILES, ',')) {

            // set up filtering for measurements files
            DataSource nd = new DataSource(fileName, () -> new FileInputStream(new File(input.getParentFile(), fileName)));
            for (final DataFilter filter : Arrays.asList(new GzipFilter(),
                                                         new UnixCompressFilter(),
                                                         new HatanakaCompressFilter())) {
                nd = filter.filter(nd);
            }

            if (Pattern.matches(RinexObservationParser.DEFAULT_RINEX_2_NAMES, nd.getName()) ||
                Pattern.matches(RinexObservationParser.DEFAULT_RINEX_3_NAMES, nd.getName())) {
                // the measurements come from a Rinex file
                independentMeasurements.addAll(readRinex(nd,
                                                         parser.getString(ParameterKey.SATELLITE_ID_IN_RINEX_FILES),
                                                         stations, satellite, satRangeBias, satAntennaRangeModifier, weights,
                                                         rangeOutliersManager, rangeRateOutliersManager, shapiroRangeModifier));
            } else if (Pattern.matches(CRDParser.DEFAULT_CRD_SUPPORTED_NAMES, nd.getName())) {
                // the measurements come from a CRD file
                independentMeasurements.addAll(readCrd(nd, stations, parser, satellite, satRangeBias,
                                                       weights, rangeOutliersManager, shapiroRangeModifier));
            } else if (fileName.contains(CPF_MANDATORY_KEY)) {
                // Position measurements in a CPF file
                independentMeasurements.addAll(readCpf(nd, satellite, initialGuess));
            } else {
                // the measurements come from an Orekit custom file
                independentMeasurements.addAll(readMeasurements(nd,
                                                                stations, pvData, satellite,
                                                                satRangeBias, satAntennaRangeModifier, weights,
                                                                rangeOutliersManager,
                                                                rangeRateOutliersManager,
                                                                azElOutliersManager,
                                                                pvOutliersManager));
            }

        }
        final List<ObservedMeasurement<?>> multiplexed = multiplexMeasurements(independentMeasurements, 1.0e-9);
        for (ObservedMeasurement<?> measurement : multiplexed) {
            estimator.addMeasurement(measurement);
        }

        // estimate orbit
        if (print) {
            final String header = "iteration evaluations      ΔP(m)        ΔV(m/s)           RMS          nb Range    nb Range-rate nb Angular   nb Position     nb PV%n";
            estimator.setObserver(new BatchLeastSquaresObserver(initialGuess, estimator, header, print));
        }
        final Orbit estimated = estimator.estimate()[0].getInitialState().getOrbit();

        // compute some statistics
        for (final Map.Entry<ObservedMeasurement<?>, EstimatedMeasurement<?>> entry : estimator.getLastEstimations().entrySet()) {
            logEvaluation(entry.getValue(),
                          rangeLog, rangeRateLog, azimuthLog, elevationLog, positionOnlyLog, positionLog, velocityLog);
        }

        final ParameterDriversList propagatorParameters   = estimator.getPropagatorParametersDrivers(true);
        final ParameterDriversList measurementsParameters = estimator.getMeasurementsParametersDrivers(true);
        return new ResultBatchLeastSquares(propagatorParameters, measurementsParameters,
                                           estimator.getIterationsCount(), estimator.getEvaluationsCount(), estimated.getPVCoordinates(),
                                           rangeLog.createStatisticsSummary(),  rangeRateLog.createStatisticsSummary(),
                                           azimuthLog.createStatisticsSummary(),  elevationLog.createStatisticsSummary(),
                                           positionLog.createStatisticsSummary(),  velocityLog.createStatisticsSummary(),
                                           estimator.getPhysicalCovariances(1.0e-10));

    }

    /** Run the sequential batch least squares.
     * @param print if true, print logs
     * @throws IOException if input files cannot be read
     */
    protected ResultSequentialBatchLeastSquares runSequentialBLS(final File inputModel, final boolean print) throws IOException {

        // read input parameters
        final KeyValueFileParser<ParameterKey> parser = new KeyValueFileParser<ParameterKey>(ParameterKey.class);
        try (FileInputStream fis = new FileInputStream(inputModel)) {
            parser.parseInput(inputModel.getAbsolutePath(), fis);
        }

        final RangeLog        rangeLog           = new RangeLog();
        final RangeRateLog    rangeRateLog       = new RangeRateLog();
        final AzimuthLog      azimuthLog         = new AzimuthLog();
        final ElevationLog    elevationLog       = new ElevationLog();
        final PositionOnlyLog positionOnlyLog    = new PositionOnlyLog();
        final PositionLog     positionLog        = new PositionLog();
        final VelocityLog     velocityLog        = new VelocityLog();

        // gravity field
        createGravityField(parser);

        // Orbit initial guess
        final Orbit initialGuess = createOrbit(parser, getMu());

        // IERS conventions
        final IERSConventions conventions;
        if (!parser.containsKey(ParameterKey.IERS_CONVENTIONS)) {
            conventions = IERSConventions.IERS_2010;
        } else {
            conventions = IERSConventions.valueOf("IERS_" + parser.getInt(ParameterKey.IERS_CONVENTIONS));
        }

        // central body
        final OneAxisEllipsoid body = createBody(parser);

        // propagator builder
        final T propagatorBuilder = configurePropagatorBuilder(parser, conventions, body, initialGuess);

        // estimator
        BatchLSEstimator estimator = createEstimator(parser, propagatorBuilder);

        final ObservableSatellite satellite = createObservableSatellite(parser);

        // measurements
        List<ObservedMeasurement<?>> independentMeasurements = new ArrayList<>();
        for (final String fileName : parser.getStringsList(ParameterKey.MEASUREMENTS_FILES, ',')) {

            // set up filtering for measurements files
            DataSource nd = new DataSource(fileName, () -> new FileInputStream(new File(inputModel.getParentFile(), fileName)));
            for (final DataFilter filter : Arrays.asList(new GzipFilter(),
                                                         new UnixCompressFilter(),
                                                         new HatanakaCompressFilter())) {
                nd = filter.filter(nd);
            }

            if (fileName.contains(CPF_MANDATORY_KEY)) {
                // Position measurements in a CPF file
                independentMeasurements.addAll(readCpf(nd, satellite, initialGuess));
            }

        }

        // add measurements to the estimator
        List<ObservedMeasurement<?>> multiplexed = multiplexMeasurements(independentMeasurements, 1.0e-9);
        for (ObservedMeasurement<?> measurement : multiplexed) {
            estimator.addMeasurement(measurement);
        }

        if (print) {
            final String headerBLS = "\nBatch Least Square Estimator :\n"
                            + "iteration evaluations      ΔP(m)        ΔV(m/s)           RMS          nb Range    nb Range-rate nb Angular   nb Position     nb PV%n";
            estimator.setObserver(new BatchLeastSquaresObserver(initialGuess, estimator, headerBLS, print));
        }

        // perform first estimation
        final Orbit estimatedBLS = estimator.estimate()[0].getInitialState().getOrbit();
        final int iterationCount = estimator.getIterationsCount();
        final int evalutionCount = estimator.getEvaluationsCount();
        final RealMatrix covariance = estimator.getPhysicalCovariances(1.0e-10);

        Optimum BLSEvaluation = estimator.getOptimum();

        // read second measurements file to build the sequential batch least squares
        estimator = createSequentialEstimator(BLSEvaluation, parser, propagatorBuilder);

        // measurements
        independentMeasurements = new ArrayList<>();
        for (final String fileName : parser.getStringsList(ParameterKey.MEASUREMENTS_FILES_SEQUENTIAL, ',')) {

            // set up filtering for measurements files
            DataSource nd = new DataSource(fileName, () -> new FileInputStream(new File(inputModel.getParentFile(), fileName)));
            for (final DataFilter filter : Arrays.asList(new GzipFilter(),
                                                         new UnixCompressFilter(),
                                                         new HatanakaCompressFilter())) {
                nd = filter.filter(nd);
            }

            if (fileName.contains(CPF_MANDATORY_KEY)) {
                // Position measurements in a CPF file
                independentMeasurements.addAll(readCpf(nd, satellite, initialGuess));
            }

        }

        // add measurements to the estimator
        multiplexed = multiplexMeasurements(independentMeasurements, 1.0e-9);
        for (ObservedMeasurement<?> measurement : multiplexed) {
            estimator.addMeasurement(measurement);
        }

        if (print) {
            final String headerSBLS = "\nSequentiel Batch Least Square Estimator :\n"
                            + "iteration evaluations      ΔP(m)        ΔV(m/s)           RMS          nb Range    nb Range-rate nb Angular   nb Position     nb PV%n";

            estimator.setObserver(new BatchLeastSquaresObserver(initialGuess, estimator, headerSBLS, print));
        }

        final Orbit estimatedSequentialBLS = estimator.estimate()[0].getInitialState().getOrbit();

        // compute some statistics
        for (final Map.Entry<ObservedMeasurement<?>, EstimatedMeasurement<?>> entry : estimator.getLastEstimations().entrySet()) {
            logEvaluation(entry.getValue(),
                          rangeLog, rangeRateLog, azimuthLog, elevationLog, positionOnlyLog, positionLog, velocityLog);
        }

        final ParameterDriversList propagatorParameters   = estimator.getPropagatorParametersDrivers(true);
        final ParameterDriversList measurementsParameters = estimator.getMeasurementsParametersDrivers(true);

        return new ResultSequentialBatchLeastSquares(propagatorParameters, measurementsParameters,
                                           iterationCount, evalutionCount, estimatedBLS.getPVCoordinates(),
                                           positionLog.createStatisticsSummary(),
                                           covariance,
                                           estimator.getIterationsCount(), estimator.getEvaluationsCount(),
                                           estimatedSequentialBLS.getPVCoordinates(), positionLog.createStatisticsSummary(),
                                           estimator.getPhysicalCovariances(1.0e-10));

    }

    /**
     * Run the Kalman filter estimation.
     * @param input Input configuration file
     * @param orbitType Orbit type to use (calculation and display)
     * @param print Choose whether the results are printed on console or not
     * @param cartesianOrbitalP Orbital part of the initial covariance matrix in Cartesian formalism
     * @param cartesianOrbitalQ Orbital part of the process noise matrix in Cartesian formalism
     * @param propagationP Propagation part of the initial covariance matrix
     * @param propagationQ Propagation part of the process noise matrix
     * @param measurementP Measurement part of the initial covariance matrix
     * @param measurementQ Measurement part of the process noise matrix
     */
    protected ResultKalman runKalman(final File input, final OrbitType orbitType, final boolean print,
                                     final RealMatrix cartesianOrbitalP, final RealMatrix cartesianOrbitalQ,
                                     final RealMatrix propagationP, final RealMatrix propagationQ,
                                     final RealMatrix measurementP, final RealMatrix measurementQ,
                                     final Boolean isUnscented)
        throws IOException {

        // Read input parameters
        KeyValueFileParser<ParameterKey> parser = new KeyValueFileParser<ParameterKey>(ParameterKey.class);
        parser.parseInput(input.getAbsolutePath(), new FileInputStream(input));

        // Log files
        final RangeLog        rangeLog        = new RangeLog();
        final RangeRateLog    rangeRateLog    = new RangeRateLog();
        final AzimuthLog      azimuthLog      = new AzimuthLog();
        final ElevationLog    elevationLog    = new ElevationLog();
        final PositionOnlyLog positionOnlyLog = new PositionOnlyLog();
        final PositionLog     positionLog     = new PositionLog();
        final VelocityLog     velocityLog     = new VelocityLog();

        // Gravity field
        createGravityField(parser);

        // Orbit initial guess
        Orbit initialGuess = createOrbit(parser, getMu());

        // Convert to desired orbit type
        initialGuess = orbitType.convertType(initialGuess);

        // IERS conventions
        final IERSConventions conventions;
        if (!parser.containsKey(ParameterKey.IERS_CONVENTIONS)) {
            conventions = IERSConventions.IERS_2010;
        } else {
            conventions = IERSConventions.valueOf("IERS_" + parser.getInt(ParameterKey.IERS_CONVENTIONS));
        }

        // Central body
        final OneAxisEllipsoid body = createBody(parser);

        // Propagator builder
        final T propagatorBuilder =
                        configurePropagatorBuilder(parser, conventions, body, initialGuess);

        // read sinex files
        final SinexLoader                 stationPositionData      = readSinexFile(input, parser, ParameterKey.SINEX_POSITION_FILE);
        final SinexLoader                 stationEccData           = readSinexFile(input, parser, ParameterKey.SINEX_ECC_FILE);

        // use measurement types flags
        useRangeMeasurements                                       = parser.getBoolean(ParameterKey.USE_RANGE_MEASUREMENTS);
        useRangeRateMeasurements                                   = parser.getBoolean(ParameterKey.USE_RANGE_RATE_MEASUREMENTS);

        final Map<String, StationData>    stations                 = createStationsData(parser, initialGuess.getDate(),
                                                                                        stationPositionData, stationEccData, conventions, body);
        final PVData                      pvData                   = createPVData(parser);
        final ObservableSatellite         satellite                = createObservableSatellite(parser);
        final Bias<Range>                 satRangeBias             = createSatRangeBias(parser);
        final PhaseCentersRangeModifier satAntennaRangeModifier  = createSatAntennaRangeModifier(parser);
        final ShapiroRangeModifier        shapiroRangeModifier     = createShapiroRangeModifier(parser);
        final Weights                     weights                  = createWeights(parser);
        final OutlierFilter<Range>        rangeOutliersManager     = createRangeOutliersManager(parser, true);
        final OutlierFilter<RangeRate>    rangeRateOutliersManager = createRangeRateOutliersManager(parser, true);
        final OutlierFilter<AngularAzEl>  azElOutliersManager      = createAzElOutliersManager(parser, true);
        final OutlierFilter<PV>           pvOutliersManager        = createPVOutliersManager(parser, true);

        // measurements
        final List<ObservedMeasurement<?>> independentMeasurements = new ArrayList<ObservedMeasurement<?>>();
        for (final String fileName : parser.getStringsList(ParameterKey.MEASUREMENTS_FILES, ',')) {

            // set up filtering for measurements files
            DataSource nd = new DataSource(fileName,
                                         () -> new FileInputStream(new File(input.getParentFile(), fileName)));
            for (final DataFilter filter : Arrays.asList(new GzipFilter(),
                                                         new UnixCompressFilter(),
                                                         new HatanakaCompressFilter())) {
                nd = filter.filter(nd);
            }

            if (Pattern.matches(RinexObservationParser.DEFAULT_RINEX_2_NAMES, nd.getName()) ||
                Pattern.matches(RinexObservationParser.DEFAULT_RINEX_3_NAMES, nd.getName())) {
                // the measurements come from a Rinex file
                independentMeasurements.addAll(readRinex(nd,
                                                         parser.getString(ParameterKey.SATELLITE_ID_IN_RINEX_FILES),
                                                         stations, satellite, satRangeBias, satAntennaRangeModifier, weights,
                                                         rangeOutliersManager, rangeRateOutliersManager, shapiroRangeModifier));
            } else if (Pattern.matches(CRDParser.DEFAULT_CRD_SUPPORTED_NAMES, nd.getName())) {
                // the measurements come from a CRD file
                independentMeasurements.addAll(readCrd(nd, stations, parser, satellite, satRangeBias,
                                                       weights, rangeOutliersManager, shapiroRangeModifier));
            } else {
                // the measurements come from an Orekit custom file
                independentMeasurements.addAll(readMeasurements(nd,
                                                                stations, pvData, satellite,
                                                                satRangeBias, satAntennaRangeModifier, weights,
                                                                rangeOutliersManager,
                                                                rangeRateOutliersManager,
                                                                azElOutliersManager,
                                                                pvOutliersManager));
            }

        }

        final List<ObservedMeasurement<?>> multiplexed = multiplexMeasurements(independentMeasurements, 1.0e-9);

        // Building the Kalman filter:
        // - Gather the estimated measurement parameters in a list
        // - Prepare the initial covariance matrix and the process noise matrix
        // - Build the Kalman filter
        // --------------------------------------------------------------------

        // Build the list of estimated measurements
        final ParameterDriversList estimatedMeasurementsParameters = new ParameterDriversList();
        for (ObservedMeasurement<?> measurement : multiplexed) {
            final List<ParameterDriver> drivers = measurement.getParametersDrivers();
            for (ParameterDriver driver : drivers) {
                if (driver.isSelected()) {
                    // Add the driver
                    estimatedMeasurementsParameters.add(driver);
                }
            }
        }
        // Sort the list lexicographically
        estimatedMeasurementsParameters.sort();

        // Orbital covariance matrix initialization
        // Jacobian of the orbital parameters w/r to Cartesian
        final double[][] dYdC = new double[6][6];
        initialGuess.getJacobianWrtCartesian(propagatorBuilder.getPositionAngleType(), dYdC);
        final RealMatrix Jac = MatrixUtils.createRealMatrix(dYdC);
        RealMatrix orbitalP = Jac.multiply(cartesianOrbitalP.multiply(Jac.transpose()));

        // Orbital process noise matrix
        RealMatrix orbitalQ = Jac.multiply(cartesianOrbitalQ.multiply(Jac.transpose()));


        // Build the full covariance matrix and process noise matrix
        final int nbPropag = (propagationP != null)?propagationP.getRowDimension():0;
        final int nbMeas = (measurementP != null)?measurementP.getRowDimension():0;
        final RealMatrix initialP = MatrixUtils.createRealMatrix(6 + nbPropag,
                                                                 6 + nbPropag);
        final RealMatrix Q = MatrixUtils.createRealMatrix(6 + nbPropag,
                                                          6 + nbPropag);
        // Orbital part
        initialP.setSubMatrix(orbitalP.getData(), 0, 0);
        Q.setSubMatrix(orbitalQ.getData(), 0, 0);

        // Propagation part
        if (propagationP != null) {
            initialP.setSubMatrix(propagationP.getData(), 6, 6);
            Q.setSubMatrix(propagationQ.getData(), 6, 6);
        }

        // Build the Kalman
        if (isUnscented) {
            // Unscented 
            final UnscentedKalmanEstimatorBuilder kalmanBuilder = new UnscentedKalmanEstimatorBuilder().
                    addPropagationConfiguration((NumericalPropagatorBuilder) propagatorBuilder, new ConstantProcessNoise(initialP, Q));
            if (measurementP != null) {
                // Measurement part
                kalmanBuilder.estimatedMeasurementsParameters(estimatedMeasurementsParameters, new ConstantProcessNoise(measurementP, measurementQ));
            }
            // Unscented
            final UnscentedKalmanEstimator kalman = kalmanBuilder.unscentedTransformProvider(new MerweUnscentedTransform(6 + nbPropag + nbMeas)).build();
            Observer observer = new Observer(print, rangeLog, rangeRateLog, azimuthLog, elevationLog, positionOnlyLog, positionLog, velocityLog);
            // Add an observer
            kalman.setObserver(observer);
            // Process the list measurements 
            final Orbit estimated = kalman.processMeasurements(multiplexed)[0].getInitialState().getOrbit();


            // Process the list measurements 

            // Get the last estimated physical covariances
            final RealMatrix covarianceMatrix = kalman.getPhysicalEstimatedCovarianceMatrix();

            // Parameters and measurements.
            final ParameterDriversList propagationParameters   = kalman.getPropagationParametersDrivers(true);
            final ParameterDriversList measurementsParameters = kalman.getEstimatedMeasurementsParameters();

            // Eventually, print parameter changes, statistics and covariances
            if (print) {
                
                // Display parameter change for non orbital drivers
                int length = 0;
                for (final ParameterDriver parameterDriver : propagationParameters.getDrivers()) {
                    length = FastMath.max(length, parameterDriver.getName().length());
                }
                for (final ParameterDriver parameterDriver : measurementsParameters.getDrivers()) {
                    length = FastMath.max(length, parameterDriver.getName().length());
                }
                if (propagationParameters.getNbParams() > 0) {
                    displayParametersChanges(System.out, "Estimated propagator parameters changes: ",
                                             true, length, propagationParameters);
                }
                if (measurementsParameters.getNbParams() > 0) {
                    displayParametersChanges(System.out, "Estimated measurements parameters changes: ",
                                             true, length, measurementsParameters);
                }
                // Measurements statistics summary
                System.out.println("");
                rangeLog.displaySummary(System.out);
                rangeRateLog.displaySummary(System.out);
                azimuthLog.displaySummary(System.out);
                elevationLog.displaySummary(System.out);
                positionOnlyLog.displaySummary(System.out);
                positionLog.displaySummary(System.out);
                velocityLog.displaySummary(System.out);
                
                // Covariances and sigmas
                displayFinalCovariances(System.out, kalman);
            }

            // Instantiation of the results
            return new ResultKalman(propagationParameters, measurementsParameters,
                                    kalman.getCurrentMeasurementNumber(), estimated.getPVCoordinates(),
                                    rangeLog.createStatisticsSummary(),  rangeRateLog.createStatisticsSummary(),
                                    azimuthLog.createStatisticsSummary(),  elevationLog.createStatisticsSummary(),
                                    positionLog.createStatisticsSummary(),  velocityLog.createStatisticsSummary(),
                                    covarianceMatrix);
        
        } else {
            // Extended 
            final KalmanEstimatorBuilder kalmanBuilder = new KalmanEstimatorBuilder().
                    addPropagationConfiguration(propagatorBuilder, new ConstantProcessNoise(initialP, Q));
            if (measurementP != null) {
                // Measurement part
                kalmanBuilder.estimatedMeasurementsParameters(estimatedMeasurementsParameters, new ConstantProcessNoise(measurementP, measurementQ));
            }
            // Extended
            final KalmanEstimator kalman = kalmanBuilder.build();
            Observer observer = new Observer(print, rangeLog, rangeRateLog, azimuthLog, elevationLog, positionOnlyLog, positionLog, velocityLog);
            // Add an observer
            kalman.setObserver(observer);
            
            // Process the list measurements 
            final Orbit estimated = kalman.processMeasurements(multiplexed)[0].getInitialState().getOrbit();

            // Get the last estimated physical covariances
            final RealMatrix covarianceMatrix = kalman.getPhysicalEstimatedCovarianceMatrix();

            // Parameters and measurements.
            final ParameterDriversList propagationParameters   = kalman.getPropagationParametersDrivers(true);
            final ParameterDriversList measurementsParameters = kalman.getEstimatedMeasurementsParameters();

            // Eventually, print parameter changes, statistics and covariances
            if (print) {
                
                // Display parameter change for non orbital drivers
                int length = 0;
                for (final ParameterDriver parameterDriver : propagationParameters.getDrivers()) {
                    length = FastMath.max(length, parameterDriver.getName().length());
                }
                for (final ParameterDriver parameterDriver : measurementsParameters.getDrivers()) {
                    length = FastMath.max(length, parameterDriver.getName().length());
                }
                if (propagationParameters.getNbParams() > 0) {
                    displayParametersChanges(System.out, "Estimated propagator parameters changes: ",
                                             true, length, propagationParameters);
                }
                if (measurementsParameters.getNbParams() > 0) {
                    displayParametersChanges(System.out, "Estimated measurements parameters changes: ",
                                             true, length, measurementsParameters);

                    // Measurements statistics summary
                    System.out.println("");
                    rangeLog.displaySummary(System.out);
                    rangeRateLog.displaySummary(System.out);
                    azimuthLog.displaySummary(System.out);
                    elevationLog.displaySummary(System.out);
                    positionOnlyLog.displaySummary(System.out);
                    positionLog.displaySummary(System.out);
                    velocityLog.displaySummary(System.out);
                    
                    // Covariances and sigmas
                    displayFinalCovariances(System.out, kalman);

                }

            }
            

            // Instantiation of the results
            return new ResultKalman(propagationParameters, measurementsParameters,
                                    kalman.getCurrentMeasurementNumber(), estimated.getPVCoordinates(),
                                    rangeLog.createStatisticsSummary(),  rangeRateLog.createStatisticsSummary(),
                                    azimuthLog.createStatisticsSummary(),  elevationLog.createStatisticsSummary(),
                                    positionLog.createStatisticsSummary(),  velocityLog.createStatisticsSummary(),
                                    covarianceMatrix);
        }

    }

     /**
      * Use the physical models in the input file
      * Incorporate the initial reference values
      * And run the propagation until the last measurement to get the reference orbit at the same date
      * as the Kalman filter
      * @param input Input configuration file
      * @param orbitType Orbit type to use (calculation and display)
      * @param refPosition Initial reference position
      * @param refVelocity Initial reference velocity
      * @param refPropagationParameters Reference propagation parameters
      * @param finalDate The final date to usefinal dateame date as the Kalman filter
      * @throws IOException Input file cannot be opened
      */
     protected Orbit runReference(final File input, final OrbitType orbitType,
                                  final Vector3D refPosition, final Vector3D refVelocity,
                                  final ParameterDriversList refPropagationParameters,
                                  final AbsoluteDate finalDate) throws IOException {

         // Read input parameters
         KeyValueFileParser<ParameterKey> parser = new KeyValueFileParser<ParameterKey>(ParameterKey.class);
         parser.parseInput(input.getAbsolutePath(), new FileInputStream(input));

         // Gravity field
         createGravityField(parser);

         // Orbit initial guess
         Orbit initialRefOrbit = new CartesianOrbit(new PVCoordinates(refPosition, refVelocity),
                                                    parser.getInertialFrame(ParameterKey.INERTIAL_FRAME),
                                                    parser.getDate(ParameterKey.ORBIT_DATE,
                                                                   TimeScalesFactory.getUTC()),
                                                    getMu());

         // Convert to desired orbit type
         initialRefOrbit = orbitType.convertType(initialRefOrbit);

         // IERS conventions
         final IERSConventions conventions;
         if (!parser.containsKey(ParameterKey.IERS_CONVENTIONS)) {
             conventions = IERSConventions.IERS_2010;
         } else {
             conventions = IERSConventions.valueOf("IERS_" + parser.getInt(ParameterKey.IERS_CONVENTIONS));
         }

         // Central body
         final OneAxisEllipsoid body = createBody(parser);

         // Propagator builder
         final T propagatorBuilder =
                         configurePropagatorBuilder(parser, conventions, body, initialRefOrbit);

         // Force the selected propagation parameters to their reference values
         if (refPropagationParameters != null) {
             for (DelegatingDriver refDriver : refPropagationParameters.getDrivers()) {
                 for (DelegatingDriver driver : propagatorBuilder.getPropagationParametersDrivers().getDrivers()) {
                     if (driver.getName().equals(refDriver.getName())) {
                         for (Span<Double> span = driver.getValueSpanMap().getFirstSpan(); span != null; span = span.next()) {

                             driver.setValue(refDriver.getValue(initialRefOrbit.getDate()), span.getStart());
                         }
                     }
                 }
             }
         }

         // Build the reference propagator
         final Propagator propagator =
                         propagatorBuilder.buildPropagator(propagatorBuilder.
                                                           getSelectedNormalizedParameters());

         // Propagate until last date and return the orbit
         return propagator.propagate(finalDate).getOrbit();

     }

    /** Create a propagator builder from input parameters.
     * <p>
     * The advantage of using the DSST instead of the numerical
     * propagator is that it is possible to use greater values
     * for the minimum and maximum integration steps.
     * </p>
     * @param parser input file parser
     * @param conventions IERS conventions to use
     * @param body central body
     * @param orbit first orbit estimate
     * @return propagator builder
     * @throws NoSuchElementException if input parameters are missing
     */
    private T configurePropagatorBuilder(final KeyValueFileParser<ParameterKey> parser,
                                         final IERSConventions conventions,
                                         final OneAxisEllipsoid body,
                                         final Orbit orbit)
        throws NoSuchElementException {

        final double minStep;
        if (!parser.containsKey(ParameterKey.PROPAGATOR_MIN_STEP)) {
            minStep = 6000.0;
        } else {
            minStep = parser.getDouble(ParameterKey.PROPAGATOR_MIN_STEP);
        }

        final double maxStep;
        if (!parser.containsKey(ParameterKey.PROPAGATOR_MAX_STEP)) {
            maxStep = 86400;
        } else {
            maxStep = parser.getDouble(ParameterKey.PROPAGATOR_MAX_STEP);
        }

        final double dP;
        if (!parser.containsKey(ParameterKey.PROPAGATOR_POSITION_ERROR)) {
            dP = 10.0;
        } else {
            dP = parser.getDouble(ParameterKey.PROPAGATOR_POSITION_ERROR);
        }

        final double positionScale;
        if (!parser.containsKey(ParameterKey.ESTIMATOR_ORBITAL_PARAMETERS_POSITION_SCALE)) {
            positionScale = dP;
        } else {
            positionScale = parser.getDouble(ParameterKey.ESTIMATOR_ORBITAL_PARAMETERS_POSITION_SCALE);
        }

        final T propagatorBuilder = createPropagatorBuilder(orbit,
                                                            new DormandPrince853IntegratorBuilder(minStep, maxStep, dP),
                                                            positionScale);

        // initial mass
        final double mass;
        if (!parser.containsKey(ParameterKey.MASS)) {
            mass = 1000.0;
        } else {
            mass = parser.getDouble(ParameterKey.MASS);
        }
        setMass(propagatorBuilder, mass);

        setGravity(propagatorBuilder, body);

        // third body attraction
        if (parser.containsKey(ParameterKey.THIRD_BODY_SUN) &&
            parser.getBoolean(ParameterKey.THIRD_BODY_SUN)) {
            setThirdBody(propagatorBuilder, CelestialBodyFactory.getSun());
        }
        if (parser.containsKey(ParameterKey.THIRD_BODY_MOON) &&
            parser.getBoolean(ParameterKey.THIRD_BODY_MOON)) {
            setThirdBody(propagatorBuilder, CelestialBodyFactory.getMoon());
        }

        // ocean tides force model
        if (parser.containsKey(ParameterKey.OCEAN_TIDES_DEGREE) &&
            parser.containsKey(ParameterKey.OCEAN_TIDES_ORDER)) {
            final int degree = parser.getInt(ParameterKey.OCEAN_TIDES_DEGREE);
            final int order  = parser.getInt(ParameterKey.OCEAN_TIDES_ORDER);
            if (degree > 0 && order > 0) {
                setOceanTides(propagatorBuilder, conventions, body, degree, order);
            }
        }

        // solid tides force model
        final List<CelestialBody> solidTidesBodies = new ArrayList<CelestialBody>();
        if (parser.containsKey(ParameterKey.SOLID_TIDES_SUN) &&
            parser.getBoolean(ParameterKey.SOLID_TIDES_SUN)) {
            solidTidesBodies.add(CelestialBodyFactory.getSun());
        }
        if (parser.containsKey(ParameterKey.SOLID_TIDES_MOON) &&
            parser.getBoolean(ParameterKey.SOLID_TIDES_MOON)) {
            solidTidesBodies.add(CelestialBodyFactory.getMoon());
        }
        if (!solidTidesBodies.isEmpty()) {
            setSolidTides(propagatorBuilder, conventions, body,
                          solidTidesBodies.toArray(new CelestialBody[solidTidesBodies.size()]));
        }

        // drag
        if (parser.containsKey(ParameterKey.DRAG) && parser.getBoolean(ParameterKey.DRAG)) {
            final double  cd          = parser.getDouble(ParameterKey.DRAG_CD);
            final double  area        = parser.getDouble(ParameterKey.DRAG_AREA);
            final boolean cdEstimated = parser.getBoolean(ParameterKey.DRAG_CD_ESTIMATED);

            final MarshallSolarActivityFutureEstimation msafe =
                            new MarshallSolarActivityFutureEstimation(MarshallSolarActivityFutureEstimation.DEFAULT_SUPPORTED_NAMES,
                                                                      MarshallSolarActivityFutureEstimation.StrengthLevel.AVERAGE);
            final Atmosphere atmosphere = new DTM2000(msafe, CelestialBodyFactory.getSun(), body);
            final List<ParameterDriver> drivers = setDrag(propagatorBuilder, atmosphere, new IsotropicDrag(area, cd));
            if (cdEstimated) {
                for (final ParameterDriver driver : drivers) {
                    if (driver.getName().equals(DragSensitive.DRAG_COEFFICIENT)) {
                        driver.setSelected(true);
                    }
                }
            }
        }

        // solar radiation pressure
        if (parser.containsKey(ParameterKey.SOLAR_RADIATION_PRESSURE) && parser.getBoolean(ParameterKey.SOLAR_RADIATION_PRESSURE)) {
            final double  cr          = parser.getDouble(ParameterKey.SOLAR_RADIATION_PRESSURE_CR);
            final double  area        = parser.getDouble(ParameterKey.SOLAR_RADIATION_PRESSURE_AREA);
            final boolean cREstimated = parser.getBoolean(ParameterKey.SOLAR_RADIATION_PRESSURE_CR_ESTIMATED);
            final List<ParameterDriver> drivers = setSolarRadiationPressure(propagatorBuilder, CelestialBodyFactory.getSun(),
                                                                            body,
                                                                            new IsotropicRadiationSingleCoefficient(area, cr));
            if (cREstimated) {
                for (final ParameterDriver driver : drivers) {
                    if (driver.getName().equals(RadiationSensitive.REFLECTION_COEFFICIENT)) {
                        driver.setSelected(true);
                    }
                }
            }
        }

        // Earth's albedo and infrared
        if (parser.containsKey(ParameterKey.EARTH_ALBEDO_INFRARED) && parser.getBoolean(ParameterKey.EARTH_ALBEDO_INFRARED)) {
            final double  cr               = parser.getDouble(ParameterKey.SOLAR_RADIATION_PRESSURE_CR);
            final double  area             = parser.getDouble(ParameterKey.SOLAR_RADIATION_PRESSURE_AREA);
            final boolean cREstimated      = parser.getBoolean(ParameterKey.SOLAR_RADIATION_PRESSURE_CR_ESTIMATED);
            final double angularResolution = parser.getAngle(ParameterKey.ALBEDO_INFRARED_ANGULAR_RESOLUTION);
            final List<ParameterDriver> drivers = setAlbedoInfrared(propagatorBuilder, CelestialBodyFactory.getSun(),
                                                                    body.getEquatorialRadius(), angularResolution,
                                                                    new IsotropicRadiationSingleCoefficient(area, cr));
            if (cREstimated) {
                for (final ParameterDriver driver : drivers) {
                    if (driver.getName().equals(RadiationSensitive.REFLECTION_COEFFICIENT)) {
                        driver.setSelected(true);
                    }
                }
            }
        }

        // post-Newtonian correction force due to general relativity
        if (parser.containsKey(ParameterKey.GENERAL_RELATIVITY) && parser.getBoolean(ParameterKey.GENERAL_RELATIVITY)) {
            setRelativity(propagatorBuilder);
        }

        // extra polynomial accelerations
        if (parser.containsKey(ParameterKey.POLYNOMIAL_ACCELERATION_NAME)) {
            final String[]       names        = parser.getStringArray(ParameterKey.POLYNOMIAL_ACCELERATION_NAME);
            final Vector3D[]     directions   = parser.getVectorArray(ParameterKey.POLYNOMIAL_ACCELERATION_DIRECTION_X,
                                                                      ParameterKey.POLYNOMIAL_ACCELERATION_DIRECTION_Y,
                                                                      ParameterKey.POLYNOMIAL_ACCELERATION_DIRECTION_Z);
            final List<String>[] coefficients = parser.getStringsListArray(ParameterKey.POLYNOMIAL_ACCELERATION_COEFFICIENTS, ',');
            final boolean[]      estimated    = parser.getBooleanArray(ParameterKey.POLYNOMIAL_ACCELERATION_ESTIMATED);

            for (int i = 0; i < names.length; ++i) {
                final List<ParameterDriver> drivers = setPolynomialAcceleration(propagatorBuilder, names[i], directions[i], coefficients[i].size() - 1);
                for (int k = 0; k < coefficients[i].size(); ++k) {
                    final String coefficientName = names[i] + "[" + k + "]";
                    for (final ParameterDriver driver : drivers) {
                        if (driver.getName().equals(coefficientName)) {
                            driver.setValue(Double.parseDouble(coefficients[i].get(k)));
                            driver.setSelected(estimated[i]);
                        }
                    }
                }
            }
        }

        // attitude mode
        final AttitudeMode mode;
        if (parser.containsKey(ParameterKey.ATTITUDE_MODE)) {
            mode = AttitudeMode.valueOf(parser.getString(ParameterKey.ATTITUDE_MODE));
        } else {
            mode = AttitudeMode.DEFAULT_LAW;
        }
        setAttitudeProvider(propagatorBuilder, mode.getProvider(orbit.getFrame(), body));

        return propagatorBuilder;

    }

    /** Create central body from input parameters.
     * @param parser input file parser
     * @return central body
     * @throws NoSuchElementException if input parameters are missing
     */
    private OneAxisEllipsoid createBody(final KeyValueFileParser<ParameterKey> parser)
        throws NoSuchElementException {

        final Frame bodyFrame;
        if (!parser.containsKey(ParameterKey.BODY_FRAME)) {
            bodyFrame = FramesFactory.getITRF(IERSConventions.IERS_2010, true);
        } else {
            bodyFrame = parser.getEarthFrame(ParameterKey.BODY_FRAME);
        }

        final double equatorialRadius;
        if (!parser.containsKey(ParameterKey.BODY_EQUATORIAL_RADIUS)) {
            equatorialRadius = Constants.WGS84_EARTH_EQUATORIAL_RADIUS;
        } else {
            equatorialRadius = parser.getDouble(ParameterKey.BODY_EQUATORIAL_RADIUS);
        }

        final double flattening;
        if (!parser.containsKey(ParameterKey.BODY_INVERSE_FLATTENING)) {
            flattening = Constants.WGS84_EARTH_FLATTENING;
        } else {
            flattening = 1.0 / parser.getDouble(ParameterKey.BODY_INVERSE_FLATTENING);
        }

        return new OneAxisEllipsoid(equatorialRadius, flattening, bodyFrame);
    }

    /** Create an orbit from input parameters.
     * @param parser input file parser
     * @param mu     central attraction coefficient
     * @return orbit
     * @throws NoSuchElementException if input parameters are missing
     */
    private Orbit createOrbit(final KeyValueFileParser<ParameterKey> parser, final double mu)
        throws NoSuchElementException {

        final Frame frame;
        if (!parser.containsKey(ParameterKey.INERTIAL_FRAME)) {
            frame = FramesFactory.getEME2000();
        } else {
            frame = parser.getInertialFrame(ParameterKey.INERTIAL_FRAME);
        }

        // Orbit definition
        PositionAngleType angleType = PositionAngleType.MEAN;
        if (parser.containsKey(ParameterKey.ORBIT_ANGLE_TYPE)) {
            angleType = PositionAngleType.valueOf(parser.getString(ParameterKey.ORBIT_ANGLE_TYPE).toUpperCase());
        }
        if (parser.containsKey(ParameterKey.ORBIT_KEPLERIAN_A)) {
            return new KeplerianOrbit(parser.getDouble(ParameterKey.ORBIT_KEPLERIAN_A),
                                      parser.getDouble(ParameterKey.ORBIT_KEPLERIAN_E),
                                      parser.getAngle(ParameterKey.ORBIT_KEPLERIAN_I),
                                      parser.getAngle(ParameterKey.ORBIT_KEPLERIAN_PA),
                                      parser.getAngle(ParameterKey.ORBIT_KEPLERIAN_RAAN),
                                      parser.getAngle(ParameterKey.ORBIT_KEPLERIAN_ANOMALY),
                                      angleType,
                                      frame,
                                      parser.getDate(ParameterKey.ORBIT_DATE,
                                                     TimeScalesFactory.getUTC()),
                                      mu);
        } else if (parser.containsKey(ParameterKey.ORBIT_EQUINOCTIAL_A)) {
            return new EquinoctialOrbit(parser.getDouble(ParameterKey.ORBIT_EQUINOCTIAL_A),
                                        parser.getDouble(ParameterKey.ORBIT_EQUINOCTIAL_EX),
                                        parser.getDouble(ParameterKey.ORBIT_EQUINOCTIAL_EY),
                                        parser.getDouble(ParameterKey.ORBIT_EQUINOCTIAL_HX),
                                        parser.getDouble(ParameterKey.ORBIT_EQUINOCTIAL_HY),
                                        parser.getAngle(ParameterKey.ORBIT_EQUINOCTIAL_LAMBDA),
                                        angleType,
                                        frame,
                                        parser.getDate(ParameterKey.ORBIT_DATE,
                                                       TimeScalesFactory.getUTC()),
                                        mu);
        } else if (parser.containsKey(ParameterKey.ORBIT_CIRCULAR_A)) {
            return new CircularOrbit(parser.getDouble(ParameterKey.ORBIT_CIRCULAR_A),
                                     parser.getDouble(ParameterKey.ORBIT_CIRCULAR_EX),
                                     parser.getDouble(ParameterKey.ORBIT_CIRCULAR_EY),
                                     parser.getAngle(ParameterKey.ORBIT_CIRCULAR_I),
                                     parser.getAngle(ParameterKey.ORBIT_CIRCULAR_RAAN),
                                     parser.getAngle(ParameterKey.ORBIT_CIRCULAR_ALPHA),
                                     angleType,
                                     frame,
                                     parser.getDate(ParameterKey.ORBIT_DATE,
                                                    TimeScalesFactory.getUTC()),
                                     mu);
        } else if (parser.containsKey(ParameterKey.ORBIT_TLE_LINE_1)) {
            final String line1 = parser.getString(ParameterKey.ORBIT_TLE_LINE_1);
            final String line2 = parser.getString(ParameterKey.ORBIT_TLE_LINE_2);
            final TLE tle = new TLE(line1, line2);

            final TLEPropagator propagator = TLEPropagator.selectExtrapolator(tle);

            final AbsoluteDate initDate = tle.getDate();
            final SpacecraftState initialState = propagator.getInitialState();


            //Transformation from TEME to frame.
            return new CartesianOrbit(initialState.getPVCoordinates(FramesFactory.getEME2000()),
                                      frame,
                                      initDate,
                                      mu);


        } else {
            final double[] pos = {parser.getDouble(ParameterKey.ORBIT_CARTESIAN_PX),
                                  parser.getDouble(ParameterKey.ORBIT_CARTESIAN_PY),
                                  parser.getDouble(ParameterKey.ORBIT_CARTESIAN_PZ)};
            final double[] vel = {parser.getDouble(ParameterKey.ORBIT_CARTESIAN_VX),
                                  parser.getDouble(ParameterKey.ORBIT_CARTESIAN_VY),
                                  parser.getDouble(ParameterKey.ORBIT_CARTESIAN_VZ)};

            return new CartesianOrbit(new PVCoordinates(new Vector3D(pos), new Vector3D(vel)),
                                      frame,
                                      parser.getDate(ParameterKey.ORBIT_DATE,
                                                     TimeScalesFactory.getUTC()),
                                      mu);
        }
    }

    /** Set up range bias due to transponder delay.
     * @param parser input file parser
     * @return range bias (may be null if bias is fixed to zero)
     */
    private Bias<Range> createSatRangeBias(final KeyValueFileParser<ParameterKey> parser) {

        // transponder delay
        final double transponderDelayBias;
        if (!parser.containsKey(ParameterKey.ONBOARD_RANGE_BIAS)) {
            transponderDelayBias = 0;
        } else {
            transponderDelayBias = parser.getDouble(ParameterKey.ONBOARD_RANGE_BIAS);
        }

        final double transponderDelayBiasMin;
        if (!parser.containsKey(ParameterKey.ONBOARD_RANGE_BIAS_MIN)) {
            transponderDelayBiasMin = Double.NEGATIVE_INFINITY;
        } else {
            transponderDelayBiasMin = parser.getDouble(ParameterKey.ONBOARD_RANGE_BIAS_MIN);
        }

        final double transponderDelayBiasMax;
        if (!parser.containsKey(ParameterKey.ONBOARD_RANGE_BIAS_MAX)) {
            transponderDelayBiasMax = Double.NEGATIVE_INFINITY;
        } else {
            transponderDelayBiasMax = parser.getDouble(ParameterKey.ONBOARD_RANGE_BIAS_MAX);
        }

        // bias estimation flag
        final boolean transponderDelayBiasEstimated;
        if (!parser.containsKey(ParameterKey.ONBOARD_RANGE_BIAS_ESTIMATED)) {
            transponderDelayBiasEstimated = false;
        } else {
            transponderDelayBiasEstimated = parser.getBoolean(ParameterKey.ONBOARD_RANGE_BIAS_ESTIMATED);
        }

        if (FastMath.abs(transponderDelayBias) >= Precision.SAFE_MIN || transponderDelayBiasEstimated) {
            // bias is either non-zero or will be estimated,
            // we really need to create a modifier for this
            final Bias<Range> bias = new Bias<Range>(new String[] { "transponder delay bias", },
                                                     new double[] { transponderDelayBias },
                                                     new double[] { 1.0 },
                                                     new double[] { transponderDelayBiasMin },
                                                     new double[] { transponderDelayBiasMax });
            bias.getParametersDrivers().get(0).setSelected(transponderDelayBiasEstimated);
            return bias;
        } else {
            // fixed zero bias, we don't need any modifier
            return null;
        }
    }

    /** Set up range modifier taking on-board antenna offset.
     * @param parser input file parser
     * @return range modifier (may be null if antenna offset is zero or undefined)
     */
    private PhaseCentersRangeModifier createSatAntennaRangeModifier(final KeyValueFileParser<ParameterKey> parser) {
        final Vector3D offset;
        if (!parser.containsKey(ParameterKey.ON_BOARD_ANTENNA_PHASE_CENTER_X)) {
            offset = Vector3D.ZERO;
        } else {
            offset = parser.getVector(ParameterKey.ON_BOARD_ANTENNA_PHASE_CENTER_X,
                                      ParameterKey.ON_BOARD_ANTENNA_PHASE_CENTER_Y,
                                      ParameterKey.ON_BOARD_ANTENNA_PHASE_CENTER_Z);
        }
        return offset.getNorm() > 0 ?
               new PhaseCentersRangeModifier(FrequencyPattern.ZERO_CORRECTION,
                                             new FrequencyPattern(offset, null)) :
               null;
    }

    /** Set up range modifier taking shapiro effect.
     * @param parser input file parser
     * @return range modifier (may be null if antenna offset is zero or undefined)
     */
    private ShapiroRangeModifier createShapiroRangeModifier(final KeyValueFileParser<ParameterKey> parser) {
        final ShapiroRangeModifier shapiro;
        if (!parser.containsKey(ParameterKey.RANGE_SHAPIRO)) {
            shapiro = null;
        } else {
            shapiro = parser.getBoolean(ParameterKey.RANGE_SHAPIRO) ? new ShapiroRangeModifier(getMu()) : null;
        }
        return shapiro;
    }

    /** Set up stations.
     * @param parser input file parser
     * @param refDate reference date (from orbit initial guess)
     * @param sinexPosition sinex file containing station position (can be null)
     * @param sinexEcc sinex file containing station eccentricities (can be null)
     * @param conventions IERS conventions to use
     * @param body central body
     * @return name to station data map
     * @throws NoSuchElementException if input parameters are missing
     */
    private Map<String, StationData> createStationsData(final KeyValueFileParser<ParameterKey> parser,
                                                        final AbsoluteDate refDate,
                                                        final SinexLoader sinexPosition,
                                                        final SinexLoader sinexEcc,
                                                        final IERSConventions conventions,
                                                        final OneAxisEllipsoid body)
        throws NoSuchElementException {

        final Map<String, StationData> stations       = new HashMap<String, StationData>();

        final boolean   useTimeSpanModel      = parser.getBoolean(ParameterKey.USE_TIME_SPAN_TROPOSPHERIC_MODEL);
        final String[]  stationNames                      = parser.getStringArray(ParameterKey.GROUND_STATION_NAME);
        final double[]  stationLatitudes                  = parser.getAngleArray(ParameterKey.GROUND_STATION_LATITUDE);
        final double[]  stationLongitudes                 = parser.getAngleArray(ParameterKey.GROUND_STATION_LONGITUDE);
        final double[]  stationAltitudes                  = parser.getDoubleArray(ParameterKey.GROUND_STATION_ALTITUDE);
        final boolean[] stationPositionEstimated          = parser.getBooleanArray(ParameterKey.GROUND_STATION_POSITION_ESTIMATED);
        final double[]  stationClockOffsets               = parser.getDoubleArray(ParameterKey.GROUND_STATION_CLOCK_OFFSET);
        final double[]  stationClockOffsetsMin            = parser.getDoubleArray(ParameterKey.GROUND_STATION_CLOCK_OFFSET_MIN);
        final double[]  stationClockOffsetsMax            = parser.getDoubleArray(ParameterKey.GROUND_STATION_CLOCK_OFFSET_MAX);
        final boolean[] stationClockOffsetEstimated       = parser.getBooleanArray(ParameterKey.GROUND_STATION_CLOCK_OFFSET_ESTIMATED);
        final double[]  stationRangeSigma                 = parser.getDoubleArray(ParameterKey.GROUND_STATION_RANGE_SIGMA);
        final double[]  stationRangeBias                  = parser.getDoubleArray(ParameterKey.GROUND_STATION_RANGE_BIAS);
        final double[]  stationRangeBiasMin               = parser.getDoubleArray(ParameterKey.GROUND_STATION_RANGE_BIAS_MIN);
        final double[]  stationRangeBiasMax               = parser.getDoubleArray(ParameterKey.GROUND_STATION_RANGE_BIAS_MAX);
        final boolean[] stationRangeBiasEstimated         = parser.getBooleanArray(ParameterKey.GROUND_STATION_RANGE_BIAS_ESTIMATED);
        final double[]  stationRangeRateSigma             = parser.getDoubleArray(ParameterKey.GROUND_STATION_RANGE_RATE_SIGMA);
        final double[]  stationRangeRateBias              = parser.getDoubleArray(ParameterKey.GROUND_STATION_RANGE_RATE_BIAS);
        final double[]  stationRangeRateBiasMin           = parser.getDoubleArray(ParameterKey.GROUND_STATION_RANGE_RATE_BIAS_MIN);
        final double[]  stationRangeRateBiasMax           = parser.getDoubleArray(ParameterKey.GROUND_STATION_RANGE_RATE_BIAS_MAX);
        final boolean[] stationRangeRateBiasEstimated     = parser.getBooleanArray(ParameterKey.GROUND_STATION_RANGE_RATE_BIAS_ESTIMATED);
        final double[]  stationAzimuthSigma               = parser.getAngleArray(ParameterKey.GROUND_STATION_AZIMUTH_SIGMA);
        final double[]  stationAzimuthBias                = parser.getAngleArray(ParameterKey.GROUND_STATION_AZIMUTH_BIAS);
        final double[]  stationAzimuthBiasMin             = parser.getAngleArray(ParameterKey.GROUND_STATION_AZIMUTH_BIAS_MIN);
        final double[]  stationAzimuthBiasMax             = parser.getAngleArray(ParameterKey.GROUND_STATION_AZIMUTH_BIAS_MAX);
        final double[]  stationElevationSigma             = parser.getAngleArray(ParameterKey.GROUND_STATION_ELEVATION_SIGMA);
        final double[]  stationElevationBias              = parser.getAngleArray(ParameterKey.GROUND_STATION_ELEVATION_BIAS);
        final double[]  stationElevationBiasMin           = parser.getAngleArray(ParameterKey.GROUND_STATION_ELEVATION_BIAS_MIN);
        final double[]  stationElevationBiasMax           = parser.getAngleArray(ParameterKey.GROUND_STATION_ELEVATION_BIAS_MAX);
        final boolean[] stationAzElBiasesEstimated        = parser.getBooleanArray(ParameterKey.GROUND_STATION_AZ_EL_BIASES_ESTIMATED);
        final boolean[] stationElevationRefraction        = parser.getBooleanArray(ParameterKey.GROUND_STATION_ELEVATION_REFRACTION_CORRECTION);
        final boolean[] stationModelEstimated = parser.getBooleanArray(ParameterKey.GROUND_STATION_TROPOSPHERIC_MODEL_ESTIMATED);
        final double[]  stationTroposphericZenithDelay    = parser.getDoubleArray(ParameterKey.GROUND_STATION_TROPOSPHERIC_ZENITH_DELAY);
        final boolean[] stationZenithDelayEstimated       = parser.getBooleanArray(ParameterKey.GROUND_STATION_TROPOSPHERIC_DELAY_ESTIMATED);
        final boolean[] stationGlobalMappingFunction      = parser.getBooleanArray(ParameterKey.GROUND_STATION_GLOBAL_MAPPING_FUNCTION);
        final boolean[] stationNiellMappingFunction       = parser.getBooleanArray(ParameterKey.GROUND_STATION_NIELL_MAPPING_FUNCTION);
        final boolean[] stationWeatherEstimated           = parser.getBooleanArray(ParameterKey.GROUND_STATION_WEATHER_ESTIMATED);
        final boolean[] stationRangeTropospheric          = parser.getBooleanArray(ParameterKey.GROUND_STATION_RANGE_TROPOSPHERIC_CORRECTION);
        final boolean[] stationIonosphericCorrection      = parser.getBooleanArray(ParameterKey.GROUND_STATION_RANGE_IONOSPHERIC_CORRECTION);
        final boolean[] stationIonosphericModelEstimated  = parser.getBooleanArray(ParameterKey.GROUND_STATION_IONOSPHERIC_MODEL_ESTIMATED);
        final boolean[] stationVTECEstimated              = parser.getBooleanArray(ParameterKey.GROUND_STATION_IONOSPHERIC_VTEC_ESTIMATED);
        final double[]  stationIonosphericVTEC            = parser.getDoubleArray(ParameterKey.GROUND_STATION_IONOSPHERIC_VTEC_VALUE);
        final double[]  stationIonosphericHIon            = parser.getDoubleArray(ParameterKey.GROUND_STATION_IONOSPHERIC_HION_VALUE);

        final TidalDisplacement tidalDisplacement;
        if (parser.containsKey(ParameterKey.SOLID_TIDES_DISPLACEMENT_CORRECTION) &&
            parser.getBoolean(ParameterKey.SOLID_TIDES_DISPLACEMENT_CORRECTION)) {
            final boolean removePermanentDeformation =
                            parser.containsKey(ParameterKey.SOLID_TIDES_DISPLACEMENT_REMOVE_PERMANENT_DEFORMATION) &&
                            parser.getBoolean(ParameterKey.SOLID_TIDES_DISPLACEMENT_REMOVE_PERMANENT_DEFORMATION);
            tidalDisplacement = new TidalDisplacement(Constants.EIGEN5C_EARTH_EQUATORIAL_RADIUS,
                                                      Constants.JPL_SSD_SUN_EARTH_PLUS_MOON_MASS_RATIO,
                                                      Constants.JPL_SSD_EARTH_MOON_MASS_RATIO,
                                                      CelestialBodyFactory.getSun(),
                                                      CelestialBodyFactory.getMoon(),
                                                      conventions,
                                                      removePermanentDeformation);
        } else {
            tidalDisplacement = null;
        }

        final OceanLoadingCoefficientsBLQFactory blqFactory;
        if (parser.containsKey(ParameterKey.OCEAN_LOADING_CORRECTION) &&
            parser.getBoolean(ParameterKey.OCEAN_LOADING_CORRECTION)) {
            blqFactory = new OceanLoadingCoefficientsBLQFactory("^.*\\.blq$");
        } else {
            blqFactory = null;
        }

        final EOPHistory eopHistory = FramesFactory.findEOP(body.getBodyFrame());
        Geoid geoid = new Geoid(GravityFieldFactory.getNormalizedProvider(9, 9),
                                ReferenceEllipsoid.getWgs84(body.getBodyFrame()));
        final GlobalPressureTemperature gpt = new GlobalPressureTemperature(geoid, TimeScalesFactory.getUTC());
        for (int i = 0; i < stationNames.length; ++i) {

            // displacements
            final StationDisplacement[] displacements;
            final OceanLoading oceanLoading = (blqFactory == null) ?
                                              null :
                                              new OceanLoading(body, blqFactory.getCoefficients(stationNames[i]));
            if (tidalDisplacement == null) {
                if (oceanLoading == null) {
                    displacements = new StationDisplacement[0];
                } else {
                    displacements = new StationDisplacement[] {
                        oceanLoading
                    };
                }
            } else {
                if (oceanLoading == null) {
                    displacements = new StationDisplacement[] {
                        tidalDisplacement
                    };
                } else {
                    displacements = new StationDisplacement[] {
                        tidalDisplacement, oceanLoading
                    };
                }
            }

            // the station itself
            final GeodeticPoint position;
            if (sinexPosition != null) {
                // A sinex file is available -> use the station positions inside the file
                final Station stationData = sinexPosition.getStation(stationNames[i].substring(0, 4));
                position = body.transform(stationData.getPosition(), body.getBodyFrame(), stationData.getEpoch());
            } else {
                // If a sinex file is not available -> use the values in input file
                position = new GeodeticPoint(stationLatitudes[i], stationLongitudes[i], stationAltitudes[i]);
            }
            final TopocentricFrame topo = new TopocentricFrame(body, position, stationNames[i]);
            final PressureTemperatureHumidityProvider pth0Provider =
                            TroposphericModelUtils.STANDARD_ATMOSPHERE_PROVIDER;
            final GroundStation station = new GroundStation(topo, pth0Provider, eopHistory, displacements);
            station.getClockOffsetDriver().setReferenceValue(stationClockOffsets[i]);
            station.getClockOffsetDriver().setValue(stationClockOffsets[i]);
            station.getClockOffsetDriver().setMinValue(stationClockOffsetsMin[i]);
            station.getClockOffsetDriver().setMaxValue(stationClockOffsetsMax[i]);
            station.getClockOffsetDriver().setSelected(stationClockOffsetEstimated[i]);
            station.getEastOffsetDriver().setSelected(stationPositionEstimated[i]);
            station.getNorthOffsetDriver().setSelected(stationPositionEstimated[i]);
            station.getZenithOffsetDriver().setSelected(stationPositionEstimated[i]);

            // Take into consideration station eccentricities if not null
            if (sinexEcc != null) {
                final Station stationEcc = sinexEcc.getStation(stationNames[i]);
                final Vector3D eccentricities = stationEcc.getEccentricities(refDate);
                station.getZenithOffsetDriver().setValue(eccentricities.getX());
                station.getZenithOffsetDriver().setReferenceValue(eccentricities.getX());
                station.getNorthOffsetDriver().setValue(eccentricities.getY());
                station.getNorthOffsetDriver().setReferenceValue(eccentricities.getY());
                station.getEastOffsetDriver().setValue(eccentricities.getZ());
                station.getEastOffsetDriver().setReferenceValue(eccentricities.getZ());
            }

            // range
            final double rangeSigma = stationRangeSigma[i];
            final Bias<Range> rangeBias;
            if (FastMath.abs(stationRangeBias[i])   >= Precision.SAFE_MIN || stationRangeBiasEstimated[i]) {
                rangeBias = new Bias<Range>(new String[] { stationNames[i] + RANGE_BIAS_SUFFIX, },
                                            new double[] { stationRangeBias[i] },
                                            new double[] { rangeSigma },
                                            new double[] { stationRangeBiasMin[i] },
                                            new double[] { stationRangeBiasMax[i] });
                rangeBias.getParametersDrivers().get(0).setSelected(stationRangeBiasEstimated[i]);
            } else {
                // bias fixed to zero, we don't need to create a modifier for this
                rangeBias = null;
            }

            // range rate
            final double rangeRateSigma = stationRangeRateSigma[i];
            final Bias<RangeRate> rangeRateBias;
            if (FastMath.abs(stationRangeRateBias[i])   >= Precision.SAFE_MIN || stationRangeRateBiasEstimated[i]) {
                rangeRateBias = new Bias<RangeRate>(new String[] { stationNames[i] + RANGE_RATE_BIAS_SUFFIX },
                                                    new double[] { stationRangeRateBias[i] },
                                                    new double[] { rangeRateSigma },
                                                    new double[] { stationRangeRateBiasMin[i] },
                                                    new double[] {
                                                        stationRangeRateBiasMax[i]
                                                    });
                rangeRateBias.getParametersDrivers().get(0).setSelected(stationRangeRateBiasEstimated[i]);
            } else {
                // bias fixed to zero, we don't need to create a modifier for this
                rangeRateBias = null;
            }

            // angular biases
            final double[] azELSigma = new double[] {
                stationAzimuthSigma[i], stationElevationSigma[i]
            };
            final Bias<AngularAzEl> azELBias;
            if (FastMath.abs(stationAzimuthBias[i])   >= Precision.SAFE_MIN ||
                FastMath.abs(stationElevationBias[i]) >= Precision.SAFE_MIN ||
                stationAzElBiasesEstimated[i]) {
                azELBias = new Bias<AngularAzEl>(new String[] { stationNames[i] + AZIMUTH_BIAS_SUFFIX,
                                                                stationNames[i] + ELEVATION_BIAS_SUFFIX },
                                                 new double[] { stationAzimuthBias[i], stationElevationBias[i] },
                                                 azELSigma,
                                                 new double[] { stationAzimuthBiasMin[i], stationElevationBiasMin[i] },
                                                 new double[] { stationAzimuthBiasMax[i], stationElevationBiasMax[i] });
                azELBias.getParametersDrivers().get(0).setSelected(stationAzElBiasesEstimated[i]);
                azELBias.getParametersDrivers().get(1).setSelected(stationAzElBiasesEstimated[i]);
            } else {
                // bias fixed to zero, we don't need to create a modifier for this
                azELBias = null;
            }

            //Refraction correction
            final AngularRadioRefractionModifier refractionCorrection;
            if (stationElevationRefraction[i]) {
                final double                     altitude        = station.getBaseFrame().getPoint().getAltitude();
                final AtmosphericRefractionModel refractionModel = new EarthITU453AtmosphereRefraction(altitude);
                refractionCorrection = new AngularRadioRefractionModifier(refractionModel);
            } else {
                refractionCorrection = null;
            }


            //Tropospheric correction
            final RangeTroposphericDelayModifier rangeTroposphericCorrection;
            if (stationRangeTropospheric[i]) {

                TroposphereMappingFunction mappingModel = null;
                if (stationGlobalMappingFunction[i]) {
                    mappingModel = new GlobalMappingFunctionModel();
                } else if (stationNiellMappingFunction[i]) {
                    mappingModel = new NiellMappingFunctionModel();
                }

                final TroposphericModel model;
                if (stationModelEstimated[i] && mappingModel != null) {
                    // Estimated tropospheric model

                    // Compute pressure and temperature for estimated tropospheric model
                    final double pressure;
                    final double temperature;
                    if (stationWeatherEstimated[i]) {
                        // Empirical models to compute the pressure and the temperature
                        PressureTemperature weather = gpt.getWeatherParameters(station.getBaseFrame().getPoint(),
                                                                               parser.getDate(ParameterKey.ORBIT_DATE,
                                                                                              TimeScalesFactory.getUTC()));
                        temperature = weather.getTemperature();
                        pressure    = weather.getPressure();

                    } else {
                        // Standard atmosphere model : temperature: 18 degree Celsius and pressure: 1013.25 mbar
                        temperature = 273.15 + 18.0;
                        pressure    = 1013.25;
                    }

                    if (useTimeSpanModel) {
                        // Initial model used to initialize the time span tropospheric model
                        final EstimatedModel initialModel = new EstimatedModel(station.getBaseFrame().getPoint().getAltitude(),
                                                                               temperature, pressure, mappingModel,
                                                                               stationTroposphericZenithDelay[i]);

                        // Initialize the time span tropospheric model
                        final TimeSpanEstimatedModel timeSpanModel = new TimeSpanEstimatedModel(initialModel);

                        // Median date
                        final AbsoluteDate epoch = parser.getDate(ParameterKey.TROPOSPHERIC_CORRECTION_DATE, TimeScalesFactory.getUTC());

                        // Station name
                        final String subName = stationNames[i].substring(0, 5);

                        // Estimated tropospheric model BEFORE the median date
                        final EstimatedModel modelBefore = new EstimatedModel(station.getBaseFrame().getPoint().getAltitude(),
                                                                              temperature, pressure, mappingModel,
                                                                              stationTroposphericZenithDelay[i]);
                        final ParameterDriver totalDelayBefore = modelBefore.getParametersDrivers().get(0);
                        totalDelayBefore.setSelected(stationZenithDelayEstimated[i]);
                        totalDelayBefore.setName(subName + TimeSpanEstimatedModel.DATE_BEFORE + epoch.toString(TimeScalesFactory.getUTC()) + " " + EstimatedModel.TOTAL_ZENITH_DELAY);

                        // Estimated tropospheric model AFTER the median date
                        final EstimatedModel modelAfter = new EstimatedModel(station.getBaseFrame().getPoint().getAltitude(),
                                                                             temperature, pressure, mappingModel,
                                                                             stationTroposphericZenithDelay[i]);
                        final ParameterDriver totalDelayAfter = modelAfter.getParametersDrivers().get(0);
                        totalDelayAfter.setSelected(stationZenithDelayEstimated[i]);
                        totalDelayAfter.setName(subName + TimeSpanEstimatedModel.DATE_AFTER + epoch.toString(TimeScalesFactory.getUTC()) + " " + EstimatedModel.TOTAL_ZENITH_DELAY);

                        // Add models to the time span tropospheric model
                        // A very ugly trick is used when no measurements are available for a specific time span.
                        // Indeed, the tropospheric parameter will not be estimated for the time span with no measurements.
                        // Therefore, the diagonal elements of the covariance matrix will be equal to zero.
                        // At the end, an exception is thrown when accessing the physical covariance matrix because of singularities issues.
                        if (subName.equals("SEAT/")) {
                            // Do not add the model because no measurements are available
                            // for the time span before the median date for this station.
                        } else {
                            timeSpanModel.addTroposphericModelValidBefore(modelBefore, epoch);
                        }
                        if (subName.equals("BADG/") || subName.equals("IRKM/")) {
                            // Do not add the model because no measurements are available
                            // for the time span after the median date for this station.
                        } else {
                            timeSpanModel.addTroposphericModelValidAfter(modelAfter, epoch);
                        }

                        model = timeSpanModel;

                    } else {

                        model = new EstimatedModel(station.getBaseFrame().getPoint().getAltitude(),
                                                   temperature, pressure, mappingModel, stationTroposphericZenithDelay[i]);
                        final ParameterDriver driver = model.getParametersDrivers().get(0);
                        driver.setName(stationNames[i].substring(0, 4) + "/ " + EstimatedModel.TOTAL_ZENITH_DELAY);
                        driver.setSelected(stationZenithDelayEstimated[i]);

                    }

                } else {
                    // Empirical tropospheric model
<<<<<<< HEAD
                    model = ModifiedSaastamoinenModel.getStandardModel();
=======
                    troposphericModel = ModifiedSaastamoinenModel.getStandardModel();
>>>>>>> 3c3ba586
                }

                rangeTroposphericCorrection = new RangeTroposphericDelayModifier(model);
            } else {
                rangeTroposphericCorrection = null;
            }

            // Ionospheric correction
            final IonosphericModel ionosphericModel;
            if (stationIonosphericCorrection[i]) {
                if (stationIonosphericModelEstimated[i]) {
                    // Estimated ionospheric model
                    final IonosphericMappingFunction mapping = new SingleLayerModelMappingFunction(stationIonosphericHIon[i]);
                    ionosphericModel  = new EstimatedIonosphericModel(mapping, stationIonosphericVTEC[i]);
                    final ParameterDriver  ionosphericDriver = ionosphericModel.getParametersDrivers().get(0);
                    ionosphericDriver.setSelected(stationVTECEstimated[i]);
                    ionosphericDriver.setName(stationNames[i].substring(0, 5) + EstimatedIonosphericModel.VERTICAL_TOTAL_ELECTRON_CONTENT);
                } else {
                    final TimeScale utc = TimeScalesFactory.getUTC();
                    // Klobuchar model
                    final KlobucharIonoCoefficientsLoader loader = new KlobucharIonoCoefficientsLoader();
                    loader.loadKlobucharIonosphericCoefficients(parser.getDate(ParameterKey.ORBIT_DATE, utc).getComponents(utc).getDate());
                    ionosphericModel = new KlobucharIonoModel(loader.getAlpha(), loader.getBeta());
                }
            } else {
                ionosphericModel = null;
            }

            stations.put(stationNames[i],
                         new StationData(station,
                                         rangeSigma,     rangeBias,
                                         rangeRateSigma, rangeRateBias,
                                         azELSigma,      azELBias,
                                         refractionCorrection, rangeTroposphericCorrection,
                                         ionosphericModel));
        }
        return stations;

    }

    /** Set up weights.
     * @param parser input file parser
     * @return base weights
     * @throws NoSuchElementException if input parameters are missing
     */
    private Weights createWeights(final KeyValueFileParser<ParameterKey> parser)
        throws NoSuchElementException {
        return new Weights(parser.getDouble(ParameterKey.RANGE_MEASUREMENTS_BASE_WEIGHT),
                           parser.getDouble(ParameterKey.RANGE_RATE_MEASUREMENTS_BASE_WEIGHT),
                           new double[] {
                               parser.getDouble(ParameterKey.AZIMUTH_MEASUREMENTS_BASE_WEIGHT),
                               parser.getDouble(ParameterKey.ELEVATION_MEASUREMENTS_BASE_WEIGHT)
                           },
                           parser.getDouble(ParameterKey.PV_MEASUREMENTS_BASE_WEIGHT));
    }

    /** Set up outliers manager for range measurements.
     * @param parser input file parser
     * @param isDynamic if true, the filter should have adjustable standard deviation
     * @return outliers manager (null if none configured)
     */
    private OutlierFilter<Range> createRangeOutliersManager(final KeyValueFileParser<ParameterKey> parser, boolean isDynamic) {
        needsBothOrNeither(parser,
                           ParameterKey.RANGE_OUTLIER_REJECTION_MULTIPLIER,
                           ParameterKey.RANGE_OUTLIER_REJECTION_STARTING_ITERATION);
        return isDynamic ?
               new DynamicOutlierFilter<>(parser.getInt(ParameterKey.RANGE_OUTLIER_REJECTION_STARTING_ITERATION),
                                          parser.getInt(ParameterKey.RANGE_OUTLIER_REJECTION_MULTIPLIER)) :
               new OutlierFilter<>(parser.getInt(ParameterKey.RANGE_OUTLIER_REJECTION_STARTING_ITERATION),
                                   parser.getInt(ParameterKey.RANGE_OUTLIER_REJECTION_MULTIPLIER));
    }

    /** Set up outliers manager for range-rate measurements.
     * @param parser input file parser
     * @param isDynamic if true, the filter should have adjustable standard deviation
     * @return outliers manager (null if none configured)
     */
    private OutlierFilter<RangeRate> createRangeRateOutliersManager(final KeyValueFileParser<ParameterKey> parser, boolean isDynamic) {
        needsBothOrNeither(parser,
                           ParameterKey.RANGE_RATE_OUTLIER_REJECTION_MULTIPLIER,
                           ParameterKey.RANGE_RATE_OUTLIER_REJECTION_STARTING_ITERATION);
        return isDynamic ?
               new DynamicOutlierFilter<>(parser.getInt(ParameterKey.RANGE_RATE_OUTLIER_REJECTION_STARTING_ITERATION),
                                          parser.getInt(ParameterKey.RANGE_RATE_OUTLIER_REJECTION_MULTIPLIER)) :
               new OutlierFilter<>(parser.getInt(ParameterKey.RANGE_RATE_OUTLIER_REJECTION_STARTING_ITERATION),
                                   parser.getInt(ParameterKey.RANGE_RATE_OUTLIER_REJECTION_MULTIPLIER));
    }

    /** Set up outliers manager for azimuth-elevation measurements.
     * @param parser input file parser
     * @param isDynamic if true, the filter should have adjustable standard deviation
     * @return outliers manager (null if none configured)
     */
    private OutlierFilter<AngularAzEl> createAzElOutliersManager(final KeyValueFileParser<ParameterKey> parser, boolean isDynamic) {
        needsBothOrNeither(parser,
                           ParameterKey.AZ_EL_OUTLIER_REJECTION_MULTIPLIER,
                           ParameterKey.AZ_EL_OUTLIER_REJECTION_STARTING_ITERATION);
        return isDynamic ?
               new DynamicOutlierFilter<>(parser.getInt(ParameterKey.AZ_EL_OUTLIER_REJECTION_STARTING_ITERATION),
                                          parser.getInt(ParameterKey.AZ_EL_OUTLIER_REJECTION_MULTIPLIER)) :
               new OutlierFilter<>(parser.getInt(ParameterKey.AZ_EL_OUTLIER_REJECTION_STARTING_ITERATION),
                                   parser.getInt(ParameterKey.AZ_EL_OUTLIER_REJECTION_MULTIPLIER));
    }

    /** Set up outliers manager for PV measurements.
     * @param parser input file parser
     * @param isDynamic if true, the filter should have adjustable standard deviation
     * @return outliers manager (null if none configured)
     */
    private OutlierFilter<PV> createPVOutliersManager(final KeyValueFileParser<ParameterKey> parser, boolean isDynamic) {
        needsBothOrNeither(parser,
                           ParameterKey.PV_OUTLIER_REJECTION_MULTIPLIER,
                           ParameterKey.PV_OUTLIER_REJECTION_STARTING_ITERATION);
        return isDynamic ?
               new DynamicOutlierFilter<>(parser.getInt(ParameterKey.PV_OUTLIER_REJECTION_STARTING_ITERATION),
                                          parser.getInt(ParameterKey.PV_OUTLIER_REJECTION_MULTIPLIER)) :
               new OutlierFilter<>(parser.getInt(ParameterKey.PV_OUTLIER_REJECTION_STARTING_ITERATION),
                                   parser.getInt(ParameterKey.PV_OUTLIER_REJECTION_MULTIPLIER));
    }

    /** Set up PV data.
     * @param parser input file parser
     * @return PV data
     * @throws NoSuchElementException if input parameters are missing
     */
    private PVData createPVData(final KeyValueFileParser<ParameterKey> parser)
        throws NoSuchElementException {
        return new PVData(parser.getDouble(ParameterKey.PV_MEASUREMENTS_POSITION_SIGMA),
                          parser.getDouble(ParameterKey.PV_MEASUREMENTS_VELOCITY_SIGMA));
    }

    /** Set up satellite data.
     * @param parser input file parser
     * @return satellite data
     * @throws NoSuchElementException if input parameters are missing
     */
    private ObservableSatellite createObservableSatellite(final KeyValueFileParser<ParameterKey> parser)
        throws NoSuchElementException {
        final ObservableSatellite obsSat = new ObservableSatellite(0);
        final ParameterDriver clockOffsetDriver = obsSat.getClockOffsetDriver();
        if (parser.containsKey(ParameterKey.ON_BOARD_CLOCK_OFFSET)) {
        	// date = null okay if validity period is infinite = only 1 estimation over the all period
            clockOffsetDriver.setReferenceValue(parser.getDouble(ParameterKey.ON_BOARD_CLOCK_OFFSET));
            clockOffsetDriver.setValue(parser.getDouble(ParameterKey.ON_BOARD_CLOCK_OFFSET));
        }
        if (parser.containsKey(ParameterKey.ON_BOARD_CLOCK_OFFSET_MIN)) {
            clockOffsetDriver.setMinValue(parser.getDouble(ParameterKey.ON_BOARD_CLOCK_OFFSET_MIN));
        }
        if (parser.containsKey(ParameterKey.ON_BOARD_CLOCK_OFFSET_MAX)) {
            clockOffsetDriver.setMaxValue(parser.getDouble(ParameterKey.ON_BOARD_CLOCK_OFFSET_MAX));
        }
        if (parser.containsKey(ParameterKey.ON_BOARD_CLOCK_OFFSET_ESTIMATED)) {
            clockOffsetDriver.setSelected(parser.getBoolean(ParameterKey.ON_BOARD_CLOCK_OFFSET_ESTIMATED));
        }
        return obsSat;
    }

    /** Set up estimator.
     * @param parser input file parser
     * @param propagatorBuilder propagator builder
     * @return estimator
     * @throws NoSuchElementException if input parameters are missing
     */
    private BatchLSEstimator createEstimator(final KeyValueFileParser<ParameterKey> parser,
                                             final PropagatorBuilder propagatorBuilder)
        throws NoSuchElementException {

        final boolean optimizerIsLevenbergMarquardt;
        if (!parser.containsKey(ParameterKey.ESTIMATOR_OPTIMIZATION_ENGINE)) {
            optimizerIsLevenbergMarquardt = true;
        } else {
            final String engine = parser.getString(ParameterKey.ESTIMATOR_OPTIMIZATION_ENGINE);
            optimizerIsLevenbergMarquardt = engine.toLowerCase().contains("levenberg");
        }
        final LeastSquaresOptimizer optimizer;

        if (optimizerIsLevenbergMarquardt) {
            // we want to use a Levenberg-Marquardt optimization engine
            final double initialStepBoundFactor;
            if (!parser.containsKey(ParameterKey.ESTIMATOR_LEVENBERG_MARQUARDT_INITIAL_STEP_BOUND_FACTOR)) {
                initialStepBoundFactor = 100.0;
            } else {
                initialStepBoundFactor = parser.getDouble(ParameterKey.ESTIMATOR_LEVENBERG_MARQUARDT_INITIAL_STEP_BOUND_FACTOR);
            }

            optimizer = new LevenbergMarquardtOptimizer().withInitialStepBoundFactor(initialStepBoundFactor);
        } else {
            // we want to use a Gauss-Newton optimization engine
            optimizer = new GaussNewtonOptimizer(new QRDecomposer(1e-11), false);
        }

        final double convergenceThreshold;
        if (!parser.containsKey(ParameterKey.ESTIMATOR_NORMALIZED_PARAMETERS_CONVERGENCE_THRESHOLD)) {
            convergenceThreshold = 1.0e-3;
        } else {
            convergenceThreshold = parser.getDouble(ParameterKey.ESTIMATOR_NORMALIZED_PARAMETERS_CONVERGENCE_THRESHOLD);
        }
        final int maxIterations;
        if (!parser.containsKey(ParameterKey.ESTIMATOR_MAX_ITERATIONS)) {
            maxIterations = 10;
        } else {
            maxIterations = parser.getInt(ParameterKey.ESTIMATOR_MAX_ITERATIONS);
        }
        final int maxEvaluations;
        if (!parser.containsKey(ParameterKey.ESTIMATOR_MAX_EVALUATIONS)) {
            maxEvaluations = 20;
        } else {
            maxEvaluations = parser.getInt(ParameterKey.ESTIMATOR_MAX_EVALUATIONS);
        }

        final BatchLSEstimator estimator = new BatchLSEstimator(optimizer, propagatorBuilder);
        estimator.setParametersConvergenceThreshold(convergenceThreshold);
        estimator.setMaxIterations(maxIterations);
        estimator.setMaxEvaluations(maxEvaluations);

        return estimator;

    }

    /** Set up sequential estimator.
     * @param parser input file parser
     * @param propagatorBuilder propagator builder
     * @return estimator
     * @throws NoSuchElementException if input parameters are missing
     */
    private BatchLSEstimator createSequentialEstimator(final Optimum optimum, final KeyValueFileParser<ParameterKey> parser,
                                                       final PropagatorBuilder propagatorBuilder)
        throws NoSuchElementException {


        final double convergenceThreshold;
        if (!parser.containsKey(ParameterKey.ESTIMATOR_NORMALIZED_PARAMETERS_CONVERGENCE_THRESHOLD)) {
            convergenceThreshold = 1.0e-3;
        } else {
            convergenceThreshold = parser.getDouble(ParameterKey.ESTIMATOR_NORMALIZED_PARAMETERS_CONVERGENCE_THRESHOLD);
        }
        final int maxIterations;
        if (!parser.containsKey(ParameterKey.ESTIMATOR_MAX_ITERATIONS)) {
            maxIterations = 10;
        } else {
            maxIterations = parser.getInt(ParameterKey.ESTIMATOR_MAX_ITERATIONS);
        }
        final int maxEvaluations;
        if (!parser.containsKey(ParameterKey.ESTIMATOR_MAX_EVALUATIONS)) {
            maxEvaluations = 20;
        } else {
            maxEvaluations = parser.getInt(ParameterKey.ESTIMATOR_MAX_EVALUATIONS);
        }

        final SequentialGaussNewtonOptimizer optimizer = new SequentialGaussNewtonOptimizer().withEvaluation(optimum);
        final SequentialBatchLSEstimator estimator = new SequentialBatchLSEstimator(optimizer, propagatorBuilder);
        estimator.setParametersConvergenceThreshold(convergenceThreshold);
        estimator.setMaxIterations(maxIterations);
        estimator.setMaxEvaluations(maxEvaluations);

        return estimator;

    }

    /** Read a sinex file corresponding to the given key.
     * @param input input file
     * @param parser input file parser
     * @param key name of the file
     * @return container for sinex data or null if key does not exist
     * @throws IOException if file is not read properly
     */
    private SinexLoader readSinexFile(final File input,
                                      final KeyValueFileParser<ParameterKey> parser,
                                      final ParameterKey key)
        throws IOException {

        // Verify if the key is defined
        if (parser.containsKey(key)) {

            // File name
            final String fileName = parser.getString(key);

            // Read the file
            DataSource nd = new DataSource(fileName, () -> new FileInputStream(new File(input.getParentFile(), fileName)));
            for (final DataFilter filter : Arrays.asList(new GzipFilter(),
                                                         new UnixCompressFilter(),
                                                         new HatanakaCompressFilter())) {
                nd = filter.filter(nd);
            }

            // Return a configured SINEX file
            return new SinexLoader(nd);

        } else {

            // File is not defines, return a null object
            return null;

        }

    }

    /** Read a measurements file.
     * @param source data source containing measurements
     * @param stations name to stations data map
     * @param pvData PV measurements data
     * @param satellite satellite reference
     * @param satRangeBias range bias due to transponder delay
     * @param satAntennaRangeModifier modifier for on-board antenna offset
     * @param weights base weights for measurements
     * @param rangeOutliersManager manager for range measurements outliers (null if none configured)
     * @param rangeRateOutliersManager manager for range-rate measurements outliers (null if none configured)
     * @param azElOutliersManager manager for azimuth-elevation measurements outliers (null if none configured)
     * @param pvOutliersManager manager for PV measurements outliers (null if none configured)
     * @return measurements list
     * @exception IOException if measurement file cannot be read
     */
    private List<ObservedMeasurement<?>> readMeasurements(final DataSource source,
                                                          final Map<String, StationData> stations,
                                                          final PVData pvData,
                                                          final ObservableSatellite satellite,
                                                          final Bias<Range> satRangeBias,
                                                          final PhaseCentersRangeModifier satAntennaRangeModifier,
                                                          final Weights weights,
                                                          final OutlierFilter<Range> rangeOutliersManager,
                                                          final OutlierFilter<RangeRate> rangeRateOutliersManager,
                                                          final OutlierFilter<AngularAzEl> azElOutliersManager,
                                                          final OutlierFilter<PV> pvOutliersManager)
        throws IOException {

        final List<ObservedMeasurement<?>> measurements = new ArrayList<ObservedMeasurement<?>>();
        try (Reader         reader = source.getOpener().openReaderOnce();
             BufferedReader br     = new BufferedReader(reader)) {
            int lineNumber = 0;
            for (String line = br.readLine(); line != null; line = br.readLine()) {
                ++lineNumber;
                line = line.trim();
                if (line.length() > 0 && !line.startsWith("#")) {
                    final String[] fields = line.split("\\s+");
                    if (fields.length < 2) {
                        throw new OrekitException(OrekitMessages.UNABLE_TO_PARSE_LINE_IN_FILE,
                                                  lineNumber, source.getName(), line);
                    }
                    switch (fields[1]) {
                        case "RANGE" :
                            if (useRangeMeasurements) {
                                final Range range = new RangeParser().parseFields(fields, stations, pvData, satellite,
                                                                                  satRangeBias, weights,
                                                                                  line, lineNumber, source.getName());
                                if (satAntennaRangeModifier != null) {
                                    range.addModifier(satAntennaRangeModifier);
                                }
                                if (rangeOutliersManager != null) {
                                    range.addModifier(rangeOutliersManager);
                                }
                                addIfNonZeroWeight(range, measurements);
                            }
                            break;
                        case "RANGE_RATE" :
                            if (useRangeRateMeasurements) {
                                final RangeRate rangeRate = new RangeRateParser().parseFields(fields, stations, pvData, satellite,
                                                                                              satRangeBias, weights,
                                                                                              line, lineNumber, source.getName());
                                if (rangeRateOutliersManager != null) {
                                    rangeRate.addModifier(rangeRateOutliersManager);
                                }
                                addIfNonZeroWeight(rangeRate, measurements);
                            }
                            break;
                        case "AZ_EL" :
                            final AngularAzEl angular = new AzElParser().parseFields(fields, stations, pvData, satellite,
                                                                                     satRangeBias, weights,
                                                                                     line, lineNumber, source.getName());
                            if (azElOutliersManager != null) {
                                angular.addModifier(azElOutliersManager);
                            }
                            addIfNonZeroWeight(angular, measurements);
                            break;
                        case "PV" :
                            final PV pv = new PVParser().parseFields(fields, stations, pvData, satellite,
                                                                     satRangeBias, weights,
                                                                     line, lineNumber, source.getName());
                            if (pvOutliersManager != null) {
                                pv.addModifier(pvOutliersManager);
                            }
                            addIfNonZeroWeight(pv, measurements);
                            break;
                        default :
                            throw new OrekitException(LocalizedCoreFormats.SIMPLE_MESSAGE,
                                                      "unknown measurement type " + fields[1] +
                                                      " at line " + lineNumber +
                                                      " in file " + source.getName() +
                                                      "\n" + line);
                    }
                }
            }
        }

        if (measurements.isEmpty()) {
            throw new OrekitException(LocalizedCoreFormats.SIMPLE_MESSAGE,
                                      "not measurements read from file " + source.getName());
        }

        return measurements;

    }

    /** Read a RINEX measurements file.
     * @param source data source containing measurements
     * @param satId satellite we are interested in
     * @param stations name to stations data map
     * @param satellite satellite reference
     * @param satRangeBias range bias due to transponder delay
     * @param satAntennaRangeModifier modifier for on-board antenna offset
     * @param weights base weights for measurements
     * @param rangeOutliersManager manager for range measurements outliers (null if none configured)
     * @param rangeRateOutliersManager manager for range-rate measurements outliers (null if none configured)
     * @param shapiroRangeModifier shapiro range modifier (null if none configured)
     * @return measurements list
     * @exception IOException if measurement file cannot be read
     */
    private List<ObservedMeasurement<?>> readRinex(final DataSource source, final String satId,
                                                   final Map<String, StationData> stations,
                                                   final ObservableSatellite satellite,
                                                   final Bias<Range> satRangeBias,
                                                   final PhaseCentersRangeModifier satAntennaRangeModifier,
                                                   final Weights weights,
                                                   final OutlierFilter<Range> rangeOutliersManager,
                                                   final OutlierFilter<RangeRate> rangeRateOutliersManager,
                                                   final ShapiroRangeModifier shapiroRangeModifier)
        throws IOException {
        final String notConfigured = " not configured";
        final List<ObservedMeasurement<?>> measurements = new ArrayList<ObservedMeasurement<?>>();
        final SatelliteSystem system = SatelliteSystem.parseSatelliteSystem(satId);
        final int prnNumber;
        switch (system) {
            case GPS:
            case GLONASS:
            case GALILEO:
                prnNumber = Integer.parseInt(satId.substring(1));
                break;
            case SBAS:
                prnNumber = Integer.parseInt(satId.substring(1)) + 100;
                break;
            default:
                prnNumber = -1;
        }
        final RinexObservation rinexObs = new RinexObservationParser().parse(source);
        for (final ObservationDataSet observationDataSet : rinexObs.getObservationDataSets()) {
            if (observationDataSet.getSatellite().getSystem() == system    &&
                observationDataSet.getSatellite().getPRN()    == prnNumber) {
                for (final ObservationData od : observationDataSet.getObservationData()) {
                    final double snr = od.getSignalStrength();
                    if (!Double.isNaN(od.getValue()) && (snr == 0 || snr >= 4)) {
                        if (od.getObservationType().getMeasurementType() == MeasurementType.PSEUDO_RANGE && useRangeMeasurements) {
                            // this is a measurement we want
                            final String stationName = rinexObs.getHeader().getMarkerName() + "/" + od.getObservationType();
                            final StationData stationData = stations.get(stationName);
                            if (stationData == null) {
                                throw new OrekitException(LocalizedCoreFormats.SIMPLE_MESSAGE,
                                                          stationName + notConfigured);
                            }
                            final Range range = new Range(stationData.getStation(), false, observationDataSet.getDate(),
                                                          od.getValue(), stationData.getRangeSigma(),
                                                          weights.getRangeBaseWeight(), satellite);
                            if (stationData.getIonosphericModel() != null) {
                                final RangeIonosphericDelayModifier ionoModifier = new RangeIonosphericDelayModifier(stationData.getIonosphericModel(),
                                                                                                                     od.getObservationType().getFrequency(system).getMHzFrequency() * 1.0e6);
                                          range.addModifier(ionoModifier);
                            }
                            if (satAntennaRangeModifier != null) {
                                range.addModifier(satAntennaRangeModifier);
                            }
                            if (shapiroRangeModifier != null) {
                                range.addModifier(shapiroRangeModifier);
                            }
                            if (stationData.getRangeBias() != null) {
                                range.addModifier(stationData.getRangeBias());
                            }
                            if (satRangeBias != null) {
                                range.addModifier(satRangeBias);
                            }
                            if (stationData.getRangeTroposphericCorrection() != null) {
                                range.addModifier(stationData.getRangeTroposphericCorrection());
                            }
                            addIfNonZeroWeight(range, measurements);

                        } else if (od.getObservationType().getMeasurementType() == MeasurementType.DOPPLER && useRangeRateMeasurements) {
                            // this is a measurement we want
                            final String stationName = rinexObs.getHeader().getMarkerName() + "/" + od.getObservationType();
                            final StationData stationData = stations.get(stationName);
                            if (stationData == null) {
                                throw new OrekitException(LocalizedCoreFormats.SIMPLE_MESSAGE,
                                                          stationName + notConfigured);
                            }
                            final RangeRate rangeRate = new RangeRate(stationData.getStation(), observationDataSet.getDate(),
                                                                      od.getValue(), stationData.getRangeRateSigma(),
                                                                      weights.getRangeRateBaseWeight(), false, satellite);
                            if (stationData.getIonosphericModel() != null) {
                                final RangeRateIonosphericDelayModifier ionoModifier = new RangeRateIonosphericDelayModifier(stationData.getIonosphericModel(),
                                                                                                                             od.getObservationType().getFrequency(system).getMHzFrequency() * 1.0e6,
                                                                                                                             false);
                                rangeRate.addModifier(ionoModifier);
                            }
                            if (stationData.getRangeRateBias() != null) {
                                rangeRate.addModifier(stationData.getRangeRateBias());
                            }
                            addIfNonZeroWeight(rangeRate, measurements);
                        }
                    }
                }
            }
        }

        return measurements;

    }

    /**
     * Read a position CPF file
     * @param source data source containing measurements
     * @param satellite observable satellite
     * @param initialGuess initial guess (used for the frame)
     * @return list of observable measurements
     * @throws IOException if file cannot be read
     */
     private List<ObservedMeasurement<?>> readCpf(final DataSource source,
                                                  final ObservableSatellite satellite,
                                                  final Orbit initialGuess) throws IOException {

         // Initialize parser and read file
         final CPFParser parserCpf = new CPFParser();
         final CPF file = (CPF) parserCpf.parse(source);

         // Satellite ephemeris
         final CPFEphemeris ephemeris = file.getSatellites().get(file.getHeader().getIlrsSatelliteId());
         final Frame        ephFrame  = ephemeris.getFrame();

         // Measurements
         final List<ObservedMeasurement<?>> measurements = new ArrayList<>();
         for (final CPFCoordinate coordinates : ephemeris.getCoordinates()) {
             AbsoluteDate date = coordinates.getDate();
             final Vector3D posInertial = ephFrame.getStaticTransformTo(initialGuess.getFrame(), date).transformPosition(coordinates.getPosition());
             measurements.add(new Position(date, posInertial, 1, 1, satellite));
         }

         // Return
         return measurements;
    }

    /** Read a Consolidated Ranging Data measurements file.
     * @param source data source containing measurements
     * @param stations name to stations data map
     * @param kvParser input file parser
     * @param satellite observable satellite
     * @param satRangeBias range bias
     * @param weights range weight
     * @param rangeOutliersManager outlier filter for range measurements
     * @param shapiroRange correction for general relativity
     * @return a list of observable measurements
     * @throws IOException if measurement file cannot be read
     */
    private List<ObservedMeasurement<?>> readCrd(final DataSource source,
                                                 final Map<String, StationData> stations,
                                                 final KeyValueFileParser<ParameterKey> kvParser,
                                                 final ObservableSatellite satellite,
                                                 final Bias<Range> satRangeBias,
                                                 final Weights weights,
                                                 final OutlierFilter<Range> rangeOutliersManager,
                                                 final ShapiroRangeModifier shapiroRange)
        throws IOException {

        // Initialize an empty list of measurements
        final List<ObservedMeasurement<?>> measurements = new ArrayList<ObservedMeasurement<?>>();

        // Initialise parser and read file
        final CRDParser parser =  new CRDParser();
        final CRD   file   = parser.parse(source);

        // Loop on data block
        for (final CRDDataBlock block : file.getDataBlocks()) {

            // Header
            final CRDHeader header = block.getHeader();

            // Wavelength (meters)
            final double wavelength = block.getConfigurationRecords().getSystemRecord().getWavelength();

            // Meteo data
            final Meteo meteo = block.getMeteoData();

            // Station data
            final StationData stationData = stations.get(String.valueOf(header.getSystemIdentifier()));

            // Loop on measurements
            for (final RangeMeasurement range : block.getRangeData()) {

                // Time of flight
                final double timeOfFlight = range.getTimeOfFlight();

                // Transmit time
                final AbsoluteDate transmitTime = range.getDate();
                // If epoch corresponds to bounce time, take into consideration the time of flight to compute the transmit time
                if (range.getEpochEvent() == 1) {
                    transmitTime.shiftedBy(-0.5 * timeOfFlight);
                }

                // Received time taking into consideration the time of flight (two-way)
                final AbsoluteDate receivedTime = transmitTime.shiftedBy(timeOfFlight);

                // Range value
                boolean twoWays = false;
                double rangeValue = timeOfFlight * Constants.SPEED_OF_LIGHT;
                // If the range is a two way range, the value is divided by 2 to fit in Orekit Range object requirements
                if (header.getRangeType() == RangeType.TWO_WAY) {
                    twoWays = true;
                    rangeValue = 0.5 * rangeValue;
                }

                // Meteorological record for the current epoch
                final MeteorologicalMeasurement meteoData = meteo.getMeteo(receivedTime);

                // Initialize range
                final Range measurement = new Range(stationData.getStation(), twoWays, receivedTime, rangeValue,
                                                    stationData.getRangeSigma(), weights.getRangeBaseWeight(), satellite);

                // Center of mass correction
                if (kvParser.containsKey(ParameterKey.RANGE_CENTER_OF_MASS_CORRECTION)) {
                    final double bias = kvParser.getDouble(ParameterKey.RANGE_CENTER_OF_MASS_CORRECTION);
                    final Bias<Range> centerOfMass = new Bias<Range>(new String[] {"center of mass"},
                                    new double[] {bias}, new double[] {1.0}, new double[] {Double.NEGATIVE_INFINITY},
                                    new double[] {Double.POSITIVE_INFINITY});
                    measurement.addModifier(centerOfMass);
                }

                // Tropospheric model
                final TroposphericModel model;
                if (meteoData != null) {
                    final PressureTemperatureHumidity pth =
                                    new PressureTemperatureHumidity(stationData.getStation().getBaseFrame().getPoint().getAltitude(),
                                                                    Unit.BAR.toSI(meteoData.getPressure()),
                                                                    meteoData.getTemperature(),
                                                                    new CIPM2007().
                                                                    waterVaporPressure(Unit.BAR.toSI(meteoData.getPressure()),
                                                                                       meteoData.getTemperature(),
                                                                                       0.01 * meteoData.getHumidity()),
                                                                    Double.NaN, Double.NaN);
                    model = new MendesPavlisModel(new ConstantPressureTemperatureHumidityProvider(pth),
                                                  wavelength, Unit.METRE);
                } else {
                    model = MendesPavlisModel.getStandardModel(wavelength, Unit.METRE);
                }
                measurement.addModifier(new RangeTroposphericDelayModifier(model));

                // Shapiro
                if (shapiroRange != null) {
                    measurement.addModifier(shapiroRange);
                }

                // Station bias
                if (stationData.getRangeBias() != null) {
                    measurement.addModifier(stationData.getRangeBias());
                }

                // Satellite range bias
                if (satRangeBias != null) {
                    measurement.addModifier(satRangeBias);
                }

                // Range outlier filter
                if (rangeOutliersManager != null) {
                    measurement.addModifier(rangeOutliersManager);
                }

                addIfNonZeroWeight(measurement, measurements);
            }

        }

        return measurements;
    }

    /** Multiplex measurements.
     * @param independentMeasurements independent measurements
     * @param tol tolerance on time difference for multiplexed measurements
     * @return multiplexed measurements
     */
    private List<ObservedMeasurement<?>> multiplexMeasurements(final List<ObservedMeasurement<?>> independentMeasurements,
                                                               final double tol) {
        final List<ObservedMeasurement<?>> multiplexed = new ArrayList<>();
        independentMeasurements.sort(new ChronologicalComparator());
        List<ObservedMeasurement<?>> clump = new ArrayList<>();
        for (final ObservedMeasurement<?> measurement : independentMeasurements) {
            if (!clump.isEmpty() && measurement.getDate().durationFrom(clump.get(0).getDate()) > tol) {

                // previous clump is finished
                if (clump.size() == 1) {
                    multiplexed.add(clump.get(0));
                } else {
                    multiplexed.add(new MultiplexedMeasurement(clump));
                }

                // start new clump
                clump = new ArrayList<>();

            }
            clump.add(measurement);
        }
        // final clump is finished
        if (clump.size() == 1) {
            multiplexed.add(clump.get(0));
        } else {
            multiplexed.add(new MultiplexedMeasurement(clump));
        }
        return multiplexed;
    }

    /** Sort parameters changes.
     * @param parameters parameters list
     */
    protected void sortParametersChanges(List<? extends ParameterDriver> parameters) {

        // sort the parameters lexicographically
        Collections.sort(parameters, new Comparator<ParameterDriver>() {
            /** {@inheritDoc} */
            @Override
            public int compare(final ParameterDriver pd1, final ParameterDriver pd2) {
                return pd1.getName().compareTo(pd2.getName());
            }

        });
    }

    /** Add a measurement to a list if it has non-zero weight.
     * @param measurement measurement to add
     * @param measurements measurements list
     */
    private static void addIfNonZeroWeight(final ObservedMeasurement<?> measurement, final List<ObservedMeasurement<?>> measurements) {
        double sum = 0;
        for (double w : measurement.getBaseWeight()) {
            sum += FastMath.abs(w);
        }
        if (sum > Precision.SAFE_MIN) {
            // we only consider measurements with non-zero weight
            measurements.add(measurement);
        }
    }

    /** Check a pair of related parameters are configurated properly.
     * @param parser input file parser
     * @param key1 first key to check
     * @param key2 second key to check
     */
    private void needsBothOrNeither(final KeyValueFileParser<ParameterKey> parser,
                                    final ParameterKey key1, final ParameterKey key2) {
        if (parser.containsKey(key1) != parser.containsKey(key2)) {
            throw new OrekitException(LocalizedCoreFormats.SIMPLE_MESSAGE,
                                      key1.toString().toLowerCase().replace('_', '.') +
                                      " and  " +
                                      key2.toString().toLowerCase().replace('_', '.') +
                                      " must be both present or both absent");
        }
    }

    /** Display parameters changes.
     * @param header header message
     * @param sort if true, parameters will be sorted lexicographically
     * @param parameters parameters list
     */
    private void displayParametersChanges(final PrintStream out, final String header, final boolean sort,
                                          final int length, final ParameterDriversList parameters) {

        List<ParameterDriver> list = new ArrayList<ParameterDriver>(parameters.getDrivers());
        if (sort) {
            // sort the parameters lexicographically
            Collections.sort(list, new Comparator<ParameterDriver>() {
                /** {@inheritDoc} */
                @Override
                public int compare(final ParameterDriver pd1, final ParameterDriver pd2) {
                    return pd1.getName().compareTo(pd2.getName());
                }

            });
        }

        out.println(header);
        int index = 0;
        for (final ParameterDriver parameter : list) {
            if (parameter.isSelected()) {
                final double factor;
                if (parameter.getName().endsWith("/az bias") || parameter.getName().endsWith("/el bias")) {
                    factor = FastMath.toDegrees(1.0);
                } else {
                    factor = 1.0;
                }
                final double initial = parameter.getReferenceValue();
                final double value   = parameter.getValue();
                out.format(Locale.US, "  %2d %s", ++index, parameter.getName());
                for (int i = parameter.getName().length(); i < length; ++i) {
                    out.format(Locale.US, " ");
                }
                out.format(Locale.US, "  %+.12f  (final value:  % .12f)%n",
                           factor * (value - initial), factor * value);
            }
        }

    }

    /** Display covariances and sigmas as predicted by a Kalman filter at date t.
     */
    private void displayFinalCovariances(final PrintStream logStream, final KalmanEstimator kalman) {

//        // Get kalman estimated propagator
//        final NumericalPropagator kalmanProp = kalman.getProcessModel().getEstimatedPropagator();
//
//        // Link the partial derivatives to this propagator
//        final String equationName = "kalman-derivatives";
//        PartialDerivativesEquations kalmanDerivatives = new PartialDerivativesEquations(equationName, kalmanProp);
//
//        // Initialize the derivatives
//        final SpacecraftState rawState = kalmanProp.getInitialState();
//        final SpacecraftState stateWithDerivatives =
//                        kalmanDerivatives.setInitialJacobians(rawState);
//        kalmanProp.resetInitialState(stateWithDerivatives);
//
//        // Propagate to target date
//        final SpacecraftState kalmanState = kalmanProp.propagate(targetDate);
//
//        // Compute STM
//        RealMatrix STM = kalman.getProcessModel().getErrorStateTransitionMatrix(kalmanState, kalmanDerivatives);
//
//        // Compute covariance matrix
//        RealMatrix P = kalman.getProcessModel().unNormalizeCovarianceMatrix(kalman.predictCovariance(STM,
//                                                                              kalman.getProcessModel().getProcessNoiseMatrix()));
        final RealMatrix P = kalman.getPhysicalEstimatedCovarianceMatrix();
        final String[] paramNames = new String[P.getRowDimension()];
        int index = 0;
        int paramSize = 0;
        for (final ParameterDriver driver : kalman.getOrbitalParametersDrivers(true).getDrivers()) {
            paramNames[index++] = driver.getName();
            paramSize = FastMath.max(paramSize, driver.getName().length());
        }
        for (final ParameterDriver driver : kalman.getPropagationParametersDrivers(true).getDrivers()) {
            paramNames[index++] = driver.getName();
            paramSize = FastMath.max(paramSize, driver.getName().length());
        }
        for (final ParameterDriver driver : kalman.getEstimatedMeasurementsParameters().getDrivers()) {
            paramNames[index++] = driver.getName();
            paramSize = FastMath.max(paramSize, driver.getName().length());
        }
        if (paramSize < 20) {
            paramSize = 20;
        }

        // Header
        logStream.format("\n%s\n", "Kalman Final Covariances:");
//        logStream.format(Locale.US, "\tDate: %-23s UTC\n",
//                         targetDate.toString(TimeScalesFactory.getUTC()));
        logStream.format(Locale.US, "\tDate: %-23s UTC\n",
                         kalman.getCurrentDate().toString(TimeScalesFactory.getUTC()));

        // Covariances
        String strFormat = String.format("%%%2ds  ", paramSize);
        logStream.format(strFormat, "Covariances:");
        for (int i = 0; i < P.getRowDimension(); i++) {
            logStream.format(Locale.US, strFormat, paramNames[i]);
        }
        logStream.println("");
        String numFormat = String.format("%%%2d.6f  ", paramSize);
        for (int i = 0; i < P.getRowDimension(); i++) {
            logStream.format(Locale.US, strFormat, paramNames[i]);
            for (int j = 0; j <= i; j++) {
                logStream.format(Locale.US, numFormat, P.getEntry(i, j));
            }
            logStream.println("");
        }

        // Correlation coeff
        final double[] sigmas = new double[P.getRowDimension()];
        for (int i = 0; i < P.getRowDimension(); i++) {
            sigmas[i] = FastMath.sqrt(P.getEntry(i, i));
        }

        logStream.format("\n" + strFormat, "Corr coef:");
        for (int i = 0; i < P.getRowDimension(); i++) {
            logStream.format(Locale.US, strFormat, paramNames[i]);
        }
        logStream.println("");
        for (int i = 0; i < P.getRowDimension(); i++) {
            logStream.format(Locale.US, strFormat, paramNames[i]);
            for (int j = 0; j <= i; j++) {
                logStream.format(Locale.US, numFormat, P.getEntry(i, j)/(sigmas[i]*sigmas[j]));
            }
            logStream.println("");
        }

        // Sigmas
        logStream.format("\n" + strFormat + "\n", "Sigmas: ");
        for (int i = 0; i < P.getRowDimension(); i++) {
            logStream.format(Locale.US, strFormat + numFormat + "\n", paramNames[i], sigmas[i]);
        }
        logStream.println("");
    } 

    /** Display covariances and sigmas as predicted by a Kalman filter at date t. 
     */
    private void displayFinalCovariances(final PrintStream logStream, final UnscentedKalmanEstimator kalman) {
        
//        // Get kalman estimated propagator
//        final NumericalPropagator kalmanProp = kalman.getProcessModel().getEstimatedPropagator();
//        
//        // Link the partial derivatives to this propagator
//        final String equationName = "kalman-derivatives";
//        PartialDerivativesEquations kalmanDerivatives = new PartialDerivativesEquations(equationName, kalmanProp);
//        
//        // Initialize the derivatives
//        final SpacecraftState rawState = kalmanProp.getInitialState();
//        final SpacecraftState stateWithDerivatives =
//                        kalmanDerivatives.setInitialJacobians(rawState);
//        kalmanProp.resetInitialState(stateWithDerivatives);
//        
//        // Propagate to target date
//        final SpacecraftState kalmanState = kalmanProp.propagate(targetDate);
//        
//        // Compute STM
//        RealMatrix STM = kalman.getProcessModel().getErrorStateTransitionMatrix(kalmanState, kalmanDerivatives);
//        
//        // Compute covariance matrix
//        RealMatrix P = kalman.getProcessModel().unNormalizeCovarianceMatrix(kalman.predictCovariance(STM,
//                                                                              kalman.getProcessModel().getProcessNoiseMatrix()));
        final RealMatrix P = kalman.getPhysicalEstimatedCovarianceMatrix();
        final String[] paramNames = new String[P.getRowDimension()];
        int index = 0;
        int paramSize = 0;
        for (final ParameterDriver driver : kalman.getOrbitalParametersDrivers(true).getDrivers()) {
            paramNames[index++] = driver.getName();
            paramSize = FastMath.max(paramSize, driver.getName().length());
        }
        for (final ParameterDriver driver : kalman.getPropagationParametersDrivers(true).getDrivers()) {
            paramNames[index++] = driver.getName();
            paramSize = FastMath.max(paramSize, driver.getName().length());
        }
        for (final ParameterDriver driver : kalman.getEstimatedMeasurementsParameters().getDrivers()) {
            paramNames[index++] = driver.getName();
            paramSize = FastMath.max(paramSize, driver.getName().length());
        }
        if (paramSize < 20) {
            paramSize = 20;
        }
        
        // Header
        logStream.format("\n%s\n", "Kalman Final Covariances:");
//        logStream.format(Locale.US, "\tDate: %-23s UTC\n",
//                         targetDate.toString(TimeScalesFactory.getUTC()));
        logStream.format(Locale.US, "\tDate: %-23s UTC\n",
                         kalman.getCurrentDate().toString(TimeScalesFactory.getUTC()));
        
        // Covariances
        String strFormat = String.format("%%%2ds  ", paramSize);
        logStream.format(strFormat, "Covariances:");
        for (int i = 0; i < P.getRowDimension(); i++) {
            logStream.format(Locale.US, strFormat, paramNames[i]);
        }
        logStream.println("");
        String numFormat = String.format("%%%2d.6f  ", paramSize);
        for (int i = 0; i < P.getRowDimension(); i++) {
            logStream.format(Locale.US, strFormat, paramNames[i]);
            for (int j = 0; j <= i; j++) {
                logStream.format(Locale.US, numFormat, P.getEntry(i, j));
            }
            logStream.println("");
        }
        
        // Correlation coeff
        final double[] sigmas = new double[P.getRowDimension()];
        for (int i = 0; i < P.getRowDimension(); i++) {
            sigmas[i] = FastMath.sqrt(P.getEntry(i, i));
        }
        
        logStream.format("\n" + strFormat, "Corr coef:");
        for (int i = 0; i < P.getRowDimension(); i++) {
            logStream.format(Locale.US, strFormat, paramNames[i]);
        }
        logStream.println("");
        for (int i = 0; i < P.getRowDimension(); i++) {
            logStream.format(Locale.US, strFormat, paramNames[i]);
            for (int j = 0; j <= i; j++) {
                logStream.format(Locale.US, numFormat, P.getEntry(i, j)/(sigmas[i]*sigmas[j]));
            }
            logStream.println("");
        }
        
        // Sigmas
        logStream.format("\n" + strFormat + "\n", "Sigmas: ");
        for (int i = 0; i < P.getRowDimension(); i++) {
            logStream.format(Locale.US, strFormat + numFormat + "\n", paramNames[i], sigmas[i]);
        }
        logStream.println("");
    }

    /** Log evaluations.
     */
    private static void logEvaluation(EstimatedMeasurement<?> evaluation,
                               EvaluationLogger<Range> rangeLog,
                               EvaluationLogger<RangeRate> rangeRateLog,
                               EvaluationLogger<AngularAzEl> azimuthLog,
                               EvaluationLogger<AngularAzEl> elevationLog,
                               EvaluationLogger<Position> positionOnlyLog,
                               EvaluationLogger<PV> positionLog,
                               EvaluationLogger<PV> velocityLog) {
        
        // Get measurement type and send measurement to proper logger.
        final String measurementType = evaluation.getObservedMeasurement().getMeasurementType();
        if (measurementType.equals(Range.MEASUREMENT_TYPE)) {
            @SuppressWarnings("unchecked")
            final EstimatedMeasurement<Range> ev = (EstimatedMeasurement<Range>) evaluation;
            if (rangeLog != null) {
                rangeLog.log(ev);
            }
        } else if (measurementType.equals(RangeRate.MEASUREMENT_TYPE)) {
            @SuppressWarnings("unchecked")
            final EstimatedMeasurement<RangeRate> ev = (EstimatedMeasurement<RangeRate>) evaluation;
            if (rangeRateLog != null) {
                rangeRateLog.log(ev);
            }
        } else if (measurementType.equals(AngularAzEl.MEASUREMENT_TYPE)) {
            @SuppressWarnings("unchecked")
            final EstimatedMeasurement<AngularAzEl> ev = (EstimatedMeasurement<AngularAzEl>) evaluation;
            if (azimuthLog != null) {
                azimuthLog.log(ev);
            }
            if (elevationLog != null) {
                elevationLog.log(ev);
            }
        }  else if (measurementType.equals(Position.MEASUREMENT_TYPE)) {
            @SuppressWarnings("unchecked")
            final EstimatedMeasurement<Position> ev = (EstimatedMeasurement<Position>) evaluation;
            if (positionOnlyLog != null) {
                positionOnlyLog.log(ev);
            }
        } else if (measurementType.equals(PV.MEASUREMENT_TYPE)) {
            @SuppressWarnings("unchecked")
            final EstimatedMeasurement<PV> ev = (EstimatedMeasurement<PV>) evaluation;
            if (positionLog != null) {
                positionLog.log(ev);
            }
            if (velocityLog != null) {
                velocityLog.log(ev);
            }
        } else if (measurementType.equals(MultiplexedMeasurement.MEASUREMENT_TYPE)) {
            for (final EstimatedMeasurement<?> em : ((MultiplexedMeasurement) evaluation.getObservedMeasurement()).getEstimatedMeasurements()) {
                logEvaluation(em, rangeLog, rangeRateLog, azimuthLog, elevationLog, positionOnlyLog, positionLog, velocityLog);
            }
        }
    }

    /** Observer for Kalman estimation. */
    public static class Observer implements KalmanObserver {

        /** Date of the first measurement.*/
        private AbsoluteDate t0;
        
        /** Printing flag. */
        private Boolean print;
        
        /** Range logger. */
        private RangeLog rangeLog;
        
        /** Range rate logger. */
        private RangeRateLog rangeRateLog;
        
        /** Azimuth logger. */
        private AzimuthLog azimuthLog;
        
        /** Elevation logger. */
        private ElevationLog elevationLog;
        
        /** Position only logger. */
        private PositionOnlyLog positionOnlyLog;
        
        /** Position logger. */
        private PositionLog positionLog;
        
        /** Velocity logger. */
        private VelocityLog velocityLog;

        public Observer(Boolean print, RangeLog rangeLog, RangeRateLog rangeRateLog, AzimuthLog azimuthLog,
                ElevationLog elevationLog, PositionOnlyLog positionOnlyLog, PositionLog positionLog,
                VelocityLog velocityLog) {
            super();
            this.print           = print;
            this.rangeLog        = rangeLog;
            this.rangeRateLog    = rangeRateLog;
            this.azimuthLog      = azimuthLog;
            this.elevationLog    = elevationLog;
            this.positionOnlyLog = positionOnlyLog;
            this.positionLog     = positionLog;
            this.velocityLog     = velocityLog;
        }



        /** {@inheritDoc} */
        @Override
        @SuppressWarnings("unchecked")
        public void evaluationPerformed(final KalmanEstimation estimation) {

            // Current measurement number, date and status
            final EstimatedMeasurement<?> estimatedMeasurement = estimation.getCorrectedMeasurement();
            final int currentNumber        = estimation.getCurrentMeasurementNumber();
            final AbsoluteDate currentDate = estimatedMeasurement.getDate();
            final EstimatedMeasurement.Status currentStatus = estimatedMeasurement.getStatus();

            // Current estimated measurement
            final ObservedMeasurement<?>  observedMeasurement  = estimatedMeasurement.getObservedMeasurement();
            
            // Measurement type & Station name
            String measType    = "";
            String stationName = "";

            // Register the measurement in the proper measurement logger
            logEvaluation(estimatedMeasurement,
                    rangeLog, rangeRateLog, azimuthLog, elevationLog, positionOnlyLog, positionLog, velocityLog);
            // Get measurement type
            final String measurementType = observedMeasurement.getMeasurementType();
            if (measurementType.equals(Range.MEASUREMENT_TYPE)) {
                measType    = "RANGE";
                stationName =  ((EstimatedMeasurement<Range>) estimatedMeasurement).getObservedMeasurement().
                                getStation().getBaseFrame().getName();
            } else if (measurementType.equals(RangeRate.MEASUREMENT_TYPE)) {
                measType    = "RANGE_RATE";
                stationName =  ((EstimatedMeasurement<RangeRate>) estimatedMeasurement).getObservedMeasurement().
                                getStation().getBaseFrame().getName();
            } else if (measurementType.equals(AngularAzEl.MEASUREMENT_TYPE)) {
                measType    = "AZ_EL";
                stationName =  ((EstimatedMeasurement<AngularAzEl>) estimatedMeasurement).getObservedMeasurement().
                                getStation().getBaseFrame().getName();
            } else if (measurementType.equals(PV.MEASUREMENT_TYPE)) {
                measType    = "PV";
            } else if (measurementType.equals(Position.MEASUREMENT_TYPE)) {
                measType    = "POSITION";
            }
            

            // Print data on terminal
            // ----------------------

            // Header
            if (print) {
                if (currentNumber == 1) {
                    // Set t0 to first measurement date
                    t0 = currentDate;

                    // Print header
                    final String formatHeader = "%-4s\t%-25s\t%15s\t%-10s\t%-10s\t%-20s\t%20s\t%20s";
                    String header = String.format(Locale.US, formatHeader,
                                                  "Nb", "Epoch", "Dt[s]", "Status", "Type", "Station",
                                                  "DP Corr", "DV Corr");
                    // Orbital drivers
                    for (DelegatingDriver driver : estimation.getEstimatedOrbitalParameters().getDrivers()) {
                        header += String.format(Locale.US, "\t%20s", driver.getName());
                        header += String.format(Locale.US, "\t%20s", "D" + driver.getName());
                    }

                    // Propagation drivers
                    for (DelegatingDriver driver : estimation.getEstimatedPropagationParameters().getDrivers()) {
                        header += String.format(Locale.US, "\t%20s", driver.getName());
                        header += String.format(Locale.US, "\t%20s", "D" + driver.getName());
                    }

                    // Measurements drivers
                    for (DelegatingDriver driver : estimation.getEstimatedMeasurementsParameters().getDrivers()) {
                        header += String.format(Locale.US, "\t%20s", driver.getName());
                        header += String.format(Locale.US, "\t%20s", "D" + driver.getName());
                    }

                    // Print header
                    System.out.println(header);
                }

                // Print current measurement info in terminal
                String line = "";
                // Line format
                final String lineFormat = "%4d\t%-25s\t%15.3f\t%-10s\t%-10s\t%-20s\t%20.9e\t%20.9e";

                // Orbital correction = DP & DV between predicted orbit and estimated orbit
                final Vector3D predictedP = estimation.getPredictedSpacecraftStates()[0].getPosition();
                final Vector3D predictedV = estimation.getPredictedSpacecraftStates()[0].getPVCoordinates().getVelocity();
                final Vector3D estimatedP = estimation.getCorrectedSpacecraftStates()[0].getPosition();
                final Vector3D estimatedV = estimation.getCorrectedSpacecraftStates()[0].getPVCoordinates().getVelocity();
                final double DPcorr       = Vector3D.distance(predictedP, estimatedP);
                final double DVcorr       = Vector3D.distance(predictedV, estimatedV);

                line = String.format(Locale.US, lineFormat,
                                     currentNumber, currentDate.toString(), 
                                     currentDate.durationFrom(t0), currentStatus.toString(),
                                     measType, stationName,
                                     DPcorr, DVcorr);

                // Handle parameters printing (value and error) 
                int jPar = 0;
                final RealMatrix Pest = estimation.getPhysicalEstimatedCovarianceMatrix();
                // Orbital drivers
                for (DelegatingDriver driver : estimation.getEstimatedOrbitalParameters().getDrivers()) {
                    line += String.format(Locale.US, "\t%20.9f", driver.getValue());
                    line += String.format(Locale.US, "\t%20.9e", FastMath.sqrt(Pest.getEntry(jPar, jPar)));
                    jPar++;
                }
                // Propagation drivers
                for (DelegatingDriver driver : estimation.getEstimatedPropagationParameters().getDrivers()) {
                    line += String.format(Locale.US, "\t%20.9f", driver.getValue());
                    line += String.format(Locale.US, "\t%20.9e", FastMath.sqrt(Pest.getEntry(jPar, jPar)));
                    jPar++;
                }
                // Measurements drivers
                for (DelegatingDriver driver : estimation.getEstimatedMeasurementsParameters().getDrivers()) {
                    line += String.format(Locale.US, "\t%20.9f", driver.getValue());
                    line += String.format(Locale.US, "\t%20.9e", FastMath.sqrt(Pest.getEntry(jPar, jPar)));
                    jPar++;
                }

                // Print the line
                System.out.println(line);
            }
        }

    
    
    }

}<|MERGE_RESOLUTION|>--- conflicted
+++ resolved
@@ -140,7 +140,6 @@
 import org.orekit.models.earth.troposphere.MendesPavlisModel;
 import org.orekit.models.earth.troposphere.ModifiedSaastamoinenModel;
 import org.orekit.models.earth.troposphere.NiellMappingFunctionModel;
-<<<<<<< HEAD
 import org.orekit.models.earth.troposphere.TimeSpanEstimatedModel;
 import org.orekit.models.earth.troposphere.TroposphericModel;
 import org.orekit.models.earth.troposphere.TroposphericModelUtils;
@@ -150,11 +149,9 @@
 import org.orekit.models.earth.weather.PressureTemperatureHumidity;
 import org.orekit.models.earth.weather.PressureTemperatureHumidityProvider;
 import org.orekit.models.earth.weather.water.CIPM2007;
-=======
 import org.orekit.models.earth.troposphere.ModifiedSaastamoinenModel;
 import org.orekit.models.earth.troposphere.TimeSpanEstimatedTroposphericModel;
 import org.orekit.models.earth.weather.GlobalPressureTemperatureModel;
->>>>>>> 3c3ba586
 import org.orekit.orbits.CartesianOrbit;
 import org.orekit.orbits.CircularOrbit;
 import org.orekit.orbits.EquinoctialOrbit;
@@ -1699,11 +1696,7 @@
 
                 } else {
                     // Empirical tropospheric model
-<<<<<<< HEAD
                     model = ModifiedSaastamoinenModel.getStandardModel();
-=======
-                    troposphericModel = ModifiedSaastamoinenModel.getStandardModel();
->>>>>>> 3c3ba586
                 }
 
                 rangeTroposphericCorrection = new RangeTroposphericDelayModifier(model);

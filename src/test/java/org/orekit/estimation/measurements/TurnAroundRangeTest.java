--- conflicted
+++ resolved
@@ -492,15 +492,9 @@
 
             // Loop on the parameters
             for (int i = 0; i < 6; ++i) {
-<<<<<<< HEAD
                 final double[] gradient  = measurement.estimate(0, 0, new SpacecraftState[] { state }).getParameterDerivatives(drivers[i], new AbsoluteDate());
-                Assert.assertEquals(1, measurement.getDimension());
-                Assert.assertEquals(1, gradient.length);
-=======
-                final double[] gradient  = measurement.estimate(0, 0, new SpacecraftState[] { state }).getParameterDerivatives(drivers[i]);
                 Assertions.assertEquals(1, measurement.getDimension());
                 Assertions.assertEquals(1, gradient.length);
->>>>>>> be42ef39
 
                 // Compute a reference value using finite differences
                 final ParameterFunction dMkdP =

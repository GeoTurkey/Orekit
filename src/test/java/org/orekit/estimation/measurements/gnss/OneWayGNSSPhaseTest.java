/* Copyright 2002-2022 CS GROUP
 * Licensed to CS GROUP (CS) under one or more
 * contributor license agreements.  See the NOTICE file distributed with
 * this work for additional information regarding copyright ownership.
 * CS licenses this file to You under the Apache License, Version 2.0
 * (the "License"); you may not use this file except in compliance with
 * the License.  You may obtain a copy of the License at
 *
 *   http://www.apache.org/licenses/LICENSE-2.0
 *
 * Unless required by applicable law or agreed to in writing, software
 * distributed under the License is distributed on an "AS IS" BASIS,
 * WITHOUT WARRANTIES OR CONDITIONS OF ANY KIND, either express or implied.
 * See the License for the specific language governing permissions and
 * limitations under the License.
 */
package org.orekit.estimation.measurements.gnss;

import org.hipparchus.geometry.euclidean.threed.Vector3D;
import org.hipparchus.stat.descriptive.moment.Mean;
import org.hipparchus.stat.descriptive.rank.Max;
import org.hipparchus.stat.descriptive.rank.Median;
import org.hipparchus.stat.descriptive.rank.Min;
import org.hipparchus.util.FastMath;
import org.junit.jupiter.api.Assertions;
import org.junit.jupiter.api.Test;
import org.orekit.Utils;
import org.orekit.estimation.Context;
import org.orekit.estimation.EstimationTestUtils;
import org.orekit.estimation.measurements.EstimatedMeasurement;
import org.orekit.estimation.measurements.ObservableSatellite;
import org.orekit.estimation.measurements.ObservedMeasurement;
import org.orekit.gnss.Frequency;
import org.orekit.orbits.CartesianOrbit;
import org.orekit.orbits.Orbit;
import org.orekit.orbits.OrbitType;
import org.orekit.orbits.PositionAngle;
import org.orekit.propagation.BoundedPropagator;
import org.orekit.propagation.EphemerisGenerator;
import org.orekit.propagation.Propagator;
import org.orekit.propagation.SpacecraftState;
import org.orekit.propagation.conversion.NumericalPropagatorBuilder;
import org.orekit.time.AbsoluteDate;
import org.orekit.utils.Constants;
import org.orekit.utils.Differentiation;
import org.orekit.utils.ParameterDriver;
import org.orekit.utils.ParameterFunction;
import org.orekit.utils.StateFunction;
import org.orekit.utils.TimeStampedPVCoordinates;

import java.util.ArrayList;
import java.util.Comparator;
import java.util.List;
import java.util.Locale;

public class OneWayGNSSPhaseTest {

    private static final Frequency FREQUENCY = Frequency.G01;

    /**
     * Test the values of the phase comparing the observed values and the estimated values
     * Both are calculated with a different algorithm
     */
    @Test
    public void testValues() {
        boolean printResults = false;
        if (printResults) {
            System.out.println("\nTest One-way GNSS phase Values\n");
        }
        // Run test
        this.genericTestValues(printResults);
    }

    /**
     * Test the values of the state derivatives using a numerical
     * finite differences calculation as a reference
     */
    @Test
    public void testStateDerivatives() {

        boolean printResults = false;
        if (printResults) {
            System.out.println("\nTest One-way GNSS phase State Derivatives - Finite Differences Comparison\n");
        }
        // Run test
        double refErrorsPMedian = 1.9e-10;
        double refErrorsPMean   = 5.3e-10;
        double refErrorsPMax    = 3.7e-08;
        double refErrorsVMedian = 4.7e-04;
        double refErrorsVMean   = 1.6e-03;
        double refErrorsVMax    = 1.1e-01;
        this.genericTestStateDerivatives(printResults, 0,
                                         refErrorsPMedian, refErrorsPMean, refErrorsPMax,
                                         refErrorsVMedian, refErrorsVMean, refErrorsVMax);
    }

    /**
     * Test the values of the parameters' derivatives using a numerical
     * finite differences calculation as a reference
     */
    @Test
    public void testParameterDerivatives() {

        // Print the results ?
        boolean printResults = false;

        if (printResults) {
            System.out.println("\nTest One-way GNSS phase Derivatives - Finite Differences Comparison\n");
        }
        // Run test
        double refErrorsMedian = 1.0e-15;
        double refErrorsMean   = 1.0e-15;
        double refErrorsMax    = 1.0e-15;
        this.genericTestParameterDerivatives(printResults,
                                             refErrorsMedian, refErrorsMean, refErrorsMax);

    }

    /**
     * Generic test function for values of the one-way GNSS phase
     * @param printResults Print the results ?
     */
    void genericTestValues(final boolean printResults) {

        Context context = EstimationTestUtils.eccentricContext("regular-data:potential:tides");

        final NumericalPropagatorBuilder propagatorBuilder =
                        context.createBuilder(OrbitType.KEPLERIAN, PositionAngle.TRUE, true,
                                              1.0e-6, 60.0, 0.001);

        // Create perfect inter-satellites range measurements
        final TimeStampedPVCoordinates original = context.initialOrbit.getPVCoordinates();
        final Orbit closeOrbit = new CartesianOrbit(new TimeStampedPVCoordinates(context.initialOrbit.getDate(),
                                                                                 original.getPosition().add(new Vector3D(1000, 2000, 3000)),
                                                                                 original.getVelocity().add(new Vector3D(-0.03, 0.01, 0.02))),
                                                    context.initialOrbit.getFrame(),
                                                    context.initialOrbit.getMu());
        final Propagator closePropagator = EstimationTestUtils.createPropagator(closeOrbit,
                                                                                propagatorBuilder);
        final EphemerisGenerator generator = closePropagator.getEphemerisGenerator();
        closePropagator.propagate(context.initialOrbit.getDate().shiftedBy(3.5 * closeOrbit.getKeplerianPeriod()));
        final BoundedPropagator ephemeris = generator.getGeneratedEphemeris();
        final Propagator propagator = EstimationTestUtils.createPropagator(context.initialOrbit,
                                                                           propagatorBuilder);

        final int    ambiguity         = 1234;
        final double localClockOffset  = 0.137e-6;
        final double remoteClockOffset = 469.0e-6;
        final List<ObservedMeasurement<?>> measurements =
                        EstimationTestUtils.createMeasurements(propagator,
                                                               new OneWayGNSSPhaseCreator(ephemeris, FREQUENCY, ambiguity, localClockOffset, remoteClockOffset),
                                                               1.0, 3.0, 300.0);

        // Lists for results' storage - Used only for derivatives with respect to state
        // "final" value to be seen by "handleStep" function of the propagator
        final List<Double> absoluteErrors = new ArrayList<Double>();
        final List<Double> relativeErrors = new ArrayList<Double>();

        // Use a lambda function to implement "handleStep" function
        propagator.setStepHandler(interpolator -> {

            for (final ObservedMeasurement<?> measurement : measurements) {

                //  Play test if the measurement date is between interpolator previous and current date
                if ((measurement.getDate().durationFrom(interpolator.getPreviousState().getDate()) > 0.) &&
                    (measurement.getDate().durationFrom(interpolator.getCurrentState().getDate())  <=  0.)
                   ) {
                    // We intentionally propagate to a date which is close to the
                    // real spacecraft state but is *not* the accurate date, by
                    // compensating only part of the downlink delay. This is done
                    // in order to validate the partial derivatives with respect
                    // to velocity.
                    final double          meanDelay = measurement.getObservedValue()[0] / Constants.SPEED_OF_LIGHT;
                    final AbsoluteDate    date      = measurement.getDate().shiftedBy(-0.75 * meanDelay);
                    final SpacecraftState state     = interpolator.getInterpolatedState(date);

                    // Values of the phase & errors
                    final double phaseObserved  = measurement.getObservedValue()[0];
                    final EstimatedMeasurement<?> estimated = measurement.estimate(0, 0,
                                                                                   new SpacecraftState[] {
                                                                                       state,
                                                                                       ephemeris.propagate(state.getDate())
                                                                                   });
                    Assertions.assertEquals(FREQUENCY.getWavelength(), ((OneWayGNSSPhase) measurement).getWavelength(), 1.0e-15);
                    final double phaseEstimated = estimated.getEstimatedValue()[0];
                    final double absoluteError  = phaseEstimated-phaseObserved;
                    absoluteErrors.add(absoluteError);
                    relativeErrors.add(FastMath.abs(absoluteError)/FastMath.abs(phaseObserved));

                    // Print results on console ?
                    if (printResults) {
                        final AbsoluteDate measurementDate = measurement.getDate();

                        System.out.format(Locale.US, "%-23s  %-23s  %19.6f  %19.6f  %13.6e  %13.6e%n",
                                         measurementDate, date,
                                         phaseObserved, phaseEstimated,
                                         FastMath.abs(phaseEstimated-phaseObserved),
                                         FastMath.abs((phaseEstimated-phaseObserved)/phaseObserved));
                    }

                } // End if measurement date between previous and current interpolator step
            } // End for loop on the measurements
        }); // End lambda function handlestep

        // Print results on console ? Header
        if (printResults) {
            System.out.format(Locale.US, "%-23s  %-23s  %19s  %19s  %19s  %19s%n",
                              "Measurement Date", "State Date",
                              "Phase observed [cycles]", "Phase estimated [cycles]",
                              "ΔPhase [cycles]", "rel ΔPhase");
        }

        // Rewind the propagator to initial date
        propagator.propagate(context.initialOrbit.getDate());

        // Sort measurements chronologically
        measurements.sort(Comparator.naturalOrder());

        // Propagate to final measurement's date
        propagator.propagate(measurements.get(measurements.size()-1).getDate());

        // Convert lists to double array
        final double[] absErrors = absoluteErrors.stream().mapToDouble(Double::doubleValue).toArray();
        final double[] relErrors = relativeErrors.stream().mapToDouble(Double::doubleValue).toArray();

        // Statistics' assertion
        final double absErrorsMedian = new Median().evaluate(absErrors);
        final double absErrorsMin    = new Min().evaluate(absErrors);
        final double absErrorsMax    = new Max().evaluate(absErrors);
        final double relErrorsMedian = new Median().evaluate(relErrors);
        final double relErrorsMax    = new Max().evaluate(relErrors);

        // Print the results on console ? Final results
        if (printResults) {
            System.out.println();
            System.out.println("Absolute errors median: " +  absErrorsMedian);
            System.out.println("Absolute errors min   : " +  absErrorsMin);
            System.out.println("Absolute errors max   : " +  absErrorsMax);
            System.out.println("Relative errors median: " +  relErrorsMedian);
            System.out.println("Relative errors max   : " +  relErrorsMax);
        }

<<<<<<< HEAD
        Assertions.assertEquals(0.0, absErrorsMedian, 6.5e-7);
        Assertions.assertEquals(0.0, absErrorsMin,    3.1e-6);
        Assertions.assertEquals(0.0, absErrorsMax,    9.0e-7);
        Assertions.assertEquals(0.0, relErrorsMedian, 5.9e-12);
        Assertions.assertEquals(0.0, relErrorsMax,    1.4e-10);
=======
        Assert.assertEquals(0.0, absErrorsMedian, 6.5e-7);
        Assert.assertEquals(0.0, absErrorsMin,    3.1e-6);
        Assert.assertEquals(0.0, absErrorsMax,    9.0e-7);
        Assert.assertEquals(0.0, relErrorsMedian, 5.9e-12);
        Assert.assertEquals(0.0, relErrorsMax,    1.4e-10);

        // Test measurement type
        Assert.assertEquals(OneWayGNSSPhase.MEASUREMENT_TYPE, measurements.get(0).getMeasurementType());
>>>>>>> 41a066c9
    }

    void genericTestStateDerivatives(final boolean printResults, final int index,
                                     final double refErrorsPMedian, final double refErrorsPMean, final double refErrorsPMax,
                                     final double refErrorsVMedian, final double refErrorsVMean, final double refErrorsVMax) {

        Context context = EstimationTestUtils.eccentricContext("regular-data:potential:tides");

        final NumericalPropagatorBuilder propagatorBuilder =
                        context.createBuilder(OrbitType.KEPLERIAN, PositionAngle.TRUE, true,
                                              1.0e-6, 60.0, 0.001);

        // Create perfect one-way GNSS range measurements
        final TimeStampedPVCoordinates original = context.initialOrbit.getPVCoordinates();
        final Orbit closeOrbit = new CartesianOrbit(new TimeStampedPVCoordinates(context.initialOrbit.getDate(),
                                                                                 original.getPosition().add(new Vector3D(1000, 2000, 3000)),
                                                                                 original.getVelocity().add(new Vector3D(-0.03, 0.01, 0.02))),
                                                    context.initialOrbit.getFrame(),
                                                    context.initialOrbit.getMu());
        final Propagator closePropagator = EstimationTestUtils.createPropagator(closeOrbit,
                                                                                propagatorBuilder);
        final EphemerisGenerator generator = closePropagator.getEphemerisGenerator();
        closePropagator.propagate(context.initialOrbit.getDate().shiftedBy(3.5 * closeOrbit.getKeplerianPeriod()));
        final BoundedPropagator ephemeris = generator.getGeneratedEphemeris();
        final Propagator propagator = EstimationTestUtils.createPropagator(context.initialOrbit,
                                                                           propagatorBuilder);

        final int    ambiguity         = 1234;
        final double localClockOffset  = 0.137e-6;
        final double remoteClockOffset = 469.0e-6;
        final List<ObservedMeasurement<?>> measurements =
                        EstimationTestUtils.createMeasurements(propagator,
                                                               new OneWayGNSSPhaseCreator(ephemeris, FREQUENCY, ambiguity, localClockOffset, remoteClockOffset),
                                                               1.0, 3.0, 300.0);

        // Lists for results' storage - Used only for derivatives with respect to state
        // "final" value to be seen by "handleStep" function of the propagator
        final List<Double> errorsP = new ArrayList<Double>();
        final List<Double> errorsV = new ArrayList<Double>();

        // Use a lambda function to implement "handleStep" function
        propagator.setStepHandler(interpolator -> {

            for (final ObservedMeasurement<?> measurement : measurements) {

                //  Play test if the measurement date is between interpolator previous and current date
                if ((measurement.getDate().durationFrom(interpolator.getPreviousState().getDate()) > 0.) &&
                    (measurement.getDate().durationFrom(interpolator.getCurrentState().getDate())  <=  0.)
                   ) {

                    // We intentionally propagate to a date which is close to the
                    // real spacecraft state but is *not* the accurate date, by
                    // compensating only part of the downlink delay. This is done
                    // in order to validate the partial derivatives with respect
                    // to velocity.
                    final double            meanDelay = measurement.getObservedValue()[0] / Constants.SPEED_OF_LIGHT;
                    final AbsoluteDate      date      = measurement.getDate().shiftedBy(-0.75 * meanDelay);
                    final SpacecraftState[] states    = {
                        interpolator.getInterpolatedState(date),
                        ephemeris.propagate(date)
                    };
                    final double[][]      jacobian  = measurement.estimate(0, 0, states).getStateDerivatives(index);

                    // Jacobian reference value
                    final double[][] jacobianRef;

                    // Compute a reference value using finite differences
                    jacobianRef = Differentiation.differentiate(new StateFunction() {
                        public double[] value(final SpacecraftState state) {
                            final SpacecraftState[] s = states.clone();
                            s[index] = state;
                            return measurement.estimate(0, 0, s).getEstimatedValue();
                        }
                    }, measurement.getDimension(), propagator.getAttitudeProvider(),
                       OrbitType.CARTESIAN, PositionAngle.TRUE, 2.0, 3).value(states[index]);

                    Assertions.assertEquals(jacobianRef.length, jacobian.length);
                    Assertions.assertEquals(jacobianRef[0].length, jacobian[0].length);

                    // Errors & relative errors on the Jacobian
                    double [][] dJacobian         = new double[jacobian.length][jacobian[0].length];
                    double [][] dJacobianRelative = new double[jacobian.length][jacobian[0].length];
                    for (int i = 0; i < jacobian.length; ++i) {
                        for (int j = 0; j < jacobian[i].length; ++j) {
                            dJacobian[i][j] = jacobian[i][j] - jacobianRef[i][j];
                            dJacobianRelative[i][j] = FastMath.abs(dJacobian[i][j]/jacobianRef[i][j]);

                            if (j < 3) { errorsP.add(dJacobianRelative[i][j]);
                            } else { errorsV.add(dJacobianRelative[i][j]); }
                        }
                    }
                    // Print values in console ?
                    if (printResults) {
                        System.out.format(Locale.US, "%-23s  %-23s  " +
                                        "%10.3e  %10.3e  %10.3e  " +
                                        "%10.3e  %10.3e  %10.3e  " +
                                        "%10.3e  %10.3e  %10.3e  " +
                                        "%10.3e  %10.3e  %10.3e%n",
                                        measurement.getDate(), date,
                                        dJacobian[0][0], dJacobian[0][1], dJacobian[0][2],
                                        dJacobian[0][3], dJacobian[0][4], dJacobian[0][5],
                                        dJacobianRelative[0][0], dJacobianRelative[0][1], dJacobianRelative[0][2],
                                        dJacobianRelative[0][3], dJacobianRelative[0][4], dJacobianRelative[0][5]);
                    }
                } // End if measurement date between previous and current interpolator step
            } // End for loop on the measurements
        });

        // Print results on console ?
        if (printResults) {
            System.out.format(Locale.US, "%-23s  %-23s  " +
                            "%10s  %10s  %10s  " +
                            "%10s  %10s  %10s  " +
                            "%10s  %10s  %10s  " +
                            "%10s  %10s  %10s%n",
                            "Measurement Date", "State Date",
                            "ΔdPx", "ΔdPy", "ΔdPz", "ΔdVx", "ΔdVy", "ΔdVz",
                            "rel ΔdPx", "rel ΔdPy", "rel ΔdPz",
                            "rel ΔdVx", "rel ΔdVy", "rel ΔdVz");
        }

        // Rewind the propagator to initial date
        propagator.propagate(context.initialOrbit.getDate());

        // Sort measurements, primarily chronologically
        measurements.sort(Comparator.naturalOrder());

        // Propagate to final measurement's date
        propagator.propagate(measurements.get(measurements.size()-1).getDate());

        // Convert lists to double[] and evaluate some statistics
        final double relErrorsP[] = errorsP.stream().mapToDouble(Double::doubleValue).toArray();
        final double relErrorsV[] = errorsV.stream().mapToDouble(Double::doubleValue).toArray();

        final double errorsPMedian = new Median().evaluate(relErrorsP);
        final double errorsPMean   = new Mean().evaluate(relErrorsP);
        final double errorsPMax    = new Max().evaluate(relErrorsP);
        final double errorsVMedian = new Median().evaluate(relErrorsV);
        final double errorsVMean   = new Mean().evaluate(relErrorsV);
        final double errorsVMax    = new Max().evaluate(relErrorsV);

        // Print the results on console ?
        if (printResults) {
            System.out.println();
            System.out.format(Locale.US, "Relative errors dR/dP -> Median: %6.3e / Mean: %6.3e / Max: %6.3e%n",
                              errorsPMedian, errorsPMean, errorsPMax);
            System.out.format(Locale.US, "Relative errors dR/dV -> Median: %6.3e / Mean: %6.3e / Max: %6.3e%n",
                              errorsVMedian, errorsVMean, errorsVMax);
        }

        Assertions.assertEquals(0.0, errorsPMedian, refErrorsPMedian);
        Assertions.assertEquals(0.0, errorsPMean, refErrorsPMean);
        Assertions.assertEquals(0.0, errorsPMax, refErrorsPMax);
        Assertions.assertEquals(0.0, errorsVMedian, refErrorsVMedian);
        Assertions.assertEquals(0.0, errorsVMean, refErrorsVMean);
        Assertions.assertEquals(0.0, errorsVMax, refErrorsVMax);
    }

    void genericTestParameterDerivatives(final boolean printResults,
                                         final double refErrorsMedian, final double refErrorsMean, final double refErrorsMax) {

        Context context = EstimationTestUtils.eccentricContext("regular-data:potential:tides");

        final NumericalPropagatorBuilder propagatorBuilder =
                        context.createBuilder(OrbitType.KEPLERIAN, PositionAngle.TRUE, true,
                                              1.0e-6, 60.0, 0.001);

        // Create perfect one-way GNSS range measurements
        final TimeStampedPVCoordinates original = context.initialOrbit.getPVCoordinates();
        final Orbit closeOrbit = new CartesianOrbit(new TimeStampedPVCoordinates(context.initialOrbit.getDate(),
                                                                                 original.getPosition().add(new Vector3D(1000, 2000, 3000)),
                                                                                 original.getVelocity().add(new Vector3D(-0.03, 0.01, 0.02))),
                                                    context.initialOrbit.getFrame(),
                                                    context.initialOrbit.getMu());
        final Propagator closePropagator = EstimationTestUtils.createPropagator(closeOrbit, propagatorBuilder);
        final EphemerisGenerator generator = closePropagator.getEphemerisGenerator();
        closePropagator.propagate(context.initialOrbit.getDate().shiftedBy(3.5 * closeOrbit.getKeplerianPeriod()));
        final BoundedPropagator ephemeris = generator.getGeneratedEphemeris();

        // Create perfect phase measurements
        final int    ambiguity         = 1234;
        final double localClockOffset  = 0.137e-6;
        final double remoteClockOffset = 469.0e-6;
        final OneWayGNSSPhaseCreator creator = new OneWayGNSSPhaseCreator(ephemeris, FREQUENCY, ambiguity, localClockOffset, remoteClockOffset);
        creator.getLocalSatellite().getClockOffsetDriver().setSelected(true);

        final Propagator propagator = EstimationTestUtils.createPropagator(context.initialOrbit,
                                                                           propagatorBuilder);
        final List<ObservedMeasurement<?>> measurements =
                        EstimationTestUtils.createMeasurements(propagator, creator, 1.0, 3.0, 300.0);

        // List to store the results
        final List<Double> relErrorList = new ArrayList<Double>();

        // Use a lambda function to implement "handleStep" function
        propagator.setStepHandler(interpolator -> {

            for (final ObservedMeasurement<?> measurement : measurements) {

                //  Play test if the measurement date is between interpolator previous and current date
                if ((measurement.getDate().durationFrom(interpolator.getPreviousState().getDate()) > 0.) &&
                    (measurement.getDate().durationFrom(interpolator.getCurrentState().getDate())  <=  0.)) {

                    // We intentionally propagate to a date which is close to the
                    // real spacecraft state but is *not* the accurate date, by
                    // compensating only part of the downlink delay. This is done
                    // in order to validate the partial derivatives with respect
                    // to velocity. If we had chosen the proper state date, the
                    // phase would have depended only on the current position but
                    // not on the current velocity.
                    final double          meanDelay = measurement.getObservedValue()[0] / Constants.SPEED_OF_LIGHT;
                    final AbsoluteDate    date      = measurement.getDate().shiftedBy(-0.75 * meanDelay);
                    final SpacecraftState[] states    = {
                        interpolator.getInterpolatedState(date),
                        ephemeris.propagate(date)
                    };
                    final ParameterDriver[] drivers = new ParameterDriver[] {
                        measurement.getSatellites().get(0).getClockOffsetDriver(),
                    };

                    for (int i = 0; i < drivers.length; ++i) {
                        final double[] gradient  = measurement.estimate(0, 0, states).getParameterDerivatives(drivers[i]);
                        Assertions.assertEquals(1, measurement.getDimension());
                        Assertions.assertEquals(1, gradient.length);

                        // Compute a reference value using finite differences
                        final ParameterFunction dMkdP =
                                        Differentiation.differentiate(new ParameterFunction() {
                                            /** {@inheritDoc} */
                                            @Override
                                            public double value(final ParameterDriver parameterDriver) {
                                                return measurement.estimate(0, 0, states).getEstimatedValue()[0];
                                            }
                                        }, 3, 20.0 * drivers[i].getScale());
                        final double ref = dMkdP.value(drivers[i]);

                        if (printResults) {
                            System.out.format(Locale.US, "%10.3e  %10.3e  ", gradient[0]-ref, FastMath.abs((gradient[0]-ref)/ref));
                        }

                        final double relError = FastMath.abs((ref-gradient[0])/ref);
                        relErrorList.add(relError);
                    }
                    if (printResults) {
                        System.out.format(Locale.US, "%n");
                    }

                } // End if measurement date between previous and current interpolator step
            } // End for loop on the measurements
        });

        // Rewind the propagator to initial date
        propagator.propagate(context.initialOrbit.getDate());

        // Sort measurements chronologically
        measurements.sort(Comparator.naturalOrder());

        // Print results ? Header
        if (printResults) {
            System.out.format(Locale.US, "%-15s  %-23s  %-23s  " +
                              "%10s  %10s  %10s  %10s  %10s  %10s  %10s  %10s  %10s  %10s%n",
                              "Station", "Measurement Date", "State Date",
                              "Δt",    "rel Δt",
                              "ΔdQx",  "rel ΔdQx",
                              "ΔdQy",  "rel ΔdQy",
                              "ΔdQz",  "rel ΔdQz",
                              "Δtsat", "rel Δtsat");
         }

        // Propagate to final measurement's date
        propagator.propagate(measurements.get(measurements.size()-1).getDate());

        // Convert error list to double[]
        final double relErrors[] = relErrorList.stream().mapToDouble(Double::doubleValue).toArray();

        // Compute statistics
        final double relErrorsMedian = new Median().evaluate(relErrors);
        final double relErrorsMean   = new Mean().evaluate(relErrors);
        final double relErrorsMax    = new Max().evaluate(relErrors);

        // Print the results on console ?
        if (printResults) {
            System.out.println();
            System.out.format(Locale.US, "Relative errors dR/dQ -> Median: %6.3e / Mean: %6.3e / Max: %6.3e%n",
                              relErrorsMedian, relErrorsMean, relErrorsMax);
        }

        Assertions.assertEquals(0.0, relErrorsMedian, refErrorsMedian);
        Assertions.assertEquals(0.0, relErrorsMean, refErrorsMean);
        Assertions.assertEquals(0.0, relErrorsMax, refErrorsMax);

    }

    @Test
    public void testIssue734() {

        Utils.setDataRoot("regular-data");

        // Create a phase measurement. Remote is set to null since it not used by the test
        final OneWayGNSSPhase phase = new OneWayGNSSPhase(null, 635.0e-6, AbsoluteDate.J2000_EPOCH, 467614.701,
                                                          Frequency.G01.getWavelength(), 0.02, 1.0, new ObservableSatellite(0));

        // First check
        Assertions.assertEquals(0.0, phase.getAmbiguityDriver().getValue(), Double.MIN_VALUE);
        Assertions.assertFalse(phase.getAmbiguityDriver().isSelected());

        // Perform some changes in ambiguity driver
        phase.getAmbiguityDriver().setValue(1234.0);
        phase.getAmbiguityDriver().setSelected(true);

        // Second check
        Assertions.assertEquals(1234.0, phase.getAmbiguityDriver().getValue(), Double.MIN_VALUE);
        Assertions.assertTrue(phase.getAmbiguityDriver().isSelected());
        for (ParameterDriver driver : phase.getParametersDrivers()) {
            // Verify if the current driver corresponds to the phase ambiguity
            if (driver.getName() == Phase.AMBIGUITY_NAME) {
                Assertions.assertEquals(1234.0, phase.getAmbiguityDriver().getValue(), Double.MIN_VALUE);
                Assertions.assertTrue(phase.getAmbiguityDriver().isSelected());
            }
        }

    }

}<|MERGE_RESOLUTION|>--- conflicted
+++ resolved
@@ -15,6 +15,11 @@
  * limitations under the License.
  */
 package org.orekit.estimation.measurements.gnss;
+
+import java.util.ArrayList;
+import java.util.Comparator;
+import java.util.List;
+import java.util.Locale;
 
 import org.hipparchus.geometry.euclidean.threed.Vector3D;
 import org.hipparchus.stat.descriptive.moment.Mean;
@@ -48,11 +53,6 @@
 import org.orekit.utils.StateFunction;
 import org.orekit.utils.TimeStampedPVCoordinates;
 
-import java.util.ArrayList;
-import java.util.Comparator;
-import java.util.List;
-import java.util.Locale;
-
 public class OneWayGNSSPhaseTest {
 
     private static final Frequency FREQUENCY = Frequency.G01;
@@ -240,22 +240,14 @@
             System.out.println("Relative errors max   : " +  relErrorsMax);
         }
 
-<<<<<<< HEAD
         Assertions.assertEquals(0.0, absErrorsMedian, 6.5e-7);
         Assertions.assertEquals(0.0, absErrorsMin,    3.1e-6);
         Assertions.assertEquals(0.0, absErrorsMax,    9.0e-7);
         Assertions.assertEquals(0.0, relErrorsMedian, 5.9e-12);
         Assertions.assertEquals(0.0, relErrorsMax,    1.4e-10);
-=======
-        Assert.assertEquals(0.0, absErrorsMedian, 6.5e-7);
-        Assert.assertEquals(0.0, absErrorsMin,    3.1e-6);
-        Assert.assertEquals(0.0, absErrorsMax,    9.0e-7);
-        Assert.assertEquals(0.0, relErrorsMedian, 5.9e-12);
-        Assert.assertEquals(0.0, relErrorsMax,    1.4e-10);
 
         // Test measurement type
-        Assert.assertEquals(OneWayGNSSPhase.MEASUREMENT_TYPE, measurements.get(0).getMeasurementType());
->>>>>>> 41a066c9
+        Assertions.assertEquals(OneWayGNSSPhase.MEASUREMENT_TYPE, measurements.get(0).getMeasurementType());
     }
 
     void genericTestStateDerivatives(final boolean printResults, final int index,

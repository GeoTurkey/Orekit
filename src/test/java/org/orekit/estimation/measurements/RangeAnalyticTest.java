--- conflicted
+++ resolved
@@ -15,6 +15,11 @@
  * limitations under the License.
  */
 package org.orekit.estimation.measurements;
+
+import java.util.ArrayList;
+import java.util.Comparator;
+import java.util.List;
+import java.util.Locale;
 
 import org.hipparchus.stat.descriptive.moment.Mean;
 import org.hipparchus.stat.descriptive.rank.Max;
@@ -38,11 +43,6 @@
 import org.orekit.utils.ParameterDriver;
 import org.orekit.utils.StateFunction;
 
-import java.util.ArrayList;
-import java.util.Comparator;
-import java.util.List;
-import java.util.Locale;
-
 public class RangeAnalyticTest {
 
     /**
@@ -308,23 +308,15 @@
             System.out.println("Relative errors max   : " +  relErrorsMax);
         }
 
-<<<<<<< HEAD
         Assertions.assertEquals(0.0, absErrorsMedian, 3.8e-08);
         Assertions.assertEquals(0.0, absErrorsMin,    2.0e-07);
         Assertions.assertEquals(0.0, absErrorsMax,    2.3e-07);
         Assertions.assertEquals(0.0, relErrorsMedian, 6.5e-15);
         Assertions.assertEquals(0.0, relErrorsMax,    2.4e-14);
-=======
-        Assert.assertEquals(0.0, absErrorsMedian, 3.8e-08);
-        Assert.assertEquals(0.0, absErrorsMin,    2.0e-07);
-        Assert.assertEquals(0.0, absErrorsMax,    2.3e-07);
-        Assert.assertEquals(0.0, relErrorsMedian, 6.5e-15);
-        Assert.assertEquals(0.0, relErrorsMax,    2.4e-14);
 
         // Test measurement type
         final RangeAnalytic rangeAnalytic = new RangeAnalytic((Range) measurements.get(0));
-        Assert.assertEquals(RangeAnalytic.MEASUREMENT_TYPE, rangeAnalytic.getMeasurementType());
->>>>>>> 41a066c9
+        Assertions.assertEquals(RangeAnalytic.MEASUREMENT_TYPE, rangeAnalytic.getMeasurementType());
     }
 
     /**

/* Copyright 2002-2022 CS GROUP
 * Licensed to CS GROUP (CS) under one or more
 * contributor license agreements.  See the NOTICE file distributed with
 * this work for additional information regarding copyright ownership.
 * CS licenses this file to You under the Apache License, Version 2.0
 * (the "License"); you may not use this file except in compliance with
 * the License.  You may obtain a copy of the License at
 *
 *   http://www.apache.org/licenses/LICENSE-2.0
 *
 * Unless required by applicable law or agreed to in writing, software
 * distributed under the License is distributed on an "AS IS" BASIS,
 * WITHOUT WARRANTIES OR CONDITIONS OF ANY KIND, either express or implied.
 * See the License for the specific language governing permissions and
 * limitations under the License.
 */
package org.orekit.estimation.measurements;

import org.hipparchus.stat.descriptive.moment.Mean;
import org.hipparchus.stat.descriptive.rank.Max;
import org.hipparchus.stat.descriptive.rank.Median;
import org.hipparchus.stat.descriptive.rank.Min;
import org.hipparchus.util.FastMath;
import org.junit.jupiter.api.Assertions;
import org.junit.jupiter.api.Test;
import org.orekit.estimation.Context;
import org.orekit.estimation.EstimationTestUtils;
import org.orekit.estimation.measurements.modifiers.TurnAroundRangeTroposphericDelayModifier;
import org.orekit.models.earth.troposphere.SaastamoinenModel;
import org.orekit.orbits.OrbitType;
import org.orekit.orbits.PositionAngle;
import org.orekit.propagation.Propagator;
import org.orekit.propagation.SpacecraftState;
import org.orekit.propagation.conversion.NumericalPropagatorBuilder;
import org.orekit.time.AbsoluteDate;
import org.orekit.utils.Constants;
import org.orekit.utils.Differentiation;
import org.orekit.utils.ParameterDriver;
import org.orekit.utils.ParameterFunction;
import org.orekit.utils.StateFunction;

import java.util.ArrayList;
import java.util.List;
import java.util.Locale;
import java.util.Map;

public class TurnAroundRangeAnalyticTest {


    /**
     * Test the values of the TAR (Turn-Around Range) comparing the observed values and the estimated values
     * Both are calculated with a different algorithm
     */
    @Test
    public void testValues() {
        boolean printResults = false;
        if (printResults) {
            System.out.println("\nTest TAR Analytical Values\n");
        }
        // Run test
        genericTestValues(printResults);
    }

    /**
     * Test the values of the analytic state derivatives computation
     * using TurnAroundRange function as a comparison
     */
    @Test
    public void testStateDerivatives() {

        boolean printResults = false;
        if (printResults) {
            System.out.println("\nTest TAR Analytical State Derivatives - Derivative Structure comparison\n");
        }
        // Run test
        boolean isModifier = false;
        boolean isFiniteDifferences  = false;
        genericTestStateDerivatives(isModifier, isFiniteDifferences, printResults,
                                    1.4e-6, 1.4e-6, 2.6e-6, 9.7e-7, 1.0e-6, 2.1e-6);
    }

    /**
     * Test the values of the analytic state derivatives
     * using a numerical finite differences calculation as a reference
     */
    @Test
    public void testStateDerivativesFiniteDifferences() {

        boolean printResults = false;
        if (printResults) {
            System.out.println("\nTest TAR Analytical State Derivatives - Finite Differences comparison\n");
        }
        // Run test
        boolean isModifier = false;
        boolean isFiniteDifferences  = true;
        genericTestStateDerivatives(isModifier, isFiniteDifferences, printResults,
                                    6.2e-9, 2.0e-8, 3.1e-7, 8.0e-5, 2.6e-4, 5.0e-3);
    }

    /**
     * Test the values of the state derivatives with modifier
     * using TurnAroundRange function as a comparison
     */
    @Test
    public void testStateDerivativesWithModifier() {

        boolean printResults = false;
        if (printResults) {
            System.out.println("\nTest TAR Analytical State Derivatives with Modifier - Derivative Structure comparison\n");
        }
        // Run test
        boolean isModifier = true;
        boolean isFiniteDifferences  = false;
        genericTestStateDerivatives(isModifier, isFiniteDifferences, printResults,
                                    1.5e-6, 2.0e-6, 2.3e-5, 1.0e-6, 1.0e-6, 2.1e-6);
    }

    /**
     * Test the values of the state derivatives with modifier
     * using a numerical finite differences calculation as a reference
     */
    @Test
    public void testStateDerivativesWithModifierFiniteDifferences() {

        boolean printResults = false;
        if (printResults) {
            System.out.println("\nTest TAR Analytical State Derivatives with Modifier - Finite Differences comparison\n");
        }
        // Run test
        boolean isModifier = true;
        boolean isFiniteDifferences  = true;
        genericTestStateDerivatives(isModifier, isFiniteDifferences, printResults,
                                    3.1e-8, 9.9e-8, 1.8e-6, 7.3e-5, 3.2e-4, 1.2e-2);
    }

    /**
     * Test the values of the analytic parameters derivatives computation
     * using TurnAroundRange function as a comparison
     */
    @Test
    public void testParameterDerivatives() {

        // Print the results ?
        boolean printResults = false;

        if (printResults) {
            System.out.println("\nTest TAR Analytical Parameter Derivatives - Derivative Structure comparison\n");
        }
        // Run test
        boolean isModifier = false;
        boolean isFiniteDifferences  = false;
        genericTestParameterDerivatives(isModifier, isFiniteDifferences, printResults,
                                        4.4e-06, 6.9e-06, 1.3e-04, 3.4e-6, 4.9e-6, 3.6e-5);

    }

    /**
     * Test the values of the analytic parameters derivatives
     * using a numerical finite differences calculation as a reference
     */
    @Test
    public void testParameterDerivativesFiniteDifferences() {

        // Print the results ?
        boolean printResults = false;

        if (printResults) {
            System.out.println("\nTest TAR Analytical Parameter Derivatives - Finite Differences comparison\n");
        }
        // Run test
        boolean isModifier = false;
        boolean isFiniteDifferences  = true;
        genericTestParameterDerivatives(isModifier, isFiniteDifferences, printResults,
                                        3.0e-06, 5.9e-06, 1.3e-04, 2.9e-6, 5.0e-6, 3.9e-5);

    }

    /**
     * Test the values of the analytic parameters derivatives with modifiers computation
     * using TurnAroundRange function as a comparison
     */
    @Test
    public void testParameterDerivativesWithModifier() {

        // Print the results ?
        boolean printResults = false;

        if (printResults) {
            System.out.println("\nTest TAR Analytical Parameter Derivatives with Modifier - Derivative Structure comparison\n");
        }
        // Run test
        boolean isModifier = true;
        boolean isFiniteDifferences  = false;
        genericTestParameterDerivatives(isModifier, isFiniteDifferences, printResults,
                                        4.4e-06, 6.9e-06, 1.3e-04, 3.4e-6, 4.9e-6, 3.6e-5);

    }

    /**
     * Test the values of the analytic parameters derivatives with modifiers computation
     * using a numerical finite differences calculation as a reference
     */
    @Test
    public void testParameterDerivativesWithModifierFiniteDifferences() {

        // Print the results ?
        boolean printResults = false;

        if (printResults) {
            System.out.println("\nTest TAR Analytical Parameter Derivatives with Modifier - Finite Differences comparison\n");
        }
        // Run test
        boolean isModifier = true;
        boolean isFiniteDifferences  = true;
        genericTestParameterDerivatives(isModifier, isFiniteDifferences, printResults,
                                        3.0e-06, 5.9e-06, 1.3e-04, 2.9e-6, 5.0e-6, 3.9e-5);

    }

    /**
     * Generic test function for values of the TAR
     * @param printResults Print the results ?
     */
    void genericTestValues(final boolean printResults)
                    {

        Context context = EstimationTestUtils.eccentricContext("regular-data:potential:tides");
        //Context context = EstimationTestUtils.geoStationnaryContext();

        final NumericalPropagatorBuilder propagatorBuilder =
                        context.createBuilder(OrbitType.KEPLERIAN, PositionAngle.TRUE, true,
                                              1.0e-6, 60.0, 0.001);

        // create perfect range measurements
        final Propagator propagator = EstimationTestUtils.createPropagator(context.initialOrbit,
                                                                           propagatorBuilder);
        final List<ObservedMeasurement<?>> measurements =
                        EstimationTestUtils.createMeasurements(propagator,
                                                               new TurnAroundRangeMeasurementCreator(context),
                                                               1.0, 3.0, 300.0);
        propagator.clearStepHandlers();

        double[] absoluteErrors = new double[measurements.size()];
        double[] relativeErrors = new double[measurements.size()];
        int index = 0;

        // Print the results ? Header
        if (printResults) {
           System.out.format(Locale.US, "%-15s  %-15s  %-23s  %-23s  %17s  %17s  %13s %13s%n",
                              "Primary Station", "secondary Station",
                              "Measurement Date", "State Date",
                              "TAR observed [m]", "TAR estimated [m]",
                              "|ΔTAR| [m]", "rel |ΔTAR|");
        }

        // Loop on the measurements
        for (final ObservedMeasurement<?> measurement : measurements) {

            final double          meanDelay = measurement.getObservedValue()[0] / Constants.SPEED_OF_LIGHT;
            final AbsoluteDate    date      = measurement.getDate().shiftedBy(meanDelay);
            final SpacecraftState state     = propagator.propagate(date);

            // Values of the TAR & errors
            final double TARobserved  = measurement.getObservedValue()[0];
            final double TARestimated = new TurnAroundRangeAnalytic((TurnAroundRange) measurement).
                                                                    theoreticalEvaluationAnalytic(0, 0, propagator.getInitialState(), state).getEstimatedValue()[0];

            absoluteErrors[index] = TARestimated-TARobserved;
            relativeErrors[index] = FastMath.abs(absoluteErrors[index])/FastMath.abs(TARobserved);
            index++;

            // Print results ? Values
            if (printResults) {
                final AbsoluteDate measurementDate = measurement.getDate();

                String primaryStationName = ((TurnAroundRange) measurement).getPrimaryStation().getBaseFrame().getName();
                String secondaryStationName = ((TurnAroundRange) measurement).getSecondaryStation().getBaseFrame().getName();
                System.out.format(Locale.US, "%-15s  %-15s  %-23s  %-23s  %17.6f  %17.6f  %13.6e %13.6e%n",
                                  primaryStationName, secondaryStationName, measurementDate, date,
                                 TARobserved, TARestimated,
                                 FastMath.abs(TARestimated-TARobserved),
                                 FastMath.abs((TARestimated-TARobserved)/TARobserved));
            }

        }

        // Compute some statistics
        final double absErrorsMedian = new Median().evaluate(absoluteErrors);
        final double absErrorsMin    = new Min().evaluate(absoluteErrors);
        final double absErrorsMax    = new Max().evaluate(absoluteErrors);
        final double relErrorsMedian = new Median().evaluate(relativeErrors);
        final double relErrorsMax    = new Max().evaluate(relativeErrors);

        // Print the results on console ? Final results
        if (printResults) {
            System.out.println();
            System.out.println("Absolute errors median: " +  absErrorsMedian);
            System.out.println("Absolute errors min   : " +  absErrorsMin);
            System.out.println("Absolute errors max   : " +  absErrorsMax);
            System.out.println("Relative errors median: " +  relErrorsMedian);
            System.out.println("Relative errors max   : " +  relErrorsMax);
        }

        // Assert statistical errors
<<<<<<< HEAD
        Assertions.assertEquals(0.0, absErrorsMedian, 8.4e-08);
        Assertions.assertEquals(0.0, absErrorsMin,    9.0e-08);
        Assertions.assertEquals(0.0, absErrorsMax,    2.0e-07);
        Assertions.assertEquals(0.0, relErrorsMedian, 5.1e-15);
        Assertions.assertEquals(0.0, relErrorsMax,    1.2e-14);
=======
        Assert.assertEquals(0.0, absErrorsMedian, 8.4e-08);
        Assert.assertEquals(0.0, absErrorsMin,    9.0e-08);
        Assert.assertEquals(0.0, absErrorsMax,    2.0e-07);
        Assert.assertEquals(0.0, relErrorsMedian, 5.1e-15);
        Assert.assertEquals(0.0, relErrorsMax,    1.2e-14);
        
        // Test measurement type
        final TurnAroundRangeAnalytic taRangeAnalytic = new TurnAroundRangeAnalytic((TurnAroundRange) measurements.get(0));
        Assert.assertEquals(TurnAroundRangeAnalytic.MEASUREMENT_TYPE, taRangeAnalytic.getMeasurementType());
>>>>>>> 41a066c9
    }

    /**
     * Generic test function for derivatives with respect to state
     * @param isModifier Use of atmospheric modifiers
     * @param isFiniteDifferences Finite differences reference calculation if true, TurnAroundRange class otherwise
     * @param printResults Print the results ?
      */
    void genericTestStateDerivatives(final boolean isModifier, final boolean isFiniteDifferences, final boolean printResults,
                                     final double refErrorsPMedian, final double refErrorsPMean,
                                     final double refErrorsPMax, final double refErrorsVMedian,
                                     final double refErrorsVMean, final double refErrorsVMax)
                    {

        Context context = EstimationTestUtils.eccentricContext("regular-data:potential:tides");
        //Context context = EstimationTestUtils.geoStationnaryContext();

        final NumericalPropagatorBuilder propagatorBuilder =
                        context.createBuilder(OrbitType.KEPLERIAN, PositionAngle.TRUE, true,
                                              1.0e-6, 60.0, 0.001);

        // create perfect range2 measurements
        final Propagator propagator = EstimationTestUtils.createPropagator(context.initialOrbit,
                                                                           propagatorBuilder);
        final List<ObservedMeasurement<?>> measurements =
                        EstimationTestUtils.createMeasurements(propagator,
                                                               new TurnAroundRangeMeasurementCreator(context),
                                                               1.0, 3.0, 300.0);
        propagator.clearStepHandlers();

        double[] errorsP = new double[3 * measurements.size()];
        double[] errorsV = new double[3 * measurements.size()];
        int indexP = 0;
        int indexV = 0;

        // Print the results ? Header
        if (printResults) {
            System.out.format(Locale.US, "%-15s  %-15s  %-23s  %-23s  " +
                            "%10s  %10s  %10s  " +
                            "%10s  %10s  %10s  " +
                            "%10s  %10s  %10s  " +
                            "%10s  %10s  %10s%n",
                            "Primary Station", "secondary Station",
                            "Measurement Date", "State Date",
                            "ΔdPx", "ΔdPy", "ΔdPz", "ΔdVx", "ΔdVy", "ΔdVz",
                            "rel ΔdPx", "rel ΔdPy", "rel ΔdPz",
                            "rel ΔdVx", "rel ΔdVy", "rel ΔdVz");
        }

        // Loop on the measurements
        for (final ObservedMeasurement<?> measurement : measurements) {

            // Add modifiers if test implies it
            final TurnAroundRangeTroposphericDelayModifier modifier =
                            new TurnAroundRangeTroposphericDelayModifier(SaastamoinenModel.getStandardModel());
            if (isModifier) {
                ((TurnAroundRange) measurement).addModifier(modifier);
            }

            // We intentionally propagate to a date which is close to the
            // real spacecraft state but is *not* the accurate date, by
            // compensating only part of the downlink delay. This is done
            // in order to validate the partial derivatives with respect
            // to velocity. If we had chosen the proper state date, the
            // range would have depended only on the current position but
            // not on the current velocity.
            final double          meanDelay = measurement.getObservedValue()[0] / Constants.SPEED_OF_LIGHT;
            final AbsoluteDate    date      = measurement.getDate().shiftedBy(-0.75 * meanDelay);
            final SpacecraftState state     = propagator.propagate(date);
            final EstimatedMeasurement<TurnAroundRange> TAR = new TurnAroundRangeAnalytic((TurnAroundRange)measurement).
                            theoreticalEvaluationAnalytic(0, 0, propagator.getInitialState(), state);
            if (isModifier) {
                modifier.modify(TAR);
            }
            final double[][] jacobian  = TAR.getStateDerivatives(0);

            // Jacobian reference value
            final double[][] jacobianRef;

            if (isFiniteDifferences) {
                // Compute a reference value using finite differences
                jacobianRef = Differentiation.differentiate(new StateFunction() {
                    public double[] value(final SpacecraftState state) {
                        return measurement.estimate(0, 0, new SpacecraftState[] { state }).getEstimatedValue();
                    }
                }, measurement.getDimension(), propagator.getAttitudeProvider(),
                   OrbitType.CARTESIAN, PositionAngle.TRUE, 2.0, 3).value(state);
            } else {
                // Compute a reference value using TurnAroundRange class function
                jacobianRef = ((TurnAroundRange) measurement).theoreticalEvaluation(0, 0, new SpacecraftState[] { state }).getStateDerivatives(0);
            }

//            //Test: Test point by point with the debugger
//            if (!isFiniteDifferences && !isModifier) {
//                final EstimatedMeasurement<TurnAroundRange> test =
//                                new TurnAroundRangeAnalytic((TurnAroundRange)measurement).theoreticalEvaluationValidation(0, 0, state);
//            }
//            //Test

            Assertions.assertEquals(jacobianRef.length, jacobian.length);
            Assertions.assertEquals(jacobianRef[0].length, jacobian[0].length);

            double [][] dJacobian         = new double[jacobian.length][jacobian[0].length];
            double [][] dJacobianRelative = new double[jacobian.length][jacobian[0].length];
            for (int i = 0; i < jacobian.length; ++i) {
                for (int j = 0; j < jacobian[i].length; ++j) {
                    dJacobian[i][j] = jacobian[i][j] - jacobianRef[i][j];
                    dJacobianRelative[i][j] = FastMath.abs(dJacobian[i][j]/jacobianRef[i][j]);

                    if (j < 3) {
                        errorsP[indexP++] = dJacobianRelative[i][j];
                    } else {
                        errorsV[indexV++] = dJacobianRelative[i][j];
                    }
                }
            }
            // Print results on the console ? Print the Jacobian
            if (printResults) {
                String primaryStationName = ((TurnAroundRange) measurement).getPrimaryStation().getBaseFrame().getName();
                String secondaryStationName  = ((TurnAroundRange) measurement).getSecondaryStation().getBaseFrame().getName();
                System.out.format(Locale.US, "%-15s  %-15s  %-23s  %-23s  " +
                                "%10.3e  %10.3e  %10.3e  " +
                                "%10.3e  %10.3e  %10.3e  " +
                                "%10.3e  %10.3e  %10.3e  " +
                                "%10.3e  %10.3e  %10.3e%n",
                                primaryStationName, secondaryStationName, measurement.getDate(), date,
                                dJacobian[0][0], dJacobian[0][1], dJacobian[0][2],
                                dJacobian[0][3], dJacobian[0][4], dJacobian[0][5],
                                dJacobianRelative[0][0], dJacobianRelative[0][1], dJacobianRelative[0][2],
                                dJacobianRelative[0][3], dJacobianRelative[0][4], dJacobianRelative[0][5]);
            }
        } // End loop on the measurements

        // Compute some statistics
        final double errorsPMedian = new Median().evaluate(errorsP);
        final double errorsPMean   = new Mean().evaluate(errorsP);
        final double errorsPMax    = new Max().evaluate(errorsP);
        final double errorsVMedian = new Median().evaluate(errorsV);
        final double errorsVMean   = new Mean().evaluate(errorsV);
        final double errorsVMax    = new Max().evaluate(errorsV);


        // Print the results on console ? Final results
        if (printResults) {
            System.out.println();
            System.out.format(Locale.US, "Relative errors dR/dP -> Median: %6.3e / Mean: %6.3e / Max: %6.3e%n",
                              errorsPMedian, errorsPMean, errorsPMax);
            System.out.format(Locale.US, "Relative errors dR/dV -> Median: %6.3e / Mean: %6.3e / Max: %6.3e%n",
                              errorsVMedian, errorsVMean, errorsVMax);
        }

        // Assert the results / max values depend on the test
        Assertions.assertEquals(0.0, errorsPMedian, refErrorsPMedian);
        Assertions.assertEquals(0.0, errorsPMean, refErrorsPMean);
        Assertions.assertEquals(0.0, errorsPMax, refErrorsPMax);
        Assertions.assertEquals(0.0, errorsVMedian, refErrorsVMedian);
        Assertions.assertEquals(0.0, errorsVMean, refErrorsVMean);
        Assertions.assertEquals(0.0, errorsVMax, refErrorsVMax);
    }


    /**
     * Generic test function for derivatives with respect to parameters (station's position in station's topocentric frame)
     * @param isModifier Use of atmospheric modifiers
     * @param isFiniteDifferences Finite differences reference calculation if true, TurnAroundRange class otherwise
     * @param printResults Print the results ?
     */
    void genericTestParameterDerivatives(final boolean isModifier, final boolean isFiniteDifferences, final boolean printResults,
                                         final double refErrorQMMedian, final double refErrorQMMean, final double refErrorQMMax,
                                         final double refErrorQSMedian, final double refErrorQSMean, final double refErrorQSMax)
                    {

        Context context = EstimationTestUtils.eccentricContext("regular-data:potential:tides");

        final NumericalPropagatorBuilder propagatorBuilder =
                        context.createBuilder(OrbitType.KEPLERIAN, PositionAngle.TRUE, true,
                                              1.0e-6, 60.0, 0.001);

        // Create perfect TAR measurements
        for (Map.Entry<GroundStation, GroundStation> entry : context.TARstations.entrySet()) {
            final GroundStation    primaryStation = entry.getKey();
            final GroundStation    secondaryStation  = entry.getValue();
            primaryStation.getClockOffsetDriver().setSelected(false);
            primaryStation.getEastOffsetDriver().setSelected(true);
            primaryStation.getNorthOffsetDriver().setSelected(true);
            primaryStation.getZenithOffsetDriver().setSelected(true);
            secondaryStation.getClockOffsetDriver().setSelected(false);
            secondaryStation.getEastOffsetDriver().setSelected(true);
            secondaryStation.getNorthOffsetDriver().setSelected(true);
            secondaryStation.getZenithOffsetDriver().setSelected(true);
        }
        final Propagator propagator = EstimationTestUtils.createPropagator(context.initialOrbit,
                                                                           propagatorBuilder);
        final List<ObservedMeasurement<?>> measurements =
                        EstimationTestUtils.createMeasurements(propagator,
                                                               new TurnAroundRangeMeasurementCreator(context),
                                                               1.0, 3.0, 300.0);
        propagator.clearStepHandlers();

        // Print results on console ? Header
        if (printResults) {
            System.out.format(Locale.US, "%-15s %-15s %-23s  %-23s  " +
                            "%10s  %10s  %10s  " +
                            "%10s  %10s  %10s  " +
                            "%10s  %10s  %10s  " +
                            "%10s  %10s  %10s%n",
                            "Primary Station", "secondary Station",
                            "Measurement Date", "State Date",
                            "ΔdQMx", "rel ΔdQMx",
                            "ΔdQMy", "rel ΔdQMy",
                            "ΔdQMz", "rel ΔdQMz",
                            "ΔdQSx", "rel ΔdQSx",
                            "ΔdQSy", "rel ΔdQSy",
                            "ΔdQSz", "rel ΔdQSz");
         }

        // List to store the results for primary and secondary station
        final List<Double> relErrorQMList = new ArrayList<Double>();
        final List<Double> relErrorQSList = new ArrayList<Double>();

        // Loop on the measurements
        for (final ObservedMeasurement<?> measurement : measurements) {

            // Add modifiers if test implies it
            final TurnAroundRangeTroposphericDelayModifier modifier = new TurnAroundRangeTroposphericDelayModifier(SaastamoinenModel.getStandardModel());
            if (isModifier) {
                ((TurnAroundRange) measurement).addModifier(modifier);
            }

            // parameter corresponding to station position offset
            final GroundStation primaryStationParameter = ((TurnAroundRange) measurement).getPrimaryStation();
            final GroundStation secondaryStationParameter = ((TurnAroundRange) measurement).getSecondaryStation();

            // We intentionally propagate to a date which is close to the
            // real spacecraft state but is *not* the accurate date, by
            // compensating only part of the downlink delay. This is done
            // in order to validate the partial derivatives with respect
            // to velocity. If we had chosen the proper state date, the
            // range would have depended only on the current position but
            // not on the current velocity.
            final double          meanDelay = measurement.getObservedValue()[0] / Constants.SPEED_OF_LIGHT;
            final AbsoluteDate    date      = measurement.getDate().shiftedBy(-0.75 * meanDelay);
            final SpacecraftState state     = propagator.propagate(date);
            final ParameterDriver[] drivers = new ParameterDriver[] {
                                                                     primaryStationParameter.getEastOffsetDriver(),
                                                                     primaryStationParameter.getNorthOffsetDriver(),
                                                                     primaryStationParameter.getZenithOffsetDriver(),
                                                                     secondaryStationParameter.getEastOffsetDriver(),
                                                                     secondaryStationParameter.getNorthOffsetDriver(),
                                                                     secondaryStationParameter.getZenithOffsetDriver(),
            };

            // Print results on console ? Stations' names
            if (printResults) {
                String primaryStationName  = primaryStationParameter.getBaseFrame().getName();
                String secondaryStationName  = secondaryStationParameter.getBaseFrame().getName();
                System.out.format(Locale.US, "%-15s %-15s %-23s  %-23s  ",
                                  primaryStationName, secondaryStationName, measurement.getDate(), date);
            }

            // Loop on the parameters
            for (int i = 0; i < 6; ++i) {
                // Analytical computation of the parameters derivatives
                final EstimatedMeasurement<TurnAroundRange> TAR =
                                new TurnAroundRangeAnalytic((TurnAroundRange) measurement).
                                theoreticalEvaluationAnalytic(0, 0, propagator.getInitialState(), state);
                // Optional modifier addition
                if (isModifier) {
                  modifier.modify(TAR);
                }
                final double[] gradient  = TAR.getParameterDerivatives(drivers[i]);

                Assertions.assertEquals(1, measurement.getDimension());
                Assertions.assertEquals(1, gradient.length);

                // Reference value
                double ref;
                if (isFiniteDifferences) {
                    // Compute a reference value using finite differences
                    final ParameterFunction dMkdP =
                                    Differentiation.differentiate(new ParameterFunction() {
                                        /** {@inheritDoc} */
                                        @Override
                                        public double value(final ParameterDriver parameterDriver) {
                                            return measurement.estimate(0, 0, new SpacecraftState[] { state }).getEstimatedValue()[0];
                                        }
                                    }, 3, 20.0 * drivers[i].getScale());
                    ref = dMkdP.value(drivers[i]);
                } else {
                    // Compute a reference value using TurnAroundRange function
                    ref = measurement.estimate(0, 0, new SpacecraftState[] { state }).getParameterDerivatives(drivers[i])[0];
                }

                // Deltas
                double dGradient         = gradient[0] - ref;
                double dGradientRelative = FastMath.abs(dGradient/ref);

                // Print results on console ? Gradient difference
                if (printResults) {
                    System.out.format(Locale.US, "%10.3e  %10.3e  ", dGradient, dGradientRelative);
                }

                // Add relative error to the list
                if (i<3) { relErrorQMList.add(dGradientRelative);}
                else     { relErrorQSList.add(dGradientRelative);}

            } // End for loop on the parameters
            if (printResults) {
                System.out.format(Locale.US, "%n");
            }
        } // End for loop on the measurements

        // Convert error list to double[]
        final double relErrorQM[] = relErrorQMList.stream().mapToDouble(Double::doubleValue).toArray();
        final double relErrorQS[] = relErrorQSList.stream().mapToDouble(Double::doubleValue).toArray();

        // Compute statistics
        final double relErrorsQMMedian = new Median().evaluate(relErrorQM);
        final double relErrorsQMMean   = new Mean().evaluate(relErrorQM);
        final double relErrorsQMMax    = new Max().evaluate(relErrorQM);

        final double relErrorsQSMedian = new Median().evaluate(relErrorQS);
        final double relErrorsQSMean   = new Mean().evaluate(relErrorQS);
        final double relErrorsQSMax    = new Max().evaluate(relErrorQS);


        // Print the results on console ?
        if (printResults) {
            System.out.println();
            System.out.format(Locale.US, "Relative errors dR/dQ primary station -> Median: %6.3e / Mean: %6.3e / Max: %6.3e%n",
                              relErrorsQMMedian, relErrorsQMMean, relErrorsQMMax);
            System.out.format(Locale.US, "Relative errors dR/dQ secondary station  -> Median: %6.3e / Mean: %6.3e / Max: %6.3e%n",
                              relErrorsQSMedian, relErrorsQSMean, relErrorsQSMax);
        }

        // Check values
        Assertions.assertEquals(0.0, relErrorsQMMedian, refErrorQMMedian);
        Assertions.assertEquals(0.0, relErrorsQMMean, refErrorQMMean);
        Assertions.assertEquals(0.0, relErrorsQMMax, refErrorQMMax);
        Assertions.assertEquals(0.0, relErrorsQSMedian, refErrorQSMedian);
        Assertions.assertEquals(0.0, relErrorsQSMean, refErrorQSMean);
        Assertions.assertEquals(0.0, relErrorsQSMax, refErrorQSMax);

    }

}<|MERGE_RESOLUTION|>--- conflicted
+++ resolved
@@ -15,6 +15,11 @@
  * limitations under the License.
  */
 package org.orekit.estimation.measurements;
+
+import java.util.ArrayList;
+import java.util.List;
+import java.util.Locale;
+import java.util.Map;
 
 import org.hipparchus.stat.descriptive.moment.Mean;
 import org.hipparchus.stat.descriptive.rank.Max;
@@ -39,11 +44,6 @@
 import org.orekit.utils.ParameterFunction;
 import org.orekit.utils.StateFunction;
 
-import java.util.ArrayList;
-import java.util.List;
-import java.util.Locale;
-import java.util.Map;
-
 public class TurnAroundRangeAnalyticTest {
 
 
@@ -302,23 +302,16 @@
         }
 
         // Assert statistical errors
-<<<<<<< HEAD
         Assertions.assertEquals(0.0, absErrorsMedian, 8.4e-08);
         Assertions.assertEquals(0.0, absErrorsMin,    9.0e-08);
         Assertions.assertEquals(0.0, absErrorsMax,    2.0e-07);
         Assertions.assertEquals(0.0, relErrorsMedian, 5.1e-15);
         Assertions.assertEquals(0.0, relErrorsMax,    1.2e-14);
-=======
-        Assert.assertEquals(0.0, absErrorsMedian, 8.4e-08);
-        Assert.assertEquals(0.0, absErrorsMin,    9.0e-08);
-        Assert.assertEquals(0.0, absErrorsMax,    2.0e-07);
-        Assert.assertEquals(0.0, relErrorsMedian, 5.1e-15);
-        Assert.assertEquals(0.0, relErrorsMax,    1.2e-14);
-        
+ 
         // Test measurement type
-        final TurnAroundRangeAnalytic taRangeAnalytic = new TurnAroundRangeAnalytic((TurnAroundRange) measurements.get(0));
-        Assert.assertEquals(TurnAroundRangeAnalytic.MEASUREMENT_TYPE, taRangeAnalytic.getMeasurementType());
->>>>>>> 41a066c9
+        final TurnAroundRangeAnalytic taRangeAnalytic =
+                        new TurnAroundRangeAnalytic((TurnAroundRange) measurements.get(0));
+        Assertions.assertEquals(TurnAroundRangeAnalytic.MEASUREMENT_TYPE, taRangeAnalytic.getMeasurementType());
     }
 
     /**

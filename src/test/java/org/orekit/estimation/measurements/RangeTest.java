/* Copyright 2002-2022 CS GROUP
 * Licensed to CS GROUP (CS) under one or more
 * contributor license agreements.  See the NOTICE file distributed with
 * this work for additional information regarding copyright ownership.
 * CS licenses this file to You under the Apache License, Version 2.0
 * (the "License"); you may not use this file except in compliance with
 * the License.  You may obtain a copy of the License at
 *
 *   http://www.apache.org/licenses/LICENSE-2.0
 *
 * Unless required by applicable law or agreed to in writing, software
 * distributed under the License is distributed on an "AS IS" BASIS,
 * WITHOUT WARRANTIES OR CONDITIONS OF ANY KIND, either express or implied.
 * See the License for the specific language governing permissions and
 * limitations under the License.
 */
package org.orekit.estimation.measurements;

import java.util.ArrayList;
import java.util.Comparator;
import java.util.List;
import java.util.Locale;

import org.hipparchus.geometry.euclidean.threed.Vector3D;
import org.hipparchus.stat.descriptive.moment.Mean;
import org.hipparchus.stat.descriptive.rank.Max;
import org.hipparchus.stat.descriptive.rank.Median;
import org.hipparchus.stat.descriptive.rank.Min;
import org.hipparchus.util.FastMath;
import org.junit.jupiter.api.Assertions;
import org.junit.jupiter.api.Test;
import org.orekit.estimation.Context;
import org.orekit.estimation.EstimationTestUtils;
import org.orekit.estimation.measurements.modifiers.RangeTroposphericDelayModifier;
import org.orekit.models.earth.troposphere.EstimatedTroposphericModel;
import org.orekit.models.earth.troposphere.NiellMappingFunctionModel;
import org.orekit.models.earth.troposphere.SaastamoinenModel;
import org.orekit.orbits.OrbitType;
import org.orekit.orbits.PositionAngle;
import org.orekit.propagation.Propagator;
import org.orekit.propagation.SpacecraftState;
import org.orekit.propagation.conversion.NumericalPropagatorBuilder;
import org.orekit.time.AbsoluteDate;
import org.orekit.utils.Constants;
import org.orekit.utils.Differentiation;
import org.orekit.utils.ParameterDriver;
import org.orekit.utils.ParameterFunction;
import org.orekit.utils.StateFunction;
import org.orekit.utils.TimeStampedPVCoordinates;

public class RangeTest {

    /**
     * Test the values of the range comparing the observed values and the estimated values
     * Both are calculated with a different algorithm
     */
    @Test
    public void testValues() {
        boolean printResults = false;
        if (printResults) {
            System.out.println("\nTest Range Values\n");
        }
        // Run test
        this.genericTestValues(printResults);
    }

    /**
     * Test the values of the state derivatives using a numerical
     * finite differences calculation as a reference
     */
    @Test
    public void testStateDerivatives() {

        boolean printResults = false;
        if (printResults) {
            System.out.println("\nTest Range State Derivatives - Finite Differences Comparison\n");
        }
        // Run test
        boolean isModifier = false;
        double refErrorsPMedian = 6.5e-10;
        double refErrorsPMean   = 4.1e-09;
        double refErrorsPMax    = 2.1e-07;
        double refErrorsVMedian = 2.2e-04;
        double refErrorsVMean   = 6.2e-04;
        double refErrorsVMax    = 1.3e-02;
        this.genericTestStateDerivatives(isModifier, printResults,
                                         refErrorsPMedian, refErrorsPMean, refErrorsPMax,
                                         refErrorsVMedian, refErrorsVMean, refErrorsVMax);
    }

    /**
     * Test the values of the state derivatives with modifier using a numerical
     * finite differences calculation as a reference
     */
    @Test
    public void testStateDerivativesWithModifier() {

        boolean printResults = false;
        if (printResults) {
            System.out.println("\nTest Range State Derivatives with Modifier - Finite Differences Comparison\n");
        }
        // Run test
        boolean isModifier = true;
        double refErrorsPMedian = 6.2e-10;
        double refErrorsPMean   = 3.8e-09;
        double refErrorsPMax    = 1.6e-07;
        double refErrorsVMedian = 2.2e-04;
        double refErrorsVMean   = 6.2e-04;
        double refErrorsVMax    = 1.3e-02;
        this.genericTestStateDerivatives(isModifier, printResults,
                                         refErrorsPMedian, refErrorsPMean, refErrorsPMax,
                                         refErrorsVMedian, refErrorsVMean, refErrorsVMax);
    }

    /**
     * Test the values of the parameters' derivatives using a numerical
     * finite differences calculation as a reference
     */
    @Test
    public void testParameterDerivatives() {

        // Print the results ?
        boolean printResults = false;

        if (printResults) {
            System.out.println("\nTest Range Parameter Derivatives - Finite Differences Comparison\n");
        }
        // Run test
        boolean isModifier = false;
        double refErrorsMedian = 5.8e-9;
        double refErrorsMean   = 6.4e-8;
        double refErrorsMax    = 5.1e-6;
        this.genericTestParameterDerivatives(isModifier, printResults,
                                             refErrorsMedian, refErrorsMean, refErrorsMax);

    }

    /**
     * Test the values of the parameters' derivatives with modifier, using a numerical
     * finite differences calculation as a reference
     */
    @Test
    public void testParameterDerivativesWithModifier() {

        // Print the results ?
        boolean printResults = false;

        if (printResults) {
            System.out.println("\nTest Range Parameter Derivatives with Modifier - Finite Differences Comparison\n");
        }
        // Run test
        boolean isModifier = true;
        double refErrorsMedian = 2.9e-8;
        double refErrorsMean   = 4.9e-7;
        double refErrorsMax    = 1.5e-5;
        this.genericTestParameterDerivatives(isModifier, printResults,
                                             refErrorsMedian, refErrorsMean, refErrorsMax);

    }

    /**
     * Test the values of the parameters' derivatives with estimated modifier, using a numerical
     * finite differences calculation as a reference
     */
    @Test
    public void testParameterDerivativesWithEstimatedModifier() {

        // Print the results ?
        boolean printResults = false;

        if (printResults) {
            System.out.println("\nTest Range Parameter Derivatives with Estimated Modifier - Finite Differences Comparison\n");
        }
        // Run test
        boolean isModifier = true;
        double refErrorsMedian = 1.2e-9;
        double refErrorsMean   = 1.9e-9;
        double refErrorsMax    = 6.6e-9;
        this.genericTestEstimatedParameterDerivatives(isModifier, printResults,
                                                      refErrorsMedian, refErrorsMean, refErrorsMax);

    }

    /**
     * Generic test function for values of the range
     * @param printResults Print the results ?
     */
    void genericTestValues(final boolean printResults) {

        Context context = EstimationTestUtils.eccentricContext("regular-data:potential:tides");

        final NumericalPropagatorBuilder propagatorBuilder =
                        context.createBuilder(OrbitType.KEPLERIAN, PositionAngle.TRUE, true,
                                              1.0e-6, 60.0, 0.001);

        // Create perfect range measurements
        final Propagator propagator = EstimationTestUtils.createPropagator(context.initialOrbit,
                                                                           propagatorBuilder);
        final double groundClockOffset = 1.234e-3;
        for (final GroundStation station : context.stations) {
            station.getClockOffsetDriver().setValue(groundClockOffset, null);
        }
        final List<ObservedMeasurement<?>> measurements =
                        EstimationTestUtils.createMeasurements(propagator,
                                                               new RangeMeasurementCreator(context, Vector3D.ZERO),
                                                               1.0, 3.0, 300.0);

        // Lists for results' storage - Used only for derivatives with respect to state
        // "final" value to be seen by "handleStep" function of the propagator
        final List<Double> absoluteErrors = new ArrayList<Double>();
        final List<Double> relativeErrors = new ArrayList<Double>();

        // Set step handler
        // Use a lambda function to implement "handleStep" function
        propagator.setStepHandler(interpolator -> {

            for (final ObservedMeasurement<?> measurement : measurements) {

                //  Play test if the measurement date is between interpolator previous and current date
                if ((measurement.getDate().durationFrom(interpolator.getPreviousState().getDate()) > 0.) &&
                    (measurement.getDate().durationFrom(interpolator.getCurrentState().getDate())  <=  0.)
                   ) {
                    // We intentionally propagate to a date which is close to the
                    // real spacecraft state but is *not* the accurate date, by
                    // compensating only part of the downlink delay. This is done
                    // in order to validate the partial derivatives with respect
                    // to velocity. If we had chosen the proper state date, the
                    // range would have depended only on the current position but
                    // not on the current velocity.
                    final double          meanDelay = measurement.getObservedValue()[0] / Constants.SPEED_OF_LIGHT;
                    final AbsoluteDate    date      = measurement.getDate().shiftedBy(-0.75 * meanDelay);
                    final SpacecraftState state     = interpolator.getInterpolatedState(date);

                    // Values of the Range & errors
                    final double RangeObserved  = measurement.getObservedValue()[0];
                    final EstimatedMeasurement<?> estimated = measurement.estimate(0, 0, new SpacecraftState[] { state });

                    final TimeStampedPVCoordinates[] participants = estimated.getParticipants();
                    Assertions.assertEquals(3, participants.length);
                    Assertions.assertEquals(0.5 * Constants.SPEED_OF_LIGHT * participants[2].getDate().durationFrom(participants[0].getDate()),
                                        estimated.getEstimatedValue()[0],
                                        2.0e-8);

                    // the real state used for estimation is adjusted according to downlink delay
                    double adjustment = state.getDate().durationFrom(estimated.getStates()[0].getDate());
                    Assertions.assertTrue(adjustment > 0.006);
                    Assertions.assertTrue(adjustment < 0.011);

                    final double RangeEstimated = estimated.getEstimatedValue()[0];
                    final double absoluteError = RangeEstimated-RangeObserved;
                    absoluteErrors.add(absoluteError);
                    relativeErrors.add(FastMath.abs(absoluteError)/FastMath.abs(RangeObserved));

                    // Print results on console ?
                    if (printResults) {
                        final AbsoluteDate measurementDate = measurement.getDate();
                        String stationName = ((Range) measurement).getStation().getBaseFrame().getName();

                        System.out.format(Locale.US, "%-15s  %-23s  %-23s  %19.6f  %19.6f  %13.6e  %13.6e%n",
                                         stationName, measurementDate, date,
                                         RangeObserved, RangeEstimated,
                                         FastMath.abs(RangeEstimated-RangeObserved),
                                         FastMath.abs((RangeEstimated-RangeObserved)/RangeObserved));
                    }

                } // End if measurement date between previous and current interpolator step
            } // End for loop on the measurements
        }); // End lambda function handlestep

        // Print results on console ? Header
        if (printResults) {
            System.out.format(Locale.US, "%-15s  %-23s  %-23s  %19s  %19s  %13s  %13s%n",
                              "Station", "Measurement Date", "State Date",
                              "Range observed [m]", "Range estimated [m]",
                              "ΔRange [m]", "rel ΔRange");
        }

        // Rewind the propagator to initial date
        propagator.propagate(context.initialOrbit.getDate());

        // Sort measurements chronologically
        measurements.sort(Comparator.naturalOrder());

        // Propagate to final measurement's date
        propagator.propagate(measurements.get(measurements.size()-1).getDate());

        // Convert lists to double array
        final double[] absErrors = absoluteErrors.stream().mapToDouble(Double::doubleValue).toArray();
        final double[] relErrors = relativeErrors.stream().mapToDouble(Double::doubleValue).toArray();

        // Statistics' assertion
        final double absErrorsMedian = new Median().evaluate(absErrors);
        final double absErrorsMin    = new Min().evaluate(absErrors);
        final double absErrorsMax    = new Max().evaluate(absErrors);
        final double relErrorsMedian = new Median().evaluate(relErrors);
        final double relErrorsMax    = new Max().evaluate(relErrors);

        // Print the results on console ? Final results
        if (printResults) {
            System.out.println();
            System.out.println("Absolute errors median: " +  absErrorsMedian);
            System.out.println("Absolute errors min   : " +  absErrorsMin);
            System.out.println("Absolute errors max   : " +  absErrorsMax);
            System.out.println("Relative errors median: " +  relErrorsMedian);
            System.out.println("Relative errors max   : " +  relErrorsMax);
        }

        Assertions.assertEquals(0.0, absErrorsMedian, 4.9e-8);
        Assertions.assertEquals(0.0, absErrorsMin,    2.2e-7);
        Assertions.assertEquals(0.0, absErrorsMax,    2.1e-7);
        Assertions.assertEquals(0.0, relErrorsMedian, 1.0e-14);
        Assertions.assertEquals(0.0, relErrorsMax,    2.6e-14);

        // Test measurement type
        Assertions.assertEquals(Range.MEASUREMENT_TYPE, measurements.get(0).getMeasurementType());
    }

    void genericTestStateDerivatives(final boolean isModifier, final boolean printResults,
                                     final double refErrorsPMedian, final double refErrorsPMean, final double refErrorsPMax,
                                     final double refErrorsVMedian, final double refErrorsVMean, final double refErrorsVMax) {

        Context context = EstimationTestUtils.eccentricContext("regular-data:potential:tides");

        final NumericalPropagatorBuilder propagatorBuilder =
                        context.createBuilder(OrbitType.KEPLERIAN, PositionAngle.TRUE, true,
                                              1.0e-6, 60.0, 0.001);

        // Create perfect range measurements
        final Propagator propagator = EstimationTestUtils.createPropagator(context.initialOrbit,
                                                                           propagatorBuilder);
        final List<ObservedMeasurement<?>> measurements =
                        EstimationTestUtils.createMeasurements(propagator,
                                                               new RangeMeasurementCreator(context),
                                                               1.0, 3.0, 300.0);

        // Lists for results' storage - Used only for derivatives with respect to state
        // "final" value to be seen by "handleStep" function of the propagator
        final List<Double> errorsP = new ArrayList<Double>();
        final List<Double> errorsV = new ArrayList<Double>();

        // Set step handler
        // Use a lambda function to implement "handleStep" function
        propagator.setStepHandler(interpolator -> {

            for (final ObservedMeasurement<?> measurement : measurements) {

                //  Play test if the measurement date is between interpolator previous and current date
                if ((measurement.getDate().durationFrom(interpolator.getPreviousState().getDate()) > 0.) &&
                    (measurement.getDate().durationFrom(interpolator.getCurrentState().getDate())  <=  0.)
                   ) {

                    // Add modifiers if test implies it
                    final RangeTroposphericDelayModifier modifier = new RangeTroposphericDelayModifier(SaastamoinenModel.getStandardModel());
                    if (isModifier) {
                        ((Range) measurement).addModifier(modifier);
                    }

                    // We intentionally propagate to a date which is close to the
                    // real spacecraft state but is *not* the accurate date, by
                    // compensating only part of the downlink delay. This is done
                    // in order to validate the partial derivatives with respect
                    // to velocity. If we had chosen the proper state date, the
                    // range would have depended only on the current position but
                    // not on the current velocity.
                    final double          meanDelay = measurement.getObservedValue()[0] / Constants.SPEED_OF_LIGHT;
                    final AbsoluteDate    date      = measurement.getDate().shiftedBy(-0.75 * meanDelay);
                    final SpacecraftState state     = interpolator.getInterpolatedState(date);
                    final double[][]      jacobian  = measurement.estimate(0, 0, new SpacecraftState[] { state }).getStateDerivatives(0);

                    // Jacobian reference value
                    final double[][] jacobianRef;

                    // Compute a reference value using finite differences
                    jacobianRef = Differentiation.differentiate(new StateFunction() {
                        public double[] value(final SpacecraftState state) {
                            return measurement.estimate(0, 0, new SpacecraftState[] { state }).getEstimatedValue();
                        }
                    }, measurement.getDimension(), propagator.getAttitudeProvider(),
                       OrbitType.CARTESIAN, PositionAngle.TRUE, 2.0, 3).value(state);

                    Assertions.assertEquals(jacobianRef.length, jacobian.length);
                    Assertions.assertEquals(jacobianRef[0].length, jacobian[0].length);

                    // Errors & relative errors on the Jacobian
                    double [][] dJacobian         = new double[jacobian.length][jacobian[0].length];
                    double [][] dJacobianRelative = new double[jacobian.length][jacobian[0].length];
                    for (int i = 0; i < jacobian.length; ++i) {
                        for (int j = 0; j < jacobian[i].length; ++j) {
                            dJacobian[i][j] = jacobian[i][j] - jacobianRef[i][j];
                            dJacobianRelative[i][j] = FastMath.abs(dJacobian[i][j]/jacobianRef[i][j]);

                            if (j < 3) { errorsP.add(dJacobianRelative[i][j]);
                            } else { errorsV.add(dJacobianRelative[i][j]); }
                        }
                    }
                    // Print values in console ?
                    if (printResults) {
                        String stationName  = ((Range) measurement).getStation().getBaseFrame().getName();
                        System.out.format(Locale.US, "%-15s  %-23s  %-23s  " +
                                        "%10.3e  %10.3e  %10.3e  " +
                                        "%10.3e  %10.3e  %10.3e  " +
                                        "%10.3e  %10.3e  %10.3e  " +
                                        "%10.3e  %10.3e  %10.3e%n",
                                        stationName, measurement.getDate(), date,
                                        dJacobian[0][0], dJacobian[0][1], dJacobian[0][2],
                                        dJacobian[0][3], dJacobian[0][4], dJacobian[0][5],
                                        dJacobianRelative[0][0], dJacobianRelative[0][1], dJacobianRelative[0][2],
                                        dJacobianRelative[0][3], dJacobianRelative[0][4], dJacobianRelative[0][5]);
                    }
                } // End if measurement date between previous and current interpolator step
            } // End for loop on the measurements
        });

        // Print results on console ?
        if (printResults) {
            System.out.format(Locale.US, "%-15s  %-23s  %-23s  " +
                            "%10s  %10s  %10s  " +
                            "%10s  %10s  %10s  " +
                            "%10s  %10s  %10s  " +
                            "%10s  %10s  %10s%n",
                            "Station", "Measurement Date", "State Date",
                            "ΔdPx", "ΔdPy", "ΔdPz", "ΔdVx", "ΔdVy", "ΔdVz",
                            "rel ΔdPx", "rel ΔdPy", "rel ΔdPz",
                            "rel ΔdVx", "rel ΔdVy", "rel ΔdVz");
        }

        // Rewind the propagator to initial date
        propagator.propagate(context.initialOrbit.getDate());

        // Sort measurements chronologically
        measurements.sort(Comparator.naturalOrder());

        // Propagate to final measurement's date
        propagator.propagate(measurements.get(measurements.size()-1).getDate());

        // Convert lists to double[] and evaluate some statistics
        final double relErrorsP[] = errorsP.stream().mapToDouble(Double::doubleValue).toArray();
        final double relErrorsV[] = errorsV.stream().mapToDouble(Double::doubleValue).toArray();

        final double errorsPMedian = new Median().evaluate(relErrorsP);
        final double errorsPMean   = new Mean().evaluate(relErrorsP);
        final double errorsPMax    = new Max().evaluate(relErrorsP);
        final double errorsVMedian = new Median().evaluate(relErrorsV);
        final double errorsVMean   = new Mean().evaluate(relErrorsV);
        final double errorsVMax    = new Max().evaluate(relErrorsV);

        // Print the results on console ?
        if (printResults) {
            System.out.println();
            System.out.format(Locale.US, "Relative errors dR/dP -> Median: %6.3e / Mean: %6.3e / Max: %6.3e%n",
                              errorsPMedian, errorsPMean, errorsPMax);
            System.out.format(Locale.US, "Relative errors dR/dV -> Median: %6.3e / Mean: %6.3e / Max: %6.3e%n",
                              errorsVMedian, errorsVMean, errorsVMax);
        }

        Assertions.assertEquals(0.0, errorsPMedian, refErrorsPMedian);
        Assertions.assertEquals(0.0, errorsPMean, refErrorsPMean);
        Assertions.assertEquals(0.0, errorsPMax, refErrorsPMax);
        Assertions.assertEquals(0.0, errorsVMedian, refErrorsVMedian);
        Assertions.assertEquals(0.0, errorsVMean, refErrorsVMean);
        Assertions.assertEquals(0.0, errorsVMax, refErrorsVMax);
    }

    void genericTestParameterDerivatives(final boolean isModifier, final boolean printResults,
                                         final double refErrorsMedian, final double refErrorsMean, final double refErrorsMax) {

        Context context = EstimationTestUtils.eccentricContext("regular-data:potential:tides");

        final NumericalPropagatorBuilder propagatorBuilder =
                        context.createBuilder(OrbitType.KEPLERIAN, PositionAngle.TRUE, true,
                                              1.0e-6, 60.0, 0.001);

        // Create perfect range measurements
        for (final GroundStation station : context.stations) {
            station.getClockOffsetDriver().setSelected(true);
            station.getEastOffsetDriver().setSelected(true);
            station.getNorthOffsetDriver().setSelected(true);
            station.getZenithOffsetDriver().setSelected(true);
        }
        final Propagator propagator = EstimationTestUtils.createPropagator(context.initialOrbit,
                                                                           propagatorBuilder);
        final List<ObservedMeasurement<?>> measurements =
                        EstimationTestUtils.createMeasurements(propagator,
                                                               new RangeMeasurementCreator(context),
                                                               1.0, 3.0, 300.0);

        // List to store the results
        final List<Double> relErrorList = new ArrayList<Double>();

        // Set step handler
        // Use a lambda function to implement "handleStep" function
        propagator.setStepHandler(interpolator -> {

            for (final ObservedMeasurement<?> measurement : measurements) {

                //  Play test if the measurement date is between interpolator previous and current date
                if ((measurement.getDate().durationFrom(interpolator.getPreviousState().getDate()) > 0.) &&
                    (measurement.getDate().durationFrom(interpolator.getCurrentState().getDate())  <=  0.)
                   ) {

                    // Add modifiers if test implies it
                    final RangeTroposphericDelayModifier modifier = new RangeTroposphericDelayModifier(SaastamoinenModel.getStandardModel());
                    if (isModifier) {
                        ((Range) measurement).addModifier(modifier);
                    }

                    // Parameter corresponding to station position offset
                    final GroundStation station = ((Range) measurement).getStation();

                    // We intentionally propagate to a date which is close to the
                    // real spacecraft state but is *not* the accurate date, by
                    // compensating only part of the downlink delay. This is done
                    // in order to validate the partial derivatives with respect
                    // to velocity. If we had chosen the proper state date, the
                    // range would have depended only on the current position but
                    // not on the current velocity.
                    final double          meanDelay = measurement.getObservedValue()[0] / Constants.SPEED_OF_LIGHT;
                    final AbsoluteDate    date      = measurement.getDate().shiftedBy(-0.75 * meanDelay);
                    final SpacecraftState state     = interpolator.getInterpolatedState(date);
                    final ParameterDriver[] drivers = new ParameterDriver[] {
                        station.getClockOffsetDriver(),
                        station.getEastOffsetDriver(),
                        station.getNorthOffsetDriver(),
                        station.getZenithOffsetDriver()
                    };

                    if (printResults) {
                        String stationName  = ((Range) measurement).getStation().getBaseFrame().getName();
                        System.out.format(Locale.US, "%-15s  %-23s  %-23s  ",
                                          stationName, measurement.getDate(), date);
                    }

                    for (int i = 0; i < drivers.length; ++i) {
<<<<<<< HEAD
                        final double[] gradient  = measurement.estimate(0, 0, new SpacecraftState[] { state }).getParameterDerivatives(drivers[i], new AbsoluteDate());
                        Assert.assertEquals(1, measurement.getDimension());
                        Assert.assertEquals(1, gradient.length);
=======
                        final double[] gradient  = measurement.estimate(0, 0, new SpacecraftState[] { state }).getParameterDerivatives(drivers[i]);
                        Assertions.assertEquals(1, measurement.getDimension());
                        Assertions.assertEquals(1, gradient.length);
>>>>>>> be42ef39

                        // Compute a reference value using finite differences
                        final ParameterFunction dMkdP =
                                        Differentiation.differentiate(new ParameterFunction() {
                                            /** {@inheritDoc} */
                                            @Override
                                            public double value(final ParameterDriver parameterDriver, final AbsoluteDate date) {
                                                return measurement.estimate(0, 0, new SpacecraftState[] { state }).getEstimatedValue()[0];
                                            }
                                        }, 3, 20.0 * drivers[i].getScale());
                        final double ref = dMkdP.value(drivers[i], date);

                        if (printResults) {
                            System.out.format(Locale.US, "%10.3e  %10.3e  ", gradient[0]-ref, FastMath.abs((gradient[0]-ref)/ref));
                        }

                        final double relError = FastMath.abs((ref-gradient[0])/ref);
                        relErrorList.add(relError);
                        Assertions.assertEquals(ref, gradient[0], 6.1e-5 * FastMath.abs(ref));
                    }
                    if (printResults) {
                        System.out.format(Locale.US, "%n");
                    }

                } // End if measurement date between previous and current interpolator step
            } // End for loop on the measurements
        });

        // Rewind the propagator to initial date
        propagator.propagate(context.initialOrbit.getDate());

        // Sort measurements chronologically
        measurements.sort(Comparator.naturalOrder());

        // Print results ? Header
        if (printResults) {
            System.out.format(Locale.US, "%-15s  %-23s  %-23s  " +
                              "%10s  %10s  %10s  %10s  %10s  %10s  %10s  %10s%n",
                              "Station", "Measurement Date", "State Date",
                              "Δt",   "rel Δt",
                              "ΔdQx", "rel ΔdQx",
                              "ΔdQy", "rel ΔdQy",
                              "ΔdQz", "rel ΔdQz");
         }

        // Propagate to final measurement's date
        propagator.propagate(measurements.get(measurements.size()-1).getDate());

        // Convert error list to double[]
        final double relErrors[] = relErrorList.stream().mapToDouble(Double::doubleValue).toArray();

        // Compute statistics
        final double relErrorsMedian = new Median().evaluate(relErrors);
        final double relErrorsMean   = new Mean().evaluate(relErrors);
        final double relErrorsMax    = new Max().evaluate(relErrors);

        // Print the results on console ?
        if (printResults) {
            System.out.println();
            System.out.format(Locale.US, "Relative errors dR/dQ -> Median: %6.3e / Mean: %6.3e / Max: %6.3e%n",
                              relErrorsMedian, relErrorsMean, relErrorsMax);
        }

        Assertions.assertEquals(0.0, relErrorsMedian, refErrorsMedian);
        Assertions.assertEquals(0.0, relErrorsMean, refErrorsMean);
        Assertions.assertEquals(0.0, relErrorsMax, refErrorsMax);

    }

    void genericTestEstimatedParameterDerivatives(final boolean isModifier, final boolean printResults,
                                                  final double refErrorsMedian, final double refErrorsMean, final double refErrorsMax)
                    {

        Context context = EstimationTestUtils.eccentricContext("regular-data:potential:tides");

        final NumericalPropagatorBuilder propagatorBuilder =
                        context.createBuilder(OrbitType.KEPLERIAN, PositionAngle.TRUE, true,
                                              1.0e-6, 60.0, 0.001);

        final Propagator propagator = EstimationTestUtils.createPropagator(context.initialOrbit,
                                                                           propagatorBuilder);
        final List<ObservedMeasurement<?>> measurements =
                        EstimationTestUtils.createMeasurements(propagator,
                                                               new RangeMeasurementCreator(context),
                                                               1.0, 3.0, 300.0);

        // List to store the results
        final List<Double> relErrorList = new ArrayList<Double>();

        // Set step handler
        // Use a lambda function to implement "handleStep" function
        propagator.setStepHandler(interpolator -> {

            for (final ObservedMeasurement<?> measurement : measurements) {

                //  Play test if the measurement date is between interpolator previous and current date
                if ((measurement.getDate().durationFrom(interpolator.getPreviousState().getDate()) > 0.) &&
                    (measurement.getDate().durationFrom(interpolator.getCurrentState().getDate())  <=  0.)
                   ) {

                    String stationName  = ((Range) measurement).getStation().getBaseFrame().getName();

                    // Add modifiers if test implies it
                    final NiellMappingFunctionModel mappingFunction = new NiellMappingFunctionModel();
                    final EstimatedTroposphericModel tropoModel     = new EstimatedTroposphericModel(mappingFunction, 5.0);

                    final List<ParameterDriver> parameters = tropoModel.getParametersDrivers();
                    for (ParameterDriver driver : parameters) {
                        driver.setSelected(true);
                    }

                    parameters.get(0).setName(stationName + "/" + EstimatedTroposphericModel.TOTAL_ZENITH_DELAY);
                    final RangeTroposphericDelayModifier modifier = new RangeTroposphericDelayModifier(tropoModel);
                    if (isModifier) {
                        ((Range) measurement).addModifier(modifier);
                    }

                    // We intentionally propagate to a date which is close to the
                    // real spacecraft state but is *not* the accurate date, by
                    // compensating only part of the downlink delay. This is done
                    // in order to validate the partial derivatives with respect
                    // to velocity. If we had chosen the proper state date, the
                    // range would have depended only on the current position but
                    // not on the current velocity.
                    final double          meanDelay = measurement.getObservedValue()[0] / Constants.SPEED_OF_LIGHT;
                    final AbsoluteDate    date      = measurement.getDate().shiftedBy(-0.75 * meanDelay);
                    final SpacecraftState state     = interpolator.getInterpolatedState(date);
                    final ParameterDriver[] drivers = new ParameterDriver[] {
                        parameters.get(0)
                    };

                    if (printResults) {
                        System.out.format(Locale.US, "%-15s  %-23s  %-23s  ",
                                          stationName, measurement.getDate(), date);
                    }

                    for (int i = 0; i < 1; ++i) {
<<<<<<< HEAD
                        final double[] gradient  = measurement.estimate(0, 0, new SpacecraftState[] { state }).getParameterDerivatives(drivers[i], new AbsoluteDate());
                        Assert.assertEquals(1, measurement.getDimension());
                        Assert.assertEquals(1, gradient.length);
=======
                        final double[] gradient  = measurement.estimate(0, 0, new SpacecraftState[] { state }).getParameterDerivatives(drivers[i]);
                        Assertions.assertEquals(1, measurement.getDimension());
                        Assertions.assertEquals(1, gradient.length);
>>>>>>> be42ef39

                        // Compute a reference value using finite differences
                        final ParameterFunction dMkdP =
                                        Differentiation.differentiate(new ParameterFunction() {
                                            /** {@inheritDoc} */
                                            @Override
                                            public double value(final ParameterDriver parameterDriver, final AbsoluteDate date) {
                                                return measurement.estimate(0, 0, new SpacecraftState[] { state }).getEstimatedValue()[0];
                                            }
                                        }, 3, 0.1 * drivers[i].getScale());
                        final double ref = dMkdP.value(drivers[i], date);

                        if (printResults) {
                            System.out.format(Locale.US, "%10.3e  %10.3e  ", gradient[0]-ref, FastMath.abs((gradient[0]-ref)/ref));
                        }

                        final double relError = FastMath.abs((ref-gradient[0])/ref);
                        relErrorList.add(relError);
//                        Assertions.assertEquals(ref, gradient[0], 6.1e-5 * FastMath.abs(ref));
                    }
                    if (printResults) {
                        System.out.format(Locale.US, "%n");
                    }

                } // End if measurement date between previous and current interpolator step
            } // End for loop on the measurements
        });

        // Rewind the propagator to initial date
        propagator.propagate(context.initialOrbit.getDate());

        // Sort measurements chronologically
        measurements.sort(Comparator.naturalOrder());

        // Print results ? Header
        if (printResults) {
            System.out.format(Locale.US, "%-15s  %-23s  %-23s  " +
                            "%10s  %10s  %10s  " +
                            "%10s  %10s  %10s%n ",
                            "Station", "Measurement Date", "State Date",
                            "ΔdDelay", "rel ΔdDelay",
                            "ΔdNorthG", "rel ΔdNorthG",
                            "ΔdEastG", "rel ΔdEastG");
         }

        // Propagate to final measurement's date
        propagator.propagate(measurements.get(measurements.size()-1).getDate());

        // Convert error list to double[]
        final double relErrors[] = relErrorList.stream().mapToDouble(Double::doubleValue).toArray();

        // Compute statistics
        final double relErrorsMedian = new Median().evaluate(relErrors);
        final double relErrorsMean   = new Mean().evaluate(relErrors);
        final double relErrorsMax    = new Max().evaluate(relErrors);

        // Print the results on console ?
        if (printResults) {
            System.out.println();
            System.out.format(Locale.US, "Relative errors dR/dQ -> Median: %6.3e / Mean: %6.3e / Max: %6.3e%n",
                              relErrorsMedian, relErrorsMean, relErrorsMax);
        }

        Assertions.assertEquals(0.0, relErrorsMedian, refErrorsMedian);
        Assertions.assertEquals(0.0, relErrorsMean, refErrorsMean);
        Assertions.assertEquals(0.0, relErrorsMax, refErrorsMax);

    }

}<|MERGE_RESOLUTION|>--- conflicted
+++ resolved
@@ -198,7 +198,7 @@
                                                                            propagatorBuilder);
         final double groundClockOffset = 1.234e-3;
         for (final GroundStation station : context.stations) {
-            station.getClockOffsetDriver().setValue(groundClockOffset, null);
+            station.getClockOffsetDriver().setValue(groundClockOffset);
         }
         final List<ObservedMeasurement<?>> measurements =
                         EstimationTestUtils.createMeasurements(propagator,
@@ -531,15 +531,9 @@
                     }
 
                     for (int i = 0; i < drivers.length; ++i) {
-<<<<<<< HEAD
                         final double[] gradient  = measurement.estimate(0, 0, new SpacecraftState[] { state }).getParameterDerivatives(drivers[i], new AbsoluteDate());
-                        Assert.assertEquals(1, measurement.getDimension());
-                        Assert.assertEquals(1, gradient.length);
-=======
-                        final double[] gradient  = measurement.estimate(0, 0, new SpacecraftState[] { state }).getParameterDerivatives(drivers[i]);
                         Assertions.assertEquals(1, measurement.getDimension());
                         Assertions.assertEquals(1, gradient.length);
->>>>>>> be42ef39
 
                         // Compute a reference value using finite differences
                         final ParameterFunction dMkdP =
@@ -677,15 +671,9 @@
                     }
 
                     for (int i = 0; i < 1; ++i) {
-<<<<<<< HEAD
                         final double[] gradient  = measurement.estimate(0, 0, new SpacecraftState[] { state }).getParameterDerivatives(drivers[i], new AbsoluteDate());
-                        Assert.assertEquals(1, measurement.getDimension());
-                        Assert.assertEquals(1, gradient.length);
-=======
-                        final double[] gradient  = measurement.estimate(0, 0, new SpacecraftState[] { state }).getParameterDerivatives(drivers[i]);
                         Assertions.assertEquals(1, measurement.getDimension());
                         Assertions.assertEquals(1, gradient.length);
->>>>>>> be42ef39
 
                         // Compute a reference value using finite differences
                         final ParameterFunction dMkdP =

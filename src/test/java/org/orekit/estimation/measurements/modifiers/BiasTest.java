--- conflicted
+++ resolved
@@ -122,13 +122,8 @@
                                      0.0,  3.7e-7,
                                      0.0,  1.7e-10);
         for (int i = 0; i < stationsRangeBiases.length; ++i) {
-<<<<<<< HEAD
-            Assert.assertEquals(realStationsBiases[i],
-                                stationsRangeBiases[i].getParametersDrivers().get(0).getValue(null),
-=======
             Assertions.assertEquals(realStationsBiases[i],
                                 stationsRangeBiases[i].getParametersDrivers().get(0).getValue(),
->>>>>>> be42ef39
                                 3.3e-6);
         }
 

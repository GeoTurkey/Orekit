--- conflicted
+++ resolved
@@ -141,13 +141,8 @@
             eval.setStatus(evalNoMod.getStatus());
 
             try {
-<<<<<<< HEAD
                 eval.getParameterDerivatives(new ParameterDriver("extra", 0, 1, -1, +1), new AbsoluteDate());
-                Assert.fail("an exception should have been thrown");
-=======
-                eval.getParameterDerivatives(new ParameterDriver("extra", 0, 1, -1, +1));
                 Assertions.fail("an exception should have been thrown");
->>>>>>> be42ef39
             } catch (OrekitIllegalArgumentException oiae) {
                 Assertions.assertEquals(OrekitMessages.UNSUPPORTED_PARAMETER_NAME, oiae.getSpecifier());
             }
@@ -179,7 +174,7 @@
                                                                            propagatorBuilder);
         final double groundClockOffset =  12.0e-6;
         for (final GroundStation station : context.stations) {
-            station.getClockOffsetDriver().setValue(groundClockOffset, null);
+            station.getClockOffsetDriver().setValue(groundClockOffset);
         }
         final double satClockOffset    = 345.0e-6;
         final List<ObservedMeasurement<?>> measurements =
@@ -219,13 +214,8 @@
             eval.setStatus(evalNoMod.getStatus());
 
             try {
-<<<<<<< HEAD
                 eval.getParameterDerivatives(new ParameterDriver("extra", 0, 1, -1, +1), new AbsoluteDate());
-                Assert.fail("an exception should have been thrown");
-=======
-                eval.getParameterDerivatives(new ParameterDriver("extra", 0, 1, -1, +1));
                 Assertions.fail("an exception should have been thrown");
->>>>>>> be42ef39
             } catch (OrekitIllegalArgumentException oiae) {
                 Assertions.assertEquals(OrekitMessages.UNSUPPORTED_PARAMETER_NAME, oiae.getSpecifier());
             }
@@ -254,14 +244,6 @@
         }
         final Propagator propagator = EstimationTestUtils.createPropagator(context.initialOrbit,
                                                                            propagatorBuilder);
-<<<<<<< HEAD
-        final double groundClockOffset =  12.0e-6;
-        for (final GroundStation station : context.stations) {
-            station.getClockOffsetDriver().setValue(groundClockOffset, null);
-        }
-        final double satClockOffset    = 345.0e-6;
-=======
->>>>>>> be42ef39
         final List<ObservedMeasurement<?>> measurements =
                         EstimationTestUtils.createMeasurements(propagator,
                                                                new RangeMeasurementCreator(context),
@@ -296,13 +278,8 @@
             eval.setStatus(evalNoMod.getStatus());
 
             try {
-<<<<<<< HEAD
                 eval.getParameterDerivatives(new ParameterDriver("extra", 0, 1, -1, +1), new AbsoluteDate());
-                Assert.fail("an exception should have been thrown");
-=======
-                eval.getParameterDerivatives(new ParameterDriver("extra", 0, 1, -1, +1));
                 Assertions.fail("an exception should have been thrown");
->>>>>>> be42ef39
             } catch (OrekitIllegalArgumentException oiae) {
                 Assertions.assertEquals(OrekitMessages.UNSUPPORTED_PARAMETER_NAME, oiae.getSpecifier());
             }
@@ -420,13 +397,8 @@
             eval.setStatus(evalNoMod.getStatus());
 
             try {
-<<<<<<< HEAD
-                eval.getParameterDerivatives(new ParameterDriver("extra", 0, 1, -1, +1), new AbsoluteDate());
-                Assert.fail("an exception should have been thrown");
-=======
                 eval.getParameterDerivatives(new ParameterDriver("extra", 0, 1, -1, +1));
                 Assertions.fail("an exception should have been thrown");
->>>>>>> be42ef39
             } catch (OrekitIllegalArgumentException oiae) {
                 Assertions.assertEquals(OrekitMessages.UNSUPPORTED_PARAMETER_NAME, oiae.getSpecifier());
             }
@@ -668,7 +640,7 @@
             final AbsoluteDate    date    = ((Range) measurement).getDate();
             final SpacecraftState state   = propagator.propagate(date);
 
-            double delayMeters = model.pathDelay(state, station.getBaseFrame(), frequency, model.getParameters(date));
+            double delayMeters = model.pathDelay(state, station.getBaseFrame(), frequency, model.getParameters());
 
             final double epsilon = 1e-6;
             Assertions.assertTrue(Precision.compareTo(delayMeters, 15., epsilon) < 0);

/* Copyright 2002-2022 CS GROUP
 * Licensed to CS GROUP (CS) under one or more
 * contributor license agreements.  See the NOTICE file distributed with
 * this work for additional information regarding copyright ownership.
 * CS licenses this file to You under the Apache License, Version 2.0
 * (the "License"); you may not use this file except in compliance with
 * the License.  You may obtain a copy of the License at
 *
 *   http://www.apache.org/licenses/LICENSE-2.0
 *
 * Unless required by applicable law or agreed to in writing, software
 * distributed under the License is distributed on an "AS IS" BASIS,
 * WITHOUT WARRANTIES OR CONDITIONS OF ANY KIND, either express or implied.
 * See the License for the specific language governing permissions and
 * limitations under the License.
 */
package org.orekit.estimation.measurements;

import org.hipparchus.stat.descriptive.StreamingStatistics;
import org.hipparchus.util.FastMath;
import org.junit.jupiter.api.Assertions;
import org.junit.jupiter.api.Test;
import org.orekit.estimation.Context;
import org.orekit.estimation.EstimationTestUtils;
import org.orekit.estimation.measurements.modifiers.BistaticRangeRateTroposphericDelayModifier;
import org.orekit.models.earth.troposphere.SaastamoinenModel;
import org.orekit.orbits.OrbitType;
import org.orekit.orbits.PositionAngle;
import org.orekit.propagation.Propagator;
import org.orekit.propagation.SpacecraftState;
import org.orekit.propagation.conversion.NumericalPropagatorBuilder;
import org.orekit.time.AbsoluteDate;
import org.orekit.utils.Differentiation;
import org.orekit.utils.ParameterDriver;
import org.orekit.utils.ParameterFunction;
import org.orekit.utils.StateFunction;

import java.util.Arrays;
import java.util.List;

public class BistaticRangeRateTest {

    /**
     * Compare observed values and estimated values.
     * Both are calculated with a different algorithm.
     */
    @Test
    public void testValues() {

        Context context = EstimationTestUtils.eccentricContext("regular-data:potential:tides");

        // Create perfect measurements
        final NumericalPropagatorBuilder propagatorBuilder =
                        context.createBuilder(OrbitType.EQUINOCTIAL, PositionAngle.TRUE, false,
                                              1.0e-6, 60.0, 0.001);
        final Propagator propagator = EstimationTestUtils.createPropagator(context.initialOrbit,
                                                                           propagatorBuilder);
        final List<ObservedMeasurement<?>> measurements =
                        EstimationTestUtils.createMeasurements(propagator,
                                                               new BistaticRangeRateMeasurementCreator(context),
                                                               1.0, 3.0, 300.0);
        propagator.clearStepHandlers();

        // Prepare statistics for values difference
        final StreamingStatistics diffStat = new StreamingStatistics();

        for (final ObservedMeasurement<?> measurement : measurements) {

            // Propagate to measurement date
            final AbsoluteDate datemeas  = measurement.getDate();
            SpacecraftState    state     = propagator.propagate(datemeas);

            // Estimate the measurement value
            final EstimatedMeasurement<?> estimated = measurement.estimate(0, 0, new SpacecraftState[] { state });

            // Store the difference between estimated and observed values in the stats
            diffStat.addValue(FastMath.abs(estimated.getEstimatedValue()[0] - measurement.getObservedValue()[0]));
        }

        // Mean and std errors check
<<<<<<< HEAD
        Assertions.assertEquals(0.0, diffStat.getMean(), 1.3e-7);
        Assertions.assertEquals(0.0, diffStat.getStandardDeviation(), 1.2e-7);
=======
        Assert.assertEquals(0.0, diffStat.getMean(), 1.3e-7);
        Assert.assertEquals(0.0, diffStat.getStandardDeviation(), 1.2e-7);

        // Test measurement type
        Assert.assertEquals(BistaticRangeRate.MEASUREMENT_TYPE, measurements.get(0).getMeasurementType());
>>>>>>> 41a066c9
    }

    /**
     * Test the values of the state derivatives using a numerical
     * finite differences calculation as a reference.
     */
    @Test
    public void testStateDerivatives() {

        Context context = EstimationTestUtils.eccentricContext("regular-data:potential:tides");

        // create perfect measurements
        final NumericalPropagatorBuilder propagatorBuilder =
                        context.createBuilder(OrbitType.KEPLERIAN, PositionAngle.TRUE, true,
                                              1.0e-6, 60.0, 0.001);
        final Propagator propagator = EstimationTestUtils.createPropagator(context.initialOrbit,
                                                                           propagatorBuilder);
        final List<ObservedMeasurement<?>> measurements =
                        EstimationTestUtils.createMeasurements(propagator,
                                                               new BistaticRangeRateMeasurementCreator(context),
                                                               1.0, 3.0, 300.0);
        propagator.clearStepHandlers();

        double maxRelativeError = 0;
        for (final ObservedMeasurement<?> measurement : measurements) {

            final AbsoluteDate    date  = measurement.getDate().shiftedBy(1);
            final SpacecraftState state = propagator.propagate(date);

            final EstimatedMeasurement<?> estimated = measurement.estimate(0, 0, new SpacecraftState[] { state });
            Assertions.assertEquals(3, estimated.getParticipants().length);
            final double[][] jacobian = estimated.getStateDerivatives(0);

            final double[][] finiteDifferencesJacobian =
                    Differentiation.differentiate(new StateFunction() {
                public double[] value(final SpacecraftState state) {
                    return measurement.estimate(0, 0, new SpacecraftState[] { state }).getEstimatedValue();
                }
            }, 1, propagator.getAttitudeProvider(),
               OrbitType.CARTESIAN, PositionAngle.TRUE, 15.0, 3).value(state);

            Assertions.assertEquals(finiteDifferencesJacobian.length, jacobian.length);
            Assertions.assertEquals(finiteDifferencesJacobian[0].length, jacobian[0].length);

            for (int i = 0; i < jacobian.length; ++i) {
                for (int j = 0; j < jacobian[i].length; ++j) {
                    // check the values returned by getStateDerivatives() are correct
                    maxRelativeError = FastMath.max(maxRelativeError,
                                                    FastMath.abs((finiteDifferencesJacobian[i][j] - jacobian[i][j]) /
                                                                 finiteDifferencesJacobian[i][j]));
                }
            }
        }

        Assertions.assertEquals(0, maxRelativeError, 2.0e-8);

    }

    /**
     * Test the values of the state derivatives, using a numerical
     * finite differences calculation as a reference, with modifiers (tropospheric corrections).
     */
    @Test
    public void testStateDerivativesWithModifier() {

        Context context = EstimationTestUtils.eccentricContext("regular-data:potential:tides");

        // create perfect measurements
        final NumericalPropagatorBuilder propagatorBuilder =
                        context.createBuilder(OrbitType.KEPLERIAN, PositionAngle.TRUE, true,
                                              1.0e-6, 60.0, 0.001);
        final Propagator propagator = EstimationTestUtils.createPropagator(context.initialOrbit,
                                                                           propagatorBuilder);
        final double clockOffset = 4.8e-9;
        for (final GroundStation station : Arrays.asList(context.BRRstations.getKey(),
                                                         context.BRRstations.getValue())) {
            station.getClockOffsetDriver().setValue(clockOffset);
        }
        final List<ObservedMeasurement<?>> measurements =
                        EstimationTestUtils.createMeasurements(propagator,
                                                               new BistaticRangeRateMeasurementCreator(context),
                                                               1.0, 3.0, 300.0);
        propagator.clearStepHandlers();

        final BistaticRangeRateTroposphericDelayModifier modifier = new BistaticRangeRateTroposphericDelayModifier(SaastamoinenModel.getStandardModel());

        double maxRelativeError = 0;
        for (final ObservedMeasurement<?> measurement : measurements) {

            ((BistaticRangeRate) measurement).addModifier(modifier);

            final AbsoluteDate    date  = measurement.getDate().shiftedBy(1);
            final SpacecraftState state = propagator.propagate(date);

            final double[][] jacobian = measurement.estimate(0, 0, new SpacecraftState[] { state }).getStateDerivatives(0);

            final double[][] finiteDifferencesJacobian =
                    Differentiation.differentiate(new StateFunction() {
                public double[] value(final SpacecraftState state) {
                    return measurement.estimate(0, 0, new SpacecraftState[] { state }).getEstimatedValue();
                }
            }, 1, propagator.getAttitudeProvider(),
               OrbitType.CARTESIAN, PositionAngle.TRUE, 15.0, 3).value(state);

            Assertions.assertEquals(finiteDifferencesJacobian.length, jacobian.length);
            Assertions.assertEquals(finiteDifferencesJacobian[0].length, jacobian[0].length);

            for (int i = 0; i < jacobian.length; ++i) {
                for (int j = 0; j < jacobian[i].length; ++j) {
                    // check the values returned by getStateDerivatives() are correct
                    maxRelativeError = FastMath.max(maxRelativeError,
                                                    FastMath.abs((finiteDifferencesJacobian[i][j] - jacobian[i][j]) /
                                                                 finiteDifferencesJacobian[i][j]));
                }
            }
        }

        Assertions.assertEquals(0, maxRelativeError, 2.1e-8);

    }

    /**
     * Test the values of the parameters' derivatives using a numerical
     * finite differences calculation as a reference.
     */
    @Test
    public void testParameterDerivatives() {

        Context context = EstimationTestUtils.eccentricContext("regular-data:potential:tides");

        // create perfect measurements
        final NumericalPropagatorBuilder propagatorBuilder =
                        context.createBuilder(OrbitType.KEPLERIAN, PositionAngle.TRUE, true,
                                              1.0e-6, 60.0, 0.001);

        final BistaticRangeRateMeasurementCreator creator = new BistaticRangeRateMeasurementCreator(context);
        final double clockOffset = 4.8e-9;
        for (final GroundStation station : Arrays.asList(context.BRRstations.getKey(),
                                                         context.BRRstations.getValue())) {
            station.getClockOffsetDriver().setValue(clockOffset);
            station.getClockOffsetDriver().setSelected(true);
            station.getEastOffsetDriver().setSelected(true);
            station.getNorthOffsetDriver().setSelected(true);
            station.getZenithOffsetDriver().setSelected(true);
        }

        final Propagator propagator = EstimationTestUtils.createPropagator(context.initialOrbit,
                                                                           propagatorBuilder);
        final List<ObservedMeasurement<?>> measurements =
                        EstimationTestUtils.createMeasurements(propagator,
                                                               creator,
                                                               1.0, 3.0, 300.0);
        propagator.clearStepHandlers();

        double maxRelativeError = 0;
        for (final ObservedMeasurement<?> measurement : measurements) {

            // parameter corresponding to station position offset
            final GroundStation emitterParameter = ((BistaticRangeRate) measurement).getEmitterStation();
            final GroundStation receiverParameter = ((BistaticRangeRate) measurement).getReceiverStation();

            // We intentionally propagate to a date which is close to the
            // real spacecraft state but is *not* the accurate date, by
            // compensating only part of the downlink delay. This is done
            // in order to validate the partial derivatives with respect
            // to velocity. If we had chosen the proper state date, the
            // range would have depended only on the current position but
            // not on the current velocity.
            final AbsoluteDate    date  = measurement.getDate().shiftedBy(0.05);
            final SpacecraftState state = propagator.propagate(date);
            final ParameterDriver[] drivers = new ParameterDriver[] {
                emitterParameter.getEastOffsetDriver(),
                emitterParameter.getNorthOffsetDriver(),
                emitterParameter.getZenithOffsetDriver(),
                receiverParameter.getEastOffsetDriver(),
                receiverParameter.getNorthOffsetDriver(),
                receiverParameter.getZenithOffsetDriver(),
            };
            for (int i = 0; i < drivers.length; ++i) {
                final double[] gradient  = measurement.estimate(0, 0, new SpacecraftState[] { state }).getParameterDerivatives(drivers[i]);
                Assertions.assertEquals(1, measurement.getDimension());
                Assertions.assertEquals(1, gradient.length);

                final ParameterFunction dMkdP =
                                Differentiation.differentiate(new ParameterFunction() {
                                    /** {@inheritDoc} */
                                    @Override
                                    public double value(final ParameterDriver parameterDriver) {
                                        return measurement.estimate(0, 0, new SpacecraftState[] { state }).getEstimatedValue()[0];
                                    }
                                }, 3, 20.0 * drivers[i].getScale());
                final double ref = dMkdP.value(drivers[i]);
                maxRelativeError = FastMath.max(maxRelativeError, FastMath.abs((ref - gradient[0]) / ref));
            }
        }

        Assertions.assertEquals(0, maxRelativeError, 3.6e-8);

    }

    /**
     * Test the values of the parameters' derivatives, using a numerical
     * finite differences calculation as a reference, with modifiers (tropospheric corrections).
     */
    @Test
    public void testParameterDerivativesWithModifier() {

        Context context = EstimationTestUtils.eccentricContext("regular-data:potential:tides");

        // create perfect measurements
        final NumericalPropagatorBuilder propagatorBuilder =
                        context.createBuilder(OrbitType.KEPLERIAN, PositionAngle.TRUE, true,
                                              1.0e-6, 60.0, 0.001);
        final Propagator propagator = EstimationTestUtils.createPropagator(context.initialOrbit,
                                                                           propagatorBuilder);

        final GroundStation emitter = context.BRRstations.getKey();
        emitter.getEastOffsetDriver().setSelected(true);
        emitter.getNorthOffsetDriver().setSelected(true);
        emitter.getZenithOffsetDriver().setSelected(true);

        final double clockOffset = 4.8e-9;
        final GroundStation receiver = context.BRRstations.getValue();
        receiver.getClockOffsetDriver().setValue(clockOffset);
        receiver.getClockOffsetDriver().setSelected(true);
        receiver.getEastOffsetDriver().setSelected(true);
        receiver.getNorthOffsetDriver().setSelected(true);
        receiver.getZenithOffsetDriver().setSelected(true);

        final BistaticRangeRateMeasurementCreator creator = new BistaticRangeRateMeasurementCreator(context);
        final List<ObservedMeasurement<?>> measurements =
                        EstimationTestUtils.createMeasurements(propagator,
                                                               creator,
                                                               1.0, 3.0, 300.0);
        propagator.clearStepHandlers();

        final BistaticRangeRateTroposphericDelayModifier modifier = new BistaticRangeRateTroposphericDelayModifier(SaastamoinenModel.getStandardModel());

        double maxRelativeError = 0;
        for (final ObservedMeasurement<?> measurement : measurements) {

            ((BistaticRangeRate) measurement).addModifier(modifier);

            // parameter corresponding to station position offset
            final GroundStation emitterParameter  = ((BistaticRangeRate) measurement).getEmitterStation();
            final GroundStation receiverParameter = ((BistaticRangeRate) measurement).getReceiverStation();

            // We intentionally propagate to a date which is close to the
            // real spacecraft state but is *not* the accurate date, by
            // compensating only part of the downlink delay. This is done
            // in order to validate the partial derivatives with respect
            // to velocity. If we had chosen the proper state date, the
            // range would have depended only on the current position but
            // not on the current velocity.
            final AbsoluteDate    date  = measurement.getDate().shiftedBy(0.05);
            final SpacecraftState state = propagator.propagate(date);
            final ParameterDriver[] drivers = new ParameterDriver[] {
                emitterParameter.getEastOffsetDriver(),
                emitterParameter.getNorthOffsetDriver(),
                emitterParameter.getZenithOffsetDriver(),
                receiverParameter.getClockOffsetDriver(),
                receiverParameter.getEastOffsetDriver(),
                receiverParameter.getNorthOffsetDriver(),
                receiverParameter.getZenithOffsetDriver(),
            };
            for (int i = 0; i < drivers.length; ++i) {
                final double[] gradient = measurement.estimate(0, 0, new SpacecraftState[] { state }).getParameterDerivatives(drivers[i]);
                Assertions.assertEquals(1, measurement.getDimension());
                Assertions.assertEquals(1, gradient.length);

                final ParameterFunction dMkdP =
                                Differentiation.differentiate(new ParameterFunction() {
                                    /** {@inheritDoc} */
                                    @Override
                                    public double value(final ParameterDriver parameterDriver) {
                                        return measurement.estimate(0, 0, new SpacecraftState[] { state }).getEstimatedValue()[0];
                                    }
                                }, 3, 20.0 * drivers[i].getScale());
                final double ref = dMkdP.value(drivers[i]);
                maxRelativeError = FastMath.max(maxRelativeError, FastMath.abs((ref - gradient[0]) / ref));
            }
        }

        Assertions.assertEquals(0, maxRelativeError, 5.2e-6);

    }

}<|MERGE_RESOLUTION|>--- conflicted
+++ resolved
@@ -15,6 +15,9 @@
  * limitations under the License.
  */
 package org.orekit.estimation.measurements;
+
+import java.util.Arrays;
+import java.util.List;
 
 import org.hipparchus.stat.descriptive.StreamingStatistics;
 import org.hipparchus.util.FastMath;
@@ -35,9 +38,6 @@
 import org.orekit.utils.ParameterFunction;
 import org.orekit.utils.StateFunction;
 
-import java.util.Arrays;
-import java.util.List;
-
 public class BistaticRangeRateTest {
 
     /**
@@ -78,16 +78,10 @@
         }
 
         // Mean and std errors check
-<<<<<<< HEAD
         Assertions.assertEquals(0.0, diffStat.getMean(), 1.3e-7);
         Assertions.assertEquals(0.0, diffStat.getStandardDeviation(), 1.2e-7);
-=======
-        Assert.assertEquals(0.0, diffStat.getMean(), 1.3e-7);
-        Assert.assertEquals(0.0, diffStat.getStandardDeviation(), 1.2e-7);
-
         // Test measurement type
-        Assert.assertEquals(BistaticRangeRate.MEASUREMENT_TYPE, measurements.get(0).getMeasurementType());
->>>>>>> 41a066c9
+        Assertions.assertEquals(BistaticRangeRate.MEASUREMENT_TYPE, measurements.get(0).getMeasurementType());
     }
 
     /**

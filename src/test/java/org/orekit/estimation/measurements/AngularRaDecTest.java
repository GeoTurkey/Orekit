/* Copyright 2002-2023 CS GROUP
 * Licensed to CS GROUP (CS) under one or more
 * contributor license agreements.  See the NOTICE file distributed with
 * this work for additional information regarding copyright ownership.
 * CS licenses this file to You under the Apache License, Version 2.0
 * (the "License"); you may not use this file except in compliance with
 * the License.  You may obtain a copy of the License at
 *
 *   http://www.apache.org/licenses/LICENSE-2.0
 *
 * Unless required by applicable law or agreed to in writing, software
 * distributed under the License is distributed on an "AS IS" BASIS,
 * WITHOUT WARRANTIES OR CONDITIONS OF ANY KIND, either express or implied.
 * See the License for the specific language governing permissions and
 * limitations under the License.
 */
package org.orekit.estimation.measurements;

import java.util.List;

import org.hipparchus.geometry.euclidean.threed.Vector3D;
import org.hipparchus.stat.descriptive.StreamingStatistics;
import org.hipparchus.stat.descriptive.rank.Median;
import org.hipparchus.util.FastMath;
<<<<<<< HEAD
import org.hipparchus.util.MathUtils;
import org.junit.Assert;
import org.junit.Test;
import org.orekit.estimation.Context;
import org.orekit.estimation.EstimationTestUtils;
import org.orekit.frames.Frame;
import org.orekit.frames.FramesFactory;
import org.orekit.frames.Transform;
=======
import org.junit.jupiter.api.Assertions;
import org.junit.jupiter.api.Test;
import org.orekit.Utils;
import org.orekit.bodies.GeodeticPoint;
import org.orekit.bodies.OneAxisEllipsoid;
import org.orekit.estimation.Context;
import org.orekit.estimation.EstimationTestUtils;
import org.orekit.estimation.measurements.generation.AngularRaDecBuilder;
import org.orekit.frames.*;
import org.orekit.orbits.CartesianOrbit;
>>>>>>> acdfe06e
import org.orekit.orbits.OrbitType;
import org.orekit.orbits.PositionAngle;
import org.orekit.propagation.Propagator;
import org.orekit.propagation.SpacecraftState;
import org.orekit.propagation.conversion.NumericalPropagatorBuilder;
import org.orekit.time.AbsoluteDate;
<<<<<<< HEAD
=======
import org.orekit.time.DateComponents;
import org.orekit.time.TimeScalesFactory;
>>>>>>> acdfe06e
import org.orekit.utils.*;

public class AngularRaDecTest {

    /** Test the values of radec measurements.
     *  Added after bug 473 was reported by John Grimes.
     */
    @Test
    public void testBug473OnValues() {

        Context context = EstimationTestUtils.eccentricContext("regular-data:potential:tides");

        final NumericalPropagatorBuilder propagatorBuilder =
                        context.createBuilder(OrbitType.EQUINOCTIAL, PositionAngle.TRUE, false,
                                              1.0e-6, 60.0, 0.001);

        // Create perfect right-ascension/declination measurements
        final Propagator propagator = EstimationTestUtils.createPropagator(context.initialOrbit,
                                                                           propagatorBuilder);
        final List<ObservedMeasurement<?>> measurements =
                        EstimationTestUtils.createMeasurements(propagator,
                                                               new AngularRaDecMeasurementCreator(context),
                                                               0.25, 3.0, 600.0);

        propagator.clearStepHandlers();

        // Prepare statistics for right-ascension/declination values difference
        final StreamingStatistics raDiffStat  = new StreamingStatistics();
        final StreamingStatistics decDiffStat = new StreamingStatistics();

        for (final ObservedMeasurement<?> measurement : measurements) {

            // Propagate to measurement date
            final AbsoluteDate datemeas  = measurement.getDate();
            SpacecraftState    state     = propagator.propagate(datemeas);

            // Estimate the RADEC value
            final EstimatedMeasurement<?> estimated = measurement.estimate(0, 0, new SpacecraftState[] { state });

            // Store the difference between estimated and observed values in the stats
            raDiffStat.addValue(FastMath.abs(estimated.getEstimatedValue()[0] - measurement.getObservedValue()[0]));
            decDiffStat.addValue(FastMath.abs(estimated.getEstimatedValue()[1] - measurement.getObservedValue()[1]));
        }

        // Mean and std errors check
        Assertions.assertEquals(0.0, raDiffStat.getMean(), 6.9e-11);
        Assertions.assertEquals(0.0, raDiffStat.getStandardDeviation(), 8.5e-11);

        Assertions.assertEquals(0.0, decDiffStat.getMean(), 4.5e-11);
        Assertions.assertEquals(0.0, decDiffStat.getStandardDeviation(), 3e-11);
    }

    /** Test the values of the state derivatives using a numerical.
     * finite differences calculation as a reference
     */
    @Test
    public void testStateDerivatives() {

        Context context = EstimationTestUtils.eccentricContext("regular-data:potential:tides");

        final NumericalPropagatorBuilder propagatorBuilder =
                        context.createBuilder(OrbitType.EQUINOCTIAL, PositionAngle.TRUE, false,
                                              1.0e-6, 60.0, 0.001);

        // create perfect right-ascension/declination measurements
        final Propagator propagator = EstimationTestUtils.createPropagator(context.initialOrbit,
                                                                           propagatorBuilder);
        final List<ObservedMeasurement<?>> measurements =
                        EstimationTestUtils.createMeasurements(propagator,
                                                               new AngularRaDecMeasurementCreator(context),
                                                               0.25, 3.0, 600.0);

        propagator.clearStepHandlers();

        // Compute measurements.
        double[] RaerrorsP = new double[3 * measurements.size()];
        double[] RaerrorsV = new double[3 * measurements.size()];
        double[] DecerrorsP = new double[3 * measurements.size()];
        double[] DecerrorsV = new double[3 * measurements.size()];
        int RaindexP = 0;
        int RaindexV = 0;
        int DecindexP = 0;
        int DecindexV = 0;

        for (final ObservedMeasurement<?> measurement : measurements) {

            // parameter corresponding to station position offset
            final GroundStation stationParameter = ((AngularRaDec) measurement).getStation();

            // We intentionally propagate to a date which is close to the
            // real spacecraft state but is *not* the accurate date, by
            // compensating only part of the downlink delay. This is done
            // in order to validate the partial derivatives with respect
            // to velocity. If we had chosen the proper state date, the
            // angular would have depended only on the current position but
            // not on the current velocity.
            final AbsoluteDate datemeas  = measurement.getDate();
            SpacecraftState    state     = propagator.propagate(datemeas);
            final Vector3D     stationP  = stationParameter.getOffsetToInertial(state.getFrame(), datemeas, false).transformPosition(Vector3D.ZERO);
            final double       meanDelay = AbstractMeasurement.signalTimeOfFlight(state.getPVCoordinates(), stationP, datemeas);

            final AbsoluteDate date      = measurement.getDate().shiftedBy(-0.75 * meanDelay);
                               state     = propagator.propagate(date);
            final EstimatedMeasurement<?> estimated = measurement.estimate(0, 0, new SpacecraftState[] { state });
            Assertions.assertEquals(2, estimated.getParticipants().length);
            final double[][]   jacobian  = estimated.getStateDerivatives(0);

            // compute a reference value using finite differences
            final double[][] finiteDifferencesJacobian =
                Differentiation.differentiate(new StateFunction() {
                    public double[] value(final SpacecraftState state) {
                        return measurement.estimate(0, 0, new SpacecraftState[] { state }).getEstimatedValue();
                    }
                }, measurement.getDimension(), propagator.getAttitudeProvider(), OrbitType.CARTESIAN,
                   PositionAngle.TRUE, 250.0, 4).value(state);

            Assertions.assertEquals(finiteDifferencesJacobian.length, jacobian.length);
            Assertions.assertEquals(finiteDifferencesJacobian[0].length, jacobian[0].length);

            final double smallest = FastMath.ulp((double) 1.0);

            for (int i = 0; i < jacobian.length; ++i) {
                for (int j = 0; j < jacobian[i].length; ++j) {
                    double relativeError = FastMath.abs((finiteDifferencesJacobian[i][j] - jacobian[i][j]) /
                                                              finiteDifferencesJacobian[i][j]);

                    if ((FastMath.sqrt(finiteDifferencesJacobian[i][j]) < smallest) && (FastMath.sqrt(jacobian[i][j]) < smallest) ){
                        relativeError = 0.0;
                    }

                    if (j < 3) {
                        if (i == 0) {
                            RaerrorsP[RaindexP++] = relativeError;
                        } else {
                            DecerrorsP[DecindexP++] = relativeError;
                        }
                    } else {
                        if (i == 0) {
                            RaerrorsV[RaindexV++] = relativeError;
                        } else {
                            DecerrorsV[DecindexV++] = relativeError;
                        }
                    }
                }
            }
        }

        // median errors on right-ascension
        Assertions.assertEquals(0.0, new Median().evaluate(RaerrorsP), 4.8e-11);
        Assertions.assertEquals(0.0, new Median().evaluate(RaerrorsV), 2.2e-5);

        // median errors on declination
        Assertions.assertEquals(0.0, new Median().evaluate(DecerrorsP), 1.5e-11);
        Assertions.assertEquals(0.0, new Median().evaluate(DecerrorsV), 5.4e-6);

        // Test measurement type
        Assertions.assertEquals(AngularRaDec.MEASUREMENT_TYPE, measurements.get(0).getMeasurementType());
    }

    /** Test the values of the parameters' derivatives using a numerical
     * finite differences calculation as a reference
     */
    @Test
    public void testParameterDerivatives() {

        Context context = EstimationTestUtils.geoStationnaryContext("regular-data:potential:tides");

        final NumericalPropagatorBuilder propagatorBuilder =
                        context.createBuilder(OrbitType.EQUINOCTIAL, PositionAngle.TRUE, false,
                                              1.0e-6, 60.0, 0.001);

        // create perfect right-ascension/declination measurements
        for (final GroundStation station : context.stations) {
            station.getClockOffsetDriver().setSelected(true);
            station.getEastOffsetDriver().setSelected(true);
            station.getNorthOffsetDriver().setSelected(true);
            station.getZenithOffsetDriver().setSelected(true);
        }
        final Propagator propagator = EstimationTestUtils.createPropagator(context.initialOrbit,
                                                                           propagatorBuilder);
        final List<ObservedMeasurement<?>> measurements =
                        EstimationTestUtils.createMeasurements(propagator,
                                                               new AngularRaDecMeasurementCreator(context),
                                                               0.25, 3.0, 600.0);
        propagator.clearStepHandlers();

        for (final ObservedMeasurement<?> measurement : measurements) {

            // parameter corresponding to station position offset
            final GroundStation stationParameter = ((AngularRaDec) measurement).getStation();

            // We intentionally propagate to a date which is close to the
            // real spacecraft state but is *not* the accurate date, by
            // compensating only part of the downlink delay. This is done
            // in order to validate the partial derivatives with respect
            // to velocity. If we had chosen the proper state date, the
            // angular would have depended only on the current position but
            // not on the current velocity.
            final AbsoluteDate    datemeas  = measurement.getDate();
            final SpacecraftState stateini  = propagator.propagate(datemeas);
            final Vector3D        stationP  = stationParameter.getOffsetToInertial(stateini.getFrame(), datemeas, false).transformPosition(Vector3D.ZERO);
            final double          meanDelay = AbstractMeasurement.signalTimeOfFlight(stateini.getPVCoordinates(), stationP, datemeas);

            final AbsoluteDate    date      = measurement.getDate().shiftedBy(-0.75 * meanDelay);
            final SpacecraftState state     = propagator.propagate(date);
            final ParameterDriver[] drivers = new ParameterDriver[] {
                stationParameter.getEastOffsetDriver(),
                stationParameter.getNorthOffsetDriver(),
                stationParameter.getZenithOffsetDriver()
            };
            for (int i = 0; i < 3; ++i) {
                final double[] gradient  = measurement.estimate(0, 0, new SpacecraftState[] { state }).getParameterDerivatives(drivers[i]);
                Assertions.assertEquals(2, measurement.getDimension());
                Assertions.assertEquals(2, gradient.length);

                for (final int k : new int[] {0, 1}) {
                    final ParameterFunction dMkdP =
                                    Differentiation.differentiate(new ParameterFunction() {
                                        /** {@inheritDoc} */
                                        @Override
                                        public double value(final ParameterDriver parameterDriver, AbsoluteDate date) {
                                            return measurement.estimate(0, 0, new SpacecraftState[] { state }).getEstimatedValue()[k];
                                        }
                                    }, 3, 50.0 * drivers[i].getScale());
                    final double ref = dMkdP.value(drivers[i], date);

                    if (ref > 1.e-12) {
                        Assertions.assertEquals(ref, gradient[k], 3e-9 * FastMath.abs(ref));
                    }
                }
            }
        }
    }

<<<<<<< HEAD
    /**
     * Test the estimated values when the observed angular ra dec value is provided at TX (Transmit),
     * RX (Receive (default)), transit (bounce)
     */
    @Test
    public void testTimeTagSpecifications(){
        Context context = EstimationTestUtils.eccentricContext("regular-data:potential:tides");
        SpacecraftState state = new SpacecraftState(context.initialOrbit);
        ObservableSatellite obsSat = new ObservableSatellite(0);

        for (GroundStation gs : context.getStations()) {

            gs.getPrimeMeridianOffsetDriver().setReferenceDate(state.getDate());
            gs.getPrimeMeridianDriftDriver().setReferenceDate(state.getDate());

            gs.getPolarOffsetXDriver().setReferenceDate(state.getDate());
            gs.getPolarDriftXDriver().setReferenceDate(state.getDate());

            gs.getPolarOffsetYDriver().setReferenceDate(state.getDate());
            gs.getPolarDriftYDriver().setReferenceDate(state.getDate());

            Transform gsToInertialTransform = gs.getOffsetToInertial(state.getFrame(), state.getDate());
            TimeStampedPVCoordinates stationPosition = gsToInertialTransform.transformPVCoordinates(new TimeStampedPVCoordinates(state.getDate(), Vector3D.ZERO, Vector3D.ZERO, Vector3D.ZERO));

            double staticDistance = stationPosition.getPosition().distance(state.getPVCoordinates().getPosition());
            double staticTimeOfFlight = staticDistance / Constants.SPEED_OF_LIGHT;

            AngularRaDec raDecTx = new AngularRaDec(gs, state.getFrame(), state.getDate(), new double[]{0.0,0.0}, new double[]{0.0,0.0},new double[]{0.0,0.0},obsSat,TimeTagSpecificationType.TX);
            AngularRaDec raDecTxRx = new AngularRaDec(gs, state.getFrame(), state.getDate(), new double[]{0.0,0.0}, new double[]{0.0,0.0},new double[]{0.0,0.0},obsSat,TimeTagSpecificationType.TXRX);
            AngularRaDec raDecRx = new AngularRaDec(gs, state.getFrame(), state.getDate(), new double[]{0.0,0.0}, new double[]{0.0,0.0},new double[]{0.0,0.0},obsSat,TimeTagSpecificationType.RX);
            AngularRaDec raDecT = new AngularRaDec(gs, state.getFrame(), state.getDate(), new double[]{0.0,0.0}, new double[]{0.0,0.0},new double[]{0.0,0.0},obsSat,TimeTagSpecificationType.TRANSIT);

            EstimatedMeasurement<AngularRaDec> estRaDecTx = raDecTx.estimate(0, 0, new SpacecraftState[]{state});
            EstimatedMeasurement<AngularRaDec> estRaDecTxRx = raDecTxRx.estimate(0, 0, new SpacecraftState[]{state});
            EstimatedMeasurement<AngularRaDec> estRaDecRx = raDecRx.estimate(0, 0, new SpacecraftState[]{state});
            EstimatedMeasurement<AngularRaDec> estRaDecTransit = raDecT.estimate(0, 0, new SpacecraftState[]{state});

            //Calculate Range calculated at transit and receive by shifting the state forward/backwards assuming time of flight = r/c
            SpacecraftState tx = state.shiftedBy(staticTimeOfFlight);
            SpacecraftState rx = state.shiftedBy(-staticTimeOfFlight);

            //evaluate station position at different times for different obs time tags
            //state.getDate()==transmit (TX)
            double[] transitRaDecTx = calcRaDec(tx, stationPosition.getPosition(), tx.getFrame(), state.getDate());
            //state.getDate()==transmit (TX). state.getDate().shiftedBy(2*staticTimeOfFlight) == receive.
            double[] transitRaDecTxRx = calcRaDec(tx, stationPosition.shiftedBy(2*staticTimeOfFlight).getPosition(),
                    tx.getFrame(), state.getDate().shiftedBy(2*staticTimeOfFlight));
            //state.getDate()==receive
            double[] transitRaDecRx = calcRaDec(rx, stationPosition.getPosition(), tx.getFrame(), state.getDate());
            //state.getDate()==transit
            double[] transitRaDecT = calcRaDec(state, stationPosition.getPosition(), tx.getFrame(), state.getDate());

            //Static time of flight does not take into account motion during tof. Very small differences expected however
            //delta expected vs actual <<< difference between TX, RX and transit predictions by a few orders of magnitude.

            Assert.assertEquals("TX", transitRaDecTx[0], estRaDecTx.getEstimatedValue()[0], 1e-9);
            Assert.assertEquals("TX", transitRaDecTx[1], estRaDecTx.getEstimatedValue()[1], 1e-9);

            Assert.assertEquals("TXRX", transitRaDecTxRx[0], estRaDecTxRx.getEstimatedValue()[0], 1e-9);
            Assert.assertEquals("TXRX", transitRaDecTxRx[1], estRaDecTxRx.getEstimatedValue()[1], 1e-9);

            Assert.assertEquals("RX", transitRaDecRx[0], estRaDecRx.getEstimatedValue()[0], 1e-9);
            Assert.assertEquals("RX", transitRaDecRx[1], estRaDecRx.getEstimatedValue()[1], 1e-9);

            Assert.assertEquals("Transit", transitRaDecT[0], estRaDecTransit.getEstimatedValue()[0], 1e-9);
            Assert.assertEquals("Transit", transitRaDecT[1], estRaDecTransit.getEstimatedValue()[1], 1e-9);

            //Test providing pre corrected states + an arbitarily shifted case - since this should have no significant effect on the value.
            EstimatedMeasurement<AngularRaDec> estRaDecTxShifted = raDecTx.estimate(0, 0, new SpacecraftState[]{state.shiftedBy(staticTimeOfFlight)});
            EstimatedMeasurement<AngularRaDec> estRaDecRxShifted = raDecRx.estimate(0, 0, new SpacecraftState[]{state.shiftedBy(-staticTimeOfFlight)});
            EstimatedMeasurement<AngularRaDec> estRaDecTransitShifted = raDecT.estimate(0, 0, new SpacecraftState[]{state.shiftedBy(0.1)});

            //tolerances are required since shifting the state forwards and backwards produces slight estimated value changes
            Assert.assertEquals("TX shifted", estRaDecTxShifted.getEstimatedValue()[0], estRaDecTx.getEstimatedValue()[0], 1e-11);
            Assert.assertEquals("TX shifted", estRaDecTxShifted.getEstimatedValue()[1], estRaDecTx.getEstimatedValue()[1], 1e-11);

            Assert.assertEquals("RX shifted", estRaDecRxShifted.getEstimatedValue()[0], estRaDecRx.getEstimatedValue()[0], 1e-11);
            Assert.assertEquals("RX shifted", estRaDecRxShifted.getEstimatedValue()[1], estRaDecRx.getEstimatedValue()[1], 1e-11);

            Assert.assertEquals("Transit shifted", estRaDecTransitShifted.getEstimatedValue()[0], estRaDecTransit.getEstimatedValue()[0], 1e-11);
            Assert.assertEquals("Transit shifted", estRaDecTransitShifted.getEstimatedValue()[1], estRaDecTransit.getEstimatedValue()[1], 1e-11);


            //Show the effect of the change in time tag specification is far greater than the test tolerance due to usage
            //of a static time of flight correction.
            Assert.assertTrue("Proof of difference - RA", (Math.abs(transitRaDecRx[0] - transitRaDecTx[0]) > 1e-5));
            Assert.assertTrue("Proof of difference - DEC", (Math.abs(transitRaDecRx[1] - transitRaDecTx[1]) > 1e-5));
        }
    }

    private static double[] calcRaDec(SpacecraftState state, Vector3D station, Frame referenceFrame, AbsoluteDate date){
        Vector3D statePos = state.getPVCoordinates().getPosition();
        Vector3D staSatInertial = statePos.subtract(station);

        // Field transform from inertial to reference frame at station's reception date
        Transform inertialToReferenceDownlink =
                state.getFrame().getTransformTo(referenceFrame, date);

        // Station-satellite vector in reference frame
        Vector3D raDec = inertialToReferenceDownlink.transformPosition(staSatInertial);
        return new double[]{raDec.getAlpha(), raDec.getDelta()};
    }
}
=======
    /** Test issue 1026 where RA-Dec built with a reference frame not Earth-centered may lead to completely wrong
     * values.
     */
    @Test
    public void testIssue1026() {

        //Context context = EstimationTestUtils.eccentricContext("regular-data/de431-ephemerides");
        Utils.setDataRoot("regular-data");

        final double[] pos = {Constants.EGM96_EARTH_EQUATORIAL_RADIUS + 5e5, 1000., 0.};
        final double[] vel = {0., 10., 0.};
        final PVCoordinates pvCoordinates = new PVCoordinates(new Vector3D(pos[0], pos[1], pos[2]),
                new Vector3D(vel[0], vel[1], vel[2]));
        final AbsoluteDate epoch = new AbsoluteDate(new DateComponents(2000, 1, 1), TimeScalesFactory.getUTC());
        final Frame gcrf = FramesFactory.getGCRF();
        final CartesianOrbit orbit = new CartesianOrbit(pvCoordinates, gcrf,
                epoch, Constants.EGM96_EARTH_MU);
        final SpacecraftState spacecraftState = new SpacecraftState(orbit);

        final OneAxisEllipsoid earth = new OneAxisEllipsoid(Constants.IERS2010_EARTH_EQUATORIAL_RADIUS,
                Constants.IERS2010_EARTH_FLATTENING,
                FramesFactory.getITRF(ITRFVersion.ITRF_2020, IERSConventions.IERS_2010, false));

        final GeodeticPoint point = new GeodeticPoint(0., 0., 100.);
        final TopocentricFrame baseFrame = new TopocentricFrame(earth, point, "name");
        final GroundStation station = new GroundStation(baseFrame);

        final Frame[] frames = {FramesFactory.getEME2000(), FramesFactory.getGCRF(), FramesFactory.getICRF(), FramesFactory.getTOD(false)};
        final double[][] raDec = new double[frames.length][];
        for (int i = 0; i < frames.length; i++) {
            // build RA-Dec with specific reference frame
            final AngularRaDecBuilder builder = new AngularRaDecBuilder(null, station, frames[i],
                    new double[]{1., 1.}, new double[]{1., 1.}, new ObservableSatellite(0));
            builder.init(spacecraftState.getDate(), spacecraftState.getDate());
            final double[] moreRaDec = builder.build(new SpacecraftState[] {spacecraftState}).getObservedValue();
            // convert in common frame
            final StaticTransform transform = frames[i].getStaticTransformTo(orbit.getFrame(), epoch);
            final Vector3D transformedLoS = transform.transformVector(new Vector3D(moreRaDec[0], moreRaDec[1]));
            raDec[i] = new double[] {FastMath.toDegrees(transformedLoS.getAlpha()),
                    FastMath.toDegrees(transformedLoS.getDelta())};
        }

        final double tolAngleDeg = 1e-2 / 3600.; // 0.01 arcsecond
        for (int i = 1; i < raDec.length; i++) {
            Assertions.assertEquals(raDec[i][0], raDec[0][0], tolAngleDeg);
            Assertions.assertEquals(raDec[i][1], raDec[0][1], tolAngleDeg);
        }

    }

}
>>>>>>> acdfe06e
<|MERGE_RESOLUTION|>--- conflicted
+++ resolved
@@ -22,16 +22,7 @@
 import org.hipparchus.stat.descriptive.StreamingStatistics;
 import org.hipparchus.stat.descriptive.rank.Median;
 import org.hipparchus.util.FastMath;
-<<<<<<< HEAD
 import org.hipparchus.util.MathUtils;
-import org.junit.Assert;
-import org.junit.Test;
-import org.orekit.estimation.Context;
-import org.orekit.estimation.EstimationTestUtils;
-import org.orekit.frames.Frame;
-import org.orekit.frames.FramesFactory;
-import org.orekit.frames.Transform;
-=======
 import org.junit.jupiter.api.Assertions;
 import org.junit.jupiter.api.Test;
 import org.orekit.Utils;
@@ -42,18 +33,18 @@
 import org.orekit.estimation.measurements.generation.AngularRaDecBuilder;
 import org.orekit.frames.*;
 import org.orekit.orbits.CartesianOrbit;
->>>>>>> acdfe06e
+import org.orekit.frames.Frame;
+import org.orekit.frames.FramesFactory;
+import org.orekit.frames.Transform;
 import org.orekit.orbits.OrbitType;
 import org.orekit.orbits.PositionAngle;
 import org.orekit.propagation.Propagator;
 import org.orekit.propagation.SpacecraftState;
 import org.orekit.propagation.conversion.NumericalPropagatorBuilder;
 import org.orekit.time.AbsoluteDate;
-<<<<<<< HEAD
-=======
 import org.orekit.time.DateComponents;
 import org.orekit.time.TimeScalesFactory;
->>>>>>> acdfe06e
+import org.orekit.utils.*;
 import org.orekit.utils.*;
 
 public class AngularRaDecTest {
@@ -288,111 +279,6 @@
         }
     }
 
-<<<<<<< HEAD
-    /**
-     * Test the estimated values when the observed angular ra dec value is provided at TX (Transmit),
-     * RX (Receive (default)), transit (bounce)
-     */
-    @Test
-    public void testTimeTagSpecifications(){
-        Context context = EstimationTestUtils.eccentricContext("regular-data:potential:tides");
-        SpacecraftState state = new SpacecraftState(context.initialOrbit);
-        ObservableSatellite obsSat = new ObservableSatellite(0);
-
-        for (GroundStation gs : context.getStations()) {
-
-            gs.getPrimeMeridianOffsetDriver().setReferenceDate(state.getDate());
-            gs.getPrimeMeridianDriftDriver().setReferenceDate(state.getDate());
-
-            gs.getPolarOffsetXDriver().setReferenceDate(state.getDate());
-            gs.getPolarDriftXDriver().setReferenceDate(state.getDate());
-
-            gs.getPolarOffsetYDriver().setReferenceDate(state.getDate());
-            gs.getPolarDriftYDriver().setReferenceDate(state.getDate());
-
-            Transform gsToInertialTransform = gs.getOffsetToInertial(state.getFrame(), state.getDate());
-            TimeStampedPVCoordinates stationPosition = gsToInertialTransform.transformPVCoordinates(new TimeStampedPVCoordinates(state.getDate(), Vector3D.ZERO, Vector3D.ZERO, Vector3D.ZERO));
-
-            double staticDistance = stationPosition.getPosition().distance(state.getPVCoordinates().getPosition());
-            double staticTimeOfFlight = staticDistance / Constants.SPEED_OF_LIGHT;
-
-            AngularRaDec raDecTx = new AngularRaDec(gs, state.getFrame(), state.getDate(), new double[]{0.0,0.0}, new double[]{0.0,0.0},new double[]{0.0,0.0},obsSat,TimeTagSpecificationType.TX);
-            AngularRaDec raDecTxRx = new AngularRaDec(gs, state.getFrame(), state.getDate(), new double[]{0.0,0.0}, new double[]{0.0,0.0},new double[]{0.0,0.0},obsSat,TimeTagSpecificationType.TXRX);
-            AngularRaDec raDecRx = new AngularRaDec(gs, state.getFrame(), state.getDate(), new double[]{0.0,0.0}, new double[]{0.0,0.0},new double[]{0.0,0.0},obsSat,TimeTagSpecificationType.RX);
-            AngularRaDec raDecT = new AngularRaDec(gs, state.getFrame(), state.getDate(), new double[]{0.0,0.0}, new double[]{0.0,0.0},new double[]{0.0,0.0},obsSat,TimeTagSpecificationType.TRANSIT);
-
-            EstimatedMeasurement<AngularRaDec> estRaDecTx = raDecTx.estimate(0, 0, new SpacecraftState[]{state});
-            EstimatedMeasurement<AngularRaDec> estRaDecTxRx = raDecTxRx.estimate(0, 0, new SpacecraftState[]{state});
-            EstimatedMeasurement<AngularRaDec> estRaDecRx = raDecRx.estimate(0, 0, new SpacecraftState[]{state});
-            EstimatedMeasurement<AngularRaDec> estRaDecTransit = raDecT.estimate(0, 0, new SpacecraftState[]{state});
-
-            //Calculate Range calculated at transit and receive by shifting the state forward/backwards assuming time of flight = r/c
-            SpacecraftState tx = state.shiftedBy(staticTimeOfFlight);
-            SpacecraftState rx = state.shiftedBy(-staticTimeOfFlight);
-
-            //evaluate station position at different times for different obs time tags
-            //state.getDate()==transmit (TX)
-            double[] transitRaDecTx = calcRaDec(tx, stationPosition.getPosition(), tx.getFrame(), state.getDate());
-            //state.getDate()==transmit (TX). state.getDate().shiftedBy(2*staticTimeOfFlight) == receive.
-            double[] transitRaDecTxRx = calcRaDec(tx, stationPosition.shiftedBy(2*staticTimeOfFlight).getPosition(),
-                    tx.getFrame(), state.getDate().shiftedBy(2*staticTimeOfFlight));
-            //state.getDate()==receive
-            double[] transitRaDecRx = calcRaDec(rx, stationPosition.getPosition(), tx.getFrame(), state.getDate());
-            //state.getDate()==transit
-            double[] transitRaDecT = calcRaDec(state, stationPosition.getPosition(), tx.getFrame(), state.getDate());
-
-            //Static time of flight does not take into account motion during tof. Very small differences expected however
-            //delta expected vs actual <<< difference between TX, RX and transit predictions by a few orders of magnitude.
-
-            Assert.assertEquals("TX", transitRaDecTx[0], estRaDecTx.getEstimatedValue()[0], 1e-9);
-            Assert.assertEquals("TX", transitRaDecTx[1], estRaDecTx.getEstimatedValue()[1], 1e-9);
-
-            Assert.assertEquals("TXRX", transitRaDecTxRx[0], estRaDecTxRx.getEstimatedValue()[0], 1e-9);
-            Assert.assertEquals("TXRX", transitRaDecTxRx[1], estRaDecTxRx.getEstimatedValue()[1], 1e-9);
-
-            Assert.assertEquals("RX", transitRaDecRx[0], estRaDecRx.getEstimatedValue()[0], 1e-9);
-            Assert.assertEquals("RX", transitRaDecRx[1], estRaDecRx.getEstimatedValue()[1], 1e-9);
-
-            Assert.assertEquals("Transit", transitRaDecT[0], estRaDecTransit.getEstimatedValue()[0], 1e-9);
-            Assert.assertEquals("Transit", transitRaDecT[1], estRaDecTransit.getEstimatedValue()[1], 1e-9);
-
-            //Test providing pre corrected states + an arbitarily shifted case - since this should have no significant effect on the value.
-            EstimatedMeasurement<AngularRaDec> estRaDecTxShifted = raDecTx.estimate(0, 0, new SpacecraftState[]{state.shiftedBy(staticTimeOfFlight)});
-            EstimatedMeasurement<AngularRaDec> estRaDecRxShifted = raDecRx.estimate(0, 0, new SpacecraftState[]{state.shiftedBy(-staticTimeOfFlight)});
-            EstimatedMeasurement<AngularRaDec> estRaDecTransitShifted = raDecT.estimate(0, 0, new SpacecraftState[]{state.shiftedBy(0.1)});
-
-            //tolerances are required since shifting the state forwards and backwards produces slight estimated value changes
-            Assert.assertEquals("TX shifted", estRaDecTxShifted.getEstimatedValue()[0], estRaDecTx.getEstimatedValue()[0], 1e-11);
-            Assert.assertEquals("TX shifted", estRaDecTxShifted.getEstimatedValue()[1], estRaDecTx.getEstimatedValue()[1], 1e-11);
-
-            Assert.assertEquals("RX shifted", estRaDecRxShifted.getEstimatedValue()[0], estRaDecRx.getEstimatedValue()[0], 1e-11);
-            Assert.assertEquals("RX shifted", estRaDecRxShifted.getEstimatedValue()[1], estRaDecRx.getEstimatedValue()[1], 1e-11);
-
-            Assert.assertEquals("Transit shifted", estRaDecTransitShifted.getEstimatedValue()[0], estRaDecTransit.getEstimatedValue()[0], 1e-11);
-            Assert.assertEquals("Transit shifted", estRaDecTransitShifted.getEstimatedValue()[1], estRaDecTransit.getEstimatedValue()[1], 1e-11);
-
-
-            //Show the effect of the change in time tag specification is far greater than the test tolerance due to usage
-            //of a static time of flight correction.
-            Assert.assertTrue("Proof of difference - RA", (Math.abs(transitRaDecRx[0] - transitRaDecTx[0]) > 1e-5));
-            Assert.assertTrue("Proof of difference - DEC", (Math.abs(transitRaDecRx[1] - transitRaDecTx[1]) > 1e-5));
-        }
-    }
-
-    private static double[] calcRaDec(SpacecraftState state, Vector3D station, Frame referenceFrame, AbsoluteDate date){
-        Vector3D statePos = state.getPVCoordinates().getPosition();
-        Vector3D staSatInertial = statePos.subtract(station);
-
-        // Field transform from inertial to reference frame at station's reception date
-        Transform inertialToReferenceDownlink =
-                state.getFrame().getTransformTo(referenceFrame, date);
-
-        // Station-satellite vector in reference frame
-        Vector3D raDec = inertialToReferenceDownlink.transformPosition(staSatInertial);
-        return new double[]{raDec.getAlpha(), raDec.getDelta()};
-    }
-}
-=======
     /** Test issue 1026 where RA-Dec built with a reference frame not Earth-centered may lead to completely wrong
      * values.
      */
@@ -444,4 +330,107 @@
     }
 
 }
->>>>>>> acdfe06e
+
+    /**
+     * Test the estimated values when the observed angular ra dec value is provided at TX (Transmit),
+     * RX (Receive (default)), transit (bounce)
+     */
+    @Test
+    public void testTimeTagSpecifications(){
+        Context context = EstimationTestUtils.eccentricContext("regular-data:potential:tides");
+        SpacecraftState state = new SpacecraftState(context.initialOrbit);
+        ObservableSatellite obsSat = new ObservableSatellite(0);
+
+        for (GroundStation gs : context.getStations()) {
+
+            gs.getPrimeMeridianOffsetDriver().setReferenceDate(state.getDate());
+            gs.getPrimeMeridianDriftDriver().setReferenceDate(state.getDate());
+
+            gs.getPolarOffsetXDriver().setReferenceDate(state.getDate());
+            gs.getPolarDriftXDriver().setReferenceDate(state.getDate());
+
+            gs.getPolarOffsetYDriver().setReferenceDate(state.getDate());
+            gs.getPolarDriftYDriver().setReferenceDate(state.getDate());
+
+            Transform gsToInertialTransform = gs.getOffsetToInertial(state.getFrame(), state.getDate());
+            TimeStampedPVCoordinates stationPosition = gsToInertialTransform.transformPVCoordinates(new TimeStampedPVCoordinates(state.getDate(), Vector3D.ZERO, Vector3D.ZERO, Vector3D.ZERO));
+
+            double staticDistance = stationPosition.getPosition().distance(state.getPVCoordinates().getPosition());
+            double staticTimeOfFlight = staticDistance / Constants.SPEED_OF_LIGHT;
+
+            AngularRaDec raDecTx = new AngularRaDec(gs, state.getFrame(), state.getDate(), new double[]{0.0,0.0}, new double[]{0.0,0.0},new double[]{0.0,0.0},obsSat,TimeTagSpecificationType.TX);
+            AngularRaDec raDecTxRx = new AngularRaDec(gs, state.getFrame(), state.getDate(), new double[]{0.0,0.0}, new double[]{0.0,0.0},new double[]{0.0,0.0},obsSat,TimeTagSpecificationType.TXRX);
+            AngularRaDec raDecRx = new AngularRaDec(gs, state.getFrame(), state.getDate(), new double[]{0.0,0.0}, new double[]{0.0,0.0},new double[]{0.0,0.0},obsSat,TimeTagSpecificationType.RX);
+            AngularRaDec raDecT = new AngularRaDec(gs, state.getFrame(), state.getDate(), new double[]{0.0,0.0}, new double[]{0.0,0.0},new double[]{0.0,0.0},obsSat,TimeTagSpecificationType.TRANSIT);
+
+            EstimatedMeasurement<AngularRaDec> estRaDecTx = raDecTx.estimate(0, 0, new SpacecraftState[]{state});
+            EstimatedMeasurement<AngularRaDec> estRaDecTxRx = raDecTxRx.estimate(0, 0, new SpacecraftState[]{state});
+            EstimatedMeasurement<AngularRaDec> estRaDecRx = raDecRx.estimate(0, 0, new SpacecraftState[]{state});
+            EstimatedMeasurement<AngularRaDec> estRaDecTransit = raDecT.estimate(0, 0, new SpacecraftState[]{state});
+
+            //Calculate Range calculated at transit and receive by shifting the state forward/backwards assuming time of flight = r/c
+            SpacecraftState tx = state.shiftedBy(staticTimeOfFlight);
+            SpacecraftState rx = state.shiftedBy(-staticTimeOfFlight);
+
+            //evaluate station position at different times for different obs time tags
+            //state.getDate()==transmit (TX)
+            double[] transitRaDecTx = calcRaDec(tx, stationPosition.getPosition(), tx.getFrame(), state.getDate());
+            //state.getDate()==transmit (TX). state.getDate().shiftedBy(2*staticTimeOfFlight) == receive.
+            double[] transitRaDecTxRx = calcRaDec(tx, stationPosition.shiftedBy(2*staticTimeOfFlight).getPosition(),
+                    tx.getFrame(), state.getDate().shiftedBy(2*staticTimeOfFlight));
+            //state.getDate()==receive
+            double[] transitRaDecRx = calcRaDec(rx, stationPosition.getPosition(), tx.getFrame(), state.getDate());
+            //state.getDate()==transit
+            double[] transitRaDecT = calcRaDec(state, stationPosition.getPosition(), tx.getFrame(), state.getDate());
+
+            //Static time of flight does not take into account motion during tof. Very small differences expected however
+            //delta expected vs actual <<< difference between TX, RX and transit predictions by a few orders of magnitude.
+
+            Assert.assertEquals("TX", transitRaDecTx[0], estRaDecTx.getEstimatedValue()[0], 1e-9);
+            Assert.assertEquals("TX", transitRaDecTx[1], estRaDecTx.getEstimatedValue()[1], 1e-9);
+
+            Assert.assertEquals("TXRX", transitRaDecTxRx[0], estRaDecTxRx.getEstimatedValue()[0], 1e-9);
+            Assert.assertEquals("TXRX", transitRaDecTxRx[1], estRaDecTxRx.getEstimatedValue()[1], 1e-9);
+
+            Assert.assertEquals("RX", transitRaDecRx[0], estRaDecRx.getEstimatedValue()[0], 1e-9);
+            Assert.assertEquals("RX", transitRaDecRx[1], estRaDecRx.getEstimatedValue()[1], 1e-9);
+
+            Assert.assertEquals("Transit", transitRaDecT[0], estRaDecTransit.getEstimatedValue()[0], 1e-9);
+            Assert.assertEquals("Transit", transitRaDecT[1], estRaDecTransit.getEstimatedValue()[1], 1e-9);
+
+            //Test providing pre corrected states + an arbitarily shifted case - since this should have no significant effect on the value.
+            EstimatedMeasurement<AngularRaDec> estRaDecTxShifted = raDecTx.estimate(0, 0, new SpacecraftState[]{state.shiftedBy(staticTimeOfFlight)});
+            EstimatedMeasurement<AngularRaDec> estRaDecRxShifted = raDecRx.estimate(0, 0, new SpacecraftState[]{state.shiftedBy(-staticTimeOfFlight)});
+            EstimatedMeasurement<AngularRaDec> estRaDecTransitShifted = raDecT.estimate(0, 0, new SpacecraftState[]{state.shiftedBy(0.1)});
+
+            //tolerances are required since shifting the state forwards and backwards produces slight estimated value changes
+            Assert.assertEquals("TX shifted", estRaDecTxShifted.getEstimatedValue()[0], estRaDecTx.getEstimatedValue()[0], 1e-11);
+            Assert.assertEquals("TX shifted", estRaDecTxShifted.getEstimatedValue()[1], estRaDecTx.getEstimatedValue()[1], 1e-11);
+
+            Assert.assertEquals("RX shifted", estRaDecRxShifted.getEstimatedValue()[0], estRaDecRx.getEstimatedValue()[0], 1e-11);
+            Assert.assertEquals("RX shifted", estRaDecRxShifted.getEstimatedValue()[1], estRaDecRx.getEstimatedValue()[1], 1e-11);
+
+            Assert.assertEquals("Transit shifted", estRaDecTransitShifted.getEstimatedValue()[0], estRaDecTransit.getEstimatedValue()[0], 1e-11);
+            Assert.assertEquals("Transit shifted", estRaDecTransitShifted.getEstimatedValue()[1], estRaDecTransit.getEstimatedValue()[1], 1e-11);
+
+
+            //Show the effect of the change in time tag specification is far greater than the test tolerance due to usage
+            //of a static time of flight correction.
+            Assert.assertTrue("Proof of difference - RA", (Math.abs(transitRaDecRx[0] - transitRaDecTx[0]) > 1e-5));
+            Assert.assertTrue("Proof of difference - DEC", (Math.abs(transitRaDecRx[1] - transitRaDecTx[1]) > 1e-5));
+        }
+    }
+
+    private static double[] calcRaDec(SpacecraftState state, Vector3D station, Frame referenceFrame, AbsoluteDate date){
+        Vector3D statePos = state.getPVCoordinates().getPosition();
+        Vector3D staSatInertial = statePos.subtract(station);
+
+        // Field transform from inertial to reference frame at station's reception date
+        Transform inertialToReferenceDownlink =
+                state.getFrame().getTransformTo(referenceFrame, date);
+
+        // Station-satellite vector in reference frame
+        Vector3D raDec = inertialToReferenceDownlink.transformPosition(staSatInertial);
+        return new double[]{raDec.getAlpha(), raDec.getDelta()};
+    }
+}
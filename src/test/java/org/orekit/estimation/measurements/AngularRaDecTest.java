/* Copyright 2002-2022 CS GROUP
 * Licensed to CS GROUP (CS) under one or more
 * contributor license agreements.  See the NOTICE file distributed with
 * this work for additional information regarding copyright ownership.
 * CS licenses this file to You under the Apache License, Version 2.0
 * (the "License"); you may not use this file except in compliance with
 * the License.  You may obtain a copy of the License at
 *
 *   http://www.apache.org/licenses/LICENSE-2.0
 *
 * Unless required by applicable law or agreed to in writing, software
 * distributed under the License is distributed on an "AS IS" BASIS,
 * WITHOUT WARRANTIES OR CONDITIONS OF ANY KIND, either express or implied.
 * See the License for the specific language governing permissions and
 * limitations under the License.
 */
package org.orekit.estimation.measurements;

import org.hipparchus.geometry.euclidean.threed.Vector3D;
import org.hipparchus.stat.descriptive.StreamingStatistics;
import org.hipparchus.stat.descriptive.rank.Median;
import org.hipparchus.util.FastMath;
import org.junit.jupiter.api.Assertions;
import org.junit.jupiter.api.Test;
import org.orekit.estimation.Context;
import org.orekit.estimation.EstimationTestUtils;
import org.orekit.orbits.OrbitType;
import org.orekit.orbits.PositionAngle;
import org.orekit.propagation.Propagator;
import org.orekit.propagation.SpacecraftState;
import org.orekit.propagation.conversion.NumericalPropagatorBuilder;
import org.orekit.time.AbsoluteDate;
import org.orekit.utils.Differentiation;
import org.orekit.utils.ParameterDriver;
import org.orekit.utils.ParameterFunction;
import org.orekit.utils.StateFunction;

import java.util.List;

public class AngularRaDecTest {

    /** Test the values of radec measurements.
     *  Added after bug 473 was reported by John Grimes.
     */
    @Test
    public void testBug473OnValues() {

        Context context = EstimationTestUtils.eccentricContext("regular-data:potential:tides");

        final NumericalPropagatorBuilder propagatorBuilder =
                        context.createBuilder(OrbitType.EQUINOCTIAL, PositionAngle.TRUE, false,
                                              1.0e-6, 60.0, 0.001);

        // Create perfect right-ascension/declination measurements
        final Propagator propagator = EstimationTestUtils.createPropagator(context.initialOrbit,
                                                                           propagatorBuilder);
        final List<ObservedMeasurement<?>> measurements =
                        EstimationTestUtils.createMeasurements(propagator,
                                                               new AngularRaDecMeasurementCreator(context),
                                                               0.25, 3.0, 600.0);

        propagator.clearStepHandlers();

        // Prepare statistics for right-ascension/declination values difference
        final StreamingStatistics raDiffStat  = new StreamingStatistics();
        final StreamingStatistics decDiffStat = new StreamingStatistics();

        for (final ObservedMeasurement<?> measurement : measurements) {

            // Propagate to measurement date
            final AbsoluteDate datemeas  = measurement.getDate();
            SpacecraftState    state     = propagator.propagate(datemeas);

            // Estimate the RADEC value
            final EstimatedMeasurement<?> estimated = measurement.estimate(0, 0, new SpacecraftState[] { state });

            // Store the difference between estimated and observed values in the stats
            raDiffStat.addValue(FastMath.abs(estimated.getEstimatedValue()[0] - measurement.getObservedValue()[0]));
            decDiffStat.addValue(FastMath.abs(estimated.getEstimatedValue()[1] - measurement.getObservedValue()[1]));
        }

        // Mean and std errors check
        Assertions.assertEquals(0.0, raDiffStat.getMean(), 6.9e-11);
        Assertions.assertEquals(0.0, raDiffStat.getStandardDeviation(), 8.5e-11);

        Assertions.assertEquals(0.0, decDiffStat.getMean(), 4.5e-11);
        Assertions.assertEquals(0.0, decDiffStat.getStandardDeviation(), 3e-11);
    }

    /** Test the values of the state derivatives using a numerical.
     * finite differences calculation as a reference
     */
    @Test
    public void testStateDerivatives() {

        Context context = EstimationTestUtils.eccentricContext("regular-data:potential:tides");

        final NumericalPropagatorBuilder propagatorBuilder =
                        context.createBuilder(OrbitType.EQUINOCTIAL, PositionAngle.TRUE, false,
                                              1.0e-6, 60.0, 0.001);

        // create perfect right-ascension/declination measurements
        final Propagator propagator = EstimationTestUtils.createPropagator(context.initialOrbit,
                                                                           propagatorBuilder);
        final List<ObservedMeasurement<?>> measurements =
                        EstimationTestUtils.createMeasurements(propagator,
                                                               new AngularRaDecMeasurementCreator(context),
                                                               0.25, 3.0, 600.0);

        propagator.clearStepHandlers();

        // Compute measurements.
        double[] RaerrorsP = new double[3 * measurements.size()];
        double[] RaerrorsV = new double[3 * measurements.size()];
        double[] DecerrorsP = new double[3 * measurements.size()];
        double[] DecerrorsV = new double[3 * measurements.size()];
        int RaindexP = 0;
        int RaindexV = 0;
        int DecindexP = 0;
        int DecindexV = 0;

        for (final ObservedMeasurement<?> measurement : measurements) {

            // parameter corresponding to station position offset
            final GroundStation stationParameter = ((AngularRaDec) measurement).getStation();

            // We intentionally propagate to a date which is close to the
            // real spacecraft state but is *not* the accurate date, by
            // compensating only part of the downlink delay. This is done
            // in order to validate the partial derivatives with respect
            // to velocity. If we had chosen the proper state date, the
            // angular would have depended only on the current position but
            // not on the current velocity.
            final AbsoluteDate datemeas  = measurement.getDate();
            SpacecraftState    state     = propagator.propagate(datemeas);
            final Vector3D     stationP  = stationParameter.getOffsetToInertial(state.getFrame(), datemeas).transformPosition(Vector3D.ZERO);
            final double       meanDelay = AbstractMeasurement.signalTimeOfFlight(state.getPVCoordinates(), stationP, datemeas);

            final AbsoluteDate date      = measurement.getDate().shiftedBy(-0.75 * meanDelay);
                               state     = propagator.propagate(date);
            final EstimatedMeasurement<?> estimated = measurement.estimate(0, 0, new SpacecraftState[] { state });
            Assertions.assertEquals(2, estimated.getParticipants().length);
            final double[][]   jacobian  = estimated.getStateDerivatives(0);

            // compute a reference value using finite differences
            final double[][] finiteDifferencesJacobian =
                Differentiation.differentiate(new StateFunction() {
                    public double[] value(final SpacecraftState state) {
                        return measurement.estimate(0, 0, new SpacecraftState[] { state }).getEstimatedValue();
                    }
                }, measurement.getDimension(), propagator.getAttitudeProvider(), OrbitType.CARTESIAN,
                   PositionAngle.TRUE, 250.0, 4).value(state);

            Assertions.assertEquals(finiteDifferencesJacobian.length, jacobian.length);
            Assertions.assertEquals(finiteDifferencesJacobian[0].length, jacobian[0].length);

            final double smallest = FastMath.ulp((double) 1.0);

            for (int i = 0; i < jacobian.length; ++i) {
                for (int j = 0; j < jacobian[i].length; ++j) {
                    double relativeError = FastMath.abs((finiteDifferencesJacobian[i][j] - jacobian[i][j]) /
                                                              finiteDifferencesJacobian[i][j]);

                    if ((FastMath.sqrt(finiteDifferencesJacobian[i][j]) < smallest) && (FastMath.sqrt(jacobian[i][j]) < smallest) ){
                        relativeError = 0.0;
                    }

                    if (j < 3) {
                        if (i == 0) {
                            RaerrorsP[RaindexP++] = relativeError;
                        } else {
                            DecerrorsP[DecindexP++] = relativeError;
                        }
                    } else {
                        if (i == 0) {
                            RaerrorsV[RaindexV++] = relativeError;
                        } else {
                            DecerrorsV[DecindexV++] = relativeError;
                        }
                    }
                }
            }
        }

        // median errors on right-ascension
        Assertions.assertEquals(0.0, new Median().evaluate(RaerrorsP), 4.8e-11);
        Assertions.assertEquals(0.0, new Median().evaluate(RaerrorsV), 2.2e-5);

        // median errors on declination
<<<<<<< HEAD
        Assertions.assertEquals(0.0, new Median().evaluate(DecerrorsP), 1.5e-11);
        Assertions.assertEquals(0.0, new Median().evaluate(DecerrorsV), 5.4e-6);
           }
=======
        Assert.assertEquals(0.0, new Median().evaluate(DecerrorsP), 1.5e-11);
        Assert.assertEquals(0.0, new Median().evaluate(DecerrorsV), 5.4e-6);

        // Test measurement type
        Assert.assertEquals(AngularRaDec.MEASUREMENT_TYPE, measurements.get(0).getMeasurementType());
    }
>>>>>>> 41a066c9

    /** Test the values of the parameters' derivatives using a numerical
     * finite differences calculation as a reference
     */
    @Test
    public void testParameterDerivatives() {

        Context context = EstimationTestUtils.geoStationnaryContext("regular-data:potential:tides");

        final NumericalPropagatorBuilder propagatorBuilder =
                        context.createBuilder(OrbitType.EQUINOCTIAL, PositionAngle.TRUE, false,
                                              1.0e-6, 60.0, 0.001);

        // create perfect right-ascension/declination measurements
        for (final GroundStation station : context.stations) {
            station.getClockOffsetDriver().setSelected(true);
            station.getEastOffsetDriver().setSelected(true);
            station.getNorthOffsetDriver().setSelected(true);
            station.getZenithOffsetDriver().setSelected(true);
        }
        final Propagator propagator = EstimationTestUtils.createPropagator(context.initialOrbit,
                                                                           propagatorBuilder);
        final List<ObservedMeasurement<?>> measurements =
                        EstimationTestUtils.createMeasurements(propagator,
                                                               new AngularRaDecMeasurementCreator(context),
                                                               0.25, 3.0, 600.0);
        propagator.clearStepHandlers();

        for (final ObservedMeasurement<?> measurement : measurements) {

            // parameter corresponding to station position offset
            final GroundStation stationParameter = ((AngularRaDec) measurement).getStation();

            // We intentionally propagate to a date which is close to the
            // real spacecraft state but is *not* the accurate date, by
            // compensating only part of the downlink delay. This is done
            // in order to validate the partial derivatives with respect
            // to velocity. If we had chosen the proper state date, the
            // angular would have depended only on the current position but
            // not on the current velocity.
            final AbsoluteDate    datemeas  = measurement.getDate();
            final SpacecraftState stateini  = propagator.propagate(datemeas);
            final Vector3D        stationP  = stationParameter.getOffsetToInertial(stateini.getFrame(), datemeas).transformPosition(Vector3D.ZERO);
            final double          meanDelay = AbstractMeasurement.signalTimeOfFlight(stateini.getPVCoordinates(), stationP, datemeas);

            final AbsoluteDate    date      = measurement.getDate().shiftedBy(-0.75 * meanDelay);
            final SpacecraftState state     = propagator.propagate(date);
            final ParameterDriver[] drivers = new ParameterDriver[] {
                stationParameter.getEastOffsetDriver(),
                stationParameter.getNorthOffsetDriver(),
                stationParameter.getZenithOffsetDriver()
            };
            for (int i = 0; i < 3; ++i) {
                final double[] gradient  = measurement.estimate(0, 0, new SpacecraftState[] { state }).getParameterDerivatives(drivers[i]);
                Assertions.assertEquals(2, measurement.getDimension());
                Assertions.assertEquals(2, gradient.length);

                for (final int k : new int[] {0, 1}) {
                    final ParameterFunction dMkdP =
                                    Differentiation.differentiate(new ParameterFunction() {
                                        /** {@inheritDoc} */
                                        @Override
                                        public double value(final ParameterDriver parameterDriver) {
                                            return measurement.estimate(0, 0, new SpacecraftState[] { state }).getEstimatedValue()[k];
                                        }
                                    }, 3, 50.0 * drivers[i].getScale());
                    final double ref = dMkdP.value(drivers[i]);

                    if (ref > 1.e-12) {
                        Assertions.assertEquals(ref, gradient[k], 3e-9 * FastMath.abs(ref));
                    }
                }
            }
        }
    }
}
<|MERGE_RESOLUTION|>--- conflicted
+++ resolved
@@ -15,6 +15,8 @@
  * limitations under the License.
  */
 package org.orekit.estimation.measurements;
+
+import java.util.List;
 
 import org.hipparchus.geometry.euclidean.threed.Vector3D;
 import org.hipparchus.stat.descriptive.StreamingStatistics;
@@ -35,8 +37,6 @@
 import org.orekit.utils.ParameterFunction;
 import org.orekit.utils.StateFunction;
 
-import java.util.List;
-
 public class AngularRaDecTest {
 
     /** Test the values of radec measurements.
@@ -187,18 +187,12 @@
         Assertions.assertEquals(0.0, new Median().evaluate(RaerrorsV), 2.2e-5);
 
         // median errors on declination
-<<<<<<< HEAD
         Assertions.assertEquals(0.0, new Median().evaluate(DecerrorsP), 1.5e-11);
         Assertions.assertEquals(0.0, new Median().evaluate(DecerrorsV), 5.4e-6);
-           }
-=======
-        Assert.assertEquals(0.0, new Median().evaluate(DecerrorsP), 1.5e-11);
-        Assert.assertEquals(0.0, new Median().evaluate(DecerrorsV), 5.4e-6);
 
         // Test measurement type
-        Assert.assertEquals(AngularRaDec.MEASUREMENT_TYPE, measurements.get(0).getMeasurementType());
+        Assertions.assertEquals(AngularRaDec.MEASUREMENT_TYPE, measurements.get(0).getMeasurementType());
     }
->>>>>>> 41a066c9
 
     /** Test the values of the parameters' derivatives using a numerical
      * finite differences calculation as a reference

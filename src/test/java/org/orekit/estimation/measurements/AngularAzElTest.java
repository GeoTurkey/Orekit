/* Copyright 2002-2022 CS GROUP
 * Licensed to CS GROUP (CS) under one or more
 * contributor license agreements.  See the NOTICE file distributed with
 * this work for additional information regarding copyright ownership.
 * CS licenses this file to You under the Apache License, Version 2.0
 * (the "License"); you may not use this file except in compliance with
 * the License.  You may obtain a copy of the License at
 *
 *   http://www.apache.org/licenses/LICENSE-2.0
 *
 * Unless required by applicable law or agreed to in writing, software
 * distributed under the License is distributed on an "AS IS" BASIS,
 * WITHOUT WARRANTIES OR CONDITIONS OF ANY KIND, either express or implied.
 * See the License for the specific language governing permissions and
 * limitations under the License.
 */
package org.orekit.estimation.measurements;

import java.util.List;

import org.hipparchus.geometry.euclidean.threed.Vector3D;
import org.hipparchus.stat.descriptive.StreamingStatistics;
import org.hipparchus.stat.descriptive.rank.Median;
import org.hipparchus.util.FastMath;
import org.junit.jupiter.api.Assertions;
import org.junit.jupiter.api.Test;
import org.orekit.estimation.Context;
import org.orekit.estimation.EstimationTestUtils;
import org.orekit.orbits.OrbitType;
import org.orekit.orbits.PositionAngle;
import org.orekit.propagation.Propagator;
import org.orekit.propagation.SpacecraftState;
import org.orekit.propagation.conversion.NumericalPropagatorBuilder;
import org.orekit.time.AbsoluteDate;
import org.orekit.utils.Differentiation;
import org.orekit.utils.ParameterDriver;
import org.orekit.utils.ParameterFunction;
import org.orekit.utils.StateFunction;

public class AngularAzElTest {

    /** Compare observed values and estimated values.
     *  Both are calculated with a different algorithm
     */
    @Test
    public void testValues() {

        Context context = EstimationTestUtils.eccentricContext("regular-data:potential:tides");

        final NumericalPropagatorBuilder propagatorBuilder =
                        context.createBuilder(OrbitType.EQUINOCTIAL, PositionAngle.TRUE, false,
                                              1.0e-6, 60.0, 0.001);

        // Create perfect right-ascension/declination measurements
        final Propagator propagator = EstimationTestUtils.createPropagator(context.initialOrbit,
                                                                           propagatorBuilder);
        final List<ObservedMeasurement<?>> measurements =
                        EstimationTestUtils.createMeasurements(propagator,
                                                               new AngularAzElMeasurementCreator(context),
                                                               0.25, 3.0, 600.0);

        propagator.clearStepHandlers();

        // Prepare statistics for right-ascension/declination values difference
        final StreamingStatistics azDiffStat = new StreamingStatistics();
        final StreamingStatistics elDiffStat = new StreamingStatistics();

        for (final ObservedMeasurement<?> measurement : measurements) {

            // Propagate to measurement date
            final AbsoluteDate datemeas  = measurement.getDate();
            SpacecraftState    state     = propagator.propagate(datemeas);

            // Estimate the AZEL value
            final EstimatedMeasurement<?> estimated = measurement.estimate(0, 0, new SpacecraftState[] { state });

            // Store the difference between estimated and observed values in the stats
            azDiffStat.addValue(FastMath.abs(estimated.getEstimatedValue()[0] - measurement.getObservedValue()[0]));
            elDiffStat.addValue(FastMath.abs(estimated.getEstimatedValue()[1] - measurement.getObservedValue()[1]));
        }

        // Mean and std errors check
        Assertions.assertEquals(0.0, azDiffStat.getMean(), 6.9e-9);
        Assertions.assertEquals(0.0, azDiffStat.getStandardDeviation(), 7.2e-9);
        Assertions.assertEquals(0.0, elDiffStat.getMean(), 5.4e-9);
        Assertions.assertEquals(0.0, elDiffStat.getStandardDeviation(), 3.3e-9);

        // Test measurement type
        Assertions.assertEquals(AngularAzEl.MEASUREMENT_TYPE, measurements.get(0).getMeasurementType());
    }

    /** Test the values of the state derivatives using a numerical.
     * finite differences calculation as a reference
     */
    @Test
    public void testStateDerivatives() {

        Context context = EstimationTestUtils.geoStationnaryContext("regular-data:potential:tides");

        final NumericalPropagatorBuilder propagatorBuilder =
                        context.createBuilder(OrbitType.EQUINOCTIAL, PositionAngle.TRUE, false,
                                              1.0e-6, 60.0, 0.001);

        // create perfect azimuth-elevation measurements
        final Propagator propagator = EstimationTestUtils.createPropagator(context.initialOrbit,
                                                                           propagatorBuilder);
        final List<ObservedMeasurement<?>> measurements =
                        EstimationTestUtils.createMeasurements(propagator,
                                                               new AngularAzElMeasurementCreator(context),
                                                               0.25, 3.0, 600.0);

        propagator.clearStepHandlers();

        // Compute measurements.
        double[] AzerrorsP = new double[3 * measurements.size()];
        double[] AzerrorsV = new double[3 * measurements.size()];
        double[] ElerrorsP = new double[3 * measurements.size()];
        double[] ElerrorsV = new double[3 * measurements.size()];
        int AzindexP = 0;
        int AzindexV = 0;
        int ElindexP = 0;
        int ElindexV = 0;

        for (final ObservedMeasurement<?> measurement : measurements) {

            // parameter corresponding to station position offset
            final GroundStation stationParameter = ((AngularAzEl) measurement).getStation();

            // We intentionally propagate to a date which is close to the
            // real spacecraft state but is *not* the accurate date, by
            // compensating only part of the downlink delay. This is done
            // in order to validate the partial derivatives with respect
            // to velocity. If we had chosen the proper state date, the
            // angular would have depended only on the current position but
            // not on the current velocity.
            final AbsoluteDate datemeas  = measurement.getDate();
            SpacecraftState    state     = propagator.propagate(datemeas);
            final Vector3D     stationP  = stationParameter.getOffsetToInertial(state.getFrame(), datemeas).transformPosition(Vector3D.ZERO);
            final double       meanDelay = AbstractMeasurement.signalTimeOfFlight(state.getPVCoordinates(), stationP, datemeas);

            final AbsoluteDate date      = measurement.getDate().shiftedBy(-0.75 * meanDelay);
                               state     = propagator.propagate(date);
            final EstimatedMeasurement<?> estimated = measurement.estimate(0, 0, new SpacecraftState[] { state });
            Assertions.assertEquals(2, estimated.getParticipants().length);
            final double[][]   jacobian  = estimated.getStateDerivatives(0);

            // compute a reference value using finite differences
            final double[][] finiteDifferencesJacobian =
                Differentiation.differentiate(new StateFunction() {
                    public double[] value(final SpacecraftState state) {
                        return measurement.estimate(0, 0, new SpacecraftState[] { state }).getEstimatedValue();
                    }
                }, measurement.getDimension(), propagator.getAttitudeProvider(), OrbitType.CARTESIAN,
                   PositionAngle.TRUE, 250.0, 4).value(state);

            Assertions.assertEquals(finiteDifferencesJacobian.length, jacobian.length);
            Assertions.assertEquals(finiteDifferencesJacobian[0].length, jacobian[0].length);

            final double smallest = FastMath.ulp((double) 1.0);

            for (int i = 0; i < jacobian.length; ++i) {
                for (int j = 0; j < jacobian[i].length; ++j) {
                    double relativeError = FastMath.abs((finiteDifferencesJacobian[i][j] - jacobian[i][j]) /
                                                              finiteDifferencesJacobian[i][j]);

                    if ((FastMath.sqrt(finiteDifferencesJacobian[i][j]) < smallest) && (FastMath.sqrt(jacobian[i][j]) < smallest) ){
                        relativeError = 0.0;
                    }

                    if (j < 3) {
                        if (i == 0) {
                            AzerrorsP[AzindexP++] = relativeError;
                        } else {
                            ElerrorsP[ElindexP++] = relativeError;
                        }
                    } else {
                        if (i == 0) {
                            AzerrorsV[AzindexV++] = relativeError;
                        } else {
                            ElerrorsV[ElindexV++] = relativeError;
                        }
                    }
                }
            }
        }

        // median errors on Azimuth
        Assertions.assertEquals(0.0, new Median().evaluate(AzerrorsP), 1.1e-10);
        Assertions.assertEquals(0.0, new Median().evaluate(AzerrorsV), 5.7e-5);

        // median errors on Elevation
        Assertions.assertEquals(0.0, new Median().evaluate(ElerrorsP), 3.5e-11);
        Assertions.assertEquals(0.0, new Median().evaluate(ElerrorsV), 1.4e-5);
    }

    /** Test the values of the parameters' derivatives using a numerical
     * finite differences calculation as a reference
     */
    @Test
    public void testParameterDerivatives() {

        Context context = EstimationTestUtils.geoStationnaryContext("regular-data:potential:tides");

        final NumericalPropagatorBuilder propagatorBuilder =
                        context.createBuilder(OrbitType.EQUINOCTIAL, PositionAngle.TRUE, false,
                                              1.0e-6, 60.0, 0.001);

        // create perfect azimuth-elevation measurements
        for (final GroundStation station : context.stations) {
            station.getClockOffsetDriver().setSelected(true);
            station.getEastOffsetDriver().setSelected(true);
            station.getNorthOffsetDriver().setSelected(true);
            station.getZenithOffsetDriver().setSelected(true);
        }
        final Propagator propagator = EstimationTestUtils.createPropagator(context.initialOrbit,
                                                                           propagatorBuilder);
        final List<ObservedMeasurement<?>> measurements =
                        EstimationTestUtils.createMeasurements(propagator,
                                                               new AngularAzElMeasurementCreator(context),
                                                               0.25, 3.0, 600.0);
        propagator.clearStepHandlers();

        for (final ObservedMeasurement<?> measurement : measurements) {

            // parameter corresponding to station position offset
            final GroundStation stationParameter = ((AngularAzEl) measurement).getStation();

            // We intentionally propagate to a date which is close to the
            // real spacecraft state but is *not* the accurate date, by
            // compensating only part of the downlink delay. This is done
            // in order to validate the partial derivatives with respect
            // to velocity. If we had chosen the proper state date, the
            // angular would have depended only on the current position but
            // not on the current velocity.
            final AbsoluteDate    datemeas  = measurement.getDate();
            final SpacecraftState stateini  = propagator.propagate(datemeas);
            final Vector3D        stationP  = stationParameter.getOffsetToInertial(stateini.getFrame(), datemeas).transformPosition(Vector3D.ZERO);
            final double          meanDelay = AbstractMeasurement.signalTimeOfFlight(stateini.getPVCoordinates(), stationP, datemeas);

            final AbsoluteDate    date      = measurement.getDate().shiftedBy(-0.75 * meanDelay);
            final SpacecraftState state     = propagator.propagate(date);
            final ParameterDriver[] drivers = new ParameterDriver[] {
                stationParameter.getEastOffsetDriver(),
                stationParameter.getNorthOffsetDriver(),
                stationParameter.getZenithOffsetDriver()
            };
            for (int i = 0; i < 3; ++i) {
<<<<<<< HEAD
                final double[] gradient  = measurement.estimate(0, 0, new SpacecraftState[] { state }).getParameterDerivatives(drivers[i], new AbsoluteDate());
                Assert.assertEquals(2, measurement.getDimension());
                Assert.assertEquals(2, gradient.length);
=======
                final double[] gradient  = measurement.estimate(0, 0, new SpacecraftState[] { state }).getParameterDerivatives(drivers[i]);
                Assertions.assertEquals(2, measurement.getDimension());
                Assertions.assertEquals(2, gradient.length);
>>>>>>> be42ef39

                for (final int k : new int[] {0, 1}) {
                    final ParameterFunction dMkdP =
                                    Differentiation.differentiate(new ParameterFunction() {
                                        /** {@inheritDoc} */
                                        @Override
                                        public double value(final ParameterDriver parameterDriver, final AbsoluteDate date) {
                                            return measurement.estimate(0, 0, new SpacecraftState[] { state }).getEstimatedValue()[k];
                                        }
                                    }, 3, 50.0 * drivers[i].getScale());
                    final double ref = dMkdP.value(drivers[i], date);

                    if (ref > 1.e-12) {
                        Assertions.assertEquals(ref, gradient[k], 3e-10 * FastMath.abs(ref));
                    }
                }
            }
        }
    }
}
<|MERGE_RESOLUTION|>--- conflicted
+++ resolved
@@ -245,22 +245,16 @@
                 stationParameter.getZenithOffsetDriver()
             };
             for (int i = 0; i < 3; ++i) {
-<<<<<<< HEAD
-                final double[] gradient  = measurement.estimate(0, 0, new SpacecraftState[] { state }).getParameterDerivatives(drivers[i], new AbsoluteDate());
-                Assert.assertEquals(2, measurement.getDimension());
-                Assert.assertEquals(2, gradient.length);
-=======
                 final double[] gradient  = measurement.estimate(0, 0, new SpacecraftState[] { state }).getParameterDerivatives(drivers[i]);
                 Assertions.assertEquals(2, measurement.getDimension());
                 Assertions.assertEquals(2, gradient.length);
->>>>>>> be42ef39
 
                 for (final int k : new int[] {0, 1}) {
                     final ParameterFunction dMkdP =
                                     Differentiation.differentiate(new ParameterFunction() {
                                         /** {@inheritDoc} */
                                         @Override
-                                        public double value(final ParameterDriver parameterDriver, final AbsoluteDate date) {
+                                        public double value(final ParameterDriver parameterDriver, AbsoluteDate date) {
                                             return measurement.estimate(0, 0, new SpacecraftState[] { state }).getEstimatedValue()[k];
                                         }
                                     }, 3, 50.0 * drivers[i].getScale());

--- conflicted
+++ resolved
@@ -53,7 +53,6 @@
 import org.orekit.orbits.PositionAngle;
 import org.orekit.propagation.conversion.NumericalPropagatorBuilder;
 import org.orekit.propagation.conversion.ODEIntegratorBuilder;
-import org.orekit.time.AbsoluteDate;
 import org.orekit.time.TimeScalesFactory;
 import org.orekit.utils.IERSConventions;
 import org.orekit.utils.ParameterDriver;
@@ -305,17 +304,10 @@
         //final double rangeBias = -0.286275;
         final double[] stationOffSet = { 0.298867,  -0.137456,  0.013315 };
         final double rangeBias = 0.002390;
-<<<<<<< HEAD
-        Assert.assertEquals(stationOffSet[0], list.get(0).getValue(null), distanceAccuracy);
-        Assert.assertEquals(stationOffSet[1], list.get(1).getValue(null), distanceAccuracy);
-        Assert.assertEquals(stationOffSet[2], list.get(2).getValue(null), distanceAccuracy);
-        Assert.assertEquals(rangeBias,        list.get(3).getValue(null), distanceAccuracy);
-=======
         Assertions.assertEquals(stationOffSet[0], list.get(0).getValue(), distanceAccuracy);
         Assertions.assertEquals(stationOffSet[1], list.get(1).getValue(), distanceAccuracy);
         Assertions.assertEquals(stationOffSet[2], list.get(2).getValue(), distanceAccuracy);
         Assertions.assertEquals(rangeBias,        list.get(3).getValue(), distanceAccuracy);
->>>>>>> be42ef39
 
         //test on statistic for the range residuals
         final long nbRange = 258;
@@ -419,22 +411,18 @@
         // final double dragCoef  = -0.2154;
         final double dragCoef  = 0.1931;
         final ParameterDriversList propagatorParameters = kalmanW3B.getPropagatorParameters();
-<<<<<<< HEAD
-        Assert.assertEquals(dragCoef, propagatorParameters.getDrivers().get(0).getValue(new AbsoluteDate()), 1e-3);
-=======
         Assertions.assertEquals(dragCoef, propagatorParameters.getDrivers().get(0).getValue(), 1e-3);
->>>>>>> be42ef39
         final Vector3D leakAcceleration0 =
-                        new Vector3D(propagatorParameters.getDrivers().get(1).getValue(new AbsoluteDate()),
-                                     propagatorParameters.getDrivers().get(3).getValue(new AbsoluteDate()),
-                                     propagatorParameters.getDrivers().get(5).getValue(new AbsoluteDate()));
+                        new Vector3D(propagatorParameters.getDrivers().get(1).getValue(),
+                                     propagatorParameters.getDrivers().get(3).getValue(),
+                                     propagatorParameters.getDrivers().get(5).getValue());
         // Batch LS results
         //Assertions.assertEquals(8.002e-6, leakAcceleration0.getNorm(), 1.0e-8);
         Assertions.assertEquals(5.994e-6, leakAcceleration0.getNorm(), 1.0e-8);
         final Vector3D leakAcceleration1 =
-                        new Vector3D(propagatorParameters.getDrivers().get(2).getValue(new AbsoluteDate()),
-                                     propagatorParameters.getDrivers().get(4).getValue(new AbsoluteDate()),
-                                     propagatorParameters.getDrivers().get(6).getValue(new AbsoluteDate()));
+                        new Vector3D(propagatorParameters.getDrivers().get(2).getValue(),
+                                     propagatorParameters.getDrivers().get(4).getValue(),
+                                     propagatorParameters.getDrivers().get(6).getValue());
         // Batch LS results
         //Assertions.assertEquals(3.058e-10, leakAcceleration1.getNorm(), 1.0e-12);
         Assertions.assertEquals(1.831e-10, leakAcceleration1.getNorm(), 1.0e-12);
@@ -452,15 +440,9 @@
 //        final double   CastleRangeBias = 11274.4677;
         final double[] CastleAzElBias  = { 0.062635, -0.003672};
         final double   CastleRangeBias = 11289.3678;
-<<<<<<< HEAD
-        Assert.assertEquals(CastleAzElBias[0], FastMath.toDegrees(list.get(0).getValue(null)), angleAccuracy);
-        Assert.assertEquals(CastleAzElBias[1], FastMath.toDegrees(list.get(1).getValue(null)), angleAccuracy);
-        Assert.assertEquals(CastleRangeBias,   list.get(2).getValue(null),                     distanceAccuracy);
-=======
         Assertions.assertEquals(CastleAzElBias[0], FastMath.toDegrees(list.get(0).getValue()), angleAccuracy);
         Assertions.assertEquals(CastleAzElBias[1], FastMath.toDegrees(list.get(1).getValue()), angleAccuracy);
         Assertions.assertEquals(CastleRangeBias,   list.get(2).getValue(),                     distanceAccuracy);
->>>>>>> be42ef39
 
         // Station Fucino
         // Batch LS results
@@ -468,15 +450,9 @@
 //        final double   FucRangeBias = 13467.8256;
         final double[] FucAzElBias  = { -0.053298, 0.075589 };
         final double   FucRangeBias = 13482.0715;
-<<<<<<< HEAD
-        Assert.assertEquals(FucAzElBias[0], FastMath.toDegrees(list.get(3).getValue(null)), angleAccuracy);
-        Assert.assertEquals(FucAzElBias[1], FastMath.toDegrees(list.get(4).getValue(null)), angleAccuracy);
-        Assert.assertEquals(FucRangeBias,   list.get(5).getValue(null),                     distanceAccuracy);
-=======
         Assertions.assertEquals(FucAzElBias[0], FastMath.toDegrees(list.get(3).getValue()), angleAccuracy);
         Assertions.assertEquals(FucAzElBias[1], FastMath.toDegrees(list.get(4).getValue()), angleAccuracy);
         Assertions.assertEquals(FucRangeBias,   list.get(5).getValue(),                     distanceAccuracy);
->>>>>>> be42ef39
 
         // Station Kumsan
         // Batch LS results
@@ -484,15 +460,9 @@
 //        final double   KumRangeBias = 13512.57594;
         final double[] KumAzElBias  = { -0.022805, -0.055057 };
         final double   KumRangeBias = 13502.7459;
-<<<<<<< HEAD
-        Assert.assertEquals(KumAzElBias[0], FastMath.toDegrees(list.get(6).getValue(null)), angleAccuracy);
-        Assert.assertEquals(KumAzElBias[1], FastMath.toDegrees(list.get(7).getValue(null)), angleAccuracy);
-        Assert.assertEquals(KumRangeBias,   list.get(8).getValue(null),                     distanceAccuracy);
-=======
         Assertions.assertEquals(KumAzElBias[0], FastMath.toDegrees(list.get(6).getValue()), angleAccuracy);
         Assertions.assertEquals(KumAzElBias[1], FastMath.toDegrees(list.get(7).getValue()), angleAccuracy);
         Assertions.assertEquals(KumRangeBias,   list.get(8).getValue(),                     distanceAccuracy);
->>>>>>> be42ef39
 
         // Station Pretoria
         // Batch LS results
@@ -500,15 +470,9 @@
 //        final double PreRangeBias = 13594.11889;
         final double[] PreAzElBias = { 0.030353, 0.009658 };
         final double PreRangeBias = 13609.2516;
-<<<<<<< HEAD
-        Assert.assertEquals(PreAzElBias[0], FastMath.toDegrees(list.get( 9).getValue(null)), angleAccuracy);
-        Assert.assertEquals(PreAzElBias[1], FastMath.toDegrees(list.get(10).getValue(null)), angleAccuracy);
-        Assert.assertEquals(PreRangeBias,   list.get(11).getValue(null),                     distanceAccuracy);
-=======
         Assertions.assertEquals(PreAzElBias[0], FastMath.toDegrees(list.get( 9).getValue()), angleAccuracy);
         Assertions.assertEquals(PreAzElBias[1], FastMath.toDegrees(list.get(10).getValue()), angleAccuracy);
         Assertions.assertEquals(PreRangeBias,   list.get(11).getValue(),                     distanceAccuracy);
->>>>>>> be42ef39
 
         // Station Uralla
         // Batch LS results
@@ -516,15 +480,9 @@
 //        final double UraRangeBias = 13450.26738;
         final double[] UraAzElBias = { 0.167519, -0.122842 };
         final double UraRangeBias = 13441.7019;
-<<<<<<< HEAD
-        Assert.assertEquals(UraAzElBias[0], FastMath.toDegrees(list.get(12).getValue(null)), angleAccuracy);
-        Assert.assertEquals(UraAzElBias[1], FastMath.toDegrees(list.get(13).getValue(null)), angleAccuracy);
-        Assert.assertEquals(UraRangeBias,   list.get(14).getValue(null),                     distanceAccuracy);
-=======
         Assertions.assertEquals(UraAzElBias[0], FastMath.toDegrees(list.get(12).getValue()), angleAccuracy);
         Assertions.assertEquals(UraAzElBias[1], FastMath.toDegrees(list.get(13).getValue()), angleAccuracy);
         Assertions.assertEquals(UraRangeBias,   list.get(14).getValue(),                     distanceAccuracy);
->>>>>>> be42ef39
 
         // Test on statistic for the range residuals
         final long nbRange = 182;
@@ -594,13 +552,13 @@
 
         for (DelegatingDriver driver : refPropagationParameters.getDrivers()) {
             switch (driver.getName()) {
-                case "drag coefficient" : driver.setValue(dragCoefRef, new AbsoluteDate()); break;
-                case "leak-X[0]"        : driver.setValue(leakXRef[0], new AbsoluteDate()); break;
-                case "leak-X[1]"        : driver.setValue(leakXRef[1], new AbsoluteDate()); break;
-                case "leak-Y[0]"        : driver.setValue(leakYRef[0], new AbsoluteDate()); break;
-                case "leak-Y[1]"        : driver.setValue(leakYRef[1], new AbsoluteDate()); break;
-                case "leak-Z[0]"        : driver.setValue(leakZRef[0], new AbsoluteDate()); break;
-                case "leak-Z[1]"        : driver.setValue(leakZRef[1], new AbsoluteDate()); break;
+                case "drag coefficient" : driver.setValue(dragCoefRef); break;
+                case "leak-X[0]"        : driver.setValue(leakXRef[0]); break;
+                case "leak-X[1]"        : driver.setValue(leakXRef[1]); break;
+                case "leak-Y[0]"        : driver.setValue(leakYRef[0]); break;
+                case "leak-Y[1]"        : driver.setValue(leakYRef[1]); break;
+                case "leak-Z[0]"        : driver.setValue(leakZRef[0]); break;
+                case "leak-Z[1]"        : driver.setValue(leakZRef[1]); break;
             }
         }
 

/* Copyright 2002-2023 CS GROUP
 * Licensed to CS GROUP (CS) under one or more
 * contributor license agreements.  See the NOTICE file distributed with
 * this work for additional information regarding copyright ownership.
 * CS licenses this file to You under the Apache License, Version 2.0
 * (the "License"); you may not use this file except in compliance with
 * the License.  You may obtain a copy of the License at
 *
 *   http://www.apache.org/licenses/LICENSE-2.0
 *
 * Unless required by applicable law or agreed to in writing, software
 * distributed under the License is distributed on an "AS IS" BASIS,
 * WITHOUT WARRANTIES OR CONDITIONS OF ANY KIND, either express or implied.
 * See the License for the specific language governing permissions and
 * limitations under the License.
 */
package org.orekit.estimation.sequential;

import java.util.Comparator;
import java.util.List;

import org.hipparchus.geometry.euclidean.threed.Vector3D;
import org.hipparchus.linear.MatrixUtils;
import org.hipparchus.linear.RealMatrix;
import org.hipparchus.util.MerweUnscentedTransform;
import org.junit.jupiter.api.Assertions;
import org.junit.jupiter.api.Test;
import org.orekit.errors.OrekitException;
import org.orekit.errors.OrekitMessages;
import org.orekit.estimation.Context;
import org.orekit.estimation.UnscentedEstimationTestUtils;
import org.orekit.estimation.measurements.AngularAzElMeasurementCreator;
import org.orekit.estimation.measurements.InterSatellitesRangeMeasurementCreator;
import org.orekit.estimation.measurements.ObservedMeasurement;
import org.orekit.estimation.measurements.PVMeasurementCreator;
import org.orekit.estimation.measurements.Range;
import org.orekit.estimation.measurements.RangeMeasurementCreator;
import org.orekit.estimation.measurements.RangeRateMeasurementCreator;
import org.orekit.estimation.measurements.modifiers.Bias;
import org.orekit.orbits.CartesianOrbit;
import org.orekit.orbits.KeplerianOrbit;
import org.orekit.orbits.Orbit;
import org.orekit.orbits.OrbitType;
import org.orekit.orbits.PositionAngle;
import org.orekit.propagation.BoundedPropagator;
import org.orekit.propagation.EphemerisGenerator;
import org.orekit.propagation.Propagator;
import org.orekit.propagation.conversion.NumericalPropagatorBuilder;
import org.orekit.propagation.numerical.NumericalPropagator;
import org.orekit.time.AbsoluteDate;
import org.orekit.utils.ParameterDriver;
import org.orekit.utils.ParameterDriversList;
import org.orekit.utils.ParameterDriversList.DelegatingDriver;
import org.orekit.utils.TimeStampedPVCoordinates;

public class UnscentedKalmanEstimatorTest {

    @Test
    public void testMissingPropagatorBuilder() {
        try {
            new UnscentedKalmanEstimatorBuilder().
            build();
            Assertions.fail("an exception should have been thrown");
        } catch (OrekitException oe) {
        	Assertions.assertEquals(OrekitMessages.NO_PROPAGATOR_CONFIGURED, oe.getSpecifier());
        }
    }

    @Test
    public void testMissingUnscentedTransform() {
        try {
            Context context = UnscentedEstimationTestUtils.eccentricContext("regular-data:potential:tides");
            final OrbitType     orbitType     = OrbitType.CARTESIAN;
            final PositionAngle positionAngle = PositionAngle.TRUE;
            final boolean       perfectStart  = true;
            final double        minStep       = 1.e-6;
            final double        maxStep       = 60.;
            final double        dP            = 1.;
            final NumericalPropagatorBuilder propagatorBuilder =
                            context.createBuilder(orbitType, positionAngle, perfectStart,
                                                  minStep, maxStep, dP);
            new UnscentedKalmanEstimatorBuilder().
            addPropagationConfiguration(propagatorBuilder, new ConstantProcessNoise(MatrixUtils.createRealMatrix(6, 6))).
            build();
            Assertions.fail("an exception should have been thrown");
        } catch (OrekitException oe) {
        	Assertions.assertEquals(OrekitMessages.NO_UNSCENTED_TRANSFORM_CONFIGURED, oe.getSpecifier());
        }
    }

    /**
     * Perfect PV measurements with a perfect start.
     */
    @Test
    public void testPV() {

        // Create context
        Context context = UnscentedEstimationTestUtils.eccentricContext("regular-data:potential:tides");

        // Create initial orbit and propagator builder
        final OrbitType     orbitType     = OrbitType.CARTESIAN;
        final PositionAngle positionAngle = PositionAngle.TRUE;
        final boolean       perfectStart  = true;
        final double        minStep       = 1.e-6;
        final double        maxStep       = 60.;
        final double        dP            = 1.;
        final NumericalPropagatorBuilder propagatorBuilder =
                        context.createBuilder(orbitType, positionAngle, perfectStart,
                                              minStep, maxStep, dP);

        // Create perfect PV measurements
        final Propagator propagator = UnscentedEstimationTestUtils.createPropagator(context.initialOrbit,
                                                                           propagatorBuilder);
        final List<ObservedMeasurement<?>> measurements =
                UnscentedEstimationTestUtils.createMeasurements(propagator,
                                                               new PVMeasurementCreator(),
                                                               0.0, 1.0, 300.0);
        // Reference propagator for estimation performances
        final NumericalPropagator referencePropagator = propagatorBuilder.
                        buildPropagator(propagatorBuilder.getSelectedNormalizedParameters());
        
        // Reference position/velocity at last measurement date
        final Orbit refOrbit = referencePropagator.
                        propagate(measurements.get(measurements.size()-1).getDate()).getOrbit();
        
        // Covariance matrix initialization
        final RealMatrix initialP = MatrixUtils.createRealMatrix(6, 6);
        // Process noise matrix
        RealMatrix Q = MatrixUtils.createRealMatrix(6, 6);
  

        // Build the Kalman filter
        final UnscentedKalmanEstimator kalman = new UnscentedKalmanEstimatorBuilder().
                        addPropagationConfiguration(propagatorBuilder, new ConstantProcessNoise(initialP, Q)).
                        unscentedTransformProvider(new MerweUnscentedTransform(6)).
                        build();
        
        // Filter the measurements and check the results
        final double   expectedDeltaPos  = 0.;
        final double   posEps            = 3.63e-6;
        final double   expectedDeltaVel  = 0.;
        final double   velEps            = 1.42e-9;
        final double[] expectedsigmasPos = {1.762E-7, 1.899E-7, 7.398E-7};
        final double   sigmaPosEps       = 1.0e-10;
        final double[] expectedSigmasVel = {0.90962E-10, 2.61847E-10, 0.37545E-10};
        final double   sigmaVelEps       = 1.0e-15;
        UnscentedEstimationTestUtils.checkKalmanFit(context, kalman, measurements,
                                           refOrbit, positionAngle,
                                           expectedDeltaPos, posEps,
                                           expectedDeltaVel, velEps,
                                           expectedsigmasPos, sigmaPosEps,
                                           expectedSigmasVel, sigmaVelEps);
    }
    
    /**
     * Shifted PV measurements.
     */
    @Test
    public void testShiftedPV() {

        // Create context
        Context context = UnscentedEstimationTestUtils.eccentricContext("regular-data:potential:tides");

        // Create initial orbit and propagator builder
        final OrbitType     orbitType     = OrbitType.CARTESIAN;
        final PositionAngle positionAngle = PositionAngle.TRUE;
        final boolean       perfectStart  = true;
        final double        minStep       = 1.e-6;
        final double        maxStep       = 60.;
        final double        dP            = 1.;
        final double        sigmaPos      = 10.;
        final double        sigmaVel      = 0.01;

        final NumericalPropagatorBuilder propagatorBuilder =
                        context.createBuilder(orbitType, positionAngle, perfectStart,
                                              minStep, maxStep, dP);
        
        // Create shifted initial state
        final Vector3D initialPosShifted = context.initialOrbit.getPosition().add(new Vector3D(sigmaPos, sigmaPos, sigmaPos));
        final Vector3D initialVelShifted = context.initialOrbit.getPVCoordinates().getVelocity().add(new Vector3D(sigmaVel, sigmaVel, sigmaVel));

        final TimeStampedPVCoordinates pv = new TimeStampedPVCoordinates(context.initialOrbit.getDate(), initialPosShifted, initialVelShifted);
        
        final CartesianOrbit shiftedOrbit = new CartesianOrbit(pv, context.initialOrbit.getFrame(), context.initialOrbit.getMu());
        
        // Create perfect PV measurements
        final Propagator propagator = UnscentedEstimationTestUtils.createPropagator(context.initialOrbit, propagatorBuilder);
        
        final List<ObservedMeasurement<?>> measurements =
                UnscentedEstimationTestUtils.createMeasurements(propagator,
                                                               new PVMeasurementCreator(),
                                                               0.0, 1.0, 300.0);

        // Reference propagator for estimation performances
        final NumericalPropagator referencePropagator = propagatorBuilder.
                        buildPropagator(propagatorBuilder.getSelectedNormalizedParameters());
        
        // Reference position/velocity at last measurement date
        final Orbit refOrbit = referencePropagator.
                        propagate(measurements.get(measurements.size()-1).getDate()).getOrbit();

        // Initial covariance matrix
        final RealMatrix initialP = MatrixUtils.createRealDiagonalMatrix(new double[] {sigmaPos*sigmaPos, sigmaPos*sigmaPos, sigmaPos*sigmaPos, sigmaVel*sigmaVel, sigmaVel*sigmaVel, sigmaVel*sigmaVel}); 

        // Process noise matrix
        RealMatrix Q = MatrixUtils.createRealMatrix(6, 6);
        
        propagatorBuilder.resetOrbit(shiftedOrbit);
        // Build the Kalman filter
        final UnscentedKalmanEstimator kalman = new UnscentedKalmanEstimatorBuilder().
                        addPropagationConfiguration(propagatorBuilder, new ConstantProcessNoise(initialP, Q)).
                        unscentedTransformProvider(new MerweUnscentedTransform(6)).
                        build();
        
        // Filter the measurements and check the results
        final double   expectedDeltaPos  = 0.;
        final double   posEps            = 4.05e-3;
        final double   expectedDeltaVel  = 0.;
        final double   velEps            = 1.47e-6;
        final double[] expectedsigmasPos = {0.196283, 0.177933, 0.317294};
        final double   sigmaPosEps       = 1.0e-6;
        final double[] expectedSigmasVel = {7.34904E-5, 13.28603E-5, 4.28682E-5};
        final double   sigmaVelEps       = 1.0e-10;
        UnscentedEstimationTestUtils.checkKalmanFit(context, kalman, measurements,
                                           refOrbit, positionAngle,
                                           expectedDeltaPos, posEps,
                                           expectedDeltaVel, velEps,
                                           expectedsigmasPos, sigmaPosEps,
                                           expectedSigmasVel, sigmaVelEps);

        Assertions.assertEquals(6, kalman.getOrbitalParametersDrivers(false).getNbParams());
        Assertions.assertEquals(6, kalman.getOrbitalParametersDrivers(true).getNbParams());
        Assertions.assertEquals(1, kalman.getPropagationParametersDrivers(false).getNbParams());
        Assertions.assertEquals(0, kalman.getPropagationParametersDrivers(true).getNbParams());
        Assertions.assertEquals(0, kalman.getEstimatedMeasurementsParameters().getNbParams());
        Assertions.assertEquals(measurements.size(), kalman.getCurrentMeasurementNumber());
        Assertions.assertNotNull(kalman.getPhysicalEstimatedState());

    }

    /**
     * Perfect Range measurements with a perfect start.
     */
    @Test
    public void testCartesianRange() {

        // Create context
        Context context = UnscentedEstimationTestUtils.eccentricContext("regular-data:potential:tides");

        // Create initial orbit and propagator builder
        final OrbitType     orbitType     = OrbitType.CARTESIAN;
        final PositionAngle positionAngle = PositionAngle.TRUE;
        final boolean       perfectStart  = true;
        final double        minStep       = 1.e-6;
        final double        maxStep       = 60.;
        final double        dP            = 1.;
        final NumericalPropagatorBuilder propagatorBuilder =
                        context.createBuilder(orbitType, positionAngle, perfectStart,
                                              minStep, maxStep, dP);

        // Create perfect PV measurements
        final Propagator propagator = UnscentedEstimationTestUtils.createPropagator(context.initialOrbit,
                                                                           propagatorBuilder);
        final List<ObservedMeasurement<?>> measurements =
                UnscentedEstimationTestUtils.createMeasurements(propagator,
                                                               new RangeMeasurementCreator(context),
                                                               0.0, 1.0, 60.0);
        // Reference propagator for estimation performances
        final NumericalPropagator referencePropagator = propagatorBuilder.
                        buildPropagator(propagatorBuilder.getSelectedNormalizedParameters());
        
        // Reference position/velocity at last measurement date
        final Orbit refOrbit = referencePropagator.
                        propagate(measurements.get(measurements.size()-1).getDate()).getOrbit();
        
        // Covariance matrix initialization
        final RealMatrix initialP = MatrixUtils.createRealMatrix(6, 6); 

        // Process noise matrix
        RealMatrix Q = MatrixUtils.createRealMatrix(6, 6);
  

        // Build the Kalman filter
        final UnscentedKalmanEstimator kalman = new UnscentedKalmanEstimatorBuilder().
                        addPropagationConfiguration(propagatorBuilder, new ConstantProcessNoise(initialP, Q)).
                        unscentedTransformProvider(new MerweUnscentedTransform(6)).
                        build();
        
        // Filter the measurements and check the results
        final double   expectedDeltaPos  = 0.;
        final double   posEps            = 8.35e-7;
        final double   expectedDeltaVel  = 0.;
        final double   velEps            = 3.39e-10;
        final double[] expectedsigmasPos = {0.1938703E-8, 12.7585598E-8, 17.0372647E-8};
        final double   sigmaPosEps       = 1.0e-15;
<<<<<<< HEAD
        final double[] expectedSigmasVel = {3.3325E-11, 0.3787E-11, 7.9849E-11};
        final double   sigmaVelEps       = 1.0e-12;
=======
        final double[] expectedSigmasVel = {3.32084E-11, 0.3787E-11, 8.0020E-11};
        final double   sigmaVelEps       = 1.0e-15;
>>>>>>> eaa49433
        UnscentedEstimationTestUtils.checkKalmanFit(context, kalman, measurements,
                                           refOrbit, positionAngle,
                                           expectedDeltaPos, posEps,
                                           expectedDeltaVel, velEps,
                                           expectedsigmasPos, sigmaPosEps,
                                           expectedSigmasVel, sigmaVelEps);

        Assertions.assertEquals(6, kalman.getOrbitalParametersDrivers(false).getNbParams());
        Assertions.assertEquals(6, kalman.getOrbitalParametersDrivers(true).getNbParams());
        Assertions.assertEquals(1, kalman.getPropagationParametersDrivers(false).getNbParams());
        Assertions.assertEquals(0, kalman.getPropagationParametersDrivers(true).getNbParams());
        Assertions.assertEquals(0, kalman.getEstimatedMeasurementsParameters().getNbParams());
        Assertions.assertEquals(measurements.size(), kalman.getCurrentMeasurementNumber());
        Assertions.assertNotNull(kalman.getPhysicalEstimatedState());
    }

    /**
     * Perfect Range measurements with a perfect start.
     */
    @Test
    public void testKeplerianRange() {

        // Create context
        Context context = UnscentedEstimationTestUtils.eccentricContext("regular-data:potential:tides");

        // Create initial orbit and propagator builder
        final OrbitType     orbitType     = OrbitType.KEPLERIAN;
        final PositionAngle positionAngle = PositionAngle.TRUE;
        final boolean       perfectStart  = true;
        final double        minStep       = 1.e-6;
        final double        maxStep       = 60.;
        final double        dP            = 1.;
        final NumericalPropagatorBuilder propagatorBuilder =
                        context.createBuilder(orbitType, positionAngle, perfectStart,
                                              minStep, maxStep, dP);

        // Create perfect PV measurements
        final Propagator propagator = UnscentedEstimationTestUtils.createPropagator(context.initialOrbit,
                                                                           propagatorBuilder);
        final List<ObservedMeasurement<?>> measurements =
                UnscentedEstimationTestUtils.createMeasurements(propagator,
                                                               new RangeMeasurementCreator(context),
                                                               0.0, 1.0, 60.0);
        // Reference propagator for estimation performances
        final NumericalPropagator referencePropagator = propagatorBuilder.
                        buildPropagator(propagatorBuilder.getSelectedNormalizedParameters());
        
        // Reference position/velocity at last measurement date
        final Orbit refOrbit = referencePropagator.
                        propagate(measurements.get(measurements.size()-1).getDate()).getOrbit();

        // Covariance matrix initialization
        final RealMatrix initialP = MatrixUtils.createRealMatrix(6, 6); 

        // Process noise matrix
        RealMatrix Q = MatrixUtils.createRealMatrix(6, 6);
  

        // Build the Kalman filter
        final UnscentedKalmanEstimator kalman = new UnscentedKalmanEstimatorBuilder().
                        addPropagationConfiguration(propagatorBuilder, new ConstantProcessNoise(initialP, Q)).
                        unscentedTransformProvider(new MerweUnscentedTransform(6)).
                        build();
        
        // Filter the measurements and check the results
        final double   expectedDeltaPos  = 0.;
        final double   posEps            = 1.74e-6;
        final double   expectedDeltaVel  = 0.;
        final double   velEps            = 6.06e-10;
        final double[] expectedsigmasPos = {8.869538E-9, 1.18524507E-7, 4.32132152E-8};
        final double   sigmaPosEps       = 1.0e-15;
        final double[] expectedSigmasVel = {1.5213E-11, 7.738E-12, 4.0380E-11};
        final double   sigmaVelEps       = 1.0e-15;
        UnscentedEstimationTestUtils.checkKalmanFit(context, kalman, measurements,
                                           refOrbit, positionAngle,
                                           expectedDeltaPos, posEps,
                                           expectedDeltaVel, velEps,
                                           expectedsigmasPos, sigmaPosEps,
                                           expectedSigmasVel, sigmaVelEps);

        Assertions.assertEquals(6, kalman.getOrbitalParametersDrivers(false).getNbParams());
        Assertions.assertEquals(6, kalman.getOrbitalParametersDrivers(true).getNbParams());
        Assertions.assertEquals(1, kalman.getPropagationParametersDrivers(false).getNbParams());
        Assertions.assertEquals(0, kalman.getPropagationParametersDrivers(true).getNbParams());
        Assertions.assertEquals(0, kalman.getEstimatedMeasurementsParameters().getNbParams());
        Assertions.assertEquals(measurements.size(), kalman.getCurrentMeasurementNumber());
        Assertions.assertNotNull(kalman.getPhysicalEstimatedState());
    }
    
    /**
     * Perfect range rate measurements with a perfect start
     * Cartesian formalism
     */
    @Test
    public void testCartesianRangeRate() {

        // Create context
        Context context = UnscentedEstimationTestUtils.eccentricContext("regular-data:potential:tides");

        // Create initial orbit and propagator builder
        final OrbitType     orbitType     = OrbitType.CARTESIAN;
        final PositionAngle positionAngle = PositionAngle.TRUE;
        final boolean       perfectStart  = true;
        final double        minStep       = 1.e-6;
        final double        maxStep       = 60.;
        final double        dP            = 1.;
        final NumericalPropagatorBuilder propagatorBuilder =
                        context.createBuilder(orbitType, positionAngle, perfectStart,
                                              minStep, maxStep, dP);

        // Create perfect range measurements
        final Propagator propagator = UnscentedEstimationTestUtils.createPropagator(context.initialOrbit,
                                                                           propagatorBuilder);
        final double satClkDrift = 3.2e-10;
        final RangeRateMeasurementCreator creator = new RangeRateMeasurementCreator(context, false, satClkDrift);
        final List<ObservedMeasurement<?>> measurements =
                UnscentedEstimationTestUtils.createMeasurements(propagator,
                                                               creator,
                                                               1.0, 3.0, 300.0);

        // Reference propagator for estimation performances
        final NumericalPropagator referencePropagator = propagatorBuilder.
                        buildPropagator(propagatorBuilder.getSelectedNormalizedParameters());
        
        // Reference position/velocity at last measurement date
        final Orbit refOrbit = referencePropagator.
                        propagate(measurements.get(measurements.size()-1).getDate()).getOrbit();
        
        // Cartesian covariance matrix initialization
        // 100m on position / 1e-2m/s on velocity 
        final RealMatrix cartesianP = MatrixUtils.createRealDiagonalMatrix(new double [] {
            1e-4, 1e-4, 1e-4, 1e-10, 1e-10, 1e-10
        });
        
        // Jacobian of the orbital parameters w/r to Cartesian
        final Orbit initialOrbit = orbitType.convertType(context.initialOrbit);
        final double[][] dYdC = new double[6][6];
        initialOrbit.getJacobianWrtCartesian(PositionAngle.TRUE, dYdC);
        final RealMatrix Jac = MatrixUtils.createRealMatrix(dYdC);
        
        // Initial covariance matrix
        final RealMatrix initialP = Jac.multiply(cartesianP.multiply(Jac.transpose()));

        // Process noise matrix
        final RealMatrix cartesianQ = MatrixUtils.createRealDiagonalMatrix(new double [] {
            1.e-6, 1.e-6, 1.e-6, 1.e-12, 1.e-12, 1.e-12
        });
        final RealMatrix Q = Jac.multiply(cartesianQ.multiply(Jac.transpose()));
        
        // Build the Kalman filter
        final UnscentedKalmanEstimator kalman = new UnscentedKalmanEstimatorBuilder().
                        addPropagationConfiguration(propagatorBuilder, new ConstantProcessNoise(initialP, Q)).
                        unscentedTransformProvider(new MerweUnscentedTransform(6)).
                        build();
        
        // Filter the measurements and check the results
        final double   expectedDeltaPos  = 0.;
        final double   posEps            = 5.43e-6;
        final double   expectedDeltaVel  = 0.;
        final double   velEps            = 1.96e-9;
        final double[] expectedSigmasPos = {0.324407, 1.347014, 1.743326};
        final double   sigmaPosEps       = 1e-6;
        final double[] expectedSigmasVel = {2.85688e-4,  5.765933e-4, 5.056124e-4};
        final double   sigmaVelEps       = 1e-10;
        UnscentedEstimationTestUtils.checkKalmanFit(context, kalman, measurements,
                                           refOrbit, positionAngle,
                                           expectedDeltaPos, posEps,
                                           expectedDeltaVel, velEps,
                                           expectedSigmasPos, sigmaPosEps,
                                           expectedSigmasVel, sigmaVelEps);

        Assertions.assertEquals(6, kalman.getOrbitalParametersDrivers(false).getNbParams());
        Assertions.assertEquals(6, kalman.getOrbitalParametersDrivers(true).getNbParams());
        Assertions.assertEquals(1, kalman.getPropagationParametersDrivers(false).getNbParams());
        Assertions.assertEquals(0, kalman.getPropagationParametersDrivers(true).getNbParams());
        Assertions.assertEquals(0, kalman.getEstimatedMeasurementsParameters().getNbParams());
        Assertions.assertEquals(measurements.size(), kalman.getCurrentMeasurementNumber());
        Assertions.assertNotNull(kalman.getPhysicalEstimatedState());
    }
    
    /**
     * Perfect azimuth/elevation measurements with a perfect start
     */
    @Test
    public void testCartesianAzimuthElevation() {

        // Create context
        Context context = UnscentedEstimationTestUtils.eccentricContext("regular-data:potential:tides");

        // Create initial orbit and propagator builder
        final OrbitType     orbitType     = OrbitType.CARTESIAN;
        final PositionAngle positionAngle = PositionAngle.TRUE;
        final boolean       perfectStart  = true;
        final double        minStep       = 1.e-6;
        final double        maxStep       = 60.;
        final double        dP            = 1.;
        final NumericalPropagatorBuilder propagatorBuilder =
                        context.createBuilder(orbitType, positionAngle, perfectStart,
                                              minStep, maxStep, dP);

        // Create perfect range measurements
        final Propagator propagator = UnscentedEstimationTestUtils.createPropagator(context.initialOrbit,
                                                                           propagatorBuilder);
        final List<ObservedMeasurement<?>> measurements =
                UnscentedEstimationTestUtils.createMeasurements(propagator,
                                                               new AngularAzElMeasurementCreator(context),
                                                               0.0, 1.0, 60.0);

        // Reference propagator for estimation performances
        final NumericalPropagator referencePropagator = propagatorBuilder.
                        buildPropagator(propagatorBuilder.getSelectedNormalizedParameters());
        
        // Reference position/velocity at last measurement date
        final Orbit refOrbit = referencePropagator.
                        propagate(measurements.get(measurements.size()-1).getDate()).getOrbit();

        // Cartesian covariance matrix initialization
        final RealMatrix cartesianP = MatrixUtils.createRealDiagonalMatrix(new double [] {
            1e-4, 1e-4, 1e-4, 1e-10, 1e-10, 1e-10
        });
        
        // Jacobian of the orbital parameters w/r to Cartesian
        final Orbit initialOrbit = orbitType.convertType(context.initialOrbit);
        final double[][] dYdC = new double[6][6];
        initialOrbit.getJacobianWrtCartesian(PositionAngle.TRUE, dYdC);
        final RealMatrix Jac = MatrixUtils.createRealMatrix(dYdC);
        
        // Initial covariance matrix
        final RealMatrix initialP = Jac.multiply(cartesianP.multiply(Jac.transpose()));
        
        
        // Process noise matrix
        final RealMatrix cartesianQ = MatrixUtils.createRealDiagonalMatrix(new double [] {
            1.e-6, 1.e-6, 1.e-6, 1.e-12, 1.e-12, 1.e-12
        });
        final RealMatrix Q = Jac.multiply(cartesianQ.multiply(Jac.transpose()));

        
        // Build the Kalman filter
        final UnscentedKalmanEstimator kalman = new UnscentedKalmanEstimatorBuilder().
                        addPropagationConfiguration(propagatorBuilder, new ConstantProcessNoise(initialP, Q)).
                        unscentedTransformProvider(new MerweUnscentedTransform(6)).
                        build();
        
        // Filter the measurements and check the results
        final double   expectedDeltaPos  = 0.;
        final double   posEps            = 5.96e-7;
        final double   expectedDeltaVel  = 0.;
        final double   velEps            = 1.76e-10;
        final double[] expectedSigmasPos = {0.043885, 0.600764, 0.279020};
        final double   sigmaPosEps       = 1.0e-6;
<<<<<<< HEAD
        final double[] expectedSigmasVel = {7.17260E-5, 3.037315E-5, 19.49046e-5};
        final double   sigmaVelEps       = 1.03e-10;
=======
        final double[] expectedSigmasVel = {7.17260E-5, 3.037315E-5, 19.49047e-5};
        final double   sigmaVelEps       = 1.0e-10;
>>>>>>> eaa49433
        UnscentedEstimationTestUtils.checkKalmanFit(context, kalman, measurements,
                                           refOrbit, positionAngle,
                                           expectedDeltaPos, posEps,
                                           expectedDeltaVel, velEps,
                                           expectedSigmasPos, sigmaPosEps,
                                           expectedSigmasVel, sigmaVelEps);

        Assertions.assertEquals(6, kalman.getOrbitalParametersDrivers(false).getNbParams());
        Assertions.assertEquals(6, kalman.getOrbitalParametersDrivers(true).getNbParams());
        Assertions.assertEquals(1, kalman.getPropagationParametersDrivers(false).getNbParams());
        Assertions.assertEquals(0, kalman.getPropagationParametersDrivers(true).getNbParams());
        Assertions.assertEquals(0, kalman.getEstimatedMeasurementsParameters().getNbParams());
        Assertions.assertEquals(measurements.size(), kalman.getCurrentMeasurementNumber());
        Assertions.assertNotNull(kalman.getPhysicalEstimatedState());
    }
    
    /**
     * Perfect azimuth/elevation measurements with a perfect start
     */
    @Test
    public void testCircularAzimuthElevation() {

        // Create context
        Context context = UnscentedEstimationTestUtils.eccentricContext("regular-data:potential:tides");

        // Create initial orbit and propagator builder
        final OrbitType     orbitType     = OrbitType.CIRCULAR;
        final PositionAngle positionAngle = PositionAngle.TRUE;
        final boolean       perfectStart  = true;
        final double        minStep       = 1.e-6;
        final double        maxStep       = 60.;
        final double        dP            = 1.;
        final NumericalPropagatorBuilder propagatorBuilder =
                        context.createBuilder(orbitType, positionAngle, perfectStart,
                                              minStep, maxStep, dP);

        // Create perfect range measurements
        final Propagator propagator = UnscentedEstimationTestUtils.createPropagator(context.initialOrbit,
                                                                           propagatorBuilder);
        final List<ObservedMeasurement<?>> measurements =
                UnscentedEstimationTestUtils.createMeasurements(propagator,
                                                               new AngularAzElMeasurementCreator(context),
                                                               0.0, 1.0, 60.0);

        // Reference propagator for estimation performances
        final NumericalPropagator referencePropagator = propagatorBuilder.
                        buildPropagator(propagatorBuilder.getSelectedNormalizedParameters());
        
        // Reference position/velocity at last measurement date
        final Orbit refOrbit = referencePropagator.
                        propagate(measurements.get(measurements.size()-1).getDate()).getOrbit();

        // Cartesian covariance matrix initialization
        final RealMatrix cartesianP = MatrixUtils.createRealDiagonalMatrix(new double [] {
            1e-4, 1e-4, 1e-4, 1e-10, 1e-10, 1e-10
        });
        
        // Jacobian of the orbital parameters w/r to Cartesian
        final Orbit initialOrbit = orbitType.convertType(context.initialOrbit);
        final double[][] dYdC = new double[6][6];
        initialOrbit.getJacobianWrtCartesian(PositionAngle.TRUE, dYdC);
        final RealMatrix Jac = MatrixUtils.createRealMatrix(dYdC);
        
        // Initial covariance matrix
        final RealMatrix initialP = Jac.multiply(cartesianP.multiply(Jac.transpose()));
        
        
        // Process noise matrix
        final RealMatrix cartesianQ = MatrixUtils.createRealDiagonalMatrix(new double [] {
            1.e-6, 1.e-6, 1.e-6, 1.e-12, 1.e-12, 1.e-12
        });
        final RealMatrix Q = Jac.multiply(cartesianQ.multiply(Jac.transpose()));

        
        // Build the Kalman filter
        final UnscentedKalmanEstimator kalman = new UnscentedKalmanEstimatorBuilder().
                        addPropagationConfiguration(propagatorBuilder, new ConstantProcessNoise(initialP, Q)).
                        unscentedTransformProvider(new MerweUnscentedTransform(6)).
                        build();
        
        // Filter the measurements and check the results
        final double   expectedDeltaPos  = 0.;
        final double   posEps            = 6.05e-7;
        final double   expectedDeltaVel  = 0.;
        final double   velEps            = 2.07e-10;
        final double[] expectedSigmasPos = {0.012134, 0.511243, 0.264925};
        final double   sigmaPosEps       = 1e-6;
        final double[] expectedSigmasVel = {5.72891E-5, 1.58811E-5, 15.98658E-5};
        final double   sigmaVelEps       = 1e-10;
        UnscentedEstimationTestUtils.checkKalmanFit(context, kalman, measurements,
                                           refOrbit, positionAngle,
                                           expectedDeltaPos, posEps,
                                           expectedDeltaVel, velEps,
                                           expectedSigmasPos, sigmaPosEps,
                                           expectedSigmasVel, sigmaVelEps);

        Assertions.assertEquals(6, kalman.getOrbitalParametersDrivers(false).getNbParams());
        Assertions.assertEquals(6, kalman.getOrbitalParametersDrivers(true).getNbParams());
        Assertions.assertEquals(1, kalman.getPropagationParametersDrivers(false).getNbParams());
        Assertions.assertEquals(0, kalman.getPropagationParametersDrivers(true).getNbParams());
        Assertions.assertEquals(0, kalman.getEstimatedMeasurementsParameters().getNbParams());
        Assertions.assertEquals(measurements.size(), kalman.getCurrentMeasurementNumber());
        Assertions.assertNotNull(kalman.getPhysicalEstimatedState());
    }

    @Test
    public void testMultiSat() {

        Context context = UnscentedEstimationTestUtils.eccentricContext("regular-data:potential:tides");

        final NumericalPropagatorBuilder propagatorBuilder1 =
                        context.createBuilder(OrbitType.KEPLERIAN, PositionAngle.TRUE, true,
                                              1.0e-6, 60.0, 1.0);
        final NumericalPropagatorBuilder propagatorBuilder2 =
                        context.createBuilder(OrbitType.KEPLERIAN, PositionAngle.TRUE, true,
                                              1.0e-6, 60.0, 1.0);
        final AbsoluteDate referenceDate = propagatorBuilder1.getInitialOrbitDate();

        // Create perfect inter-satellites range measurements
        final TimeStampedPVCoordinates original = context.initialOrbit.getPVCoordinates();
        final Orbit closeOrbit = new CartesianOrbit(new TimeStampedPVCoordinates(context.initialOrbit.getDate(),
                                                                                 original.getPosition().add(new Vector3D(1000, 2000, 3000)),
                                                                                 original.getVelocity().add(new Vector3D(-0.03, 0.01, 0.02))),
                                                    context.initialOrbit.getFrame(),
                                                    context.initialOrbit.getMu());
        final Propagator closePropagator = UnscentedEstimationTestUtils.createPropagator(closeOrbit,
                                                                                         propagatorBuilder2);
        final EphemerisGenerator generator = closePropagator.getEphemerisGenerator();
        closePropagator.propagate(context.initialOrbit.getDate().shiftedBy(3.5 * closeOrbit.getKeplerianPeriod()));
        final BoundedPropagator ephemeris = generator.getGeneratedEphemeris();
        Propagator propagator1 = UnscentedEstimationTestUtils.createPropagator(context.initialOrbit,
                                                                               propagatorBuilder1);
        final double localClockOffset  = 0.137e-6;
        final double remoteClockOffset = 469.0e-6;
        final List<ObservedMeasurement<?>> measurements =
        		UnscentedEstimationTestUtils.createMeasurements(propagator1,
                                                                new InterSatellitesRangeMeasurementCreator(ephemeris,
                                                                                                           localClockOffset,
                                                                                                           remoteClockOffset),
                                                                1.0, 3.0, 300.0);

        // create perfect range measurements for first satellite
        propagator1 = UnscentedEstimationTestUtils.createPropagator(context.initialOrbit,
                                                                    propagatorBuilder1);
        measurements.addAll(UnscentedEstimationTestUtils.createMeasurements(propagator1,
                                                                            new RangeMeasurementCreator(context),
                                                                            1.0, 3.0, 60.0));
        measurements.sort(Comparator.naturalOrder());

        // create orbit estimator
        final RealMatrix processNoiseMatrix = MatrixUtils.createRealMatrix(6, 6);
        final UnscentedKalmanEstimator kalman = new UnscentedKalmanEstimatorBuilder().
        		        unscentedTransformProvider(new MerweUnscentedTransform(12)).
                        addPropagationConfiguration(propagatorBuilder1, new ConstantProcessNoise(processNoiseMatrix)).
                        addPropagationConfiguration(propagatorBuilder2, new ConstantProcessNoise(processNoiseMatrix)).
                        build();

        List<DelegatingDriver> parameters = kalman.getOrbitalParametersDrivers(true).getDrivers();
        ParameterDriver a0Driver = parameters.get(0);
        Assertions.assertEquals("a[0]", a0Driver.getName());
        a0Driver.setValue(a0Driver.getValue() + 1.2);
        a0Driver.setReferenceDate(AbsoluteDate.GALILEO_EPOCH);

        ParameterDriver a1Driver = parameters.get(6);
        Assertions.assertEquals("a[1]", a1Driver.getName());
        a1Driver.setValue(a1Driver.getValue() - 5.4);
        a1Driver.setReferenceDate(AbsoluteDate.GALILEO_EPOCH);

        final Orbit before = new KeplerianOrbit(parameters.get( 6).getValue(),
                                                parameters.get( 7).getValue(),
                                                parameters.get( 8).getValue(),
                                                parameters.get( 9).getValue(),
                                                parameters.get(10).getValue(),
                                                parameters.get(11).getValue(),
                                                PositionAngle.TRUE,
                                                closeOrbit.getFrame(),
                                                closeOrbit.getDate(),
                                                closeOrbit.getMu());
        Assertions.assertEquals(4.7246,
                            Vector3D.distance(closeOrbit.getPosition(),
                                              before.getPosition()),
                            1.0e-3);
        Assertions.assertEquals(0.0010514,
                            Vector3D.distance(closeOrbit.getPVCoordinates().getVelocity(),
                                              before.getPVCoordinates().getVelocity()),
                            1.0e-6);

        Orbit[] refOrbits = new Orbit[] {
            propagatorBuilder1.
            buildPropagator(propagatorBuilder1.getSelectedNormalizedParameters()).
            propagate(measurements.get(measurements.size()-1).getDate()).getOrbit(),
            propagatorBuilder2.
            buildPropagator(propagatorBuilder2.getSelectedNormalizedParameters()).
            propagate(measurements.get(measurements.size()-1).getDate()).getOrbit()
        };
        UnscentedEstimationTestUtils.checkKalmanFit(context, kalman, measurements,
                                           refOrbits, new PositionAngle[] { PositionAngle.TRUE, PositionAngle.TRUE },
                                           new double[] { 38.3,  172.3 }, new double[] { 0.1,  0.1 },
                                           new double[] { 0.015, 0.068 }, new double[] { 1.0e-3, 1.0e-3 },
                                           new double[][] {
                                               { 1.5e-7, 0.6e-7, 4.2e-7 },
                                               { 1.5e-7, 0.5e-7, 4.2e-7 }
                                           }, new double[] { 1e-8, 1e-8 },
                                           new double[][] {
                                               { 1.9e-11, 17.5e-11, 3.1e-11 },
                                               { 2.0e-11, 17.5e-11, 2.8e-11 }
                                           }, new double[] { 1.0e-12, 1.0e-12 });

        // after the call to estimate, the parameters lacking a user-specified reference date
        // got a default one
        for (final ParameterDriver driver : kalman.getOrbitalParametersDrivers(true).getDrivers()) {
            if (driver.getName().startsWith("a[")) {
                // user-specified reference date
                Assertions.assertEquals(0, driver.getReferenceDate().durationFrom(AbsoluteDate.GALILEO_EPOCH), 1.0e-15);
            } else {
                // default reference date
                Assertions.assertEquals(0, driver.getReferenceDate().durationFrom(referenceDate), 1.0e-15);
            }
        }

        Assertions.assertEquals(12, kalman.getOrbitalParametersDrivers(false).getNbParams());
        Assertions.assertEquals(12, kalman.getOrbitalParametersDrivers(true).getNbParams());
        Assertions.assertEquals(1, kalman.getPropagationParametersDrivers(false).getNbParams());
        Assertions.assertEquals(0, kalman.getPropagationParametersDrivers(true).getNbParams());
        Assertions.assertEquals(0, kalman.getEstimatedMeasurementsParameters().getNbParams());
        Assertions.assertEquals(measurements.size(), kalman.getCurrentMeasurementNumber());
        Assertions.assertNotNull(kalman.getPhysicalEstimatedState());

    }

    /**
     * Test of a wrapped exception in a Kalman observer
     */
    @Test
    public void testWrappedException() {

        // Create context
        Context context = UnscentedEstimationTestUtils.eccentricContext("regular-data:potential:tides");

        // Create initial orbit and propagator builder
        final OrbitType     orbitType     = OrbitType.KEPLERIAN;
        final PositionAngle positionAngle = PositionAngle.TRUE;
        final boolean       perfectStart  = true;
        final double        minStep       = 1.e-6;
        final double        maxStep       = 60.;
        final double        dP            = 1.;
        final NumericalPropagatorBuilder propagatorBuilder =
                        context.createBuilder(orbitType, positionAngle, perfectStart,
                                              minStep, maxStep, dP);

        // estimated bias
        final Bias<Range> rangeBias = new Bias<Range>(new String[] {"rangeBias"}, new double[] {0.0},
        	                                          new double[] {1.0},
        	                                          new double[] {0.0}, new double[] {10000.0});
        rangeBias.getParametersDrivers().get(0).setSelected(true);


        // List of estimated measurement parameters
        final ParameterDriversList drivers = new ParameterDriversList();
        drivers.add(rangeBias.getParametersDrivers().get(0));

        // Create perfect range measurements
        final Propagator propagator = UnscentedEstimationTestUtils.createPropagator(context.initialOrbit,
                                                                           propagatorBuilder);
        final List<ObservedMeasurement<?>> measurements =
        		UnscentedEstimationTestUtils.createMeasurements(propagator,
                                                               new RangeMeasurementCreator(context, 2.0),
                                                               1.0, 3.0, 300.0);

        measurements.forEach(measurement -> ((Range) measurement).addModifier(rangeBias));
        propagatorBuilder.getAllForceModels().forEach(force -> force.getParametersDrivers().forEach(parameter -> parameter.setSelected(true)));
        // Build the Kalman filter
        final UnscentedKalmanEstimatorBuilder kalmanBuilder = new UnscentedKalmanEstimatorBuilder();
        kalmanBuilder.unscentedTransformProvider(new MerweUnscentedTransform(8));
        kalmanBuilder.addPropagationConfiguration(propagatorBuilder,
                                                  new ConstantProcessNoise(MatrixUtils.createRealMatrix(7, 7)));
        kalmanBuilder.estimatedMeasurementsParameters(drivers, new ConstantProcessNoise(MatrixUtils.createRealIdentityMatrix(1)));
        final UnscentedKalmanEstimator kalman = kalmanBuilder.build();
        kalman.setObserver(estimation -> {
                throw new DummyException();
            });


        try {
            // Filter the measurements and expect an exception to occur
        	UnscentedEstimationTestUtils.checkKalmanFit(context, kalman, measurements,
                                               context.initialOrbit, positionAngle,
                                               0., 0.,
                                               0., 0.,
                                               new double[3], 0.,
                                               new double[3], 0.);
        } catch (DummyException de) {
            // expected
        }

    }

    private static class DummyException extends OrekitException {
        private static final long serialVersionUID = 1L;
        public DummyException() {
            super(OrekitMessages.INTERNAL_ERROR);
        }
    }

}<|MERGE_RESOLUTION|>--- conflicted
+++ resolved
@@ -293,13 +293,8 @@
         final double   velEps            = 3.39e-10;
         final double[] expectedsigmasPos = {0.1938703E-8, 12.7585598E-8, 17.0372647E-8};
         final double   sigmaPosEps       = 1.0e-15;
-<<<<<<< HEAD
-        final double[] expectedSigmasVel = {3.3325E-11, 0.3787E-11, 7.9849E-11};
-        final double   sigmaVelEps       = 1.0e-12;
-=======
         final double[] expectedSigmasVel = {3.32084E-11, 0.3787E-11, 8.0020E-11};
         final double   sigmaVelEps       = 1.0e-15;
->>>>>>> eaa49433
         UnscentedEstimationTestUtils.checkKalmanFit(context, kalman, measurements,
                                            refOrbit, positionAngle,
                                            expectedDeltaPos, posEps,
@@ -551,13 +546,8 @@
         final double   velEps            = 1.76e-10;
         final double[] expectedSigmasPos = {0.043885, 0.600764, 0.279020};
         final double   sigmaPosEps       = 1.0e-6;
-<<<<<<< HEAD
-        final double[] expectedSigmasVel = {7.17260E-5, 3.037315E-5, 19.49046e-5};
-        final double   sigmaVelEps       = 1.03e-10;
-=======
         final double[] expectedSigmasVel = {7.17260E-5, 3.037315E-5, 19.49047e-5};
         final double   sigmaVelEps       = 1.0e-10;
->>>>>>> eaa49433
         UnscentedEstimationTestUtils.checkKalmanFit(context, kalman, measurements,
                                            refOrbit, positionAngle,
                                            expectedDeltaPos, posEps,

/* Copyright 2002-2022 CS GROUP
 * Licensed to CS GROUP (CS) under one or more
 * contributor license agreements.  See the NOTICE file distributed with
 * this work for additional information regarding copyright ownership.
 * CS licenses this file to You under the Apache License, Version 2.0
 * (the "License"); you may not use this file except in compliance with
 * the License.  You may obtain a copy of the License at
 *
 *   http://www.apache.org/licenses/LICENSE-2.0
 *
 * Unless required by applicable law or agreed to in writing, software
 * distributed under the License is distributed on an "AS IS" BASIS,
 * WITHOUT WARRANTIES OR CONDITIONS OF ANY KIND, either express or implied.
 * See the License for the specific language governing permissions and
 * limitations under the License.
 */
package org.orekit.estimation.sequential;

import org.hipparchus.geometry.euclidean.threed.Vector3D;
import org.hipparchus.linear.LUDecomposition;
import org.hipparchus.linear.MatrixUtils;
import org.hipparchus.linear.RealMatrix;
import org.hipparchus.linear.RealVector;
import org.junit.jupiter.api.Assertions;
import org.junit.jupiter.api.BeforeEach;
import org.junit.jupiter.api.Test;
import org.orekit.estimation.Context;
import org.orekit.estimation.EstimationTestUtils;
import org.orekit.estimation.Force;
import org.orekit.estimation.measurements.EstimatedMeasurement;
import org.orekit.estimation.measurements.GroundStation;
import org.orekit.estimation.measurements.ObservableSatellite;
import org.orekit.estimation.measurements.ObservedMeasurement;
import org.orekit.estimation.measurements.PV;
import org.orekit.estimation.measurements.Range;
import org.orekit.estimation.measurements.modifiers.Bias;
import org.orekit.forces.radiation.RadiationSensitive;
import org.orekit.orbits.Orbit;
import org.orekit.orbits.OrbitType;
import org.orekit.orbits.PositionAngle;
import org.orekit.propagation.MatricesHarvester;
import org.orekit.propagation.SpacecraftState;
import org.orekit.propagation.conversion.NumericalPropagatorBuilder;
import org.orekit.propagation.numerical.NumericalPropagator;
import org.orekit.time.AbsoluteDate;
import org.orekit.utils.PVCoordinates;
import org.orekit.utils.ParameterDriver;
import org.orekit.utils.ParameterDriversList;
import org.orekit.utils.TimeSpanMap.Span;

import java.util.ArrayList;
import java.util.Collections;
import java.util.List;

/** Test class for Kalman model.
 * This class is deeply entangled with KalmanEstimator class. Thus it is difficult to test as a stand-alone.
 * Here we simply test the functions from KalmanEstimation interface that return the "physical" values of the
 * different state vectors and matrices used in a Kalman filter:
 * state transition, measurement, kalman gain matrices etc.
 * @author Maxime Journot
 */
public class KalmanModelTest {

    /** Orbit type for propagation. */
    private final OrbitType orbitType = OrbitType.CARTESIAN;

    /** Position angle for propagation. */
    private final PositionAngle positionAngle = PositionAngle.TRUE;

    /** Initial orbit. */
    private Orbit orbit0;

    /** Propagator builder. */
    private NumericalPropagatorBuilder propagatorBuilder;

    /** Covariance matrix provider. */
    private CovarianceMatrixProvider covMatrixProvider;

    /** Estimated measurement parameters list. */
    private ParameterDriversList estimatedMeasurementsParameters;

    /** Kalman extended estimator containing models. */
    private KalmanEstimator kalman;

    /** Kalman observer. */
    private ModelLogger modelLogger;

    /** State size. */
    private int M;

    /** PV at t0. */
    private PV pv;

    /** Range after t0. */
    private Range range;

    /** Driver for satellite range bias. */
    private ParameterDriver satRangeBiasDriver;

    /** Driver for SRP coefficient. */
    private ParameterDriver srpCoefDriver;

    /** Tolerance for the test. */
    private final double tol = 1e-16;

    /** Setup an eccentric orbit with Keplerian gravity force and isotropic solar radiation pressure model.
     * Add a satellite range bias to the range measurements and select its estimation.
     * Select estimation of radiation pressure reflection coefficient.
     * Select estimation of all orbital parameters.
     * Create a Kalman filter from this.
     *
     * Create one perfect PV measurement at t0
     * Create one range measurement at t0 + 10s, modified by the satellite range bias mentionned above.
     */
    @BeforeEach
    public void setup() {
        // Create context
        final Context context = EstimationTestUtils.eccentricContext("regular-data:potential:tides");

        // Initial orbit and date
        this.orbit0 = context.initialOrbit;
        ObservableSatellite sat = new ObservableSatellite(0);

        // Create propagator builder
        this.propagatorBuilder = context.createBuilder(orbitType, positionAngle, true,
                                                       1.0e-6, 60.0, 10., Force.SOLAR_RADIATION_PRESSURE);

        // Create PV at t0
        final AbsoluteDate date0 = context.initialOrbit.getDate();
        this.pv = new PV(date0,
                             context.initialOrbit.getPosition(),
                             context.initialOrbit.getPVCoordinates().getVelocity(),
                             new double[] {1., 2., 3., 1e-3, 2e-3, 3e-3}, 1.,
                             sat);

        // Create one 0m range measurement at t0 + 10s
        final AbsoluteDate date  = date0.shiftedBy(10.);
        final GroundStation station = context.stations.get(0);
        this.range = new Range(station, true, date, 18616150., 10., 1., sat);
        // Exact range value is 1.8616150246470984E7 m

        // Add sat range bias to PV and select it
        final Bias<Range> satRangeBias = new Bias<Range>(new String[] {"sat range bias"},
                                                         new double[] {100.},
                                                         new double[] {10.},
                                                         new double[] {0.},
                                                         new double[] {100.});
        this.satRangeBiasDriver = satRangeBias.getParametersDrivers().get(0);
        satRangeBiasDriver.setSelected(true);
        satRangeBiasDriver.setReferenceDate(date);
        range.addModifier(satRangeBias);
        for (ParameterDriver driver : range.getParametersDrivers()) {
            driver.setReferenceDate(date);
        }

        // Gather list of meas parameters (only sat range bias here)
        this.estimatedMeasurementsParameters = new ParameterDriversList();
        for (final ParameterDriver driver : range.getParametersDrivers()) {
            if (driver.isSelected()) {
                estimatedMeasurementsParameters.add(driver);
            }
        }
        // Select SRP coefficient
        this.srpCoefDriver = propagatorBuilder.getPropagationParametersDrivers().
                        findByName(RadiationSensitive.REFLECTION_COEFFICIENT);
        srpCoefDriver.setReferenceDate(date);
        srpCoefDriver.setSelected(true);

        // Create a covariance matrix using the scales of the estimated parameters
        final double[] scales = getParametersScale(propagatorBuilder, estimatedMeasurementsParameters);
        this.M = scales.length;
        this.covMatrixProvider = setInitialCovarianceMatrix(scales);

        // Initialize Kalman
        final KalmanEstimatorBuilder kalmanBuilder = new KalmanEstimatorBuilder();
        kalmanBuilder.addPropagationConfiguration(propagatorBuilder, covMatrixProvider);
        kalmanBuilder.estimatedMeasurementsParameters(estimatedMeasurementsParameters, null);
        this.kalman = kalmanBuilder.build();
        this.modelLogger = new ModelLogger();
        kalman.setObserver(modelLogger);
    }

    /** Test of the physical matrices and vectors returned by the methods from KalmanEstimation interface.
     *  First, we perform a check before any measurement is added. Most of the matrices should be null.
     *  Then we process a perfect PV at t0 in the Kalman and check the matrices.
     *  Finally we process a range measurement after t0 in the Kalman and check the matrices.
     */
    @Test
    public void ModelPhysicalOutputsTest() {

        // Check model at t0 before any measurement is added
        // -------------------------------------------------
        checkModelAtT0();


        // Check model after PV measurement at t0 is added
        // -----------------------------------------------

        // Constant process noise covariance matrix Q
        final RealMatrix Q = covMatrixProvider.getProcessNoiseMatrix(new SpacecraftState(orbit0),
                                                                     new SpacecraftState(orbit0));

        // Initial covariance matrix
        final RealMatrix P0 = covMatrixProvider.getInitialCovarianceMatrix(new SpacecraftState(orbit0));

        // Physical predicted covariance matrix at t0
        // State transition matrix is the identity matrix at t0
        RealMatrix Ppred = P0.add(Q);

        // Predicted orbit is equal to initial orbit at t0
        Orbit orbitPred = orbit0;

        // Expected measurement matrix for a PV measurement is the 6-sized identity matrix for cartesian orbital parameters
        // + zeros for other estimated parameters
        RealMatrix expH = MatrixUtils.createRealMatrix(6, M);
        for (int i = 0; i < 6; i++) {
            expH.setEntry(i, i, 1.);
        }

        // Expected state transition matrix
        // State transition matrix is the identity matrix at t0
        RealMatrix expPhi = MatrixUtils.createRealIdentityMatrix(M);
        // Add PV measurement and check model afterwards
        checkModelAfterMeasurementAdded(1, pv, Ppred, orbitPred, expPhi, expH);


        // Check model after range measurement after t0 is added
        // -----------------------------------------------------

        // Get the estimated propagator from Kalman filter and propagate it to
        // range measurement date
        NumericalPropagator propagator =
                        propagatorBuilder.buildPropagator(propagatorBuilder.getSelectedNormalizedParameters());

        // Set derivatives computation for the propagator
        final String equationName = KalmanEstimator.class.getName() + "-derivatives-";
        final MatricesHarvester harvester = propagator.setupMatricesComputation(equationName, null, null);

        // Propagate to range date and get predicted orbit
        final SpacecraftState scPred = propagator.propagate(range.getDate());
        orbitPred = scPred.getOrbit();

        // Expected state transition matrix
        expPhi = MatrixUtils.createRealIdentityMatrix(M);

        // Derivatives of the state vector with respect to initial state vector
        final double[][] dYdY0 =  harvester.getStateTransitionMatrix(scPred).getData();
        expPhi.setSubMatrix(dYdY0, 0, 0);

        // Derivatives of SRP coef with respect to state
        final double[][] dYdPp  = harvester.getParametersJacobian(scPred).getData();
        expPhi.setSubMatrix(dYdPp, 0, 6);

        // Estimated cov matrix from last measurement
        RealMatrix Pest = kalman.getPhysicalEstimatedCovarianceMatrix();

        // Predicted covariance matrix for this measurement
        Ppred = expPhi.multiply(Pest.multiplyTransposed(expPhi)).add(Q);

        // Expected measurement matrix
        expH = MatrixUtils.createRealMatrix(1, M);
        // State part
        EstimatedMeasurement<Range> rangeEstimated = range.estimate(0, 0, new SpacecraftState[] {scPred});
        final RealMatrix dMdY = MatrixUtils.createRealMatrix(rangeEstimated.getStateDerivatives(0));
        expH.setSubMatrix(dMdY.getData(), 0, 0);
        // SRP part
        final SpacecraftState scTransition = scPred.shiftedBy(-rangeEstimated.getTimeOffset());
        final double[][] dYdPpTransition = harvester.getParametersJacobian(scTransition).getData();
        final RealMatrix dMdCr = dMdY.multiply(MatrixUtils.createRealMatrix(dYdPpTransition));
        expH.setEntry(0, 6, dMdCr.getEntry(0, 0));
        // Sat range bias part
<<<<<<< HEAD
        expH.setEntry(0, 7, rangeEstimated.getParameterDerivatives(satRangeBiasDriver, new AbsoluteDate())[0]);
        
=======
        expH.setEntry(0, 7, rangeEstimated.getParameterDerivatives(satRangeBiasDriver)[0]);

>>>>>>> be42ef39
        // Add range measurement and check model afterwards
        checkModelAfterMeasurementAdded(2, range, Ppred, orbitPred, expPhi, expH);
    }

    /** Check the model physical outputs at t0 before any measurement is added. */
    private void checkModelAtT0() {

        // Instantiate a Model from attributes
        final KalmanModel model = new KalmanModel(Collections.singletonList(propagatorBuilder),
                                                  Collections.singletonList(covMatrixProvider),
                                                  estimatedMeasurementsParameters,
                                                  null);

        // Evaluate at t0
        // --------------

        // Time
        Assertions.assertEquals(0., model.getEstimate().getTime(), 0.);
        Assertions.assertEquals(0., model.getCurrentDate().durationFrom(orbit0.getDate()), 0.);

        // Measurement number
        Assertions.assertEquals(0, model.getCurrentMeasurementNumber());

        // Normalized state - is zeros
        final RealVector stateN = model.getEstimate().getState();
        Assertions.assertArrayEquals(new double[M], stateN.toArray(), tol);

        // Physical state - = initialized
        final RealVector x = model.getPhysicalEstimatedState();
        final RealVector expX = MatrixUtils.createRealVector(M);
        final double[] orbitState0 = new double[6];
        orbitType.mapOrbitToArray(orbit0, positionAngle, orbitState0, null);
        expX.setSubVector(0, MatrixUtils.createRealVector(orbitState0));
        expX.setEntry(6, srpCoefDriver.getReferenceValue());
        expX.setEntry(7, satRangeBiasDriver.getReferenceValue());
        final double[] dX = x.subtract(expX).toArray();
        Assertions.assertArrayEquals(new double[M], dX, tol);

        // Normalized covariance - filled with 1
        final double[][] Pn = model.getEstimate().getCovariance().getData();
        final double[][] expPn = new double[M][M];
        for (int i = 0; i < M; i++) {
            for (int j = 0; j < M; j++) {
                expPn[i][j] = 1.;
            }
            Assertions.assertArrayEquals(expPn[i], Pn[i], tol, "Failed on line " + i);
        }

        // Physical covariance = initialized
        final RealMatrix P   = model.getPhysicalEstimatedCovarianceMatrix();
        final RealMatrix expP = covMatrixProvider.getInitialCovarianceMatrix(new SpacecraftState(orbit0));
        final double[][] dP = P.subtract(expP).getData();
        for (int i = 0; i < M; i++) {
            Assertions.assertArrayEquals(new double[M], dP[i], tol, "Failed on line " + i);
        }

        // Check that other "physical" matrices are null
        Assertions.assertNull(model.getEstimate().getInnovationCovariance());
        Assertions.assertNull(model.getPhysicalInnovationCovarianceMatrix());
        Assertions.assertNull(model.getEstimate().getKalmanGain());
        Assertions.assertNull(model.getPhysicalKalmanGain());
        Assertions.assertNull(model.getEstimate().getMeasurementJacobian());
        Assertions.assertNull(model.getPhysicalMeasurementJacobian());
        Assertions.assertNull(model.getEstimate().getStateTransitionMatrix());
        Assertions.assertNull(model.getPhysicalStateTransitionMatrix());
    }

    /** Add a measurement to the Kalman filter.
     * Check model physical outputs afterwards.
     */
    private void checkModelAfterMeasurementAdded(final int expMeasurementNumber,
                                                final ObservedMeasurement<?> meas,
                                                final RealMatrix expPpred,
                                                final Orbit expOrbitPred,
                                                final RealMatrix expPhi,
                                                final RealMatrix expH) {

        // Predicted value of SRP coef and sat range bias
        // (= value before adding measurement to the filter)
<<<<<<< HEAD
        final double srpCoefPred = srpCoefDriver.getValue(expOrbitPred.getDate());
        final double satRangeBiasPred = satRangeBiasDriver.getValue(expOrbitPred.getDate());
        
=======
        final double srpCoefPred = srpCoefDriver.getValue();
        final double satRangeBiasPred = satRangeBiasDriver.getValue();

>>>>>>> be42ef39
        // Expected predicted measurement
        final double[] expMeasPred =
                        meas.estimate(0, 0,
                                      new SpacecraftState[] {new SpacecraftState(expOrbitPred)}).getEstimatedValue();

        // Process PV measurement in Kalman and get model
        kalman.processMeasurements(Collections.singletonList(meas));
        KalmanEstimation model = modelLogger.estimation;

        // Measurement size
        final int N = meas.getDimension();

        // Time
        Assertions.assertEquals(0., model.getCurrentDate().durationFrom(expOrbitPred.getDate()), 0.);

        // Measurement number
        Assertions.assertEquals(expMeasurementNumber, model.getCurrentMeasurementNumber());

        // State transition matrix
        final RealMatrix phi    = model.getPhysicalStateTransitionMatrix();
        final double[][] dPhi   = phi.subtract(expPhi).getData();
        for (int i = 0; i < M; i++) {
            Assertions.assertArrayEquals(new double[M], dPhi[i], tol*100, "Failed on line " + i);
        }

        // Measurement matrix
        final RealMatrix H = model.getPhysicalMeasurementJacobian();
        final double[][] dH = H.subtract(expH).getData();
        for (int i = 0; i < N; i++) {
            Assertions.assertArrayEquals(new double[M], dH[i], tol, "Failed on line " + i);
        }

        // Measurement covariance matrix
        final double[] measSigmas = meas.getTheoreticalStandardDeviation();
        final RealMatrix R = MatrixUtils.createRealMatrix(N, N);
        for (int i = 0; i < N; i++) {
            R.setEntry(i, i, measSigmas[i] * measSigmas[i]);
        }

        // Innovation matrix
        final RealMatrix expS = expH.multiply(expPpred.multiplyTransposed(expH)).add(R);
        final RealMatrix S = model.getPhysicalInnovationCovarianceMatrix();
        final double[][] dS = S.subtract(expS).getData();
        for (int i = 0; i < N; i++) {
            Assertions.assertArrayEquals(new double[N], dS[i], tol*1e4, "Failed on line \" + i");
        }

        // Kalman gain
        final RealMatrix expK = expPpred.multiplyTransposed(expH).multiply(new LUDecomposition(expS).getSolver().getInverse());
        final RealMatrix K = model.getPhysicalKalmanGain();
        final double[][] dK = K.subtract(expK).getData();
        for (int i = 0; i < M; i++) {
            Assertions.assertArrayEquals(new double[N], dK[i], tol*1e5, "Failed on line " + i);
        }

        // Predicted orbit
        final Orbit orbitPred = model.getPredictedSpacecraftStates()[0].getOrbit();
        final PVCoordinates pvOrbitPred = orbitPred.getPVCoordinates();
        final PVCoordinates expPVOrbitPred = expOrbitPred.getPVCoordinates();
        final double dpOrbitPred = Vector3D.distance(expPVOrbitPred.getPosition(), pvOrbitPred.getPosition());
        final double dvOrbitPred = Vector3D.distance(expPVOrbitPred.getVelocity(), pvOrbitPred.getVelocity());
        Assertions.assertEquals(0., dpOrbitPred, tol);
        Assertions.assertEquals(0., dvOrbitPred, tol);

        // Predicted measurement
        final double[] measPred = model.getPredictedMeasurement().getEstimatedValue();
        Assertions.assertArrayEquals(expMeasPred, measPred, tol);

        // Predicted state
        final double[] orbitPredState = new double[6];
        orbitPred.getType().mapOrbitToArray(orbitPred, PositionAngle.TRUE, orbitPredState, null);
        final RealVector expXpred = MatrixUtils.createRealVector(M);
        for (int i = 0; i < 6; i++) {
            expXpred.setEntry(i, orbitPredState[i]);
        }
        expXpred.setEntry(6, srpCoefPred);
        expXpred.setEntry(7, satRangeBiasPred);

        // Innovation vector
        final RealVector observedMeas  = MatrixUtils.createRealVector(model.getPredictedMeasurement().getObservedValue());
        final RealVector predictedMeas = MatrixUtils.createRealVector(model.getPredictedMeasurement().getEstimatedValue());
        final RealVector innovation = observedMeas.subtract(predictedMeas);

        // Corrected state
        final RealVector expectedXcor = expXpred.add(expK.operate(innovation));
        final RealVector Xcor = model.getPhysicalEstimatedState();
        final double[] dXcor = Xcor.subtract(expectedXcor).toArray();
        Assertions.assertArrayEquals(new double[M], dXcor, tol);

        // Corrected covariance
        final RealMatrix expectedPcor =
                        (MatrixUtils.createRealIdentityMatrix(M).
                        subtract(expK.multiply(expH))).multiply(expPpred);
        final RealMatrix Pcor = model.getPhysicalEstimatedCovarianceMatrix();
        final double[][] dPcor = Pcor.subtract(expectedPcor).getData();
        for (int i = 0; i < M; i++) {
            Assertions.assertArrayEquals(new double[M], dPcor[i], tol*1e5, "Failed on line " + i);
        }
    }

    /** Return expected Kalman current state using propagator builder and measurement driver list.
     * @param stateSize the size of the state vector
     * @param builder propagator builder
     * @param estimatedMeasurementsParameters estimated measurements parameters
     * @return expected Kalman state
     */
    /*private RealVector getExpectedKalmanState(final int stateSize,
                                             final NumericalPropagatorBuilder builder,
                                             ParameterDriversList estimatedMeasurementsParameters) {

        final double[] kalmanState = new double[stateSize];

        int i = 0;
        // Orbital parameters
        for (ParameterDriver driver : builder.getOrbitalParametersDrivers().getDrivers()) {
            if (driver.isSelected()) {
                kalmanState[i++] = driver.getValue();
            }
        }

        // Propagation parameters
        for (ParameterDriver driver : builder.getPropagationParametersDrivers().getDrivers()) {
            if (driver.isSelected()) {
                kalmanState[i++] = driver.getValue();
            }
        }

        // Measurement parameters
        for (ParameterDriver driver : estimatedMeasurementsParameters.getDrivers()) {
            if (driver.isSelected()) {
                kalmanState[i++] = driver.getValue();
            }
        }

        return MatrixUtils.createRealVector(kalmanState);
    }*/

    /** Get an array of the scales of the estimated parameters.
     * @param builder propagator builder
     * @param estimatedMeasurementsParameters estimated measurements parameters
     * @return array containing the scales of the estimated parameter
     */
    private double[] getParametersScale(final NumericalPropagatorBuilder builder,
                                       ParameterDriversList estimatedMeasurementsParameters) {
        final List<Double> scaleList = new ArrayList<>();

        // Orbital parameters
        for (ParameterDriver driver : builder.getOrbitalParametersDrivers().getDrivers()) {
            if (driver.isSelected()) {
            	for (Span<Double> span = driver.getValueSpanMap().getFirstSpan(); span != null; span = span.next()) {
                    scaleList.add(driver.getScale());
            	}
            }
        }

        // Propagation parameters
        for (ParameterDriver driver : builder.getPropagationParametersDrivers().getDrivers()) {
            if (driver.isSelected()) {
            	for (Span<Double> span = driver.getValueSpanMap().getFirstSpan(); span != null; span = span.next()) {
                    scaleList.add(driver.getScale());
            	}
            }
        }

        // Measurement parameters
        for (ParameterDriver driver : estimatedMeasurementsParameters.getDrivers()) {
            if (driver.isSelected()) {
            	for (Span<Double> span = driver.getValueSpanMap().getFirstSpan(); span != null; span = span.next()) {
                    scaleList.add(driver.getScale());
            	}
            }
        }

        final double[] scales = new double[scaleList.size()];
        for (int i = 0; i < scaleList.size(); i++) {
            scales[i] = scaleList.get(i);
        }
        return scales;
    }

    /** Create a covariance matrix provider with initial and process noise matrix constant and identical.
     * Each element Pij of the initial covariance matrix equals:
     * Pij = scales[i]*scales[j]
     * @param scales scales of the estimated parameters
     * @return covariance matrix provider
     */
    private CovarianceMatrixProvider setInitialCovarianceMatrix(final double[] scales) {

        final int n = scales.length;
        final RealMatrix cov = MatrixUtils.createRealMatrix(n, n);
        for (int i = 0; i < n; i++) {
            for (int j = 0; j < n; j++) {
                cov.setEntry(i, j, scales[i] * scales[j]);
            }
        }
        return new ConstantProcessNoise(cov);
    }


    /** Observer allowing to get Kalman model after a measurement was processed in the Kalman filter. */
    public class ModelLogger implements KalmanObserver {
        KalmanEstimation estimation;

        @Override
        public void evaluationPerformed(KalmanEstimation estimation) {
            this.estimation = estimation;
        }
    }
}<|MERGE_RESOLUTION|>--- conflicted
+++ resolved
@@ -269,13 +269,8 @@
         final RealMatrix dMdCr = dMdY.multiply(MatrixUtils.createRealMatrix(dYdPpTransition));
         expH.setEntry(0, 6, dMdCr.getEntry(0, 0));
         // Sat range bias part
-<<<<<<< HEAD
         expH.setEntry(0, 7, rangeEstimated.getParameterDerivatives(satRangeBiasDriver, new AbsoluteDate())[0]);
         
-=======
-        expH.setEntry(0, 7, rangeEstimated.getParameterDerivatives(satRangeBiasDriver)[0]);
-
->>>>>>> be42ef39
         // Add range measurement and check model afterwards
         checkModelAfterMeasurementAdded(2, range, Ppred, orbitPred, expPhi, expH);
     }
@@ -355,15 +350,9 @@
 
         // Predicted value of SRP coef and sat range bias
         // (= value before adding measurement to the filter)
-<<<<<<< HEAD
-        final double srpCoefPred = srpCoefDriver.getValue(expOrbitPred.getDate());
-        final double satRangeBiasPred = satRangeBiasDriver.getValue(expOrbitPred.getDate());
-        
-=======
         final double srpCoefPred = srpCoefDriver.getValue();
         final double satRangeBiasPred = satRangeBiasDriver.getValue();
-
->>>>>>> be42ef39
+        
         // Expected predicted measurement
         final double[] expMeasPred =
                         meas.estimate(0, 0,

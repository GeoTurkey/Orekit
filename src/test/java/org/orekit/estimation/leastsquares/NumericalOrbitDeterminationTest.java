--- conflicted
+++ resolved
@@ -334,33 +334,12 @@
         final Vector3D estimatedVel = odsatW3.getEstimatedPV().getVelocity();
         final Vector3D refPos = new Vector3D(-40541446.255, -9905357.41, 206777.413);
         final Vector3D refVel = new Vector3D(759.0685, -1476.5156, 54.793);
-<<<<<<< HEAD
-
-        Assert.assertEquals(0.0, Vector3D.distance(refPos, estimatedPos), distanceAccuracy);
-        Assert.assertEquals(0.0, Vector3D.distance(refVel, estimatedVel), velocityAccuracy);
-=======
         Assertions.assertEquals(0.0, Vector3D.distance(refPos, estimatedPos), distanceAccuracy);
         Assertions.assertEquals(0.0, Vector3D.distance(refVel, estimatedVel), velocityAccuracy);
->>>>>>> be42ef39
 
         //test on propagator parameters
         final double dragCoef  = -0.2154;
         final ParameterDriversList propagatorParameters = odsatW3.getPropagatorParameters();
-<<<<<<< HEAD
-        Assert.assertEquals(dragCoef, propagatorParameters.getDrivers().get(0).getValue(null), 1e-3);
-        
-        final Vector3D leakAcceleration0 =
-                        new Vector3D(propagatorParameters.getDrivers().get(1).getValue(null),
-                                     propagatorParameters.getDrivers().get(3).getValue(null),
-                                     propagatorParameters.getDrivers().get(5).getValue(null));
-        //Assert.assertEquals(7.215e-6, leakAcceleration.getNorm(), 1.0e-8);
-        Assert.assertEquals(8.002e-6, leakAcceleration0.getNorm(), 1.0e-8);
-        final Vector3D leakAcceleration1 =
-                        new Vector3D(propagatorParameters.getDrivers().get(2).getValue(null),
-                                     propagatorParameters.getDrivers().get(4).getValue(null),
-                                     propagatorParameters.getDrivers().get(6).getValue(null));
-        Assert.assertEquals(3.058e-10, leakAcceleration1.getNorm(), 1.0e-12);
-=======
         Assertions.assertEquals(dragCoef, propagatorParameters.getDrivers().get(0).getValue(), 1e-3);
         final Vector3D leakAcceleration0 =
                         new Vector3D(propagatorParameters.getDrivers().get(1).getValue(),
@@ -373,7 +352,6 @@
                                      propagatorParameters.getDrivers().get(4).getValue(),
                                      propagatorParameters.getDrivers().get(6).getValue());
         Assertions.assertEquals(3.058e-10, leakAcceleration1.getNorm(), 1.0e-12);
->>>>>>> be42ef39
 
         //test on measurements parameters
         final List<DelegatingDriver> list = new ArrayList<DelegatingDriver>();
@@ -383,67 +361,37 @@
         //station CastleRock
         final double[] CastleAzElBias  = { 0.062701342, -0.003613508 };
         final double   CastleRangeBias = 11274.4677;
-<<<<<<< HEAD
-        Assert.assertEquals(CastleAzElBias[0], FastMath.toDegrees(list.get(0).getValue(null)), angleAccuracy);
-        Assert.assertEquals(CastleAzElBias[1], FastMath.toDegrees(list.get(1).getValue(null)), angleAccuracy);
-        Assert.assertEquals(CastleRangeBias,   list.get(2).getValue(null),                     distanceAccuracy);
-=======
         Assertions.assertEquals(CastleAzElBias[0], FastMath.toDegrees(list.get(0).getValue()), angleAccuracy);
         Assertions.assertEquals(CastleAzElBias[1], FastMath.toDegrees(list.get(1).getValue()), angleAccuracy);
         Assertions.assertEquals(CastleRangeBias,   list.get(2).getValue(),                     distanceAccuracy);
->>>>>>> be42ef39
 
         //station Fucino
         final double[] FucAzElBias  = { -0.053526137, 0.075483886 };
         final double   FucRangeBias = 13467.8256;
-<<<<<<< HEAD
-        Assert.assertEquals(FucAzElBias[0], FastMath.toDegrees(list.get(3).getValue(null)), angleAccuracy);
-        Assert.assertEquals(FucAzElBias[1], FastMath.toDegrees(list.get(4).getValue(null)), angleAccuracy);
-        Assert.assertEquals(FucRangeBias,   list.get(5).getValue(null),                     distanceAccuracy);
-=======
         Assertions.assertEquals(FucAzElBias[0], FastMath.toDegrees(list.get(3).getValue()), angleAccuracy);
         Assertions.assertEquals(FucAzElBias[1], FastMath.toDegrees(list.get(4).getValue()), angleAccuracy);
         Assertions.assertEquals(FucRangeBias,   list.get(5).getValue(),                     distanceAccuracy);
->>>>>>> be42ef39
 
         //station Kumsan
         final double[] KumAzElBias  = { -0.023574208, -0.054520756 };
         final double   KumRangeBias = 13512.57594;
-<<<<<<< HEAD
-        Assert.assertEquals(KumAzElBias[0], FastMath.toDegrees(list.get(6).getValue(null)), angleAccuracy);
-        Assert.assertEquals(KumAzElBias[1], FastMath.toDegrees(list.get(7).getValue(null)), angleAccuracy);
-        Assert.assertEquals(KumRangeBias,   list.get(8).getValue(null),                     distanceAccuracy);
-=======
         Assertions.assertEquals(KumAzElBias[0], FastMath.toDegrees(list.get(6).getValue()), angleAccuracy);
         Assertions.assertEquals(KumAzElBias[1], FastMath.toDegrees(list.get(7).getValue()), angleAccuracy);
         Assertions.assertEquals(KumRangeBias,   list.get(8).getValue(),                     distanceAccuracy);
->>>>>>> be42ef39
 
         //station Pretoria
         final double[] PreAzElBias = { 0.030201539, 0.009747877 };
         final double PreRangeBias = 13594.11889;
-<<<<<<< HEAD
-        Assert.assertEquals(PreAzElBias[0], FastMath.toDegrees(list.get( 9).getValue(null)), angleAccuracy);
-        Assert.assertEquals(PreAzElBias[1], FastMath.toDegrees(list.get(10).getValue(null)), angleAccuracy);
-        Assert.assertEquals(PreRangeBias,   list.get(11).getValue(null),                     distanceAccuracy);
-=======
         Assertions.assertEquals(PreAzElBias[0], FastMath.toDegrees(list.get( 9).getValue()), angleAccuracy);
         Assertions.assertEquals(PreAzElBias[1], FastMath.toDegrees(list.get(10).getValue()), angleAccuracy);
         Assertions.assertEquals(PreRangeBias,   list.get(11).getValue(),                     distanceAccuracy);
->>>>>>> be42ef39
 
         //station Uralla
         final double[] UraAzElBias = { 0.167814449, -0.12305252 };
         final double UraRangeBias = 13450.26738;
-<<<<<<< HEAD
-        Assert.assertEquals(UraAzElBias[0], FastMath.toDegrees(list.get(12).getValue(null)), angleAccuracy);
-        Assert.assertEquals(UraAzElBias[1], FastMath.toDegrees(list.get(13).getValue(null)), angleAccuracy);
-        Assert.assertEquals(UraRangeBias,   list.get(14).getValue(null),                     distanceAccuracy);
-=======
         Assertions.assertEquals(UraAzElBias[0], FastMath.toDegrees(list.get(12).getValue()), angleAccuracy);
         Assertions.assertEquals(UraAzElBias[1], FastMath.toDegrees(list.get(13).getValue()), angleAccuracy);
         Assertions.assertEquals(UraRangeBias,   list.get(14).getValue(),                     distanceAccuracy);
->>>>>>> be42ef39
 
         //test on statistic for the range residuals
         final long nbRange = 182;

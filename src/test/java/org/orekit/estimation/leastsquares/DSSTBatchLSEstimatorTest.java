/* Copyright 2002-2022 CS GROUP
 * Licensed to CS GROUP (CS) under one or more
 * contributor license agreements.  See the NOTICE file distributed with
 * this work for additional information regarding copyright ownership.
 * CS licenses this file to You under the Apache License, Version 2.0
 * (the "License"); you may not use this file except in compliance with
 * the License.  You may obtain a copy of the License at
 *
 *   http://www.apache.org/licenses/LICENSE-2.0
 *
 * Unless required by applicable law or agreed to in writing, software
 * distributed under the License is distributed on an "AS IS" BASIS,
 * WITHOUT WARRANTIES OR CONDITIONS OF ANY KIND, either express or implied.
 * See the License for the specific language governing permissions and
 * limitations under the License.
 */
package org.orekit.estimation.leastsquares;

import org.hipparchus.exception.LocalizedCoreFormats;
import org.hipparchus.geometry.euclidean.threed.Vector3D;
import org.hipparchus.linear.RealMatrix;
import org.hipparchus.optim.nonlinear.vector.leastsquares.LeastSquaresProblem.Evaluation;
import org.hipparchus.optim.nonlinear.vector.leastsquares.LevenbergMarquardtOptimizer;
import org.junit.jupiter.api.Assertions;
import org.junit.jupiter.api.Test;
import org.orekit.attitudes.LofOffset;
import org.orekit.errors.OrekitException;
import org.orekit.errors.OrekitMessages;
import org.orekit.estimation.DSSTContext;
import org.orekit.estimation.DSSTEstimationTestUtils;
import org.orekit.estimation.measurements.EstimationsProvider;
import org.orekit.estimation.measurements.GroundStation;
import org.orekit.estimation.measurements.ObservedMeasurement;
import org.orekit.estimation.measurements.PVMeasurementCreator;
import org.orekit.estimation.measurements.Range;
import org.orekit.estimation.measurements.RangeMeasurementCreator;
import org.orekit.estimation.measurements.RangeRateMeasurementCreator;
import org.orekit.estimation.measurements.modifiers.OnBoardAntennaRangeModifier;
import org.orekit.frames.LOFType;
import org.orekit.orbits.Orbit;
import org.orekit.propagation.Propagator;
import org.orekit.propagation.conversion.DSSTPropagatorBuilder;
import org.orekit.propagation.semianalytical.dsst.DSSTPropagator;
import org.orekit.propagation.semianalytical.dsst.forces.DSSTNewtonianAttraction;
import org.orekit.time.AbsoluteDate;
import org.orekit.utils.ParameterDriver;
import org.orekit.utils.ParameterDriversList;

import java.util.ArrayList;
import java.util.List;

public class DSSTBatchLSEstimatorTest {

    /**
     * Perfect PV measurements with a perfect start
     */
    @Test
    public void testKeplerPV() {

        DSSTContext context = DSSTEstimationTestUtils.eccentricContext("regular-data:potential:tides");

        final DSSTPropagatorBuilder propagatorBuilder =
                        context.createBuilder(true, 60.0, 600.0, 1.0);

        // create perfect PV measurements
        final Propagator propagator = DSSTEstimationTestUtils.createPropagator(context.initialOrbit,
                                                                           propagatorBuilder);
        final List<ObservedMeasurement<?>> measurements =
                        DSSTEstimationTestUtils.createMeasurements(propagator,
                                                               new PVMeasurementCreator(),
                                                               0.0, 1.0, 300.0);

        // create orbit estimator
        final BatchLSEstimator estimator = new BatchLSEstimator(new LevenbergMarquardtOptimizer(),
                                                                propagatorBuilder);
        for (final ObservedMeasurement<?> measurement : measurements) {
            estimator.addMeasurement(measurement);
        }
        estimator.setParametersConvergenceThreshold(1.0e-2);
        estimator.setMaxIterations(10);
        estimator.setMaxEvaluations(20);

        DSSTEstimationTestUtils.checkFit(context, estimator, 1, 2,
                                     0.0, 4.8e-9,
                                     0.0, 2.6e-8,
                                     0.0, 8.9e-9,
                                     0.0, 4.4e-12);

        RealMatrix normalizedCovariances = estimator.getOptimum().getCovariances(1.0e-10);
        RealMatrix physicalCovariances   = estimator.getPhysicalCovariances(1.0e-10);
        Assertions.assertEquals(6,       normalizedCovariances.getRowDimension());
        Assertions.assertEquals(6,       normalizedCovariances.getColumnDimension());
        Assertions.assertEquals(6,       physicalCovariances.getRowDimension());
        Assertions.assertEquals(6,       physicalCovariances.getColumnDimension());
        Assertions.assertEquals(0.00258, physicalCovariances.getEntry(0, 0), 1.0e-5);

    }

    /** Test PV measurements generation and backward propagation in least-square orbit determination. */
    @Test
    public void testKeplerPVBackward() {

        DSSTContext context = DSSTEstimationTestUtils.eccentricContext("regular-data:potential:tides");

        final DSSTPropagatorBuilder propagatorBuilder =
                        context.createBuilder(true, 60.0, 600.0, 1.0);

        // create perfect PV measurements
        final Propagator propagator = DSSTEstimationTestUtils.createPropagator(context.initialOrbit,
                                                                           propagatorBuilder);
        final List<ObservedMeasurement<?>> measurements =
                        DSSTEstimationTestUtils.createMeasurements(propagator,
                                                               new PVMeasurementCreator(),
                                                               0.0, -1.0, 300.0);

        // create orbit estimator
        final BatchLSEstimator estimator = new BatchLSEstimator(new LevenbergMarquardtOptimizer(),
                                                                propagatorBuilder);
        for (final ObservedMeasurement<?> measurement : measurements) {
            estimator.addMeasurement(measurement);
        }
        estimator.setParametersConvergenceThreshold(1.0e-2);
        estimator.setMaxIterations(10);
        estimator.setMaxEvaluations(20);

        DSSTEstimationTestUtils.checkFit(context, estimator, 1, 3,
                                     0.0, 4.8e-9,
                                     0.0, 2.7e-8,
                                     0.0, 3.9e-9,
                                     0.0, 1.9e-12);

        RealMatrix normalizedCovariances = estimator.getOptimum().getCovariances(1.0e-10);
        RealMatrix physicalCovariances   = estimator.getPhysicalCovariances(1.0e-10);
        Assertions.assertEquals(6,       normalizedCovariances.getRowDimension());
        Assertions.assertEquals(6,       normalizedCovariances.getColumnDimension());
        Assertions.assertEquals(6,       physicalCovariances.getRowDimension());
        Assertions.assertEquals(6,       physicalCovariances.getColumnDimension());
        Assertions.assertEquals(0.00258, physicalCovariances.getEntry(0, 0), 1.0e-5);

    }

    /**
     * Perfect range measurements with a biased start
     */
    @Test
    public void testKeplerRange() {

        DSSTContext context = DSSTEstimationTestUtils.eccentricContext("regular-data:potential:tides");

        final DSSTPropagatorBuilder propagatorBuilder =
                        context.createBuilder(true, 60.0, 600.0, 1.0);

        // create perfect range measurements
        final Propagator propagator = DSSTEstimationTestUtils.createPropagator(context.initialOrbit,
                                                                           propagatorBuilder);
        final List<ObservedMeasurement<?>> measurements =
                        DSSTEstimationTestUtils.createMeasurements(propagator,
                                                               new RangeMeasurementCreator(context),
                                                               1.0, 3.0, 300.0);

        // create orbit estimator
        final BatchLSEstimator estimator = new BatchLSEstimator(new LevenbergMarquardtOptimizer(),
                                                                propagatorBuilder);
        for (final ObservedMeasurement<?> range : measurements) {
            estimator.addMeasurement(range);
        }
        estimator.setParametersConvergenceThreshold(1.0e-2);
        estimator.setMaxIterations(10);
        estimator.setMaxEvaluations(20);
        estimator.setObserver(new BatchLSObserver() {
            int lastIter = 0;
            int lastEval = 0;
            /** {@inheritDoc} */
            @Override
            public void evaluationPerformed(int iterationsCount, int evaluationscount,
                                            Orbit[] orbits,
                                            ParameterDriversList estimatedOrbitalParameters,
                                            ParameterDriversList estimatedPropagatorParameters,
                                            ParameterDriversList estimatedMeasurementsParameters,
                                            EstimationsProvider evaluationsProvider, Evaluation lspEvaluation) {
                if (iterationsCount == lastIter) {
                    Assertions.assertEquals(lastEval + 1, evaluationscount);
                } else {
                    Assertions.assertEquals(lastIter + 1, iterationsCount);
                }
                lastIter = iterationsCount;
                lastEval = evaluationscount;
                Assertions.assertEquals(measurements.size(), evaluationsProvider.getNumber());
                try {
                    evaluationsProvider.getEstimatedMeasurement(-1);
                    Assertions.fail("an exception should have been thrown");
                } catch (OrekitException oe) {
                    Assertions.assertEquals(LocalizedCoreFormats.OUT_OF_RANGE_SIMPLE, oe.getSpecifier());
                }
                try {
                    evaluationsProvider.getEstimatedMeasurement(measurements.size());
                    Assertions.fail("an exception should have been thrown");
                } catch (OrekitException oe) {
                    Assertions.assertEquals(LocalizedCoreFormats.OUT_OF_RANGE_SIMPLE, oe.getSpecifier());
                }
                AbsoluteDate previous = AbsoluteDate.PAST_INFINITY;
                for (int i = 0; i < evaluationsProvider.getNumber(); ++i) {
                    AbsoluteDate current = evaluationsProvider.getEstimatedMeasurement(i).getDate();
                    Assertions.assertTrue(current.compareTo(previous) >= 0);
                    previous = current;
                }
            }
        });

        ParameterDriver aDriver = estimator.getOrbitalParametersDrivers(true).getDrivers().get(0);
<<<<<<< HEAD
        Assert.assertEquals("a", aDriver.getName());
        aDriver.setValue(aDriver.getValue(null) + 1.2, null);
=======
        Assertions.assertEquals("a", aDriver.getName());
        aDriver.setValue(aDriver.getValue() + 1.2);
>>>>>>> be42ef39
        aDriver.setReferenceDate(AbsoluteDate.GALILEO_EPOCH);

        DSSTEstimationTestUtils.checkFit(context, estimator, 2, 3,
                                     0.0, 3.1e-6,
                                     0.0, 5.7e-6,
                                     0.0, 1.3e-6,
                                     0.0, 5.2e-10);

        // after the call to estimate, the parameters lacking a user-specified reference date
        // got a default one
        for (final ParameterDriver driver : estimator.getOrbitalParametersDrivers(true).getDrivers()) {
            if ("a".equals(driver.getName())) {
                // user-specified reference date
                Assertions.assertEquals(0, driver.getReferenceDate().durationFrom(AbsoluteDate.GALILEO_EPOCH), 1.0e-15);
            } else {
                // default reference date
                Assertions.assertEquals(0, driver.getReferenceDate().durationFrom(propagatorBuilder.getInitialOrbitDate()), 1.0e-15);
            }
        }

    }

    /**
     * Perfect range measurements with a biased start and an on-board antenna range offset
     */
    @Test
    public void testKeplerRangeWithOnBoardAntennaOffset() {

        DSSTContext context = DSSTEstimationTestUtils.eccentricContext("regular-data:potential:tides");

        final DSSTPropagatorBuilder propagatorBuilder =
                        context.createBuilder(true, 60.0, 600.0, 1.0);
        propagatorBuilder.setAttitudeProvider(new LofOffset(propagatorBuilder.getFrame(), LOFType.LVLH));
        final Vector3D antennaPhaseCenter = new Vector3D(-1.2, 2.3, -0.7);

        // create perfect range measurements with antenna offset
        final Propagator propagator = DSSTEstimationTestUtils.createPropagator(context.initialOrbit,
                                                                           propagatorBuilder);
        final List<ObservedMeasurement<?>> measurements =
                        DSSTEstimationTestUtils.createMeasurements(propagator,
                                                               new RangeMeasurementCreator(context, antennaPhaseCenter),
                                                               1.0, 3.0, 300.0);

        // create orbit estimator
        final BatchLSEstimator estimator = new BatchLSEstimator(new LevenbergMarquardtOptimizer(),
                                                                propagatorBuilder);
        final OnBoardAntennaRangeModifier obaModifier = new OnBoardAntennaRangeModifier(antennaPhaseCenter);
        for (final ObservedMeasurement<?> range : measurements) {
            ((Range) range).addModifier(obaModifier);
            estimator.addMeasurement(range);
        }
        estimator.setParametersConvergenceThreshold(1.0e-2);
        estimator.setMaxIterations(10);
        estimator.setMaxEvaluations(20);
        estimator.setObserver(new BatchLSObserver() {
            int lastIter = 0;
            int lastEval = 0;
            /** {@inheritDoc} */
            @Override
            public void evaluationPerformed(int iterationsCount, int evaluationscount,
                                            Orbit[] orbits,
                                            ParameterDriversList estimatedOrbitalParameters,
                                            ParameterDriversList estimatedPropagatorParameters,
                                            ParameterDriversList estimatedMeasurementsParameters,
                                            EstimationsProvider evaluationsProvider, Evaluation lspEvaluation) {
                if (iterationsCount == lastIter) {
                    Assertions.assertEquals(lastEval + 1, evaluationscount);
                } else {
                    Assertions.assertEquals(lastIter + 1, iterationsCount);
                }
                lastIter = iterationsCount;
                lastEval = evaluationscount;
                Assertions.assertEquals(measurements.size(), evaluationsProvider.getNumber());
                try {
                    evaluationsProvider.getEstimatedMeasurement(-1);
                    Assertions.fail("an exception should have been thrown");
                } catch (OrekitException oe) {
                    Assertions.assertEquals(LocalizedCoreFormats.OUT_OF_RANGE_SIMPLE, oe.getSpecifier());
                }
                try {
                    evaluationsProvider.getEstimatedMeasurement(measurements.size());
                    Assertions.fail("an exception should have been thrown");
                } catch (OrekitException oe) {
                    Assertions.assertEquals(LocalizedCoreFormats.OUT_OF_RANGE_SIMPLE, oe.getSpecifier());
                }
                AbsoluteDate previous = AbsoluteDate.PAST_INFINITY;
                for (int i = 0; i < evaluationsProvider.getNumber(); ++i) {
                    AbsoluteDate current = evaluationsProvider.getEstimatedMeasurement(i).getDate();
                    Assertions.assertTrue(current.compareTo(previous) >= 0);
                    previous = current;
                }
            }
        });

        ParameterDriver aDriver = estimator.getOrbitalParametersDrivers(true).getDrivers().get(0);
<<<<<<< HEAD
        Assert.assertEquals("a", aDriver.getName());
        aDriver.setValue(aDriver.getValue(null) + 1.2, null);
=======
        Assertions.assertEquals("a", aDriver.getName());
        aDriver.setValue(aDriver.getValue() + 1.2);
>>>>>>> be42ef39
        aDriver.setReferenceDate(AbsoluteDate.GALILEO_EPOCH);

        DSSTEstimationTestUtils.checkFit(context, estimator, 2, 3,
                                     0.0, 2.3e-5,
                                     0.0, 5.9e-5,
                                     0.0, 2.7e-5,
                                     0.0, 1.1e-8);

        // after the call to estimate, the parameters lacking a user-specified reference date
        // got a default one
        for (final ParameterDriver driver : estimator.getOrbitalParametersDrivers(true).getDrivers()) {
            if ("a".equals(driver.getName())) {
                // user-specified reference date
                Assertions.assertEquals(0, driver.getReferenceDate().durationFrom(AbsoluteDate.GALILEO_EPOCH), 1.0e-15);
            } else {
                // default reference date
                Assertions.assertEquals(0, driver.getReferenceDate().durationFrom(propagatorBuilder.getInitialOrbitDate()), 1.0e-15);
            }
        }

    }

    @Test
    public void testWrappedException() {

        DSSTContext context = DSSTEstimationTestUtils.eccentricContext("regular-data:potential:tides");

        final DSSTPropagatorBuilder propagatorBuilder =
                        context.createBuilder(true, 60.0, 600.0, 1.0);

        // create perfect range measurements
        final Propagator propagator = DSSTEstimationTestUtils.createPropagator(context.initialOrbit,
                                                                               propagatorBuilder);
        final List<ObservedMeasurement<?>> measurements =
                        DSSTEstimationTestUtils.createMeasurements(propagator,
                                                               new RangeMeasurementCreator(context),
                                                               1.0, 3.0, 300.0);

        // create orbit estimator
        final BatchLSEstimator estimator = new BatchLSEstimator(new LevenbergMarquardtOptimizer(),
                                                                propagatorBuilder);
        for (final ObservedMeasurement<?> range : measurements) {
            estimator.addMeasurement(range);
        }
        estimator.setParametersConvergenceThreshold(1.0e-2);
        estimator.setMaxIterations(10);
        estimator.setMaxEvaluations(20);
        estimator.setObserver(new BatchLSObserver() {
            /** {@inheritDoc} */
            @Override
            public void evaluationPerformed(int iterationsCount, int evaluationscount,
                                           Orbit[] orbits,
                                           ParameterDriversList estimatedOrbitalParameters,
                                           ParameterDriversList estimatedPropagatorParameters,
                                           ParameterDriversList estimatedMeasurementsParameters,
                                           EstimationsProvider evaluationsProvider, Evaluation lspEvaluation) throws DummyException {
                throw new DummyException();
            }
        });

        try {
            DSSTEstimationTestUtils.checkFit(context, estimator, 3, 4,
                                         0.0, 1.5e-6,
                                         0.0, 3.2e-6,
                                         0.0, 3.8e-7,
                                         0.0, 1.5e-10);
            Assertions.fail("an exception should have been thrown");
        } catch (DummyException de) {
            // expected
        }

    }

    private static class DummyException extends OrekitException {
        private static final long serialVersionUID = 1L;
        public DummyException() {
            super(OrekitMessages.INTERNAL_ERROR);
        }
    }

    /**
     * Perfect range rate measurements with a perfect start
     */
    @Test
    public void testKeplerRangeRate() {

        DSSTContext context = DSSTEstimationTestUtils.eccentricContext("regular-data:potential:tides");

        final DSSTPropagatorBuilder propagatorBuilder =
                        context.createBuilder(true, 60.0, 600.0, 1.0);

        // create perfect range rate measurements
        final Propagator propagator = DSSTEstimationTestUtils.createPropagator(context.initialOrbit,
                                                                           propagatorBuilder);
        final double groundClockDrift =  4.8e-9;
        for (final GroundStation station : context.stations) {
            station.getClockDriftDriver().setValue(groundClockDrift, null);
        }
        final double satClkDrift = 3.2e-10;
        final List<ObservedMeasurement<?>> measurements1 =
                        DSSTEstimationTestUtils.createMeasurements(propagator,
                                                               new RangeRateMeasurementCreator(context, false, satClkDrift),
                                                               1.0, 3.0, 300.0);

        final List<ObservedMeasurement<?>> measurements = new ArrayList<ObservedMeasurement<?>>();
        measurements.addAll(measurements1);

        // create orbit estimator
        final BatchLSEstimator estimator = new BatchLSEstimator(new LevenbergMarquardtOptimizer(),
                                                                propagatorBuilder);
        for (final ObservedMeasurement<?> rangerate : measurements) {
            estimator.addMeasurement(rangerate);
        }
        estimator.setParametersConvergenceThreshold(1.0e-3);
        estimator.setMaxIterations(10);
        estimator.setMaxEvaluations(20);

        DSSTEstimationTestUtils.checkFit(context, estimator, 1, 2,
                                     0.0, 5.4e-7,
                                     0.0, 1.2e-6,
                                     0.0, 8.3e-4,
                                     0.0, 4.5e-7);
    }

    /**
     * Perfect range and range rate measurements with a perfect start
     */
    @Test
    public void testKeplerRangeAndRangeRate() {

        DSSTContext context = DSSTEstimationTestUtils.eccentricContext("regular-data:potential:tides");

        final DSSTPropagatorBuilder propagatorBuilder =
                        context.createBuilder(true, 60.0, 600.0, 1.0);

        // create perfect range measurements
        final Propagator propagator = DSSTEstimationTestUtils.createPropagator(context.initialOrbit,
                                                                               propagatorBuilder);

        final List<ObservedMeasurement<?>> measurementsRange =
                        DSSTEstimationTestUtils.createMeasurements(propagator,
                                                               new RangeMeasurementCreator(context),
                                                               1.0, 3.0, 300.0);
        final double groundClockDrift =  4.8e-9;
        for (final GroundStation station : context.stations) {
            station.getClockDriftDriver().setValue(groundClockDrift, null);
        }
        final double satClkDrift = 3.2e-10;
        final List<ObservedMeasurement<?>> measurementsRangeRate =
                        DSSTEstimationTestUtils.createMeasurements(propagator,
                                                               new RangeRateMeasurementCreator(context, false, satClkDrift),
                                                               1.0, 3.0, 300.0);

        // concat measurements
        final List<ObservedMeasurement<?>> measurements = new ArrayList<ObservedMeasurement<?>>();
        measurements.addAll(measurementsRange);
        measurements.addAll(measurementsRangeRate);

        // create orbit estimator
        final BatchLSEstimator estimator = new BatchLSEstimator(new LevenbergMarquardtOptimizer(),
                                                                propagatorBuilder);
        for (final ObservedMeasurement<?> meas : measurements) {
            estimator.addMeasurement(meas);
        }
        estimator.setParametersConvergenceThreshold(1.0e-3);
        estimator.setMaxIterations(10);
        estimator.setMaxEvaluations(20);

        // we have low correlation between the two types of measurement. We can expect a good estimate.
        DSSTEstimationTestUtils.checkFit(context, estimator, 1, 3,
                                     0.0, 4.9e-7,
                                     0.0, 1.6e-6,
                                     0.0, 4.4e-8,
                                     0.0, 2.0e-11);
    }

    @Test
    public void testIssue359() {
        DSSTContext context = DSSTEstimationTestUtils.eccentricContext("regular-data:potential:tides");

        final DSSTPropagatorBuilder propagatorBuilder =
                        context.createBuilder(true, 60.0, 600.0, 1.0);

        // Select the central attraction coefficient (here there is only the central attraction coefficient)
        // as estimated parameter
        propagatorBuilder.getPropagationParametersDrivers().getDrivers().get(0).setSelected(true);
        // create perfect PV measurements
        final DSSTPropagator propagator = (DSSTPropagator) DSSTEstimationTestUtils.createPropagator(context.initialOrbit,
                                                                           propagatorBuilder);
        final List<ObservedMeasurement<?>> measurements =
                DSSTEstimationTestUtils.createMeasurements(propagator,
                                                               new PVMeasurementCreator(),
                                                               0.0, 1.0, 300.0);

        // create orbit estimator
        final BatchLSEstimator estimator = new BatchLSEstimator(new LevenbergMarquardtOptimizer(),
                                                                propagatorBuilder);
        for (final ObservedMeasurement<?> measurement : measurements) {
            estimator.addMeasurement(measurement);
        }
        ParameterDriversList estimatedParameters = estimator.getPropagatorParametersDrivers(true);
        // Verify that the propagator, the builder and the estimator know mu
        final String driverName = DSSTNewtonianAttraction.CENTRAL_ATTRACTION_COEFFICIENT;
        Assertions.assertTrue(propagator.getAllForceModels().get(0) instanceof DSSTNewtonianAttraction);
        Assertions.assertTrue(propagatorBuilder.getAllForceModels().get(0) instanceof DSSTNewtonianAttraction);
        Assertions.assertNotNull(estimatedParameters.findByName(driverName));
        Assertions.assertTrue(propagator.getAllForceModels().get(0).getParametersDrivers().get(0).isSelected());
        Assertions.assertTrue(propagatorBuilder.getAllForceModels().get(0).getParametersDrivers().get(0).isSelected());
    }

}<|MERGE_RESOLUTION|>--- conflicted
+++ resolved
@@ -208,13 +208,8 @@
         });
 
         ParameterDriver aDriver = estimator.getOrbitalParametersDrivers(true).getDrivers().get(0);
-<<<<<<< HEAD
-        Assert.assertEquals("a", aDriver.getName());
-        aDriver.setValue(aDriver.getValue(null) + 1.2, null);
-=======
         Assertions.assertEquals("a", aDriver.getName());
         aDriver.setValue(aDriver.getValue() + 1.2);
->>>>>>> be42ef39
         aDriver.setReferenceDate(AbsoluteDate.GALILEO_EPOCH);
 
         DSSTEstimationTestUtils.checkFit(context, estimator, 2, 3,
@@ -310,13 +305,8 @@
         });
 
         ParameterDriver aDriver = estimator.getOrbitalParametersDrivers(true).getDrivers().get(0);
-<<<<<<< HEAD
-        Assert.assertEquals("a", aDriver.getName());
-        aDriver.setValue(aDriver.getValue(null) + 1.2, null);
-=======
         Assertions.assertEquals("a", aDriver.getName());
         aDriver.setValue(aDriver.getValue() + 1.2);
->>>>>>> be42ef39
         aDriver.setReferenceDate(AbsoluteDate.GALILEO_EPOCH);
 
         DSSTEstimationTestUtils.checkFit(context, estimator, 2, 3,
@@ -413,7 +403,7 @@
                                                                            propagatorBuilder);
         final double groundClockDrift =  4.8e-9;
         for (final GroundStation station : context.stations) {
-            station.getClockDriftDriver().setValue(groundClockDrift, null);
+            station.getClockDriftDriver().setValue(groundClockDrift);
         }
         final double satClkDrift = 3.2e-10;
         final List<ObservedMeasurement<?>> measurements1 =
@@ -462,7 +452,7 @@
                                                                1.0, 3.0, 300.0);
         final double groundClockDrift =  4.8e-9;
         for (final GroundStation station : context.stations) {
-            station.getClockDriftDriver().setValue(groundClockDrift, null);
+            station.getClockDriftDriver().setValue(groundClockDrift);
         }
         final double satClkDrift = 3.2e-10;
         final List<ObservedMeasurement<?>> measurementsRangeRate =

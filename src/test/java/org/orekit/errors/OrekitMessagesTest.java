--- conflicted
+++ resolved
@@ -31,11 +31,7 @@
 
     @Test
     public void testMessageNumber() {
-<<<<<<< HEAD
-        Assert.assertEquals(179, OrekitMessages.values().length);
-=======
-        Assert.assertEquals(174, OrekitMessages.values().length);
->>>>>>> e792198f
+        Assert.assertEquals(180, OrekitMessages.values().length);
     }
 
     @Test

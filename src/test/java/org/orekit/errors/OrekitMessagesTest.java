--- conflicted
+++ resolved
@@ -17,14 +17,14 @@
 package org.orekit.errors;
 
 
-import org.hipparchus.exception.UTF8Control;
-import org.junit.jupiter.api.Assertions;
-import org.junit.jupiter.api.Test;
-
 import java.text.MessageFormat;
 import java.util.Enumeration;
 import java.util.Locale;
 import java.util.ResourceBundle;
+
+import org.hipparchus.exception.UTF8Control;
+import org.junit.jupiter.api.Assertions;
+import org.junit.jupiter.api.Test;
 
 public class OrekitMessagesTest {
 
@@ -32,11 +32,7 @@
 
     @Test
     public void testMessageNumber() {
-<<<<<<< HEAD
-        Assertions.assertEquals(298, OrekitMessages.values().length);
-=======
-        Assertions.assertEquals(297, OrekitMessages.values().length);
->>>>>>> 265fcc4b
+        Assertions.assertEquals(299, OrekitMessages.values().length);
     }
 
     @Test

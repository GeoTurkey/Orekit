--- conflicted
+++ resolved
@@ -29,11 +29,7 @@
 
     @Test
     public void testMessageNumber() {
-<<<<<<< HEAD
-        Assert.assertEquals(135, OrekitMessages.values().length);
-=======
-        Assert.assertEquals(129, OrekitMessages.values().length);
->>>>>>> 8b143130
+        Assert.assertEquals(134, OrekitMessages.values().length);
     }
 
     @Test

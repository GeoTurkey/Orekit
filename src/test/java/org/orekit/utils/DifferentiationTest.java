/* Copyright 2002-2022 CS GROUP
 * Licensed to CS GROUP (CS) under one or more
 * contributor license agreements.  See the NOTICE file distributed with
 * this work for additional information regarding copyright ownership.
 * CS licenses this file to You under the Apache License, Version 2.0
 * (the "License"); you may not use this file except in compliance with
 * the License.  You may obtain a copy of the License at
 *
 *   http://www.apache.org/licenses/LICENSE-2.0
 *
 * Unless required by applicable law or agreed to in writing, software
 * distributed under the License is distributed on an "AS IS" BASIS,
 * WITHOUT WARRANTIES OR CONDITIONS OF ANY KIND, either express or implied.
 * See the License for the specific language governing permissions and
 * limitations under the License.
 */
package org.orekit.utils;

import org.hipparchus.util.FastMath;
import org.hipparchus.util.Precision;
<<<<<<< HEAD
import org.junit.Assert;
import org.junit.Test;
import org.orekit.time.AbsoluteDate;
=======
import org.junit.jupiter.api.Assertions;
import org.junit.jupiter.api.Test;
>>>>>>> be42ef39

public class DifferentiationTest {

    @Test
    public void testScaleOne() {
        // with this step, computation is exact in IEEE754
        doTestScale(1.0, FastMath.pow(1.0, -3), Precision.SAFE_MIN);
    }

    @Test
    public void testScalePowerOfTwoStepRepresentableNumber() {
        // with this step, computation is exact in IEEE754
        doTestScale(FastMath.scalb(1.0, -10), FastMath.pow(1.0, -7), Precision.SAFE_MIN);
    }

    @Test
    public void testScalePowerOfTwoStepNonRepresentableNumber() {
        // with this step, computation has numerical noise
        doTestScale(FastMath.scalb(1.0, -10), 0.007, 1.7e-12);
    }

    private void doTestScale(final double scale, final double step, final double tolerance) {
        ParameterDriver   driver = new ParameterDriver("", -100.0, scale,
                                                       Double.NEGATIVE_INFINITY, Double.POSITIVE_INFINITY);
        ParameterFunction f0     = (d,t) -> 3 * d.getValue(t) * d.getValue(t) - 2 * d.getValue(t);
        ParameterFunction f1Diff = Differentiation.differentiate(f0, 4, step);
        ParameterFunction f1Ref  = (d,t) -> 6 * d.getValue(t) - 2;

        for (double x = -3.0; x < 3.0; x += 0.125) {
<<<<<<< HEAD
            driver.setValue(x, null);
            Assert.assertEquals(f1Ref.value(driver, new AbsoluteDate()), f1Diff.value(driver, new AbsoluteDate()), tolerance);
=======
            driver.setValue(x);
            Assertions.assertEquals(f1Ref.value(driver), f1Diff.value(driver), tolerance);
>>>>>>> be42ef39
        }

    }

}
<|MERGE_RESOLUTION|>--- conflicted
+++ resolved
@@ -18,14 +18,9 @@
 
 import org.hipparchus.util.FastMath;
 import org.hipparchus.util.Precision;
-<<<<<<< HEAD
-import org.junit.Assert;
-import org.junit.Test;
-import org.orekit.time.AbsoluteDate;
-=======
 import org.junit.jupiter.api.Assertions;
 import org.junit.jupiter.api.Test;
->>>>>>> be42ef39
+import org.orekit.time.AbsoluteDate;
 
 public class DifferentiationTest {
 
@@ -55,13 +50,8 @@
         ParameterFunction f1Ref  = (d,t) -> 6 * d.getValue(t) - 2;
 
         for (double x = -3.0; x < 3.0; x += 0.125) {
-<<<<<<< HEAD
-            driver.setValue(x, null);
-            Assert.assertEquals(f1Ref.value(driver, new AbsoluteDate()), f1Diff.value(driver, new AbsoluteDate()), tolerance);
-=======
             driver.setValue(x);
-            Assertions.assertEquals(f1Ref.value(driver), f1Diff.value(driver), tolerance);
->>>>>>> be42ef39
+            Assertions.assertEquals(f1Ref.value(driver, new AbsoluteDate()), f1Diff.value(driver, new AbsoluteDate()), tolerance);
         }
 
     }

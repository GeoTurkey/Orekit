/* Copyright 2002-2022 CS GROUP
 * Licensed to CS GROUP (CS) under one or more
 * contributor license agreements.  See the NOTICE file distributed with
 * this work for additional information regarding copyright ownership.
 * CS licenses this file to You under the Apache License, Version 2.0
 * (the "License"); you may not use this file except in compliance with
 * the License.  You may obtain a copy of the License at
 *
 *   http://www.apache.org/licenses/LICENSE-2.0
 *
 * Unless required by applicable law or agreed to in writing, software
 * distributed under the License is distributed on an "AS IS" BASIS,
 * WITHOUT WARRANTIES OR CONDITIONS OF ANY KIND, either express or implied.
 * See the License for the specific language governing permissions and
 * limitations under the License.
 */
package org.orekit.forces;

import org.hamcrest.MatcherAssert;
import org.hipparchus.CalculusFieldElement;
import org.hipparchus.Field;
import org.hipparchus.geometry.euclidean.threed.FieldRotation;
import org.hipparchus.geometry.euclidean.threed.FieldVector3D;
import org.hipparchus.geometry.euclidean.threed.Rotation;
import org.hipparchus.geometry.euclidean.threed.Vector3D;
import org.hipparchus.util.Decimal64;
import org.hipparchus.util.Decimal64Field;
import org.hipparchus.util.FastMath;
import org.hipparchus.util.MathArrays;
import org.hipparchus.util.Precision;
import org.junit.jupiter.api.Assertions;
import org.junit.jupiter.api.BeforeEach;
import org.junit.jupiter.api.Test;
import org.orekit.OrekitMatchers;
import org.orekit.Utils;
import org.orekit.attitudes.LofOffset;
import org.orekit.bodies.CelestialBody;
import org.orekit.bodies.CelestialBodyFactory;
import org.orekit.errors.OrekitException;
import org.orekit.forces.drag.DragSensitive;
import org.orekit.forces.radiation.RadiationSensitive;
import org.orekit.frames.Frame;
import org.orekit.frames.FramesFactory;
import org.orekit.frames.LOFType;
import org.orekit.orbits.CircularOrbit;
import org.orekit.orbits.Orbit;
import org.orekit.orbits.PositionAngle;
import org.orekit.propagation.Propagator;
import org.orekit.propagation.SpacecraftState;
import org.orekit.propagation.analytical.EcksteinHechlerPropagator;
import org.orekit.time.AbsoluteDate;
import org.orekit.time.DateComponents;
import org.orekit.time.FieldAbsoluteDate;
import org.orekit.time.TimeComponents;
import org.orekit.time.TimeScalesFactory;
import org.orekit.utils.Constants;
import org.orekit.utils.ParameterDriver;
import org.orekit.utils.TimeStampedPVCoordinates;

import java.util.List;

public class BoxAndSolarArraySpacecraftTest {

    @Test
    public void testParametersDrivers() {

        CelestialBody sun = CelestialBodyFactory.getSun();
        BoxAndSolarArraySpacecraft.Facet[] facets = new BoxAndSolarArraySpacecraft.Facet[] {
            new BoxAndSolarArraySpacecraft.Facet(Vector3D.MINUS_I, 3.0),
            new BoxAndSolarArraySpacecraft.Facet(Vector3D.PLUS_I,  3.0),
            new BoxAndSolarArraySpacecraft.Facet(Vector3D.MINUS_J, 3.0),
            new BoxAndSolarArraySpacecraft.Facet(Vector3D.PLUS_J,  3.0),
            new BoxAndSolarArraySpacecraft.Facet(Vector3D.MINUS_K, 3.0),
            new BoxAndSolarArraySpacecraft.Facet(Vector3D.PLUS_K,  3.0)
        };

        BoxAndSolarArraySpacecraft s1 =
                        new BoxAndSolarArraySpacecraft(1.5, 3.5, 2.5, sun, 20.0, Vector3D.PLUS_J, 2.0, 0.8, 0.1);
<<<<<<< HEAD
        Assert.assertEquals(1, s1.getDragParametersDrivers().size());
        Assert.assertEquals(DragSensitive.DRAG_COEFFICIENT, s1.getDragParametersDrivers().get(0).getName());
        Assert.assertEquals(2.0, s1.getDragParametersDrivers().get(0).getValue(null), 1.0e-15);
        Assert.assertEquals(2, s1.getRadiationParametersDrivers().size());
        Assert.assertEquals(RadiationSensitive.ABSORPTION_COEFFICIENT, s1.getRadiationParametersDrivers().get(0).getName());
        Assert.assertEquals(0.8, s1.getRadiationParametersDrivers().get(0).getValue(null), 1.0e-15);
        Assert.assertEquals(RadiationSensitive.REFLECTION_COEFFICIENT, s1.getRadiationParametersDrivers().get(1).getName());
        Assert.assertEquals(0.1, s1.getRadiationParametersDrivers().get(1).getValue(null), 1.0e-15);

        BoxAndSolarArraySpacecraft s2 =
                        new BoxAndSolarArraySpacecraft(1.5, 3.5, 2.5, sun, 20.0, Vector3D.PLUS_J, 2.0, 0.4, 0.8, 0.1);
        Assert.assertEquals(2, s2.getDragParametersDrivers().size());
        Assert.assertEquals(DragSensitive.DRAG_COEFFICIENT, s2.getDragParametersDrivers().get(0).getName());
        Assert.assertEquals(2.0, s2.getDragParametersDrivers().get(0).getValue(null), 1.0e-15);
        Assert.assertEquals(DragSensitive.LIFT_RATIO, s2.getDragParametersDrivers().get(1).getName());
        Assert.assertEquals(0.4, s2.getDragParametersDrivers().get(1).getValue(null), 1.0e-15);
        Assert.assertEquals(2, s2.getRadiationParametersDrivers().size());
        Assert.assertEquals(RadiationSensitive.ABSORPTION_COEFFICIENT, s2.getRadiationParametersDrivers().get(0).getName());
        Assert.assertEquals(0.8, s2.getRadiationParametersDrivers().get(0).getValue(null), 1.0e-15);
        Assert.assertEquals(RadiationSensitive.REFLECTION_COEFFICIENT, s2.getRadiationParametersDrivers().get(1).getName());
        Assert.assertEquals(0.1, s2.getRadiationParametersDrivers().get(1).getValue(null), 1.0e-15);

        BoxAndSolarArraySpacecraft s3 =
                        new BoxAndSolarArraySpacecraft(facets, sun, 20.0, Vector3D.PLUS_J, 2.0, 0.8, 0.1);
        Assert.assertEquals(1, s3.getDragParametersDrivers().size());
        Assert.assertEquals(DragSensitive.DRAG_COEFFICIENT, s3.getDragParametersDrivers().get(0).getName());
        Assert.assertEquals(2.0, s3.getDragParametersDrivers().get(0).getValue(null), 1.0e-15);
        Assert.assertEquals(2, s3.getRadiationParametersDrivers().size());
        Assert.assertEquals(RadiationSensitive.ABSORPTION_COEFFICIENT, s3.getRadiationParametersDrivers().get(0).getName());
        Assert.assertEquals(0.8, s3.getRadiationParametersDrivers().get(0).getValue(null), 1.0e-15);
        Assert.assertEquals(RadiationSensitive.REFLECTION_COEFFICIENT, s3.getRadiationParametersDrivers().get(1).getName());
        Assert.assertEquals(0.1, s3.getRadiationParametersDrivers().get(1).getValue(null), 1.0e-15);

        BoxAndSolarArraySpacecraft s4 =
                        new BoxAndSolarArraySpacecraft(facets, sun, 20.0, Vector3D.PLUS_J, 2.0, 0.4, 0.8, 0.1);
        Assert.assertEquals(2, s4.getDragParametersDrivers().size());
        Assert.assertEquals(DragSensitive.DRAG_COEFFICIENT, s4.getDragParametersDrivers().get(0).getName());
        Assert.assertEquals(2.0, s4.getDragParametersDrivers().get(0).getValue(null), 1.0e-15);
        Assert.assertEquals(DragSensitive.LIFT_RATIO, s4.getDragParametersDrivers().get(1).getName());
        Assert.assertEquals(0.4, s4.getDragParametersDrivers().get(1).getValue(null), 1.0e-15);
        Assert.assertEquals(2, s4.getRadiationParametersDrivers().size());
        Assert.assertEquals(RadiationSensitive.ABSORPTION_COEFFICIENT, s4.getRadiationParametersDrivers().get(0).getName());
        Assert.assertEquals(0.8, s4.getRadiationParametersDrivers().get(0).getValue(null), 1.0e-15);
        Assert.assertEquals(RadiationSensitive.REFLECTION_COEFFICIENT, s4.getRadiationParametersDrivers().get(1).getName());
        Assert.assertEquals(0.1, s4.getRadiationParametersDrivers().get(1).getValue(null), 1.0e-15);
=======
        Assertions.assertEquals(1, s1.getDragParametersDrivers().size());
        Assertions.assertEquals(DragSensitive.DRAG_COEFFICIENT, s1.getDragParametersDrivers().get(0).getName());
        Assertions.assertEquals(2.0, s1.getDragParametersDrivers().get(0).getValue(), 1.0e-15);
        Assertions.assertEquals(2, s1.getRadiationParametersDrivers().size());
        Assertions.assertEquals(RadiationSensitive.ABSORPTION_COEFFICIENT,
                s1.getRadiationParametersDrivers().get(0).getName());
        Assertions.assertEquals(0.8, s1.getRadiationParametersDrivers().get(0).getValue(), 1.0e-15);
        Assertions.assertEquals(RadiationSensitive.REFLECTION_COEFFICIENT,
                s1.getRadiationParametersDrivers().get(1).getName());
        Assertions.assertEquals(0.1, s1.getRadiationParametersDrivers().get(1).getValue(), 1.0e-15);

        BoxAndSolarArraySpacecraft s2 =
                        new BoxAndSolarArraySpacecraft(1.5, 3.5, 2.5, sun, 20.0, Vector3D.PLUS_J, 2.0, 0.4, 0.8, 0.1);
        Assertions.assertEquals(2, s2.getDragParametersDrivers().size());
        Assertions.assertEquals(DragSensitive.DRAG_COEFFICIENT, s2.getDragParametersDrivers().get(0).getName());
        Assertions.assertEquals(2.0, s2.getDragParametersDrivers().get(0).getValue(), 1.0e-15);
        Assertions.assertEquals(DragSensitive.LIFT_RATIO, s2.getDragParametersDrivers().get(1).getName());
        Assertions.assertEquals(0.4, s2.getDragParametersDrivers().get(1).getValue(), 1.0e-15);
        Assertions.assertEquals(2, s2.getRadiationParametersDrivers().size());
        Assertions.assertEquals(RadiationSensitive.ABSORPTION_COEFFICIENT,
                s2.getRadiationParametersDrivers().get(0).getName());
        Assertions.assertEquals(0.8, s2.getRadiationParametersDrivers().get(0).getValue(), 1.0e-15);
        Assertions.assertEquals(RadiationSensitive.REFLECTION_COEFFICIENT,
                s2.getRadiationParametersDrivers().get(1).getName());
        Assertions.assertEquals(0.1, s2.getRadiationParametersDrivers().get(1).getValue(), 1.0e-15);

        BoxAndSolarArraySpacecraft s3 =
                        new BoxAndSolarArraySpacecraft(facets, sun, 20.0, Vector3D.PLUS_J, 2.0, 0.8, 0.1);
        Assertions.assertEquals(1, s3.getDragParametersDrivers().size());
        Assertions.assertEquals(DragSensitive.DRAG_COEFFICIENT, s3.getDragParametersDrivers().get(0).getName());
        Assertions.assertEquals(2.0, s3.getDragParametersDrivers().get(0).getValue(), 1.0e-15);
        Assertions.assertEquals(2, s3.getRadiationParametersDrivers().size());
        Assertions.assertEquals(RadiationSensitive.ABSORPTION_COEFFICIENT,
                s3.getRadiationParametersDrivers().get(0).getName());
        Assertions.assertEquals(0.8, s3.getRadiationParametersDrivers().get(0).getValue(), 1.0e-15);
        Assertions.assertEquals(RadiationSensitive.REFLECTION_COEFFICIENT,
                s3.getRadiationParametersDrivers().get(1).getName());
        Assertions.assertEquals(0.1, s3.getRadiationParametersDrivers().get(1).getValue(), 1.0e-15);

        BoxAndSolarArraySpacecraft s4 =
                        new BoxAndSolarArraySpacecraft(facets, sun, 20.0, Vector3D.PLUS_J, 2.0, 0.4, 0.8, 0.1);
        Assertions.assertEquals(2, s4.getDragParametersDrivers().size());
        Assertions.assertEquals(DragSensitive.DRAG_COEFFICIENT, s4.getDragParametersDrivers().get(0).getName());
        Assertions.assertEquals(2.0, s4.getDragParametersDrivers().get(0).getValue(), 1.0e-15);
        Assertions.assertEquals(DragSensitive.LIFT_RATIO, s4.getDragParametersDrivers().get(1).getName());
        Assertions.assertEquals(0.4, s4.getDragParametersDrivers().get(1).getValue(), 1.0e-15);
        Assertions.assertEquals(2, s4.getRadiationParametersDrivers().size());
        Assertions.assertEquals(RadiationSensitive.ABSORPTION_COEFFICIENT,
                s4.getRadiationParametersDrivers().get(0).getName());
        Assertions.assertEquals(0.8, s4.getRadiationParametersDrivers().get(0).getValue(), 1.0e-15);
        Assertions.assertEquals(RadiationSensitive.REFLECTION_COEFFICIENT,
                s4.getRadiationParametersDrivers().get(1).getName());
        Assertions.assertEquals(0.1, s4.getRadiationParametersDrivers().get(1).getValue(), 1.0e-15);
>>>>>>> be42ef39

        BoxAndSolarArraySpacecraft s5 =
                        new BoxAndSolarArraySpacecraft(1.5, 3.5, 2.5, sun, 20.0, Vector3D.PLUS_J,
                                                       AbsoluteDate.J2000_EPOCH, Vector3D.PLUS_I, 7.292e-5,
                                                       2.0, 0.8, 0.1);
<<<<<<< HEAD
        Assert.assertEquals(1, s5.getDragParametersDrivers().size());
        Assert.assertEquals(DragSensitive.DRAG_COEFFICIENT, s5.getDragParametersDrivers().get(0).getName());
        Assert.assertEquals(2.0, s5.getDragParametersDrivers().get(0).getValue(null), 1.0e-15);
        Assert.assertEquals(2, s5.getRadiationParametersDrivers().size());
        Assert.assertEquals(RadiationSensitive.ABSORPTION_COEFFICIENT, s5.getRadiationParametersDrivers().get(0).getName());
        Assert.assertEquals(0.8, s5.getRadiationParametersDrivers().get(0).getValue(null), 1.0e-15);
        Assert.assertEquals(RadiationSensitive.REFLECTION_COEFFICIENT, s5.getRadiationParametersDrivers().get(1).getName());
        Assert.assertEquals(0.1, s5.getRadiationParametersDrivers().get(1).getValue(null), 1.0e-15);
=======
        Assertions.assertEquals(1, s5.getDragParametersDrivers().size());
        Assertions.assertEquals(DragSensitive.DRAG_COEFFICIENT, s5.getDragParametersDrivers().get(0).getName());
        Assertions.assertEquals(2.0, s5.getDragParametersDrivers().get(0).getValue(), 1.0e-15);
        Assertions.assertEquals(2, s5.getRadiationParametersDrivers().size());
        Assertions.assertEquals(RadiationSensitive.ABSORPTION_COEFFICIENT,
                s5.getRadiationParametersDrivers().get(0).getName());
        Assertions.assertEquals(0.8, s5.getRadiationParametersDrivers().get(0).getValue(), 1.0e-15);
        Assertions.assertEquals(RadiationSensitive.REFLECTION_COEFFICIENT,
                s5.getRadiationParametersDrivers().get(1).getName());
        Assertions.assertEquals(0.1, s5.getRadiationParametersDrivers().get(1).getValue(), 1.0e-15);
>>>>>>> be42ef39

        BoxAndSolarArraySpacecraft s6 =
                        new BoxAndSolarArraySpacecraft(1.5, 3.5, 2.5, sun, 20.0, Vector3D.PLUS_J,
                                                       AbsoluteDate.J2000_EPOCH, Vector3D.PLUS_I, 7.292e-5,
                                                       2.0, 0.4, 0.8, 0.1);
<<<<<<< HEAD
        Assert.assertEquals(2, s6.getDragParametersDrivers().size());
        Assert.assertEquals(DragSensitive.DRAG_COEFFICIENT, s6.getDragParametersDrivers().get(0).getName());
        Assert.assertEquals(2.0, s6.getDragParametersDrivers().get(0).getValue(null), 1.0e-15);
        Assert.assertEquals(DragSensitive.LIFT_RATIO, s6.getDragParametersDrivers().get(1).getName());
        Assert.assertEquals(0.4, s6.getDragParametersDrivers().get(1).getValue(null), 1.0e-15);
        Assert.assertEquals(2, s6.getRadiationParametersDrivers().size());
        Assert.assertEquals(RadiationSensitive.ABSORPTION_COEFFICIENT, s6.getRadiationParametersDrivers().get(0).getName());
        Assert.assertEquals(0.8, s6.getRadiationParametersDrivers().get(0).getValue(null), 1.0e-15);
        Assert.assertEquals(RadiationSensitive.REFLECTION_COEFFICIENT, s6.getRadiationParametersDrivers().get(1).getName());
        Assert.assertEquals(0.1, s6.getRadiationParametersDrivers().get(1).getValue(null), 1.0e-15);
=======
        Assertions.assertEquals(2, s6.getDragParametersDrivers().size());
        Assertions.assertEquals(DragSensitive.DRAG_COEFFICIENT, s6.getDragParametersDrivers().get(0).getName());
        Assertions.assertEquals(2.0, s6.getDragParametersDrivers().get(0).getValue(), 1.0e-15);
        Assertions.assertEquals(DragSensitive.LIFT_RATIO, s6.getDragParametersDrivers().get(1).getName());
        Assertions.assertEquals(0.4, s6.getDragParametersDrivers().get(1).getValue(), 1.0e-15);
        Assertions.assertEquals(2, s6.getRadiationParametersDrivers().size());
        Assertions.assertEquals(RadiationSensitive.ABSORPTION_COEFFICIENT,
                s6.getRadiationParametersDrivers().get(0).getName());
        Assertions.assertEquals(0.8, s6.getRadiationParametersDrivers().get(0).getValue(), 1.0e-15);
        Assertions.assertEquals(RadiationSensitive.REFLECTION_COEFFICIENT,
                s6.getRadiationParametersDrivers().get(1).getName());
        Assertions.assertEquals(0.1, s6.getRadiationParametersDrivers().get(1).getValue(), 1.0e-15);
>>>>>>> be42ef39

        BoxAndSolarArraySpacecraft s7 =
                        new BoxAndSolarArraySpacecraft(facets, sun, 20.0, Vector3D.PLUS_J,
                                                       AbsoluteDate.J2000_EPOCH, Vector3D.PLUS_I, 7.292e-5,
                                                       2.0, 0.8, 0.1);
<<<<<<< HEAD
        Assert.assertEquals(1, s7.getDragParametersDrivers().size());
        Assert.assertEquals(DragSensitive.DRAG_COEFFICIENT, s7.getDragParametersDrivers().get(0).getName());
        Assert.assertEquals(2.0, s7.getDragParametersDrivers().get(0).getValue(null), 1.0e-15);
        Assert.assertEquals(2, s7.getRadiationParametersDrivers().size());
        Assert.assertEquals(RadiationSensitive.ABSORPTION_COEFFICIENT, s7.getRadiationParametersDrivers().get(0).getName());
        Assert.assertEquals(0.8, s7.getRadiationParametersDrivers().get(0).getValue(null), 1.0e-15);
        Assert.assertEquals(RadiationSensitive.REFLECTION_COEFFICIENT, s7.getRadiationParametersDrivers().get(1).getName());
        Assert.assertEquals(0.1, s7.getRadiationParametersDrivers().get(1).getValue(null), 1.0e-15);
=======
        Assertions.assertEquals(1, s7.getDragParametersDrivers().size());
        Assertions.assertEquals(DragSensitive.DRAG_COEFFICIENT, s7.getDragParametersDrivers().get(0).getName());
        Assertions.assertEquals(2.0, s7.getDragParametersDrivers().get(0).getValue(), 1.0e-15);
        Assertions.assertEquals(2, s7.getRadiationParametersDrivers().size());
        Assertions.assertEquals(RadiationSensitive.ABSORPTION_COEFFICIENT,
                s7.getRadiationParametersDrivers().get(0).getName());
        Assertions.assertEquals(0.8, s7.getRadiationParametersDrivers().get(0).getValue(), 1.0e-15);
        Assertions.assertEquals(RadiationSensitive.REFLECTION_COEFFICIENT,
                s7.getRadiationParametersDrivers().get(1).getName());
        Assertions.assertEquals(0.1, s7.getRadiationParametersDrivers().get(1).getValue(), 1.0e-15);
>>>>>>> be42ef39

        BoxAndSolarArraySpacecraft s8 =
                        new BoxAndSolarArraySpacecraft(facets, sun, 20.0, Vector3D.PLUS_J,
                                                       AbsoluteDate.J2000_EPOCH, Vector3D.PLUS_I, 7.292e-5,
                                                       2.0, 0.4, 0.8, 0.1);
<<<<<<< HEAD
        Assert.assertEquals(2, s8.getDragParametersDrivers().size());
        Assert.assertEquals(DragSensitive.DRAG_COEFFICIENT, s8.getDragParametersDrivers().get(0).getName());
        Assert.assertEquals(2.0, s8.getDragParametersDrivers().get(0).getValue(null), 1.0e-15);
        Assert.assertEquals(DragSensitive.LIFT_RATIO, s8.getDragParametersDrivers().get(1).getName());
        Assert.assertEquals(0.4, s8.getDragParametersDrivers().get(1).getValue(null), 1.0e-15);
        Assert.assertEquals(2, s8.getRadiationParametersDrivers().size());
        Assert.assertEquals(RadiationSensitive.ABSORPTION_COEFFICIENT, s8.getRadiationParametersDrivers().get(0).getName());
        Assert.assertEquals(0.8, s8.getRadiationParametersDrivers().get(0).getValue(null), 1.0e-15);
        Assert.assertEquals(RadiationSensitive.REFLECTION_COEFFICIENT, s8.getRadiationParametersDrivers().get(1).getName());
        Assert.assertEquals(0.1, s8.getRadiationParametersDrivers().get(1).getValue(null), 1.0e-15);
=======
        Assertions.assertEquals(2, s8.getDragParametersDrivers().size());
        Assertions.assertEquals(DragSensitive.DRAG_COEFFICIENT, s8.getDragParametersDrivers().get(0).getName());
        Assertions.assertEquals(2.0, s8.getDragParametersDrivers().get(0).getValue(), 1.0e-15);
        Assertions.assertEquals(DragSensitive.LIFT_RATIO, s8.getDragParametersDrivers().get(1).getName());
        Assertions.assertEquals(0.4, s8.getDragParametersDrivers().get(1).getValue(), 1.0e-15);
        Assertions.assertEquals(2, s8.getRadiationParametersDrivers().size());
        Assertions.assertEquals(RadiationSensitive.ABSORPTION_COEFFICIENT,
                s8.getRadiationParametersDrivers().get(0).getName());
        Assertions.assertEquals(0.8, s8.getRadiationParametersDrivers().get(0).getValue(), 1.0e-15);
        Assertions.assertEquals(RadiationSensitive.REFLECTION_COEFFICIENT,
                s8.getRadiationParametersDrivers().get(1).getName());
        Assertions.assertEquals(0.1, s8.getRadiationParametersDrivers().get(1).getValue(), 1.0e-15);
>>>>>>> be42ef39

    }

    @Test
    public void testBestPointing() {

        AbsoluteDate initialDate = propagator.getInitialState().getDate();
        CelestialBody sun = CelestialBodyFactory.getSun();
        BoxAndSolarArraySpacecraft s =
            new BoxAndSolarArraySpacecraft(1.5, 3.5, 2.5, sun, 20.0, Vector3D.PLUS_J, 0.0, 0.0, 0.0);
        for (double dt = 0; dt < 4000; dt += 60) {

            SpacecraftState state = propagator.propagate(initialDate.shiftedBy(dt));

            Vector3D sunInert = sun.getPosition(initialDate, state.getFrame());
            Vector3D momentum = state.getPVCoordinates().getMomentum();
            double sunElevation = FastMath.PI / 2 - Vector3D.angle(sunInert, momentum);
            Assertions.assertEquals(15.1, FastMath.toDegrees(sunElevation), 0.1);

            Vector3D n = s.getNormal(state.getDate(), state.getFrame(),
                                     state.getPosition(),
                                     state.getAttitude().getRotation());
            Assertions.assertEquals(0.0, n.getY(), 1.0e-10);

            // normal misalignment should be entirely due to sun being out of orbital plane
            Vector3D sunSat = state.getAttitude().getRotation().applyTo(sunInert);
            double misAlignment = Vector3D.angle(sunSat, n);
            Assertions.assertEquals(sunElevation, misAlignment, 1.0e-3);

        }
    }

    @Test
    public void testCorrectFixedRate() {

        AbsoluteDate initialDate = propagator.getInitialState().getDate();
        CelestialBody sun = CelestialBodyFactory.getSun();
        BoxAndSolarArraySpacecraft s =
            new BoxAndSolarArraySpacecraft(1.5, 3.5, 2.5, sun, 20.0, Vector3D.PLUS_J,
                                           initialDate,
                                           new Vector3D(0.46565509814462996, 0.0,  0.884966287251619),
                                           propagator.getInitialState().getKeplerianMeanMotion(),
                                           0.0, 0.0, 0.0);

        for (double dt = 0; dt < 4000; dt += 60) {

            SpacecraftState state = propagator.propagate(initialDate.shiftedBy(dt));

            Vector3D sunInert = sun.getPosition(initialDate, state.getFrame());
            Vector3D momentum = state.getPVCoordinates().getMomentum();
            double sunElevation = FastMath.PI / 2 - Vector3D.angle(sunInert, momentum);
            Assertions.assertEquals(15.1, FastMath.toDegrees(sunElevation), 0.1);

            Vector3D n = s.getNormal(state.getDate(), state.getFrame(),
                                     state.getPosition(),
                                     state.getAttitude().getRotation());
            Assertions.assertEquals(0.0, n.getY(), 1.0e-10);

            // normal misalignment should be entirely due to sun being out of orbital plane
            Vector3D sunSat = state.getAttitude().getRotation().applyTo(sunInert);
            double misAlignment = Vector3D.angle(sunSat, n);
            Assertions.assertEquals(sunElevation, misAlignment, 1.0e-3);

        }
    }

    @Test
    public void testTooSlowFixedRate() {

            AbsoluteDate initialDate = propagator.getInitialState().getDate();
            CelestialBody sun = CelestialBodyFactory.getSun();
            BoxAndSolarArraySpacecraft s =
                new BoxAndSolarArraySpacecraft(1.5, 3.5, 2.5, sun, 20.0, Vector3D.PLUS_J,
                                               initialDate,
                                               new Vector3D(0.46565509814462996, 0.0,  0.884966287251619),
                                               0.1 * propagator.getInitialState().getKeplerianMeanMotion(),
                                               0.0, 0.0, 0.0);

            double maxDelta = 0;
            for (double dt = 0; dt < 4000; dt += 60) {

                SpacecraftState state = propagator.propagate(initialDate.shiftedBy(dt));

                Vector3D sunInert = sun.getPosition(initialDate, state.getFrame());
                Vector3D momentum = state.getPVCoordinates().getMomentum();
                double sunElevation = FastMath.PI / 2 - Vector3D.angle(sunInert, momentum);
                Assertions.assertEquals(15.1, FastMath.toDegrees(sunElevation), 0.1);

                Vector3D n = s.getNormal(state.getDate(), state.getFrame(),
                                         state.getPosition(),
                                         state.getAttitude().getRotation());
                Assertions.assertEquals(0.0, n.getY(), 1.0e-10);

                // normal misalignment should become very large as solar array rotation is plain wrong
                Vector3D sunSat = state.getAttitude().getRotation().applyTo(sunInert);
                double misAlignment = Vector3D.angle(sunSat, n);
                maxDelta = FastMath.max(maxDelta, FastMath.abs(sunElevation - misAlignment));

            }
            Assertions.assertTrue(FastMath.toDegrees(maxDelta) > 120.0);

    }

    @Test
    public void testNoLiftWithoutReflection() {

        AbsoluteDate initialDate = propagator.getInitialState().getDate();
        CelestialBody sun = CelestialBodyFactory.getSun();
        BoxAndSolarArraySpacecraft s =
            new BoxAndSolarArraySpacecraft(1.5, 3.5, 2.5, sun, 20.0, Vector3D.PLUS_J, 1.0, 0.0, 1.0, 0.0);

        Vector3D earthRot = new Vector3D(0.0, 0.0, 7.292115e-4);
        for (double dt = 0; dt < 4000; dt += 60) {

            AbsoluteDate date = initialDate.shiftedBy(dt);
            SpacecraftState state = propagator.propagate(date);

            // simple Earth fixed atmosphere
            Vector3D p = state.getPosition();
            Vector3D v = state.getPVCoordinates().getVelocity();
            Vector3D vAtm = Vector3D.crossProduct(earthRot, p);
            Vector3D relativeVelocity = vAtm.subtract(v);

            Vector3D drag = s.dragAcceleration(state.getDate(), state.getFrame(),
                                               state.getPosition(),
                                               state.getAttitude().getRotation(),
                                               state.getMass(), 0.001, relativeVelocity,
                                               getDragParameters(s));
            Assertions.assertEquals(0.0, Vector3D.angle(relativeVelocity, drag), 1.0e-15);

            Vector3D sunDirection = sun.getPosition(date, state.getFrame()).normalize();
            Vector3D flux = new Vector3D(-4.56e-6, sunDirection);
            Vector3D radiation = s.radiationPressureAcceleration(state.getDate(), state.getFrame(),
                                                                 state.getPosition(),
                                                                 state.getAttitude().getRotation(),
                                                                 state.getMass(), flux,
<<<<<<< HEAD
                                                                 getRadiationParameters(s, date));
            Assert.assertEquals(0.0, Vector3D.angle(flux, radiation), 1.0e-9);
=======
                                                                 getRadiationParameters(s));
            Assertions.assertEquals(0.0, Vector3D.angle(flux, radiation), 1.0e-9);
>>>>>>> be42ef39

        }

    }

    @Test
    public void testOnlyLiftWithoutReflection() {

        AbsoluteDate initialDate = propagator.getInitialState().getDate();
        CelestialBody sun = CelestialBodyFactory.getSun();
        BoxAndSolarArraySpacecraft s =
            new BoxAndSolarArraySpacecraft(1.5, 3.5, 2.5, sun, 20.0, Vector3D.PLUS_J, 1.0, 1.0, 1.0, 0.0);

        Vector3D earthRot = new Vector3D(0.0, 0.0, 7.292115e-4);
        for (double dt = 0; dt < 4000; dt += 60) {

            AbsoluteDate date = initialDate.shiftedBy(dt);
            SpacecraftState state = propagator.propagate(date);

            // simple Earth fixed atmosphere
            Vector3D p = state.getPosition();
            Vector3D v = state.getPVCoordinates().getVelocity();
            Vector3D vAtm = Vector3D.crossProduct(earthRot, p);
            Vector3D relativeVelocity = vAtm.subtract(v);

            Vector3D drag = s.dragAcceleration(state.getDate(), state.getFrame(),
                                               state.getPosition(),
                                               state.getAttitude().getRotation(),
                                               state.getMass(), 0.001, relativeVelocity,
                                               getDragParameters(s));
            Assertions.assertTrue(Vector3D.angle(relativeVelocity, drag) > 0.167);
            Assertions.assertTrue(Vector3D.angle(relativeVelocity, drag) < 0.736);

            Vector3D sunDirection = sun.getPosition(date, state.getFrame()).normalize();
            Vector3D flux = new Vector3D(-4.56e-6, sunDirection);
            Vector3D radiation = s.radiationPressureAcceleration(state.getDate(), state.getFrame(),
                                                                 state.getPosition(),
                                                                 state.getAttitude().getRotation(),
                                                                 state.getMass(), flux,
<<<<<<< HEAD
                                                                 getRadiationParameters(s, date));
            Assert.assertEquals(0.0, Vector3D.angle(flux, radiation), 1.0e-9);
=======
                                                                 getRadiationParameters(s));
            Assertions.assertEquals(0.0, Vector3D.angle(flux, radiation), 1.0e-9);
>>>>>>> be42ef39

        }

    }

    @Test
    public void testLiftVsNoLift()
        throws NoSuchFieldException, SecurityException,
               IllegalArgumentException, IllegalAccessException {

        CelestialBody sun = CelestialBodyFactory.getSun();

        // older implementation did not consider lift, so it really worked
        // only for symmetrical shapes. For testing purposes, we will use a
        // basic cubic shape without solar arrays and a relative atmosphere
        // velocity either *exactly* facing a side or *exactly* along a main diagonal
        BoxAndSolarArraySpacecraft.Facet[] facets = new BoxAndSolarArraySpacecraft.Facet[] {
            new BoxAndSolarArraySpacecraft.Facet(Vector3D.MINUS_I, 3.0),
            new BoxAndSolarArraySpacecraft.Facet(Vector3D.PLUS_I,  3.0),
            new BoxAndSolarArraySpacecraft.Facet(Vector3D.MINUS_J, 3.0),
            new BoxAndSolarArraySpacecraft.Facet(Vector3D.PLUS_J,  3.0),
            new BoxAndSolarArraySpacecraft.Facet(Vector3D.MINUS_K, 3.0),
            new BoxAndSolarArraySpacecraft.Facet(Vector3D.PLUS_K,  3.0)
        };
        BoxAndSolarArraySpacecraft cube =
                        new BoxAndSolarArraySpacecraft(facets, sun, 0.0, Vector3D.PLUS_J, 1.0, 1.0, 1.0, 0.0);

        AbsoluteDate date = AbsoluteDate.J2000_EPOCH;
        Frame frame = FramesFactory.getEME2000();
        Vector3D position = new Vector3D(1234567.8, 9876543.21, 121212.3434);
        double mass = 1000.0;
        double density = 0.001;
        Rotation rotation = Rotation.IDENTITY;

        // head-on, there acceleration with lift should be twice acceleration without lift
        Vector3D headOnVelocity = new Vector3D(2000, 0.0, 0.0);
        Vector3D newHeadOnDrag  = cube.dragAcceleration(date, frame, position, rotation, mass, density, headOnVelocity,
                                                        getDragParameters(cube));
        Vector3D oldHeadOnDrag  = oldDragAcceleration(cube, date, frame, position, rotation, mass, density, headOnVelocity);
        MatcherAssert.assertThat(newHeadOnDrag, OrekitMatchers.vectorCloseTo(oldHeadOnDrag.scalarMultiply(2), 1));

        // on an angle, the no lift implementation applies drag to the velocity direction
        // instead of to the facet normal direction. In the symmetrical case, this implies
        // it applied a single cos(θ) coefficient (projected surface reduction) instead
        // of using cos²(θ) (projected surface reduction *and* normal component projection)
        // and since molecule is reflected backward with the same velocity, this implies a
        // factor 2 in linear momentum differences
        Vector3D diagonalVelocity = new Vector3D(2000, 2000, 2000);
        Vector3D newDiagDrag= cube.dragAcceleration(date, frame, position, rotation, mass, density, diagonalVelocity,
                                                    getDragParameters(cube));
        Vector3D oldDiagDrag = oldDragAcceleration(cube, date, frame, position, rotation, mass, density, diagonalVelocity);
        double oldMissingCoeff = 2.0 / FastMath.sqrt(3.0);
        Vector3D fixedOldDrag = new Vector3D(oldMissingCoeff, oldDiagDrag);
        MatcherAssert.assertThat(newDiagDrag, OrekitMatchers.vectorCloseTo(fixedOldDrag, 1));

    }

    // this is a slightly adapted version of the pre-9.0 implementation
    // (changes are only related to retrieve the fields using reflection)
    // Beware that this implementation is WRONG
    private Vector3D oldDragAcceleration(final BoxAndSolarArraySpacecraft bsa,
                                         final AbsoluteDate date, final Frame frame, final Vector3D position,
                                         final Rotation rotation, final double mass,
                                         final double density, final Vector3D relativeVelocity)
         throws IllegalArgumentException, IllegalAccessException,
                NoSuchFieldException, SecurityException {

        java.lang.reflect.Field facetsField = BoxAndSolarArraySpacecraft.class.getDeclaredField("facets");
        facetsField.setAccessible(true);
        @SuppressWarnings("unchecked")
        final List<BoxAndSolarArraySpacecraft.Facet> facets = (List<BoxAndSolarArraySpacecraft.Facet>) facetsField.get(bsa);

        java.lang.reflect.Field saAreaField = BoxAndSolarArraySpacecraft.class.getDeclaredField("solarArrayArea");
        saAreaField.setAccessible(true);
        final double solarArrayArea = (Double) saAreaField.get(bsa);

        final double dragCoeff = bsa.getDragParametersDrivers().get(0).getValue();

        // relative velocity in spacecraft frame
        final Vector3D v = rotation.applyTo(relativeVelocity);

        // solar array contribution
        final Vector3D solarArrayFacet = new Vector3D(solarArrayArea, bsa.getNormal(date, frame, position, rotation));
        double sv = FastMath.abs(Vector3D.dotProduct(solarArrayFacet, v));

        // body facets contribution
        for (final BoxAndSolarArraySpacecraft.Facet facet : facets) {
            final double dot = Vector3D.dotProduct(facet.getNormal(), v);
            if (dot < 0) {
                // the facet intercepts the incoming flux
                sv -= facet.getArea() * dot;
            }
        }

        return new Vector3D(sv * density * dragCoeff / (2.0 * mass), relativeVelocity);

    }

    @Test
    public void testPlaneSpecularReflection() {

        AbsoluteDate initialDate = propagator.getInitialState().getDate();
        CelestialBody sun = CelestialBodyFactory.getSun();
        BoxAndSolarArraySpacecraft s =
            new BoxAndSolarArraySpacecraft(0, 0, 0, sun, 20.0, Vector3D.PLUS_J, 0.0, 0.0, 1.0);

        for (double dt = 0; dt < 4000; dt += 60) {

            AbsoluteDate date = initialDate.shiftedBy(dt);
            SpacecraftState state = propagator.propagate(date);

            Vector3D sunDirection = sun.getPosition(date, state.getFrame()).normalize();
            Vector3D flux = new Vector3D(-4.56e-6, sunDirection);
            Vector3D acceleration = s.radiationPressureAcceleration(state.getDate(), state.getFrame(),
                                                                    state.getPosition(),
                                                                    state.getAttitude().getRotation(),
                                                                    state.getMass(), flux,
                                                                    getRadiationParameters(s, date));
            Vector3D normal = state.getAttitude().getRotation().applyInverseTo(s.getNormal(state.getDate(), state.getFrame(),
                                                                                           state.getPosition(),
                                                                                           state.getAttitude().getRotation()));

            // solar array normal is slightly misaligned with Sun direction due to Sun being out of orbital plane
            Assertions.assertEquals(15.1, FastMath.toDegrees(Vector3D.angle(sunDirection, normal)), 0.11);

            // radiation pressure is exactly opposed to solar array normal as there is only specular reflection
            Assertions.assertEquals(180.0, FastMath.toDegrees(Vector3D.angle(acceleration, normal)), 1.0e-3);

        }

    }

    @Test
    public void testPlaneAbsorption() {

        AbsoluteDate initialDate = propagator.getInitialState().getDate();
        CelestialBody sun = CelestialBodyFactory.getSun();
        BoxAndSolarArraySpacecraft s =
            new BoxAndSolarArraySpacecraft(0, 0, 0, sun, 20.0, Vector3D.PLUS_J, 0.0, 1.0, 0.0);

        for (double dt = 0; dt < 4000; dt += 60) {

            AbsoluteDate date = initialDate.shiftedBy(dt);
            SpacecraftState state = propagator.propagate(date);

            Vector3D sunDirection = sun.getPosition(date, state.getFrame()).normalize();
            Vector3D flux = new Vector3D(-4.56e-6, sunDirection);
            Vector3D acceleration =
                    s.radiationPressureAcceleration(state.getDate(), state.getFrame(),
                                                    state.getPosition(),
                                                    state.getAttitude().getRotation(),
                                                    state.getMass(), flux,
                                                    getRadiationParameters(s, date));
            Vector3D normal = state.getAttitude().getRotation().applyInverseTo(s.getNormal(state.getDate(), state.getFrame(),
                                                                                           state.getPosition(),
                                                                                           state.getAttitude().getRotation()));

            // solar array normal is slightly misaligned with Sun direction due to Sun being out of orbital plane
            Assertions.assertEquals(15.1, FastMath.toDegrees(Vector3D.angle(sunDirection, normal)), 0.11);

            // radiation pressure is exactly opposed to Sun direction as there is only absorption
            Assertions.assertEquals(180.0, FastMath.toDegrees(Vector3D.angle(acceleration, sunDirection)), 1.0e-3);

        }

    }

    /** Test solar array radiation acceleration with zero flux. */
    @Test
    public void testNullIllumination() {
        SpacecraftState state = propagator.getInitialState();
        CelestialBody sun = CelestialBodyFactory.getSun();
        BoxAndSolarArraySpacecraft s =
            new BoxAndSolarArraySpacecraft(0, 0, 0, sun, 20.0, Vector3D.PLUS_J, 0.0, 1.0, 0.0);

        // "Field" the inputs using Decimal64
        Field<Decimal64> field = Decimal64Field.getInstance();
<<<<<<< HEAD
        Decimal64[] srpParam = getRadiationParameters(s, field, state.getDate());
        
=======
        Decimal64[] srpParam = getRadiationParameters(s, field);

>>>>>>> be42ef39
        FieldAbsoluteDate<Decimal64> date = new FieldAbsoluteDate<>(field, state.getDate());
        FieldVector3D<Decimal64> position = new FieldVector3D<Decimal64>(field.getOne(), state.getPosition());
        FieldRotation<Decimal64> rotation = new FieldRotation<>(field, state.getAttitude().getRotation());
        Decimal64 mass = new Decimal64(state.getMass());
        FieldVector3D<Decimal64> flux = new FieldVector3D<Decimal64>(field.getOne(),
                        new Vector3D(Precision.SAFE_MIN / 2, Vector3D.PLUS_I));


        FieldVector3D<Decimal64> a = s.radiationPressureAcceleration(date, state.getFrame(),
                                                                     position, rotation, mass,
                                                                     flux, srpParam);
        Assertions.assertEquals(0.0, a.getNorm().getReal(), Double.MIN_VALUE);
    }

    /** Test forward/backward acceleration due to solar array radiation pressure. */
    @Test
    public void testBackwardIllumination() {
        SpacecraftState state = propagator.getInitialState();
        CelestialBody sun = CelestialBodyFactory.getSun();
        BoxAndSolarArraySpacecraft s =
            new BoxAndSolarArraySpacecraft(0, 0, 0, sun, 20.0, Vector3D.PLUS_J, 0.0, 1.0, 0.0);

        // "Field" the inputs using Decimal64
        Field<Decimal64> field = Decimal64Field.getInstance();
<<<<<<< HEAD
        Decimal64[] srpParam = getRadiationParameters(s, field, state.getDate());
        
=======
        Decimal64[] srpParam = getRadiationParameters(s, field);

>>>>>>> be42ef39
        FieldAbsoluteDate<Decimal64> date = new FieldAbsoluteDate<>(field, state.getDate());
        FieldVector3D<Decimal64> position = new FieldVector3D<Decimal64>(field.getOne(), state.getPosition());
        FieldRotation<Decimal64> rotation = new FieldRotation<>(field, state.getAttitude().getRotation());
        Decimal64 mass = new Decimal64(state.getMass());

        // Flux equal to SA normal
        FieldVector3D<Decimal64> flux = s.getNormal(date, state.getFrame(), position, rotation);

        // Forward flux
        FieldVector3D<Decimal64> aPlus = s.radiationPressureAcceleration(date, state.getFrame(),
                                                                         position, rotation, mass,
                                                                         flux, srpParam);
        // Backward flux
        FieldVector3D<Decimal64> aMinus = s.radiationPressureAcceleration(date, state.getFrame(),
                                                                          position, rotation, mass,
                                                                          flux.negate(), srpParam);

        Assertions.assertEquals(0.0, aPlus.add(aMinus).getNorm().getReal(), Double.MIN_VALUE);
    }

    @Test
    public void testNormalOptimalRotationDouble() {
        AbsoluteDate initialDate = propagator.getInitialState().getDate();
        CelestialBody sun = CelestialBodyFactory.getSun();
        BoxAndSolarArraySpacecraft s =
            new BoxAndSolarArraySpacecraft(0, 0, 0, sun, 20.0, Vector3D.PLUS_J, 0.0, 1.0, 0.0);
        for (double dt = 0; dt < 4000; dt += 60) {
            AbsoluteDate date = initialDate.shiftedBy(dt);
            SpacecraftState state = propagator.propagate(date);
            Vector3D normal = s.getNormal(state.getDate(), state.getFrame(),
                                            state.getPosition(),
                                            state.getAttitude().getRotation());
            Assertions.assertEquals(0, Vector3D.dotProduct(normal, Vector3D.PLUS_J), 1.0e-16);
        }
    }

    @Test
    public void testNormalOptimalRotationField() {
        AbsoluteDate initialDate = propagator.getInitialState().getDate();
        CelestialBody sun = CelestialBodyFactory.getSun();
        BoxAndSolarArraySpacecraft s =
            new BoxAndSolarArraySpacecraft(0, 0, 0, sun, 20.0, Vector3D.PLUS_J, 0.0, 1.0, 0.0);
        Field<Decimal64> field = Decimal64Field.getInstance();
        for (double dt = 0; dt < 4000; dt += 60) {
            AbsoluteDate date = initialDate.shiftedBy(dt);
            SpacecraftState state = propagator.propagate(date);
            FieldVector3D<Decimal64> normal = s.getNormal(new FieldAbsoluteDate<>(field, state.getDate()),
                                                          state.getFrame(),
                                                          new FieldVector3D<>(field, state.getPosition()),
                                                          new FieldRotation<>(field, state.getAttitude().getRotation()));
            Assertions.assertEquals(0, FieldVector3D.dotProduct(normal, Vector3D.PLUS_J).getReal(), 1.0e-16);
        }
    }

    @Test
    public void testNormalFixedRateDouble() {
        AbsoluteDate initialDate = propagator.getInitialState().getDate();
        CelestialBody sun = CelestialBodyFactory.getSun();
        BoxAndSolarArraySpacecraft s =
            new BoxAndSolarArraySpacecraft(0, 0, 0, sun, 20.0, Vector3D.PLUS_J,
                                           initialDate, Vector3D.PLUS_K, 1.0e-3,
                                           0.0, 1.0, 0.0);
        for (double dt = 0; dt < 4000; dt += 60) {
            AbsoluteDate date = initialDate.shiftedBy(dt);
            SpacecraftState state = propagator.propagate(date);
            Vector3D normal = s.getNormal(state.getDate(), state.getFrame(),
                                            state.getPosition(),
                                            state.getAttitude().getRotation());
            Assertions.assertEquals(0, Vector3D.dotProduct(normal, Vector3D.PLUS_J), 1.0e-16);
        }
    }

    @Test
    public void testNormalFixedRateField() {
        AbsoluteDate initialDate = propagator.getInitialState().getDate();
        CelestialBody sun = CelestialBodyFactory.getSun();
        BoxAndSolarArraySpacecraft s =
            new BoxAndSolarArraySpacecraft(0, 0, 0, sun, 20.0, Vector3D.PLUS_J,
                                           initialDate, Vector3D.PLUS_K, 1.0e-3,
                                           0.0, 1.0, 0.0);
        Field<Decimal64> field = Decimal64Field.getInstance();
        for (double dt = 0; dt < 4000; dt += 60) {
            AbsoluteDate date = initialDate.shiftedBy(dt);
            SpacecraftState state = propagator.propagate(date);
            FieldVector3D<Decimal64> normal = s.getNormal(new FieldAbsoluteDate<>(field, state.getDate()),
                                                          state.getFrame(),
                                                          new FieldVector3D<>(field, state.getPosition()),
                                                          new FieldRotation<>(field, state.getAttitude().getRotation()));
            Assertions.assertEquals(0, FieldVector3D.dotProduct(normal, Vector3D.PLUS_J).getReal(), 1.0e-16);
        }
    }

    @Test
    public void testNormalSunAlignedDouble() {
        BoxAndSolarArraySpacecraft s =
            new BoxAndSolarArraySpacecraft(0, 0, 0,
                                           (date, frame) -> new TimeStampedPVCoordinates(date, new Vector3D(0, 1e6, 0), Vector3D.ZERO),
                                           20.0, Vector3D.PLUS_J, 0.0, 1.0, 0.0);
        Vector3D normal = s.getNormal(AbsoluteDate.J2000_EPOCH, FramesFactory.getEME2000(),
                                      Vector3D.ZERO, Rotation.IDENTITY);
        Assertions.assertEquals(0, Vector3D.dotProduct(normal, Vector3D.PLUS_J), 1.0e-16);
    }

    @Test
    public void testNormalSunAlignedField() {
        BoxAndSolarArraySpacecraft s =
                        new BoxAndSolarArraySpacecraft(0, 0, 0,
                                                       (date, frame) -> new TimeStampedPVCoordinates(date, new Vector3D(0, 1e6, 0), Vector3D.ZERO),
                                                       20.0, Vector3D.PLUS_J, 0.0, 1.0, 0.0);
        Field<Decimal64> field = Decimal64Field.getInstance();
        FieldVector3D<Decimal64> normal = s.getNormal(FieldAbsoluteDate.getJ2000Epoch(field),
                                                      FramesFactory.getEME2000(),
                                                      FieldVector3D.getZero(field),
                                                      FieldRotation.getIdentity(field));
        Assertions.assertEquals(0, FieldVector3D.dotProduct(normal, Vector3D.PLUS_J).getReal(), 1.0e-16);
    }

    /** Test the functions computing drag and SRP acceleration and giving FieldVector3D outputs.
     *  By comparing the "double" value with a "Decimal64" implementation.
     */
    @Test
    public void testFieldAcceleration() {

        AbsoluteDate initialDate = propagator.getInitialState().getDate();
        CelestialBody sun = CelestialBodyFactory.getSun();

        // Assuming simple Earth rotation model, constant density and flux
        Vector3D earthRot = new Vector3D(0., 0., Constants.GRIM5C1_EARTH_ANGULAR_VELOCITY);
        double density = 1.e-3;
        double refFlux = 4.56e-6;


        // Build a S/C box with non-nil coefficients so that the computation of the acceleration does not
        // avoid any line of code
        BoxAndSolarArraySpacecraft s =
            new BoxAndSolarArraySpacecraft(1., 2., 3., sun, 20.0, Vector3D.PLUS_J, 2.0, 0.3, 0.5, 0.4);

        for (double dt = 0; dt < 4000; dt += 60) {
            AbsoluteDate date = initialDate.shiftedBy(dt);
            SpacecraftState state = propagator.propagate(date);

            // Data used in acceleration computation
            Vector3D position = state.getPosition();
            Vector3D velocity = state.getPVCoordinates().getVelocity();
            Vector3D vAtm = Vector3D.crossProduct(earthRot, position);
            Vector3D relativeVelocity = vAtm.subtract(velocity);

            Frame frame = state.getFrame();
            Rotation rotation = state.getAttitude().getRotation();
            double mass = state.getMass();
            Vector3D flux = position.subtract(sun.getPosition(date, frame)).normalize().scalarMultiply(refFlux);

            // Acceleration in double
            Vector3D aDrag = s.dragAcceleration(date, frame, position, rotation, mass,
                                                density, relativeVelocity,
                                                getDragParameters(s));
            Vector3D aSrp = s.radiationPressureAcceleration(date, frame, position, rotation, mass,
<<<<<<< HEAD
                                                            flux, getRadiationParameters(s, date));
            
=======
                                                            flux, getRadiationParameters(s));

>>>>>>> be42ef39
            // "Field" the inputs using Decimal64
            Field<Decimal64> field = Decimal64Field.getInstance();

            FieldAbsoluteDate<Decimal64> dateF = new FieldAbsoluteDate<>(field, date);
            FieldVector3D<Decimal64> positionF = new FieldVector3D<Decimal64>(field.getOne(), position);
            FieldRotation<Decimal64> rotationF = new FieldRotation<>(field, rotation);
            Decimal64 massF = new Decimal64(mass);
            FieldVector3D<Decimal64> fluxF = new FieldVector3D<Decimal64>(field.getOne(), flux);
            Decimal64 densityF = new Decimal64(density);
            FieldVector3D<Decimal64> relativeVelocityF = new FieldVector3D<Decimal64>(field.getOne(), relativeVelocity);
<<<<<<< HEAD
    
=======


>>>>>>> be42ef39
            // Acceleration in Decimal64
            FieldVector3D<Decimal64> aDragF = s.dragAcceleration(dateF, frame,
                                                                 positionF, rotationF, massF, densityF,
                                                                 relativeVelocityF, getDragParameters(s, field, date));
            FieldVector3D<Decimal64> aSrpF = s.radiationPressureAcceleration(dateF, frame,
                                                                         positionF, rotationF, massF,
<<<<<<< HEAD
                                                                         fluxF, getRadiationParameters(s, field, date));            
=======
                                                                         fluxF, getRadiationParameters(s, field));
>>>>>>> be42ef39
            // Compare double and Decimal64 accelerations
            Assertions.assertEquals(0.0, Vector3D.distance(aDrag,  aDragF.toVector3D()), Precision.EPSILON);
            Assertions.assertEquals(0.0, Vector3D.distance(aSrp,  aSrpF.toVector3D()), Precision.EPSILON);
        }
    }

    /** Get drag parameters as double[]. */
    private double[] getDragParameters(final BoxAndSolarArraySpacecraft basa) {
        final List<ParameterDriver> drivers = basa.getDragParametersDrivers();
        final double[] parameters = new double[drivers.size()];
        for (int i = 0; i < drivers.size(); ++i) {
            parameters[i] = drivers.get(i).getValue(null);
        }
        return parameters;
    }

    /** Get radiation parameters as double[]. */
    private double[] getRadiationParameters(final BoxAndSolarArraySpacecraft basa, AbsoluteDate date) {
        final List<ParameterDriver> drivers = basa.getRadiationParametersDrivers();
        final double[] parameters = new double[drivers.size()];
        for (int i = 0; i < drivers.size(); ++i) {
            parameters[i] = drivers.get(i).getValue(null);
        }
        return parameters;
    }

    /** Get drag parameters as field[]. */
    private <T extends CalculusFieldElement<T>> T[] getDragParameters(final BoxAndSolarArraySpacecraft basa,
                                                                  final Field<T> field, final AbsoluteDate date) {
        final List<ParameterDriver> drivers = basa.getDragParametersDrivers();
        final T[] parameters = MathArrays.buildArray(field, drivers.size());
        for (int i = 0; i < drivers.size(); ++i) {
            parameters[i] = field.getZero().add(drivers.get(i).getValue(null));
        }
        return parameters;
    }

    /** Get radiation parameters as field[]. */
    private <T extends CalculusFieldElement<T>> T[] getRadiationParameters(final BoxAndSolarArraySpacecraft basa,
                                                                  final Field<T> field, final AbsoluteDate date) {
        final List<ParameterDriver> drivers = basa.getRadiationParametersDrivers();
        final T[] parameters = MathArrays.buildArray(field, drivers.size());
        for (int i = 0; i < drivers.size(); ++i) {
            parameters[i] = field.getZero().add(drivers.get(i).getValue(null));
        }
        return parameters;
    }

    @BeforeEach
    public void setUp() {
        try {
        Utils.setDataRoot("regular-data");
        mu  = 3.9860047e14;
        double ae  = 6.378137e6;
        double c20 = -1.08263e-3;
        double c30 = 2.54e-6;
        double c40 = 1.62e-6;
        double c50 = 2.3e-7;
        double c60 = -5.5e-7;

        AbsoluteDate date = new AbsoluteDate(new DateComponents(1970, 7, 1),
                                             new TimeComponents(13, 59, 27.816),
                                             TimeScalesFactory.getUTC());

        // Satellite position as circular parameters, raan chosen to have sun elevation with
        // respect to orbit plane roughly evolving roughly from 15 to 15.2 degrees in the test range
        Orbit circ =
            new CircularOrbit(7178000.0, 0.5e-4, -0.5e-4, FastMath.toRadians(50.), FastMath.toRadians(280),
                                   FastMath.toRadians(10.0), PositionAngle.MEAN,
                                   FramesFactory.getEME2000(), date, mu);
        propagator =
            new EcksteinHechlerPropagator(circ,
                                          new LofOffset(circ.getFrame(), LOFType.LVLH_CCSDS),
                                          ae, mu, c20, c30, c40, c50, c60);
        } catch (OrekitException oe) {
            Assertions.fail(oe.getLocalizedMessage());
        }
    }

    private double mu;
    private Propagator propagator;

}<|MERGE_RESOLUTION|>--- conflicted
+++ resolved
@@ -76,53 +76,6 @@
 
         BoxAndSolarArraySpacecraft s1 =
                         new BoxAndSolarArraySpacecraft(1.5, 3.5, 2.5, sun, 20.0, Vector3D.PLUS_J, 2.0, 0.8, 0.1);
-<<<<<<< HEAD
-        Assert.assertEquals(1, s1.getDragParametersDrivers().size());
-        Assert.assertEquals(DragSensitive.DRAG_COEFFICIENT, s1.getDragParametersDrivers().get(0).getName());
-        Assert.assertEquals(2.0, s1.getDragParametersDrivers().get(0).getValue(null), 1.0e-15);
-        Assert.assertEquals(2, s1.getRadiationParametersDrivers().size());
-        Assert.assertEquals(RadiationSensitive.ABSORPTION_COEFFICIENT, s1.getRadiationParametersDrivers().get(0).getName());
-        Assert.assertEquals(0.8, s1.getRadiationParametersDrivers().get(0).getValue(null), 1.0e-15);
-        Assert.assertEquals(RadiationSensitive.REFLECTION_COEFFICIENT, s1.getRadiationParametersDrivers().get(1).getName());
-        Assert.assertEquals(0.1, s1.getRadiationParametersDrivers().get(1).getValue(null), 1.0e-15);
-
-        BoxAndSolarArraySpacecraft s2 =
-                        new BoxAndSolarArraySpacecraft(1.5, 3.5, 2.5, sun, 20.0, Vector3D.PLUS_J, 2.0, 0.4, 0.8, 0.1);
-        Assert.assertEquals(2, s2.getDragParametersDrivers().size());
-        Assert.assertEquals(DragSensitive.DRAG_COEFFICIENT, s2.getDragParametersDrivers().get(0).getName());
-        Assert.assertEquals(2.0, s2.getDragParametersDrivers().get(0).getValue(null), 1.0e-15);
-        Assert.assertEquals(DragSensitive.LIFT_RATIO, s2.getDragParametersDrivers().get(1).getName());
-        Assert.assertEquals(0.4, s2.getDragParametersDrivers().get(1).getValue(null), 1.0e-15);
-        Assert.assertEquals(2, s2.getRadiationParametersDrivers().size());
-        Assert.assertEquals(RadiationSensitive.ABSORPTION_COEFFICIENT, s2.getRadiationParametersDrivers().get(0).getName());
-        Assert.assertEquals(0.8, s2.getRadiationParametersDrivers().get(0).getValue(null), 1.0e-15);
-        Assert.assertEquals(RadiationSensitive.REFLECTION_COEFFICIENT, s2.getRadiationParametersDrivers().get(1).getName());
-        Assert.assertEquals(0.1, s2.getRadiationParametersDrivers().get(1).getValue(null), 1.0e-15);
-
-        BoxAndSolarArraySpacecraft s3 =
-                        new BoxAndSolarArraySpacecraft(facets, sun, 20.0, Vector3D.PLUS_J, 2.0, 0.8, 0.1);
-        Assert.assertEquals(1, s3.getDragParametersDrivers().size());
-        Assert.assertEquals(DragSensitive.DRAG_COEFFICIENT, s3.getDragParametersDrivers().get(0).getName());
-        Assert.assertEquals(2.0, s3.getDragParametersDrivers().get(0).getValue(null), 1.0e-15);
-        Assert.assertEquals(2, s3.getRadiationParametersDrivers().size());
-        Assert.assertEquals(RadiationSensitive.ABSORPTION_COEFFICIENT, s3.getRadiationParametersDrivers().get(0).getName());
-        Assert.assertEquals(0.8, s3.getRadiationParametersDrivers().get(0).getValue(null), 1.0e-15);
-        Assert.assertEquals(RadiationSensitive.REFLECTION_COEFFICIENT, s3.getRadiationParametersDrivers().get(1).getName());
-        Assert.assertEquals(0.1, s3.getRadiationParametersDrivers().get(1).getValue(null), 1.0e-15);
-
-        BoxAndSolarArraySpacecraft s4 =
-                        new BoxAndSolarArraySpacecraft(facets, sun, 20.0, Vector3D.PLUS_J, 2.0, 0.4, 0.8, 0.1);
-        Assert.assertEquals(2, s4.getDragParametersDrivers().size());
-        Assert.assertEquals(DragSensitive.DRAG_COEFFICIENT, s4.getDragParametersDrivers().get(0).getName());
-        Assert.assertEquals(2.0, s4.getDragParametersDrivers().get(0).getValue(null), 1.0e-15);
-        Assert.assertEquals(DragSensitive.LIFT_RATIO, s4.getDragParametersDrivers().get(1).getName());
-        Assert.assertEquals(0.4, s4.getDragParametersDrivers().get(1).getValue(null), 1.0e-15);
-        Assert.assertEquals(2, s4.getRadiationParametersDrivers().size());
-        Assert.assertEquals(RadiationSensitive.ABSORPTION_COEFFICIENT, s4.getRadiationParametersDrivers().get(0).getName());
-        Assert.assertEquals(0.8, s4.getRadiationParametersDrivers().get(0).getValue(null), 1.0e-15);
-        Assert.assertEquals(RadiationSensitive.REFLECTION_COEFFICIENT, s4.getRadiationParametersDrivers().get(1).getName());
-        Assert.assertEquals(0.1, s4.getRadiationParametersDrivers().get(1).getValue(null), 1.0e-15);
-=======
         Assertions.assertEquals(1, s1.getDragParametersDrivers().size());
         Assertions.assertEquals(DragSensitive.DRAG_COEFFICIENT, s1.getDragParametersDrivers().get(0).getName());
         Assertions.assertEquals(2.0, s1.getDragParametersDrivers().get(0).getValue(), 1.0e-15);
@@ -176,22 +129,11 @@
         Assertions.assertEquals(RadiationSensitive.REFLECTION_COEFFICIENT,
                 s4.getRadiationParametersDrivers().get(1).getName());
         Assertions.assertEquals(0.1, s4.getRadiationParametersDrivers().get(1).getValue(), 1.0e-15);
->>>>>>> be42ef39
 
         BoxAndSolarArraySpacecraft s5 =
                         new BoxAndSolarArraySpacecraft(1.5, 3.5, 2.5, sun, 20.0, Vector3D.PLUS_J,
                                                        AbsoluteDate.J2000_EPOCH, Vector3D.PLUS_I, 7.292e-5,
                                                        2.0, 0.8, 0.1);
-<<<<<<< HEAD
-        Assert.assertEquals(1, s5.getDragParametersDrivers().size());
-        Assert.assertEquals(DragSensitive.DRAG_COEFFICIENT, s5.getDragParametersDrivers().get(0).getName());
-        Assert.assertEquals(2.0, s5.getDragParametersDrivers().get(0).getValue(null), 1.0e-15);
-        Assert.assertEquals(2, s5.getRadiationParametersDrivers().size());
-        Assert.assertEquals(RadiationSensitive.ABSORPTION_COEFFICIENT, s5.getRadiationParametersDrivers().get(0).getName());
-        Assert.assertEquals(0.8, s5.getRadiationParametersDrivers().get(0).getValue(null), 1.0e-15);
-        Assert.assertEquals(RadiationSensitive.REFLECTION_COEFFICIENT, s5.getRadiationParametersDrivers().get(1).getName());
-        Assert.assertEquals(0.1, s5.getRadiationParametersDrivers().get(1).getValue(null), 1.0e-15);
-=======
         Assertions.assertEquals(1, s5.getDragParametersDrivers().size());
         Assertions.assertEquals(DragSensitive.DRAG_COEFFICIENT, s5.getDragParametersDrivers().get(0).getName());
         Assertions.assertEquals(2.0, s5.getDragParametersDrivers().get(0).getValue(), 1.0e-15);
@@ -202,24 +144,11 @@
         Assertions.assertEquals(RadiationSensitive.REFLECTION_COEFFICIENT,
                 s5.getRadiationParametersDrivers().get(1).getName());
         Assertions.assertEquals(0.1, s5.getRadiationParametersDrivers().get(1).getValue(), 1.0e-15);
->>>>>>> be42ef39
 
         BoxAndSolarArraySpacecraft s6 =
                         new BoxAndSolarArraySpacecraft(1.5, 3.5, 2.5, sun, 20.0, Vector3D.PLUS_J,
                                                        AbsoluteDate.J2000_EPOCH, Vector3D.PLUS_I, 7.292e-5,
                                                        2.0, 0.4, 0.8, 0.1);
-<<<<<<< HEAD
-        Assert.assertEquals(2, s6.getDragParametersDrivers().size());
-        Assert.assertEquals(DragSensitive.DRAG_COEFFICIENT, s6.getDragParametersDrivers().get(0).getName());
-        Assert.assertEquals(2.0, s6.getDragParametersDrivers().get(0).getValue(null), 1.0e-15);
-        Assert.assertEquals(DragSensitive.LIFT_RATIO, s6.getDragParametersDrivers().get(1).getName());
-        Assert.assertEquals(0.4, s6.getDragParametersDrivers().get(1).getValue(null), 1.0e-15);
-        Assert.assertEquals(2, s6.getRadiationParametersDrivers().size());
-        Assert.assertEquals(RadiationSensitive.ABSORPTION_COEFFICIENT, s6.getRadiationParametersDrivers().get(0).getName());
-        Assert.assertEquals(0.8, s6.getRadiationParametersDrivers().get(0).getValue(null), 1.0e-15);
-        Assert.assertEquals(RadiationSensitive.REFLECTION_COEFFICIENT, s6.getRadiationParametersDrivers().get(1).getName());
-        Assert.assertEquals(0.1, s6.getRadiationParametersDrivers().get(1).getValue(null), 1.0e-15);
-=======
         Assertions.assertEquals(2, s6.getDragParametersDrivers().size());
         Assertions.assertEquals(DragSensitive.DRAG_COEFFICIENT, s6.getDragParametersDrivers().get(0).getName());
         Assertions.assertEquals(2.0, s6.getDragParametersDrivers().get(0).getValue(), 1.0e-15);
@@ -232,22 +161,11 @@
         Assertions.assertEquals(RadiationSensitive.REFLECTION_COEFFICIENT,
                 s6.getRadiationParametersDrivers().get(1).getName());
         Assertions.assertEquals(0.1, s6.getRadiationParametersDrivers().get(1).getValue(), 1.0e-15);
->>>>>>> be42ef39
 
         BoxAndSolarArraySpacecraft s7 =
                         new BoxAndSolarArraySpacecraft(facets, sun, 20.0, Vector3D.PLUS_J,
                                                        AbsoluteDate.J2000_EPOCH, Vector3D.PLUS_I, 7.292e-5,
                                                        2.0, 0.8, 0.1);
-<<<<<<< HEAD
-        Assert.assertEquals(1, s7.getDragParametersDrivers().size());
-        Assert.assertEquals(DragSensitive.DRAG_COEFFICIENT, s7.getDragParametersDrivers().get(0).getName());
-        Assert.assertEquals(2.0, s7.getDragParametersDrivers().get(0).getValue(null), 1.0e-15);
-        Assert.assertEquals(2, s7.getRadiationParametersDrivers().size());
-        Assert.assertEquals(RadiationSensitive.ABSORPTION_COEFFICIENT, s7.getRadiationParametersDrivers().get(0).getName());
-        Assert.assertEquals(0.8, s7.getRadiationParametersDrivers().get(0).getValue(null), 1.0e-15);
-        Assert.assertEquals(RadiationSensitive.REFLECTION_COEFFICIENT, s7.getRadiationParametersDrivers().get(1).getName());
-        Assert.assertEquals(0.1, s7.getRadiationParametersDrivers().get(1).getValue(null), 1.0e-15);
-=======
         Assertions.assertEquals(1, s7.getDragParametersDrivers().size());
         Assertions.assertEquals(DragSensitive.DRAG_COEFFICIENT, s7.getDragParametersDrivers().get(0).getName());
         Assertions.assertEquals(2.0, s7.getDragParametersDrivers().get(0).getValue(), 1.0e-15);
@@ -258,24 +176,11 @@
         Assertions.assertEquals(RadiationSensitive.REFLECTION_COEFFICIENT,
                 s7.getRadiationParametersDrivers().get(1).getName());
         Assertions.assertEquals(0.1, s7.getRadiationParametersDrivers().get(1).getValue(), 1.0e-15);
->>>>>>> be42ef39
 
         BoxAndSolarArraySpacecraft s8 =
                         new BoxAndSolarArraySpacecraft(facets, sun, 20.0, Vector3D.PLUS_J,
                                                        AbsoluteDate.J2000_EPOCH, Vector3D.PLUS_I, 7.292e-5,
                                                        2.0, 0.4, 0.8, 0.1);
-<<<<<<< HEAD
-        Assert.assertEquals(2, s8.getDragParametersDrivers().size());
-        Assert.assertEquals(DragSensitive.DRAG_COEFFICIENT, s8.getDragParametersDrivers().get(0).getName());
-        Assert.assertEquals(2.0, s8.getDragParametersDrivers().get(0).getValue(null), 1.0e-15);
-        Assert.assertEquals(DragSensitive.LIFT_RATIO, s8.getDragParametersDrivers().get(1).getName());
-        Assert.assertEquals(0.4, s8.getDragParametersDrivers().get(1).getValue(null), 1.0e-15);
-        Assert.assertEquals(2, s8.getRadiationParametersDrivers().size());
-        Assert.assertEquals(RadiationSensitive.ABSORPTION_COEFFICIENT, s8.getRadiationParametersDrivers().get(0).getName());
-        Assert.assertEquals(0.8, s8.getRadiationParametersDrivers().get(0).getValue(null), 1.0e-15);
-        Assert.assertEquals(RadiationSensitive.REFLECTION_COEFFICIENT, s8.getRadiationParametersDrivers().get(1).getName());
-        Assert.assertEquals(0.1, s8.getRadiationParametersDrivers().get(1).getValue(null), 1.0e-15);
-=======
         Assertions.assertEquals(2, s8.getDragParametersDrivers().size());
         Assertions.assertEquals(DragSensitive.DRAG_COEFFICIENT, s8.getDragParametersDrivers().get(0).getName());
         Assertions.assertEquals(2.0, s8.getDragParametersDrivers().get(0).getValue(), 1.0e-15);
@@ -288,7 +193,6 @@
         Assertions.assertEquals(RadiationSensitive.REFLECTION_COEFFICIENT,
                 s8.getRadiationParametersDrivers().get(1).getName());
         Assertions.assertEquals(0.1, s8.getRadiationParametersDrivers().get(1).getValue(), 1.0e-15);
->>>>>>> be42ef39
 
     }
 
@@ -425,13 +329,8 @@
                                                                  state.getPosition(),
                                                                  state.getAttitude().getRotation(),
                                                                  state.getMass(), flux,
-<<<<<<< HEAD
-                                                                 getRadiationParameters(s, date));
-            Assert.assertEquals(0.0, Vector3D.angle(flux, radiation), 1.0e-9);
-=======
                                                                  getRadiationParameters(s));
             Assertions.assertEquals(0.0, Vector3D.angle(flux, radiation), 1.0e-9);
->>>>>>> be42ef39
 
         }
 
@@ -471,13 +370,8 @@
                                                                  state.getPosition(),
                                                                  state.getAttitude().getRotation(),
                                                                  state.getMass(), flux,
-<<<<<<< HEAD
-                                                                 getRadiationParameters(s, date));
-            Assert.assertEquals(0.0, Vector3D.angle(flux, radiation), 1.0e-9);
-=======
                                                                  getRadiationParameters(s));
             Assertions.assertEquals(0.0, Vector3D.angle(flux, radiation), 1.0e-9);
->>>>>>> be42ef39
 
         }
 
@@ -595,7 +489,7 @@
                                                                     state.getPosition(),
                                                                     state.getAttitude().getRotation(),
                                                                     state.getMass(), flux,
-                                                                    getRadiationParameters(s, date));
+                                                                    getRadiationParameters(s));
             Vector3D normal = state.getAttitude().getRotation().applyInverseTo(s.getNormal(state.getDate(), state.getFrame(),
                                                                                            state.getPosition(),
                                                                                            state.getAttitude().getRotation()));
@@ -630,7 +524,7 @@
                                                     state.getPosition(),
                                                     state.getAttitude().getRotation(),
                                                     state.getMass(), flux,
-                                                    getRadiationParameters(s, date));
+                                                    getRadiationParameters(s));
             Vector3D normal = state.getAttitude().getRotation().applyInverseTo(s.getNormal(state.getDate(), state.getFrame(),
                                                                                            state.getPosition(),
                                                                                            state.getAttitude().getRotation()));
@@ -655,13 +549,8 @@
 
         // "Field" the inputs using Decimal64
         Field<Decimal64> field = Decimal64Field.getInstance();
-<<<<<<< HEAD
-        Decimal64[] srpParam = getRadiationParameters(s, field, state.getDate());
-        
-=======
         Decimal64[] srpParam = getRadiationParameters(s, field);
 
->>>>>>> be42ef39
         FieldAbsoluteDate<Decimal64> date = new FieldAbsoluteDate<>(field, state.getDate());
         FieldVector3D<Decimal64> position = new FieldVector3D<Decimal64>(field.getOne(), state.getPosition());
         FieldRotation<Decimal64> rotation = new FieldRotation<>(field, state.getAttitude().getRotation());
@@ -686,13 +575,8 @@
 
         // "Field" the inputs using Decimal64
         Field<Decimal64> field = Decimal64Field.getInstance();
-<<<<<<< HEAD
-        Decimal64[] srpParam = getRadiationParameters(s, field, state.getDate());
-        
-=======
         Decimal64[] srpParam = getRadiationParameters(s, field);
 
->>>>>>> be42ef39
         FieldAbsoluteDate<Decimal64> date = new FieldAbsoluteDate<>(field, state.getDate());
         FieldVector3D<Decimal64> position = new FieldVector3D<Decimal64>(field.getOne(), state.getPosition());
         FieldRotation<Decimal64> rotation = new FieldRotation<>(field, state.getAttitude().getRotation());
@@ -850,13 +734,8 @@
                                                 density, relativeVelocity,
                                                 getDragParameters(s));
             Vector3D aSrp = s.radiationPressureAcceleration(date, frame, position, rotation, mass,
-<<<<<<< HEAD
-                                                            flux, getRadiationParameters(s, date));
-            
-=======
                                                             flux, getRadiationParameters(s));
 
->>>>>>> be42ef39
             // "Field" the inputs using Decimal64
             Field<Decimal64> field = Decimal64Field.getInstance();
 
@@ -867,23 +746,15 @@
             FieldVector3D<Decimal64> fluxF = new FieldVector3D<Decimal64>(field.getOne(), flux);
             Decimal64 densityF = new Decimal64(density);
             FieldVector3D<Decimal64> relativeVelocityF = new FieldVector3D<Decimal64>(field.getOne(), relativeVelocity);
-<<<<<<< HEAD
-    
-=======
-
-
->>>>>>> be42ef39
+
+
             // Acceleration in Decimal64
             FieldVector3D<Decimal64> aDragF = s.dragAcceleration(dateF, frame,
                                                                  positionF, rotationF, massF, densityF,
-                                                                 relativeVelocityF, getDragParameters(s, field, date));
+                                                                 relativeVelocityF, getDragParameters(s, field));
             FieldVector3D<Decimal64> aSrpF = s.radiationPressureAcceleration(dateF, frame,
                                                                          positionF, rotationF, massF,
-<<<<<<< HEAD
-                                                                         fluxF, getRadiationParameters(s, field, date));            
-=======
                                                                          fluxF, getRadiationParameters(s, field));
->>>>>>> be42ef39
             // Compare double and Decimal64 accelerations
             Assertions.assertEquals(0.0, Vector3D.distance(aDrag,  aDragF.toVector3D()), Precision.EPSILON);
             Assertions.assertEquals(0.0, Vector3D.distance(aSrp,  aSrpF.toVector3D()), Precision.EPSILON);
@@ -895,39 +766,39 @@
         final List<ParameterDriver> drivers = basa.getDragParametersDrivers();
         final double[] parameters = new double[drivers.size()];
         for (int i = 0; i < drivers.size(); ++i) {
-            parameters[i] = drivers.get(i).getValue(null);
+            parameters[i] = drivers.get(i).getValue();
         }
         return parameters;
     }
 
     /** Get radiation parameters as double[]. */
-    private double[] getRadiationParameters(final BoxAndSolarArraySpacecraft basa, AbsoluteDate date) {
+    private double[] getRadiationParameters(final BoxAndSolarArraySpacecraft basa) {
         final List<ParameterDriver> drivers = basa.getRadiationParametersDrivers();
         final double[] parameters = new double[drivers.size()];
         for (int i = 0; i < drivers.size(); ++i) {
-            parameters[i] = drivers.get(i).getValue(null);
+            parameters[i] = drivers.get(i).getValue();
         }
         return parameters;
     }
 
     /** Get drag parameters as field[]. */
     private <T extends CalculusFieldElement<T>> T[] getDragParameters(final BoxAndSolarArraySpacecraft basa,
-                                                                  final Field<T> field, final AbsoluteDate date) {
+                                                                  final Field<T> field) {
         final List<ParameterDriver> drivers = basa.getDragParametersDrivers();
         final T[] parameters = MathArrays.buildArray(field, drivers.size());
         for (int i = 0; i < drivers.size(); ++i) {
-            parameters[i] = field.getZero().add(drivers.get(i).getValue(null));
+            parameters[i] = field.getZero().add(drivers.get(i).getValue());
         }
         return parameters;
     }
 
     /** Get radiation parameters as field[]. */
     private <T extends CalculusFieldElement<T>> T[] getRadiationParameters(final BoxAndSolarArraySpacecraft basa,
-                                                                  final Field<T> field, final AbsoluteDate date) {
+                                                                  final Field<T> field) {
         final List<ParameterDriver> drivers = basa.getRadiationParametersDrivers();
         final T[] parameters = MathArrays.buildArray(field, drivers.size());
         for (int i = 0; i < drivers.size(); ++i) {
-            parameters[i] = field.getZero().add(drivers.get(i).getValue(null));
+            parameters[i] = field.getZero().add(drivers.get(i).getValue());
         }
         return parameters;
     }

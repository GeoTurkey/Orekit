/* Copyright 2002-2023 CS GROUP
 * Licensed to CS GROUP (CS) under one or more
 * contributor license agreements.  See the NOTICE file distributed with
 * this work for additional information regarding copyright ownership.
 * CS licenses this file to You under the Apache License, Version 2.0
 * (the "License"); you may not use this file except in compliance with
 * the License.  You may obtain a copy of the License at
 *
 *   http://www.apache.org/licenses/LICENSE-2.0
 *
 * Unless required by applicable law or agreed to in writing, software
 * distributed under the License is distributed on an "AS IS" BASIS,
 * WITHOUT WARRANTIES OR CONDITIONS OF ANY KIND, either express or implied.
 * See the License for the specific language governing permissions and
 * limitations under the License.
 */
package org.orekit.forces.gravity;

import java.io.Serializable;
import java.lang.reflect.InvocationTargetException;

import org.hipparchus.Field;
import org.hipparchus.analysis.differentiation.DSFactory;
import org.hipparchus.analysis.differentiation.DerivativeStructure;
import org.hipparchus.analysis.differentiation.Gradient;
import org.hipparchus.dfp.Dfp;
import org.hipparchus.geometry.euclidean.threed.FieldVector3D;
import org.hipparchus.geometry.euclidean.threed.Rotation;
import org.hipparchus.geometry.euclidean.threed.SphericalCoordinates;
import org.hipparchus.geometry.euclidean.threed.Vector3D;
import org.hipparchus.linear.Array2DRowRealMatrix;
import org.hipparchus.linear.RealMatrix;
import org.hipparchus.ode.AbstractIntegrator;
import org.hipparchus.ode.nonstiff.AdaptiveStepsizeFieldIntegrator;
import org.hipparchus.ode.nonstiff.AdaptiveStepsizeIntegrator;
import org.hipparchus.ode.nonstiff.DormandPrince853FieldIntegrator;
import org.hipparchus.ode.nonstiff.DormandPrince853Integrator;
import org.hipparchus.util.FastMath;
import org.junit.jupiter.api.AfterEach;
import org.junit.jupiter.api.Assertions;
import org.junit.jupiter.api.BeforeEach;
import org.junit.jupiter.api.Test;
import org.orekit.Utils;
import org.orekit.attitudes.LofOffset;
import org.orekit.bodies.CelestialBodyFactory;
import org.orekit.errors.OrekitException;
import org.orekit.forces.AbstractLegacyForceModelTest;
import org.orekit.forces.ForceModel;
import org.orekit.forces.gravity.potential.GRGSFormatReader;
import org.orekit.forces.gravity.potential.GravityFieldFactory;
import org.orekit.forces.gravity.potential.ICGEMFormatReader;
import org.orekit.forces.gravity.potential.NormalizedSphericalHarmonicsProvider;
import org.orekit.forces.gravity.potential.NormalizedSphericalHarmonicsProvider.NormalizedSphericalHarmonics;
import org.orekit.forces.gravity.potential.TideSystem;
import org.orekit.frames.Frame;
import org.orekit.frames.FramesFactory;
import org.orekit.frames.LOFType;
import org.orekit.frames.Transform;
import org.orekit.orbits.CartesianOrbit;
import org.orekit.orbits.EquinoctialOrbit;
import org.orekit.orbits.FieldKeplerianOrbit;
import org.orekit.orbits.KeplerianOrbit;
import org.orekit.orbits.Orbit;
import org.orekit.orbits.OrbitType;
import org.orekit.orbits.PositionAngle;
import org.orekit.propagation.BoundedPropagator;
import org.orekit.propagation.EphemerisGenerator;
import org.orekit.propagation.FieldSpacecraftState;
import org.orekit.propagation.SpacecraftState;
import org.orekit.propagation.analytical.EcksteinHechlerPropagator;
import org.orekit.propagation.numerical.FieldNumericalPropagator;
import org.orekit.propagation.numerical.NumericalPropagator;
import org.orekit.propagation.sampling.OrekitFixedStepHandler;
import org.orekit.time.AbsoluteDate;
import org.orekit.time.DateComponents;
import org.orekit.time.FieldAbsoluteDate;
import org.orekit.time.TimeComponents;
import org.orekit.time.TimeScalesFactory;
import org.orekit.utils.Constants;
import org.orekit.utils.FieldPVCoordinates;
import org.orekit.utils.IERSConventions;
import org.orekit.utils.PVCoordinates;
import org.orekit.utils.PVCoordinatesProvider;


public class HolmesFeatherstoneAttractionModelTest extends AbstractLegacyForceModelTest {

    private static final int SCALING = 930;

    @Override
    protected FieldVector3D<DerivativeStructure> accelerationDerivatives(final ForceModel forceModel,
                                                                         final FieldSpacecraftState<DerivativeStructure> state) {
        try {
            final AbsoluteDate                       date     = state.getDate().toAbsoluteDate();
            final FieldVector3D<DerivativeStructure> position = state.getPVCoordinates().getPosition();
            java.lang.reflect.Field bodyFrameField = HolmesFeatherstoneAttractionModel.class.getDeclaredField("bodyFrame");
            bodyFrameField.setAccessible(true);
            Frame bodyFrame = (Frame) bodyFrameField.get(forceModel);

            // get the position in body frame
            final Transform fromBodyFrame = bodyFrame.getTransformTo(state.getFrame(), date);
            final Transform toBodyFrame   = fromBodyFrame.getInverse();
            final Vector3D positionBody   = toBodyFrame.transformPosition(position.toVector3D());

            // compute gradient and Hessian
            final GradientHessian gh   = gradientHessian((HolmesFeatherstoneAttractionModel) forceModel,
                                                         date, positionBody);

            // gradient of the non-central part of the gravity field
            final double[] gInertial = fromBodyFrame.transformVector(new Vector3D(gh.getGradient())).toArray();

            // Hessian of the non-central part of the gravity field
            final RealMatrix hBody     = new Array2DRowRealMatrix(gh.getHessian(), false);
            final RealMatrix rot       = new Array2DRowRealMatrix(toBodyFrame.getRotation().getMatrix());
            final RealMatrix hInertial = rot.transpose().multiply(hBody).multiply(rot);

            // distribute all partial derivatives in a compact acceleration vector
            final double[] derivatives = new double[1 + state.getMass().getFreeParameters()];
            final DerivativeStructure[] accDer = new DerivativeStructure[3];
            for (int i = 0; i < 3; ++i) {

                // first element is value of acceleration (i.e. gradient of field)
                derivatives[0] = gInertial[i];

                // next three elements are one row of the Jacobian of acceleration (i.e. Hessian of field)
                derivatives[1] = hInertial.getEntry(i, 0);
                derivatives[2] = hInertial.getEntry(i, 1);
                derivatives[3] = hInertial.getEntry(i, 2);

                // next elements (three or four depending on mass being used or not) are left as 0

                accDer[i] = state.getMass().getFactory().build(derivatives);

            }

            return new FieldVector3D<>(accDer);

        } catch (IllegalArgumentException | IllegalAccessException | NoSuchFieldException | SecurityException e) {
            return null;
        }
    }

    @Override
    protected FieldVector3D<Gradient> accelerationDerivativesGradient(final ForceModel forceModel,
                                                                      final FieldSpacecraftState<Gradient> state) {
        try {
            final AbsoluteDate                       date     = state.getDate().toAbsoluteDate();
            final FieldVector3D<Gradient> position = state.getPVCoordinates().getPosition();
            java.lang.reflect.Field bodyFrameField = HolmesFeatherstoneAttractionModel.class.getDeclaredField("bodyFrame");
            bodyFrameField.setAccessible(true);
            Frame bodyFrame = (Frame) bodyFrameField.get(forceModel);

            // get the position in body frame
            final Transform fromBodyFrame = bodyFrame.getTransformTo(state.getFrame(), date);
            final Transform toBodyFrame   = fromBodyFrame.getInverse();
            final Vector3D positionBody   = toBodyFrame.transformPosition(position.toVector3D());

            // compute gradient and Hessian
            final GradientHessian gh   = gradientHessian((HolmesFeatherstoneAttractionModel) forceModel,
                                                         date, positionBody);

            // gradient of the non-central part of the gravity field
            final double[] gInertial = fromBodyFrame.transformVector(new Vector3D(gh.getGradient())).toArray();

            // Hessian of the non-central part of the gravity field
            final RealMatrix hBody     = new Array2DRowRealMatrix(gh.getHessian(), false);
            final RealMatrix rot       = new Array2DRowRealMatrix(toBodyFrame.getRotation().getMatrix());
            final RealMatrix hInertial = rot.transpose().multiply(hBody).multiply(rot);

            // distribute all partial derivatives in a compact acceleration vector
            final double[] derivatives = new double[state.getMass().getFreeParameters()];
            final Gradient[] accDer = new Gradient[3];
            for (int i = 0; i < 3; ++i) {

                // next three elements are one row of the Jacobian of acceleration (i.e. Hessian of field)
                derivatives[0] = hInertial.getEntry(i, 0);
                derivatives[1] = hInertial.getEntry(i, 1);
                derivatives[2] = hInertial.getEntry(i, 2);

                // next elements (three or four depending on mass being used or not) are left as 0

                accDer[i] = new Gradient(gInertial[i], derivatives);

            }

            return new FieldVector3D<>(accDer);

        } catch (IllegalArgumentException | IllegalAccessException | NoSuchFieldException | SecurityException e) {
            return null;
        }
    }

    private GradientHessian gradientHessian(final HolmesFeatherstoneAttractionModel hfModel,
                                            final AbsoluteDate date, final Vector3D position)
        {
        try {

        java.lang.reflect.Field providerField = HolmesFeatherstoneAttractionModel.class.getDeclaredField("provider");
        providerField.setAccessible(true);
        NormalizedSphericalHarmonicsProvider provider = (NormalizedSphericalHarmonicsProvider) providerField.get(hfModel);
        java.lang.reflect.Method createDistancePowersArrayMethod =
                        HolmesFeatherstoneAttractionModel.class.getDeclaredMethod("createDistancePowersArray", Double.TYPE);
        createDistancePowersArrayMethod.setAccessible(true);
        java.lang.reflect.Method createCosSinArraysMethod =
                        HolmesFeatherstoneAttractionModel.class.getDeclaredMethod("createCosSinArrays", Double.TYPE, Double.TYPE);
        createCosSinArraysMethod.setAccessible(true);
        java.lang.reflect.Method computeTesseralMethod =
                        HolmesFeatherstoneAttractionModel.class.getDeclaredMethod("computeTesseral",
                                                                                  Integer.TYPE, Integer.TYPE, Integer.TYPE,
                                                                                  Double.TYPE, Double.TYPE, Double.TYPE,
                                                                                  double[].class, double[].class, double[].class,
                                                                                  double[].class, double[].class, double[].class);
        computeTesseralMethod.setAccessible(true);

        final int degree = provider.getMaxDegree();
        final int order  = provider.getMaxOrder();
        final NormalizedSphericalHarmonics harmonics = provider.onDate(date);

        // allocate the columns for recursion
        double[] pnm0Plus2  = new double[degree + 1];
        double[] pnm0Plus1  = new double[degree + 1];
        double[] pnm0       = new double[degree + 1];
        double[] pnm1Plus1  = new double[degree + 1];
        double[] pnm1       = new double[degree + 1];
        final double[] pnm2 = new double[degree + 1];

        // compute polar coordinates
        final double x    = position.getX();
        final double y    = position.getY();
        final double z    = position.getZ();
        final double x2   = x * x;
        final double y2   = y * y;
        final double z2   = z * z;
        final double r2   = x2 + y2 + z2;
        final double r    = FastMath.sqrt (r2);
        final double rho2 = x2 + y2;
        final double rho  = FastMath.sqrt(rho2);
        final double t    = z / r;   // cos(theta), where theta is the polar angle
        final double u    = rho / r; // sin(theta), where theta is the polar angle
        final double tOu  = z / rho;

        // compute distance powers
        final double[] aOrN = (double[]) createDistancePowersArrayMethod.invoke(hfModel, provider.getAe() / r);

        // compute longitude cosines/sines
        final double[][] cosSinLambda = (double[][]) createCosSinArraysMethod.invoke(hfModel, position.getX() / rho, position.getY() / rho);

        // outer summation over order
        int    index = 0;
        double value = 0;
        final double[]   gradient = new double[3];
        final double[][] hessian  = new double[3][3];
        for (int m = degree; m >= 0; --m) {

            // compute tesseral terms
            index = ((Integer) computeTesseralMethod.invoke(hfModel, m, degree, index, t, u, tOu,
                                                            pnm0Plus2, pnm0Plus1, pnm1Plus1, pnm0, pnm1, pnm2)).intValue();

            if (m <= order) {
                // compute contribution of current order to field (equation 5 of the paper)

                // inner summation over degree, for fixed order
                double sumDegreeS               = 0;
                double sumDegreeC               = 0;
                double dSumDegreeSdR            = 0;
                double dSumDegreeCdR            = 0;
                double dSumDegreeSdTheta        = 0;
                double dSumDegreeCdTheta        = 0;
                double d2SumDegreeSdRdR         = 0;
                double d2SumDegreeSdRdTheta     = 0;
                double d2SumDegreeSdThetadTheta = 0;
                double d2SumDegreeCdRdR         = 0;
                double d2SumDegreeCdRdTheta     = 0;
                double d2SumDegreeCdThetadTheta = 0;
                for (int n = FastMath.max(2, m); n <= degree; ++n) {
                    final double qSnm         = aOrN[n] * harmonics.getNormalizedSnm(n, m);
                    final double qCnm         = aOrN[n] * harmonics.getNormalizedCnm(n, m);
                    final double nOr          = n / r;
                    final double nnP1Or2      = nOr * (n + 1) / r;
                    final double s0           = pnm0[n] * qSnm;
                    final double c0           = pnm0[n] * qCnm;
                    final double s1           = pnm1[n] * qSnm;
                    final double c1           = pnm1[n] * qCnm;
                    final double s2           = pnm2[n] * qSnm;
                    final double c2           = pnm2[n] * qCnm;
                    sumDegreeS               += s0;
                    sumDegreeC               += c0;
                    dSumDegreeSdR            -= nOr * s0;
                    dSumDegreeCdR            -= nOr * c0;
                    dSumDegreeSdTheta        += s1;
                    dSumDegreeCdTheta        += c1;
                    d2SumDegreeSdRdR         += nnP1Or2 * s0;
                    d2SumDegreeSdRdTheta     -= nOr * s1;
                    d2SumDegreeSdThetadTheta += s2;
                    d2SumDegreeCdRdR         += nnP1Or2 * c0;
                    d2SumDegreeCdRdTheta     -= nOr * c1;
                    d2SumDegreeCdThetadTheta += c2;
                }

                // contribution to outer summation over order
                final double sML = cosSinLambda[1][m];
                final double cML = cosSinLambda[0][m];
                value            = value         * u + sML * sumDegreeS + cML * sumDegreeC;
                gradient[0]      = gradient[0]   * u + sML * dSumDegreeSdR + cML * dSumDegreeCdR;
                gradient[1]      = gradient[1]   * u + m * (cML * sumDegreeS - sML * sumDegreeC);
                gradient[2]      = gradient[2]   * u + sML * dSumDegreeSdTheta + cML * dSumDegreeCdTheta;
                hessian[0][0]    = hessian[0][0] * u + sML * d2SumDegreeSdRdR + cML * d2SumDegreeCdRdR;
                hessian[1][0]    = hessian[1][0] * u + m * (cML * dSumDegreeSdR - sML * dSumDegreeCdR);
                hessian[2][0]    = hessian[2][0] * u + sML * d2SumDegreeSdRdTheta + cML * d2SumDegreeCdRdTheta;
                hessian[1][1]    = hessian[1][1] * u - m * m * (sML * sumDegreeS + cML * sumDegreeC);
                hessian[2][1]    = hessian[2][1] * u + m * (cML * dSumDegreeSdTheta - sML * dSumDegreeCdTheta);
                hessian[2][2]    = hessian[2][2] * u + sML * d2SumDegreeSdThetadTheta + cML * d2SumDegreeCdThetadTheta;

            }

            // rotate the recursion arrays
            final double[] tmp0 = pnm0Plus2;
            pnm0Plus2 = pnm0Plus1;
            pnm0Plus1 = pnm0;
            pnm0      = tmp0;
            final double[] tmp1 = pnm1Plus1;
            pnm1Plus1 = pnm1;
            pnm1      = tmp1;

        }

        // scale back
        value = FastMath.scalb(value, SCALING);
        for (int i = 0; i < 3; ++i) {
            gradient[i] = FastMath.scalb(gradient[i], SCALING);
            for (int j = 0; j <= i; ++j) {
                hessian[i][j] = FastMath.scalb(hessian[i][j], SCALING);
            }
        }


        // apply the global mu/r factor
        final double muOr = provider.getMu() / r;
        value         *= muOr;
        gradient[0]    = muOr * gradient[0] - value / r;
        gradient[1]   *= muOr;
        gradient[2]   *= muOr;
        hessian[0][0]  = muOr * hessian[0][0] - 2 * gradient[0] / r;
        hessian[1][0]  = muOr * hessian[1][0] -     gradient[1] / r;
        hessian[2][0]  = muOr * hessian[2][0] -     gradient[2] / r;
        hessian[1][1] *= muOr;
        hessian[2][1] *= muOr;
        hessian[2][2] *= muOr;

        // convert gradient and Hessian from spherical to Cartesian
        final SphericalCoordinates sc = new SphericalCoordinates(position);
        return new GradientHessian(sc.toCartesianGradient(gradient),
                                   sc.toCartesianHessian(hessian, gradient));


        } catch (IllegalArgumentException | IllegalAccessException | NoSuchFieldException |
                 SecurityException | InvocationTargetException | NoSuchMethodException e) {
            return null;
        }
    }

    /** Container for gradient and Hessian. */
    private static class GradientHessian implements Serializable {

        /** Serializable UID. */
        private static final long serialVersionUID = 20130219L;

        /** Gradient. */
        private final double[] gradient;

        /** Hessian. */
        private final double[][] hessian;

        /** Simple constructor.
         * <p>
         * A reference to the arrays is stored, they are <strong>not</strong> cloned.
         * </p>
         * @param gradient gradient
         * @param hessian hessian
         */
        public GradientHessian(final double[] gradient, final double[][] hessian) {
            this.gradient = gradient;
            this.hessian  = hessian;
        }

        /** Get a reference to the gradient.
         * @return gradient (a reference to the internal array is returned)
         */
        public double[] getGradient() {
            return gradient;
        }

        /** Get a reference to the Hessian.
         * @return Hessian (a reference to the internal array is returned)
         */
        public double[][] getHessian() {
            return hessian;
        }

    }

    @Test
    public void testRelativeNumericPrecision() {

        // this test is similar in spirit to section 4.2 of Holmes and Featherstone paper,
        // but reduced to lower degree since our reference implementation is MUCH slower
        // than the one used in the paper (Clenshaw method)
        int max = 50;
        NormalizedSphericalHarmonicsProvider provider = new GleasonProvider(max, max);
        HolmesFeatherstoneAttractionModel model =
                new HolmesFeatherstoneAttractionModel(itrf, provider);
        Assertions.assertTrue(model.dependsOnPositionOnly());


        // Note that despite it uses adjustable high accuracy, the reference model
        // uses unstable formulas and hence loses lots of digits near poles.
        // This implies that if we still want about 16 digits near the poles, we
        // need to ask for at least 30 digits in computation. Setting for example
        // the following to 28 digits makes the test fail as the relative errors
        // raise to about 10^-12 near North pole and near 10^-11 near South pole.
        // The reason for this is that the reference becomes less accurate than
        // the model we are testing!
        int digits = 30;
        ReferenceFieldModel refModel = new ReferenceFieldModel(provider, digits);

        double r = 1.25;
        for (double theta = 0.01; theta < 3.14; theta += 0.1) {
            Vector3D position = new Vector3D(r * FastMath.sin(theta), 0.0, r * FastMath.cos(theta));
            Dfp refValue = refModel.nonCentralPart(null, position);
            double value = model.nonCentralPart(null, position, model.getMu());
            double relativeError = error(refValue, value).divide(refValue).toDouble();
            Assertions.assertEquals(0, relativeError, 7.0e-15);
        }

    }

    @Test
    public void testValue() {

        int max = 50;
        NormalizedSphericalHarmonicsProvider provider = new GleasonProvider(max, max);
        HolmesFeatherstoneAttractionModel model =
                new HolmesFeatherstoneAttractionModel(itrf, provider);

        double r = 1.25;
        for (double lambda = 0; lambda < 2 * FastMath.PI; lambda += 0.5) {
            for (double theta = 0.05; theta < 3.11; theta += 0.03) {
                Vector3D position = new Vector3D(r * FastMath.sin(theta) * FastMath.cos(lambda),
                                                 r * FastMath.sin(theta) * FastMath.sin(lambda),
                                                 r * FastMath.cos(theta));
                double refValue = provider.getMu() / position.getNorm() +
                                  model.nonCentralPart(AbsoluteDate.GPS_EPOCH, position, model.getMu());
                double  value   = model.value(AbsoluteDate.GPS_EPOCH, position, model.getMu());
                Assertions.assertEquals(refValue, value, 1.0e-15 * FastMath.abs(refValue));
            }
        }

    }

    /**Testing if the propagation between the FieldPropagation and the propagation
     * is equivalent.
     * Also testing if propagating X+dX with the propagation is equivalent to
     * propagation X with the FieldPropagation and then applying the taylor
     * expansion of dX to the result.*/
    @Test
    public void RealFieldTest() {
        DSFactory factory = new DSFactory(6, 4);
        DerivativeStructure a_0 = factory.variable(0, 7201009.7124401);
        DerivativeStructure e_0 = factory.variable(1, 5e-3);
        DerivativeStructure i_0 = factory.variable(2, 98.7 * FastMath.PI / 180);
        DerivativeStructure R_0 = factory.variable(3, 15.0 * 22.5 * FastMath.PI / 180);
        DerivativeStructure O_0 = factory.variable(4, 93.0 * FastMath.PI / 180);
        DerivativeStructure n_0 = factory.variable(5, 0.1);

        Field<DerivativeStructure> field = a_0.getField();
        DerivativeStructure zero = field.getZero();

        FieldAbsoluteDate<DerivativeStructure> J2000 = new FieldAbsoluteDate<>(field);

        Frame EME = FramesFactory.getEME2000();

        FieldKeplerianOrbit<DerivativeStructure> FKO = new FieldKeplerianOrbit<>(a_0, e_0, i_0, R_0, O_0, n_0,
                                                                                 PositionAngle.MEAN,
                                                                                 EME,
                                                                                 J2000,
                                                                                 zero.add(Constants.EIGEN5C_EARTH_MU));

        FieldSpacecraftState<DerivativeStructure> initialState = new FieldSpacecraftState<>(FKO);

        SpacecraftState iSR = initialState.toSpacecraftState();
        OrbitType type = OrbitType.EQUINOCTIAL;
        double[][] tolerance = NumericalPropagator.tolerances(10.0, FKO.toOrbit(), type);


        AdaptiveStepsizeFieldIntegrator<DerivativeStructure> integrator =
                        new DormandPrince853FieldIntegrator<>(field, 0.001, 200, tolerance[0], tolerance[1]);
        integrator.setInitialStepSize(60);
        AdaptiveStepsizeIntegrator RIntegrator =
                        new DormandPrince853Integrator(0.001, 200, tolerance[0], tolerance[1]);
        RIntegrator.setInitialStepSize(60);

        FieldNumericalPropagator<DerivativeStructure> FNP = new FieldNumericalPropagator<>(field, integrator);
        FNP.setOrbitType(type);
        FNP.setInitialState(initialState);

        NumericalPropagator NP = new NumericalPropagator(RIntegrator);
        NP.setOrbitType(type);
        NP.setInitialState(iSR);

        double[][] c = new double[3][1];
        c[0][0] = 0.0;
        c[2][0] = normalizedC20;
        double[][] s = new double[3][1];
        NormalizedSphericalHarmonicsProvider provider = GravityFieldFactory.getNormalizedProvider(6378136.460, mu,
                                                                                                  TideSystem.UNKNOWN,
                                                                                                  c, s);
        HolmesFeatherstoneAttractionModel forceModel =
                        new HolmesFeatherstoneAttractionModel(itrf, provider);

        FNP.addForceModel(forceModel);
        NP.addForceModel(forceModel);

        // Do the test
        checkRealFieldPropagation(FKO, PositionAngle.MEAN, 1005., NP, FNP,
                                  1.0e-14, 5.9e-8, 1.8e-11, 1.8e-10,
                                  1, false);
    }

    /**Same test as the previous one but not adding the ForceModel to the NumericalPropagator
    it is a test to validate the previous test.
    (to test if the ForceModel it's actually
    doing something in the Propagator and the FieldPropagator)*/
    @Test
    public void RealFieldExpectErrorTest() {
        DSFactory factory = new DSFactory(6, 0);
        DerivativeStructure a_0 = factory.variable(0, 7201009.7124401);
        DerivativeStructure e_0 = factory.variable(1, 1e-3);
        DerivativeStructure i_0 = factory.variable(2, 98.7 * FastMath.PI / 180);
        DerivativeStructure R_0 = factory.variable(3, 15.0 * 22.5 * FastMath.PI / 180);
        DerivativeStructure O_0 = factory.variable(4, 93.0 * FastMath.PI / 180);
        DerivativeStructure n_0 = factory.variable(5, 0.1);

        Field<DerivativeStructure> field = a_0.getField();
        DerivativeStructure zero = field.getZero();

        FieldAbsoluteDate<DerivativeStructure> J2000 = new FieldAbsoluteDate<>(field);

        Frame EME = FramesFactory.getEME2000();
        FieldKeplerianOrbit<DerivativeStructure> FKO = new FieldKeplerianOrbit<>(a_0, e_0, i_0, R_0, O_0, n_0,
                                                                                 PositionAngle.MEAN,
                                                                                 EME,
                                                                                 J2000,
                                                                                 zero.add(Constants.EIGEN5C_EARTH_MU));

        FieldSpacecraftState<DerivativeStructure> initialState = new FieldSpacecraftState<>(FKO);

        SpacecraftState iSR = initialState.toSpacecraftState();
        OrbitType type = OrbitType.EQUINOCTIAL;
        double[][] tolerance = NumericalPropagator.tolerances(10.0, FKO.toOrbit(), type);


        AdaptiveStepsizeFieldIntegrator<DerivativeStructure> integrator =
                        new DormandPrince853FieldIntegrator<>(field, 0.001, 200, tolerance[0], tolerance[1]);
        integrator.setInitialStepSize(60);
        AdaptiveStepsizeIntegrator RIntegrator =
                        new DormandPrince853Integrator(0.001, 200, tolerance[0], tolerance[1]);
        RIntegrator.setInitialStepSize(60);

        FieldNumericalPropagator<DerivativeStructure> FNP = new FieldNumericalPropagator<>(field, integrator);
        FNP.setOrbitType(type);
        FNP.setInitialState(initialState);

        NumericalPropagator NP = new NumericalPropagator(RIntegrator);
        NP.setOrbitType(type);
        NP.setInitialState(iSR);

        double[][] c = new double[3][1];
        c[0][0] = 0.0;
        c[2][0] = normalizedC20;
        double[][] s = new double[3][1];
        NormalizedSphericalHarmonicsProvider provider = GravityFieldFactory.getNormalizedProvider(6378136.460, mu,
                                                                                                  TideSystem.UNKNOWN,
                                                                                                  c, s);
        HolmesFeatherstoneAttractionModel forceModel =
                        new HolmesFeatherstoneAttractionModel(itrf, provider);

        //FNP.addForceModel(forceModel);
        NP.addForceModel(forceModel);

        FieldAbsoluteDate<DerivativeStructure> target = J2000.shiftedBy(100.);
        FieldSpacecraftState<DerivativeStructure> finalState_DS = FNP.propagate(target);
        SpacecraftState finalState_R = NP.propagate(target.toAbsoluteDate());
        FieldPVCoordinates<DerivativeStructure> finPVC_DS = finalState_DS.getPVCoordinates();
        PVCoordinates finPVC_R = finalState_R.getPVCoordinates();
        Assertions.assertFalse(FastMath.abs(finPVC_DS.toPVCoordinates().getPosition().getX() - finPVC_R.getPosition().getX()) < FastMath.abs(finPVC_R.getPosition().getX()) * 1e-11);
        Assertions.assertFalse(FastMath.abs(finPVC_DS.toPVCoordinates().getPosition().getY() - finPVC_R.getPosition().getY()) < FastMath.abs(finPVC_R.getPosition().getY()) * 1e-11);
        Assertions.assertFalse(FastMath.abs(finPVC_DS.toPVCoordinates().getPosition().getZ() - finPVC_R.getPosition().getZ()) < FastMath.abs(finPVC_R.getPosition().getZ()) * 1e-11);
    }
    @Test
    public void testGradient() {

        int max = 50;
        NormalizedSphericalHarmonicsProvider provider = new GleasonProvider(max, max);
        HolmesFeatherstoneAttractionModel model =
                new HolmesFeatherstoneAttractionModel(itrf, provider);

        double r = 1.25;
        for (double lambda = 0; lambda < 2 * FastMath.PI; lambda += 0.5) {
            for (double theta = 0.05; theta < 3.11; theta += 0.03) {
                Vector3D position = new Vector3D(r * FastMath.sin(theta) * FastMath.cos(lambda),
                                                 r * FastMath.sin(theta) * FastMath.sin(lambda),
                                                 r * FastMath.cos(theta));
                double[] refGradient = gradient(model, null, position, 1.0e-3);
                double norm  = FastMath.sqrt(refGradient[0] * refGradient[0] +
                                             refGradient[1] * refGradient[1] +
                                             refGradient[2] * refGradient[2]);
                double[] gradient = model.gradient(null, position, model.getMu());
                double errorX = refGradient[0] - gradient[0];
                double errorY = refGradient[1] - gradient[1];
                double errorZ = refGradient[2] - gradient[2];
                double relativeError = FastMath.sqrt(errorX * errorX + errorY * errorY + errorZ * errorZ) /
                                       norm;
                Assertions.assertEquals(0, relativeError, 3.0e-12);
            }
        }

    }

    @Test
    public void testHessian() {

        int max = 50;
        NormalizedSphericalHarmonicsProvider provider = new GleasonProvider(max, max);
        HolmesFeatherstoneAttractionModel model =
                new HolmesFeatherstoneAttractionModel(itrf, provider);

        double r = 1.25;
        for (double lambda = 0; lambda < 2 * FastMath.PI; lambda += 0.5) {
            for (double theta = 0.05; theta < 3.11; theta += 0.03) {
                Vector3D position = new Vector3D(r * FastMath.sin(theta) * FastMath.cos(lambda),
                                                 r * FastMath.sin(theta) * FastMath.sin(lambda),
                                                 r * FastMath.cos(theta));
                double[][] refHessian = hessian(model, null, position, 1.0e-3);
                double[][] hessian = gradientHessian(model, null, position).getHessian();
                double normH2 = 0;
                double normE2 = 0;
                for (int i = 0; i < 3; ++i) {
                    for (int j = 0; j < 3; ++j) {
                        double error = refHessian[i][j] - hessian[i][j];
                        normH2 += refHessian[i][j] * refHessian[i][j];
                        normE2 += error * error;
                    }
                }
                Assertions.assertEquals(0, FastMath.sqrt(normE2 / normH2), 5.0e-12);
            }
        }

    }

    private Dfp error(Dfp refValue, double value) {
        return refValue.getField().newDfp(value).subtract(refValue);
    }

    private double[] gradient(final HolmesFeatherstoneAttractionModel model,
                              final AbsoluteDate date, final Vector3D position, final double h)
        {
        return new double[] {
            differential8(model.nonCentralPart(date, position.add(new Vector3D(-4 * h, Vector3D.PLUS_I)), model.getMu()),
                          model.nonCentralPart(date, position.add(new Vector3D(-3 * h, Vector3D.PLUS_I)), model.getMu()),
                          model.nonCentralPart(date, position.add(new Vector3D(-2 * h, Vector3D.PLUS_I)), model.getMu()),
                          model.nonCentralPart(date, position.add(new Vector3D(-1 * h, Vector3D.PLUS_I)), model.getMu()),
                          model.nonCentralPart(date, position.add(new Vector3D(+1 * h, Vector3D.PLUS_I)), model.getMu()),
                          model.nonCentralPart(date, position.add(new Vector3D(+2 * h, Vector3D.PLUS_I)), model.getMu()),
                          model.nonCentralPart(date, position.add(new Vector3D(+3 * h, Vector3D.PLUS_I)), model.getMu()),
                          model.nonCentralPart(date, position.add(new Vector3D(+4 * h, Vector3D.PLUS_I)), model.getMu()),
                          h),
            differential8(model.nonCentralPart(date, position.add(new Vector3D(-4 * h, Vector3D.PLUS_J)), model.getMu()),
                          model.nonCentralPart(date, position.add(new Vector3D(-3 * h, Vector3D.PLUS_J)), model.getMu()),
                          model.nonCentralPart(date, position.add(new Vector3D(-2 * h, Vector3D.PLUS_J)), model.getMu()),
                          model.nonCentralPart(date, position.add(new Vector3D(-1 * h, Vector3D.PLUS_J)), model.getMu()),
                          model.nonCentralPart(date, position.add(new Vector3D(+1 * h, Vector3D.PLUS_J)), model.getMu()),
                          model.nonCentralPart(date, position.add(new Vector3D(+2 * h, Vector3D.PLUS_J)), model.getMu()),
                          model.nonCentralPart(date, position.add(new Vector3D(+3 * h, Vector3D.PLUS_J)), model.getMu()),
                          model.nonCentralPart(date, position.add(new Vector3D(+4 * h, Vector3D.PLUS_J)), model.getMu()),
                          h),
            differential8(model.nonCentralPart(date, position.add(new Vector3D(-4 * h, Vector3D.PLUS_K)), model.getMu()),
                          model.nonCentralPart(date, position.add(new Vector3D(-3 * h, Vector3D.PLUS_K)), model.getMu()),
                          model.nonCentralPart(date, position.add(new Vector3D(-2 * h, Vector3D.PLUS_K)), model.getMu()),
                          model.nonCentralPart(date, position.add(new Vector3D(-1 * h, Vector3D.PLUS_K)), model.getMu()),
                          model.nonCentralPart(date, position.add(new Vector3D(+1 * h, Vector3D.PLUS_K)), model.getMu()),
                          model.nonCentralPart(date, position.add(new Vector3D(+2 * h, Vector3D.PLUS_K)), model.getMu()),
                          model.nonCentralPart(date, position.add(new Vector3D(+3 * h, Vector3D.PLUS_K)), model.getMu()),
                          model.nonCentralPart(date, position.add(new Vector3D(+4 * h, Vector3D.PLUS_K)), model.getMu()),
                          h)
        };
    }

    private double[][] hessian(final HolmesFeatherstoneAttractionModel model,
                               final AbsoluteDate date, final Vector3D position, final double h)
        {
        return new double[][] {
            differential8(model.gradient(date, position.add(new Vector3D(-4 * h, Vector3D.PLUS_I)), model.getMu()),
                          model.gradient(date, position.add(new Vector3D(-3 * h, Vector3D.PLUS_I)), model.getMu()),
                          model.gradient(date, position.add(new Vector3D(-2 * h, Vector3D.PLUS_I)), model.getMu()),
                          model.gradient(date, position.add(new Vector3D(-1 * h, Vector3D.PLUS_I)), model.getMu()),
                          model.gradient(date, position.add(new Vector3D(+1 * h, Vector3D.PLUS_I)), model.getMu()),
                          model.gradient(date, position.add(new Vector3D(+2 * h, Vector3D.PLUS_I)), model.getMu()),
                          model.gradient(date, position.add(new Vector3D(+3 * h, Vector3D.PLUS_I)), model.getMu()),
                          model.gradient(date, position.add(new Vector3D(+4 * h, Vector3D.PLUS_I)), model.getMu()),
                          h),
            differential8(model.gradient(date, position.add(new Vector3D(-4 * h, Vector3D.PLUS_J)), model.getMu()),
                          model.gradient(date, position.add(new Vector3D(-3 * h, Vector3D.PLUS_J)), model.getMu()),
                          model.gradient(date, position.add(new Vector3D(-2 * h, Vector3D.PLUS_J)), model.getMu()),
                          model.gradient(date, position.add(new Vector3D(-1 * h, Vector3D.PLUS_J)), model.getMu()),
                          model.gradient(date, position.add(new Vector3D(+1 * h, Vector3D.PLUS_J)), model.getMu()),
                          model.gradient(date, position.add(new Vector3D(+2 * h, Vector3D.PLUS_J)), model.getMu()),
                          model.gradient(date, position.add(new Vector3D(+3 * h, Vector3D.PLUS_J)), model.getMu()),
                          model.gradient(date, position.add(new Vector3D(+4 * h, Vector3D.PLUS_J)), model.getMu()),
                          h),
            differential8(model.gradient(date, position.add(new Vector3D(-4 * h, Vector3D.PLUS_K)), model.getMu()),
                          model.gradient(date, position.add(new Vector3D(-3 * h, Vector3D.PLUS_K)), model.getMu()),
                          model.gradient(date, position.add(new Vector3D(-2 * h, Vector3D.PLUS_K)), model.getMu()),
                          model.gradient(date, position.add(new Vector3D(-1 * h, Vector3D.PLUS_K)), model.getMu()),
                          model.gradient(date, position.add(new Vector3D(+1 * h, Vector3D.PLUS_K)), model.getMu()),
                          model.gradient(date, position.add(new Vector3D(+2 * h, Vector3D.PLUS_K)), model.getMu()),
                          model.gradient(date, position.add(new Vector3D(+3 * h, Vector3D.PLUS_K)), model.getMu()),
                          model.gradient(date, position.add(new Vector3D(+4 * h, Vector3D.PLUS_K)), model.getMu()),
                          h)
        };
    }

    /** Dummy provider for testing purposes.
     * <p>
     * This providers correspond to the testing regime used in the
     * Holmes and Featherstone paper, who credit it to D. M. Gleason.
     * </p>
     */
    private static class GleasonProvider implements NormalizedSphericalHarmonicsProvider {

        private final int degree;
        private final int order;

        public GleasonProvider(int degree, int order) {
            this.degree = degree;
            this.order = order;
        }

        public int getMaxDegree() {
            return degree;
        }

        public int getMaxOrder() {
            return order;
        }

        public double getMu() {
            return 1;
        }

        public double getAe() {
            return 1;
        }

        public AbsoluteDate getReferenceDate() {
            return null;
        }

        public TideSystem getTideSystem() {
            return TideSystem.UNKNOWN;
        }

        @Override
        public NormalizedSphericalHarmonics onDate(final AbsoluteDate date) {
            return new NormalizedSphericalHarmonics() {
                @Override
                public double getNormalizedCnm(int n, int m) {
                    return 1;
                }

                @Override
                public double getNormalizedSnm(int n, int m) {
                    return 1;
                }

                @Override
                public AbsoluteDate getDate() {
                    return date;
                }
            };
        }

    }

    // rough test to determine if J2 alone creates heliosynchronism
    @Test
    public void testHelioSynchronous()
        {

        // initialization
        AbsoluteDate date = new AbsoluteDate(new DateComponents(1970, 07, 01),
                                             new TimeComponents(13, 59, 27.816),
                                             TimeScalesFactory.getUTC());
        Transform itrfToEME2000 = itrf.getTransformTo(FramesFactory.getEME2000(), date);
        Vector3D pole           = itrfToEME2000.transformVector(Vector3D.PLUS_K);
        Frame poleAligned       = new Frame(FramesFactory.getEME2000(),
                                            new Transform(date, new Rotation(pole, Vector3D.PLUS_K)),
                                            "pole aligned", true);

        double i     = FastMath.toRadians(98.7);
        double omega = FastMath.toRadians(93.0);
        double OMEGA = FastMath.toRadians(15.0 * 22.5);
        Orbit orbit = new KeplerianOrbit(7201009.7124401, 1e-3, i , omega, OMEGA,
                                         0, PositionAngle.MEAN, poleAligned, date, mu);
        double[][] c = new double[3][1];
        c[0][0] = 0.0;
        c[2][0] = normalizedC20;
        double[][] s = new double[3][1];
        propagator.addForceModel(new HolmesFeatherstoneAttractionModel(itrf,
                                                                       GravityFieldFactory.getNormalizedProvider(6378136.460, mu,
                                                                                                                 TideSystem.UNKNOWN,
                                                                                                                 c, s)));

        // let the step handler perform the test
        propagator.setStepHandler(Constants.JULIAN_DAY, new SpotStepHandler(date, mu));
        propagator.setInitialState(new SpacecraftState(orbit));
        propagator.propagate(date.shiftedBy(7 * Constants.JULIAN_DAY));
        Assertions.assertTrue(propagator.getCalls() < 9200);

    }

    private static class SpotStepHandler implements OrekitFixedStepHandler {

        public SpotStepHandler(AbsoluteDate date, double mu) {
            sun       = CelestialBodyFactory.getSun();
            previous  = Double.NaN;
        }

        private PVCoordinatesProvider sun;
        private double previous;
        public void handleStep(SpacecraftState currentState) {


            AbsoluteDate current = currentState.getDate();
            Vector3D sunPos = sun.getPosition(current , FramesFactory.getEME2000());
            Vector3D normal = currentState.getPVCoordinates().getMomentum();
            double angle = Vector3D.angle(sunPos , normal);
            if (! Double.isNaN(previous)) {
                Assertions.assertEquals(previous, angle, 0.0013);
            }
            previous = angle;
        }

    }

    // test the difference with the analytical extrapolator Eckstein Hechler
    @Test
    public void testEcksteinHechlerReference() {

        //  Definition of initial conditions with position and velocity
        AbsoluteDate date = AbsoluteDate.J2000_EPOCH.shiftedBy(584.);
        Vector3D position = new Vector3D(3220103., 69623., 6449822.);
        Vector3D velocity = new Vector3D(6414.7, -2006., -3180.);

        Transform itrfToEME2000 = itrf.getTransformTo(FramesFactory.getEME2000(), date);
        Vector3D pole           = itrfToEME2000.transformVector(Vector3D.PLUS_K);
        Frame poleAligned       = new Frame(FramesFactory.getEME2000(),
                                            new Transform(date, new Rotation(pole, Vector3D.PLUS_K)),
                                            "pole aligned", true);

        Orbit initialOrbit = new EquinoctialOrbit(new PVCoordinates(position, velocity),
                                                poleAligned, date, mu);

        propagator.addForceModel(new HolmesFeatherstoneAttractionModel(itrf,
                                                                       GravityFieldFactory.getNormalizedProvider(ae, mu,
                                                                                                                 TideSystem.UNKNOWN,
                                                                       new double[][] {
                { 0.0 }, { 0.0 }, { normalizedC20 }, { normalizedC30 },
                { normalizedC40 }, { normalizedC50 }, { normalizedC60 },
        },
        new double[][] {
                { 0.0 }, { 0.0 }, { 0.0 }, { 0.0 },
                { 0.0 }, { 0.0 }, { 0.0 },
        })));

        // let the step handler perform the test
        propagator.setInitialState(new SpacecraftState(initialOrbit));
        propagator.setStepHandler(20, new EckStepHandler(initialOrbit, ae,
                                                         unnormalizedC20, unnormalizedC30, unnormalizedC40,
                                                         unnormalizedC50, unnormalizedC60));
        propagator.propagate(date.shiftedBy(50000));
        Assertions.assertTrue(propagator.getCalls() < 1100);

    }

    private static class EckStepHandler implements OrekitFixedStepHandler {

        /** Body mu */
        private static final double mu =  3.986004415e+14;

        private EckStepHandler(Orbit initialOrbit, double ae,
                               double c20, double c30, double c40, double c50, double c60)
        {
            referencePropagator =
                new EcksteinHechlerPropagator(initialOrbit,
                                              ae, mu, c20, c30, c40, c50, c60);
        }

        private EcksteinHechlerPropagator referencePropagator;
        public void handleStep(SpacecraftState currentState) {

            SpacecraftState EHPOrbit   = referencePropagator.propagate(currentState.getDate());
            Vector3D posEHP  = EHPOrbit.getPosition();
            Vector3D posDROZ = currentState.getPosition();
            Vector3D velEHP  = EHPOrbit.getPVCoordinates().getVelocity();
            Vector3D dif     = posEHP.subtract(posDROZ);

            Vector3D T = new Vector3D(1 / velEHP.getNorm(), velEHP);
            Vector3D W = EHPOrbit.getPVCoordinates().getMomentum().normalize();
            Vector3D N = Vector3D.crossProduct(W, T);

            Assertions.assertTrue(dif.getNorm() < 111);
            Assertions.assertTrue(FastMath.abs(Vector3D.dotProduct(dif, T)) < 111);
            Assertions.assertTrue(FastMath.abs(Vector3D.dotProduct(dif, N)) <  54);
            Assertions.assertTrue(FastMath.abs(Vector3D.dotProduct(dif, W)) <  12);

        }

    }

    @Test
    public void testParameterDerivative() {

        Utils.setDataRoot("regular-data:potential/grgs-format");
        GravityFieldFactory.addPotentialCoefficientsReader(new GRGSFormatReader("grim4s4_gr", true));

        // pos-vel (from a ZOOM ephemeris reference)
        final Vector3D pos = new Vector3D(6.46885878304673824e+06, -1.88050918456274318e+06, -1.32931592294715829e+04);
        final Vector3D vel = new Vector3D(2.14718074509906819e+03, 7.38239351251748485e+03, -1.14097953925384523e+01);
        final SpacecraftState state =
                new SpacecraftState(new CartesianOrbit(new PVCoordinates(pos, vel),
                                                       FramesFactory.getGCRF(),
                                                       new AbsoluteDate(2005, 3, 5, 0, 24, 0.0, TimeScalesFactory.getTAI()),
                                                       GravityFieldFactory.getUnnormalizedProvider(1, 1).getMu()));

        final HolmesFeatherstoneAttractionModel holmesFeatherstoneModel =
                new HolmesFeatherstoneAttractionModel(FramesFactory.getITRF(IERSConventions.IERS_2010, true),
                                                      GravityFieldFactory.getNormalizedProvider(20, 20));

        final String name = NewtonianAttraction.CENTRAL_ATTRACTION_COEFFICIENT;
        checkParameterDerivative(state, holmesFeatherstoneModel, name, 1.0e-5, 5.0e-12);

    }

    @Test
    public void testParameterDerivativeGradient() {

        Utils.setDataRoot("regular-data:potential/grgs-format");
        GravityFieldFactory.addPotentialCoefficientsReader(new GRGSFormatReader("grim4s4_gr", true));

        // pos-vel (from a ZOOM ephemeris reference)
        final Vector3D pos = new Vector3D(6.46885878304673824e+06, -1.88050918456274318e+06, -1.32931592294715829e+04);
        final Vector3D vel = new Vector3D(2.14718074509906819e+03, 7.38239351251748485e+03, -1.14097953925384523e+01);
        final SpacecraftState state =
                new SpacecraftState(new CartesianOrbit(new PVCoordinates(pos, vel),
                                                       FramesFactory.getGCRF(),
                                                       new AbsoluteDate(2005, 3, 5, 0, 24, 0.0, TimeScalesFactory.getTAI()),
                                                       GravityFieldFactory.getUnnormalizedProvider(1, 1).getMu()));

        final HolmesFeatherstoneAttractionModel holmesFeatherstoneModel =
                new HolmesFeatherstoneAttractionModel(FramesFactory.getITRF(IERSConventions.IERS_2010, true),
                                                      GravityFieldFactory.getNormalizedProvider(20, 20));

        final String name = NewtonianAttraction.CENTRAL_ATTRACTION_COEFFICIENT;
        checkParameterDerivativeGradient(state, holmesFeatherstoneModel, name, 1.0e-5, 5.0e-12);

    }

    @Test
    public void testTimeDependentField() {

        Utils.setDataRoot("regular-data:potential/icgem-format");
        GravityFieldFactory.addPotentialCoefficientsReader(new ICGEMFormatReader("eigen-6s-truncated", true));

        final Vector3D pos = new Vector3D(6.46885878304673824e+06, -1.88050918456274318e+06, -1.32931592294715829e+04);
        final Vector3D vel = new Vector3D(2.14718074509906819e+03, 7.38239351251748485e+03, -1.14097953925384523e+01);
        final SpacecraftState spacecraftState =
                new SpacecraftState(new CartesianOrbit(new PVCoordinates(pos, vel),
                                                       FramesFactory.getGCRF(),
                                                       new AbsoluteDate(2005, 3, 5, 0, 24, 0.0, TimeScalesFactory.getTAI()),
                                                       GravityFieldFactory.getUnnormalizedProvider(1, 1).getMu()));

        double dP = 0.1;
        double duration = 3 * Constants.JULIAN_DAY;
        BoundedPropagator fixedFieldEphemeris   = createEphemeris(dP, spacecraftState, duration,
                                                                  GravityFieldFactory.getConstantNormalizedProvider(8, 8));
        BoundedPropagator varyingFieldEphemeris = createEphemeris(dP, spacecraftState, duration,
                                                                  GravityFieldFactory.getNormalizedProvider(8, 8));

        double step = 60.0;
        double maxDeltaT = 0;
        double maxDeltaN = 0;
        double maxDeltaW = 0;
        for (AbsoluteDate date = fixedFieldEphemeris.getMinDate();
             date.compareTo(fixedFieldEphemeris.getMaxDate()) < 0;
             date = date.shiftedBy(step)) {
            PVCoordinates pvFixedField   = fixedFieldEphemeris.getPVCoordinates(date, FramesFactory.getGCRF());
            PVCoordinates pvVaryingField = varyingFieldEphemeris.getPVCoordinates(date, FramesFactory.getGCRF());
            Vector3D t = pvFixedField.getVelocity().normalize();
            Vector3D w = pvFixedField.getMomentum().normalize();
            Vector3D n = Vector3D.crossProduct(w, t);
            Vector3D delta = pvVaryingField.getPosition().subtract(pvFixedField.getPosition());
            maxDeltaT = FastMath.max(maxDeltaT, FastMath.abs(Vector3D.dotProduct(delta, t)));
            maxDeltaN = FastMath.max(maxDeltaN, FastMath.abs(Vector3D.dotProduct(delta, n)));
            maxDeltaW = FastMath.max(maxDeltaW, FastMath.abs(Vector3D.dotProduct(delta, w)));
        }
        Assertions.assertTrue(maxDeltaT > 0.65);
        Assertions.assertTrue(maxDeltaT < 0.85);
        Assertions.assertTrue(maxDeltaN > 0.02);
        Assertions.assertTrue(maxDeltaN < 0.03);
        Assertions.assertTrue(maxDeltaW > 0.05);
        Assertions.assertTrue(maxDeltaW < 0.10);

    }

    private BoundedPropagator createEphemeris(double dP, SpacecraftState initialState, double duration,
                                              NormalizedSphericalHarmonicsProvider provider)
        {
        double[][] tol = NumericalPropagator.tolerances(dP, initialState.getOrbit(), OrbitType.CARTESIAN);
        AbstractIntegrator integrator =
                new DormandPrince853Integrator(0.001, 120.0, tol[0], tol[1]);
        NumericalPropagator propagator = new NumericalPropagator(integrator);
        final EphemerisGenerator generator = propagator.getEphemerisGenerator();
        propagator.setOrbitType(OrbitType.CARTESIAN);
        propagator.addForceModel(new HolmesFeatherstoneAttractionModel(FramesFactory.getITRF(IERSConventions.IERS_2010, true), provider));
        propagator.setInitialState(initialState);
        propagator.propagate(initialState.getDate().shiftedBy(duration));
        return generator.getGeneratedEphemeris();
    }

    @Test
    public void testStateJacobian()
        {

        Utils.setDataRoot("regular-data:potential/grgs-format");
        GravityFieldFactory.addPotentialCoefficientsReader(new GRGSFormatReader("grim4s4_gr", true));

        // initialization
        AbsoluteDate date = new AbsoluteDate(new DateComponents(2000, 07, 01),
                                             new TimeComponents(13, 59, 27.816),
                                             TimeScalesFactory.getUTC());
        double i     = FastMath.toRadians(98.7);
        double omega = FastMath.toRadians(93.0);
        double OMEGA = FastMath.toRadians(15.0 * 22.5);
        Orbit orbit = new KeplerianOrbit(7201009.7124401, 1e-3, i , omega, OMEGA,
                                         0, PositionAngle.MEAN, FramesFactory.getEME2000(), date, mu);
        OrbitType integrationType = OrbitType.CARTESIAN;
        double[][] tolerances = NumericalPropagator.tolerances(0.01, orbit, integrationType);

        propagator = new NumericalPropagator(new DormandPrince853Integrator(1.0e-3, 120,
                                                                            tolerances[0], tolerances[1]));
        propagator.setOrbitType(integrationType);
        HolmesFeatherstoneAttractionModel hfModel =
                new HolmesFeatherstoneAttractionModel(itrf, GravityFieldFactory.getNormalizedProvider(50, 50));
        Assertions.assertEquals(TideSystem.UNKNOWN, hfModel.getTideSystem());
        propagator.addForceModel(hfModel);
        SpacecraftState state0 = new SpacecraftState(orbit);
        propagator.setInitialState(state0);

        checkStateJacobian(propagator, state0, date.shiftedBy(3.5 * 3600.0),
                           50000, tolerances[0], 7.8e-6);
    }

    @Test
    public void testStateJacobianVs80Implementation()
        {

        Utils.setDataRoot("regular-data:potential/grgs-format");
        GravityFieldFactory.addPotentialCoefficientsReader(new GRGSFormatReader("grim4s4_gr", true));

        // initialization
        AbsoluteDate date = new AbsoluteDate(new DateComponents(2000, 07, 01),
                                             new TimeComponents(13, 59, 27.816),
                                             TimeScalesFactory.getUTC());
        double i     = FastMath.toRadians(98.7);
        double omega = FastMath.toRadians(93.0);
        double OMEGA = FastMath.toRadians(15.0 * 22.5);
        Orbit orbit = new KeplerianOrbit(7201009.7124401, 1e-3, i , omega, OMEGA,
                                         0, PositionAngle.MEAN, FramesFactory.getEME2000(), date, mu);

        HolmesFeatherstoneAttractionModel hfModel =
                new HolmesFeatherstoneAttractionModel(itrf, GravityFieldFactory.getNormalizedProvider(50, 50));
        Assertions.assertEquals(TideSystem.UNKNOWN, hfModel.getTideSystem());
        SpacecraftState state = new SpacecraftState(orbit);

        checkStateJacobianVs80Implementation(state, hfModel,
                                             new LofOffset(state.getFrame(), LOFType.LVLH_CCSDS),
                                             2.0e-15, false);

    }

    @Test
    public void testStateJacobianVs80ImplementationGradient()
        {

        Utils.setDataRoot("regular-data:potential/grgs-format");
        GravityFieldFactory.addPotentialCoefficientsReader(new GRGSFormatReader("grim4s4_gr", true));

        // initialization
        AbsoluteDate date = new AbsoluteDate(new DateComponents(2000, 07, 01),
                                             new TimeComponents(13, 59, 27.816),
                                             TimeScalesFactory.getUTC());
        double i     = FastMath.toRadians(98.7);
        double omega = FastMath.toRadians(93.0);
        double OMEGA = FastMath.toRadians(15.0 * 22.5);
        Orbit orbit = new KeplerianOrbit(7201009.7124401, 1e-3, i , omega, OMEGA,
                                         0, PositionAngle.MEAN, FramesFactory.getEME2000(), date, mu);

        HolmesFeatherstoneAttractionModel hfModel =
                new HolmesFeatherstoneAttractionModel(itrf, GravityFieldFactory.getNormalizedProvider(50, 50));
        Assertions.assertEquals(TideSystem.UNKNOWN, hfModel.getTideSystem());
        SpacecraftState state = new SpacecraftState(orbit);

        checkStateJacobianVs80ImplementationGradient(state, hfModel,
                                             new LofOffset(state.getFrame(), LOFType.LVLH_CCSDS),
                                             2.0e-15, false);

    }

    @Test
    public void testStateJacobianVsFiniteDifferences()
        {

        Utils.setDataRoot("regular-data:potential/grgs-format");
        GravityFieldFactory.addPotentialCoefficientsReader(new GRGSFormatReader("grim4s4_gr", true));

        // initialization
        AbsoluteDate date = new AbsoluteDate(new DateComponents(2000, 07, 01),
                                             new TimeComponents(13, 59, 27.816),
                                             TimeScalesFactory.getUTC());
        double i     = FastMath.toRadians(98.7);
        double omega = FastMath.toRadians(93.0);
        double OMEGA = FastMath.toRadians(15.0 * 22.5);
        Orbit orbit = new KeplerianOrbit(7201009.7124401, 1e-3, i , omega, OMEGA,
                                         0, PositionAngle.MEAN, FramesFactory.getEME2000(), date, mu);

        HolmesFeatherstoneAttractionModel hfModel =
                new HolmesFeatherstoneAttractionModel(itrf, GravityFieldFactory.getNormalizedProvider(50, 50));
        Assertions.assertEquals(TideSystem.UNKNOWN, hfModel.getTideSystem());
        SpacecraftState state = new SpacecraftState(orbit);

        checkStateJacobianVsFiniteDifferences(state, hfModel, Utils.defaultLaw(),
                                              10.0, 2.0e-10, false);

    }

    @Test
    public void testStateJacobianVsFiniteDifferencesGradient()
        {

        Utils.setDataRoot("regular-data:potential/grgs-format");
        GravityFieldFactory.addPotentialCoefficientsReader(new GRGSFormatReader("grim4s4_gr", true));

        // initialization
        AbsoluteDate date = new AbsoluteDate(new DateComponents(2000, 07, 01),
                                             new TimeComponents(13, 59, 27.816),
                                             TimeScalesFactory.getUTC());
        double i     = FastMath.toRadians(98.7);
        double omega = FastMath.toRadians(93.0);
        double OMEGA = FastMath.toRadians(15.0 * 22.5);
        Orbit orbit = new KeplerianOrbit(7201009.7124401, 1e-3, i , omega, OMEGA,
                                         0, PositionAngle.MEAN, FramesFactory.getEME2000(), date, mu);

        HolmesFeatherstoneAttractionModel hfModel =
                new HolmesFeatherstoneAttractionModel(itrf, GravityFieldFactory.getNormalizedProvider(50, 50));
        Assertions.assertEquals(TideSystem.UNKNOWN, hfModel.getTideSystem());
        SpacecraftState state = new SpacecraftState(orbit);

        checkStateJacobianVsFiniteDifferencesGradient(state, hfModel, Utils.defaultLaw(),
                                              10.0, 2.0e-10, false);

    }

    @Test
    public void testIssue996() {

        Utils.setDataRoot("regular-data:potential/grgs-format");
        GravityFieldFactory.addPotentialCoefficientsReader(new GRGSFormatReader("grim4s4_gr", true));

        // initialization
        AbsoluteDate date = new AbsoluteDate(new DateComponents(2000, 07, 01),
                                             new TimeComponents(13, 59, 27.816),
                                             TimeScalesFactory.getUTC());
        double i     = FastMath.toRadians(98.7);
        double omega = FastMath.toRadians(93.0);
        double OMEGA = FastMath.toRadians(15.0 * 22.5);
        Orbit orbit  = new KeplerianOrbit(7201009.7124401, 1e-3, i , omega, OMEGA,
                                          0, PositionAngle.MEAN, FramesFactory.getEME2000(), date, mu);
<<<<<<< HEAD
        Vector3D pos = orbit.getPosition(itrf);
=======
        Vector3D pos = orbit.getPVCoordinates(itrf).getPosition();
>>>>>>> 1ccda657

        double[] zeroGradient = new double[] {-0., 0., 0.};

        NormalizedSphericalHarmonicsProvider provider00 = GravityFieldFactory.getNormalizedProvider(0,  0);
        HolmesFeatherstoneAttractionModel hfModel00 = new HolmesFeatherstoneAttractionModel(itrf, provider00);

        Assertions.assertEquals(0., hfModel00.nonCentralPart(date, pos, mu));
        Assertions.assertEquals(mu / pos.getNorm(), hfModel00.value(date, pos, mu));
        Assertions.assertArrayEquals(zeroGradient, hfModel00.gradient(date, pos, mu));

        NormalizedSphericalHarmonicsProvider provider10 = GravityFieldFactory.getNormalizedProvider(1,  0);
        HolmesFeatherstoneAttractionModel hfModel10 = new HolmesFeatherstoneAttractionModel(itrf, provider10);

        Assertions.assertEquals(0., hfModel10.nonCentralPart(date, pos, mu));
        Assertions.assertEquals(mu / pos.getNorm(), hfModel10.value(date, pos, mu));
        Assertions.assertArrayEquals(zeroGradient, hfModel10.gradient(date, pos, mu));

        NormalizedSphericalHarmonicsProvider provider11 = GravityFieldFactory.getNormalizedProvider(1,  1);
        HolmesFeatherstoneAttractionModel hfModel11 = new HolmesFeatherstoneAttractionModel(itrf, provider11);

        Assertions.assertEquals(0., hfModel11.nonCentralPart(date, pos, mu));
        Assertions.assertEquals(mu / pos.getNorm(), hfModel11.value(date, pos, mu));
        Assertions.assertArrayEquals(zeroGradient, hfModel11.gradient(date, pos, mu));

    }

    @BeforeEach
    public void setUp() {
        itrf   = null;
        propagator = null;
        Utils.setDataRoot("regular-data");
        try {
            // Eigen 6s model truncated to degree 6
            mu              =  3.986004415e+14;
            ae              =  6378136.460;
            normalizedC20   = -4.84165299820e-04;
            normalizedC30   =  9.57211326674e-07;
            normalizedC40   =  5.39990167207e-07;
            normalizedC50   =  6.86846073356e-08 ;
            normalizedC60   = -1.49953256913e-07;
            unnormalizedC20 = FastMath.sqrt( 5) * normalizedC20;
            unnormalizedC30 = FastMath.sqrt( 7) * normalizedC30;
            unnormalizedC40 = FastMath.sqrt( 9) * normalizedC40;
            unnormalizedC50 = FastMath.sqrt(11) * normalizedC50;
            unnormalizedC60 = FastMath.sqrt(13) * normalizedC60;

            itrf = FramesFactory.getITRF(IERSConventions.IERS_2010, true);
            double[] absTolerance = {
                0.001, 1.0e-9, 1.0e-9, 1.0e-6, 1.0e-6, 1.0e-6, 0.001
            };
            double[] relTolerance = {
                1.0e-7, 1.0e-4, 1.0e-4, 1.0e-7, 1.0e-7, 1.0e-7, 1.0e-7
            };
            AdaptiveStepsizeIntegrator integrator =
                new DormandPrince853Integrator(0.001, 1000, absTolerance, relTolerance);
            integrator.setInitialStepSize(60);
            propagator = new NumericalPropagator(integrator);
        } catch (OrekitException oe) {
            Assertions.fail(oe.getMessage());
        }
    }

    @AfterEach
    public void tearDown() {
        itrf       = null;
        propagator = null;
    }

    private double unnormalizedC20;
    private double unnormalizedC30;
    private double unnormalizedC40;
    private double unnormalizedC50;
    private double unnormalizedC60;
    private double normalizedC20;
    private double normalizedC30;
    private double normalizedC40;
    private double normalizedC50;
    private double normalizedC60;
    private double mu;
    private double ae;

    private Frame   itrf;
    private NumericalPropagator propagator;

}

<|MERGE_RESOLUTION|>--- conflicted
+++ resolved
@@ -1195,11 +1195,8 @@
         double OMEGA = FastMath.toRadians(15.0 * 22.5);
         Orbit orbit  = new KeplerianOrbit(7201009.7124401, 1e-3, i , omega, OMEGA,
                                           0, PositionAngle.MEAN, FramesFactory.getEME2000(), date, mu);
-<<<<<<< HEAD
+
         Vector3D pos = orbit.getPosition(itrf);
-=======
-        Vector3D pos = orbit.getPVCoordinates(itrf).getPosition();
->>>>>>> 1ccda657
 
         double[] zeroGradient = new double[] {-0., 0., 0.};
 

--- conflicted
+++ resolved
@@ -84,13 +84,8 @@
                                                                          final DerivativeStructure mass) {
         try {
             final boolean firing = ((ConstantThrustManeuver) forceModel).isFiring(date);
-<<<<<<< HEAD
             
-            final Vector3D thrustVector = ((ConstantThrustManeuver) forceModel).getThrustVector(date);
-=======
-
             final Vector3D thrustVector = ((ConstantThrustManeuver) forceModel).getThrustVector();
->>>>>>> be42ef39
             final double thrust = thrustVector.getNorm();
             final Vector3D direction = thrustVector.normalize();
 
@@ -115,13 +110,8 @@
                                                                       final Gradient mass) {
         try {
             final boolean firing = ((ConstantThrustManeuver) forceModel).isFiring(date);
-<<<<<<< HEAD
             
-            final Vector3D thrustVector = ((ConstantThrustManeuver) forceModel).getThrustVector(date);
-=======
-
             final Vector3D thrustVector = ((ConstantThrustManeuver) forceModel).getThrustVector();
->>>>>>> be42ef39
             final double thrust = thrustVector.getNorm();
             final Vector3D direction = thrustVector.normalize();
 
@@ -231,15 +221,6 @@
                                              TimeScalesFactory.getUTC());
         ConstantThrustManeuver maneuver =
             new ConstantThrustManeuver(date, 10.0, 400.0, 300.0, Vector3D.PLUS_K);
-<<<<<<< HEAD
-        Assert.assertFalse(maneuver.dependsOnPositionOnly());
-        Assert.assertNull(maneuver.getAttitudeOverride());
-        Assert.assertEquals(0.0, Vector3D.distance(maneuver.getDirection(date), Vector3D.PLUS_K), 1.0e-15);
-        Assert.assertEquals(10.0, maneuver.getDuration(), 1.0e-15);
-        Assert.assertEquals(0.0, date.durationFrom(maneuver.getStartDate()), 1.0e-15);
-        Assert.assertEquals(0.0, date.shiftedBy(10.0).durationFrom(maneuver.getEndDate()), 1.0e-15);
-        Assert.assertEquals("", maneuver.getName());
-=======
         Assertions.assertFalse(maneuver.dependsOnPositionOnly());
         Assertions.assertNull(maneuver.getAttitudeOverride());
         Assertions.assertEquals(0.0, Vector3D.distance(maneuver.getDirection(), Vector3D.PLUS_K), 1.0e-15);
@@ -247,7 +228,6 @@
         Assertions.assertEquals(0.0, date.durationFrom(maneuver.getStartDate()), 1.0e-15);
         Assertions.assertEquals(0.0, date.shiftedBy(10.0).durationFrom(maneuver.getEndDate()), 1.0e-15);
         Assertions.assertEquals("", maneuver.getName());
->>>>>>> be42ef39
         List<ParameterDriver> drivers = maneuver.getParametersDrivers();
         Assertions.assertEquals(6, drivers.size());
         Assertions.assertEquals("thrust", drivers.get(0).getName());
@@ -319,13 +299,8 @@
                                                        TimeScalesFactory.getUTC());
         final ConstantThrustManeuver maneuver =
             new ConstantThrustManeuver(fireDate, duration, f, isp, Vector3D.PLUS_I);
-<<<<<<< HEAD
-        Assert.assertEquals(f,   maneuver.getThrust(orbit.getDate()), 1.0e-10);
-        Assert.assertEquals(isp, maneuver.getISP(fireDate),    1.0e-10);
-=======
         Assertions.assertEquals(f,   maneuver.getThrust(), 1.0e-10);
         Assertions.assertEquals(isp, maneuver.getISP(),    1.0e-10);
->>>>>>> be42ef39
 
         double[] absTolerance = {
             0.001, 1.0e-9, 1.0e-9, 1.0e-6, 1.0e-6, 1.0e-6, 0.001
@@ -343,17 +318,10 @@
         final SpacecraftState finalorb = propagator.propagate(fireDate.shiftedBy(3800));
 
         final double massTolerance =
-<<<<<<< HEAD
-                FastMath.abs(maneuver.getFlowRate(fireDate)) * maneuver.getEventsDetectors().findFirst().get().getThreshold();
-        Assert.assertEquals(2007.8824544261233, finalorb.getMass(), massTolerance);
-        Assert.assertEquals(2.6872, FastMath.toDegrees(MathUtils.normalizeAngle(finalorb.getI(), FastMath.PI)), 1e-4);
-        Assert.assertEquals(28970, finalorb.getA()/1000, 1);
-=======
                 FastMath.abs(maneuver.getFlowRate()) * maneuver.getEventsDetectors().findFirst().get().getThreshold();
         Assertions.assertEquals(2007.8824544261233, finalorb.getMass(), massTolerance);
         Assertions.assertEquals(2.6872, FastMath.toDegrees(MathUtils.normalizeAngle(finalorb.getI(), FastMath.PI)), 1e-4);
         Assertions.assertEquals(28970, finalorb.getA()/1000, 1);
->>>>>>> be42ef39
 
     }
 
@@ -577,13 +545,8 @@
                                                        TimeScalesFactory.getUTC());
         final ConstantThrustManeuver maneuver =
             new ConstantThrustManeuver(fireDate, duration, f, isp, Vector3D.PLUS_I);
-<<<<<<< HEAD
-        Assert.assertEquals(f,   maneuver.getThrust(orbit.getDate()), 1.0e-10);
-        Assert.assertEquals(isp, maneuver.getISP(fireDate),    1.0e-10);
-=======
         Assertions.assertEquals(f,   maneuver.getThrust(), 1.0e-10);
         Assertions.assertEquals(isp, maneuver.getISP(),    1.0e-10);
->>>>>>> be42ef39
 
         final OrbitType orbitType = OrbitType.KEPLERIAN;
         double[][] tol = NumericalPropagator.tolerances(1.0e-5, orbit, orbitType);
@@ -700,13 +663,8 @@
                                                        TimeScalesFactory.getUTC());
         final ConstantThrustManeuver maneuverWithoutOverride =
             new ConstantThrustManeuver(fireDate, duration, f, isp, Vector3D.PLUS_I);
-<<<<<<< HEAD
-        Assert.assertEquals(f,   maneuverWithoutOverride.getThrust(orbit.getDate()), 1.0e-10);
-        Assert.assertEquals(isp, maneuverWithoutOverride.getISP(fireDate),    1.0e-10);
-=======
         Assertions.assertEquals(f,   maneuverWithoutOverride.getThrust(), 1.0e-10);
         Assertions.assertEquals(isp, maneuverWithoutOverride.getISP(),    1.0e-10);
->>>>>>> be42ef39
 
         // reference propagation:
         // propagator already uses inertial law
@@ -728,13 +686,8 @@
         final ConstantThrustManeuver maneuverWithOverride =
                         new ConstantThrustManeuver(fireDate, duration, f, isp,
                                                    inertialLaw, Vector3D.PLUS_I);
-<<<<<<< HEAD
-        Assert.assertEquals(f,   maneuverWithoutOverride.getThrust(orbit.getDate()), 1.0e-10);
-        Assert.assertEquals(isp, maneuverWithoutOverride.getISP(fireDate),    1.0e-10);
-=======
         Assertions.assertEquals(f,   maneuverWithoutOverride.getThrust(), 1.0e-10);
         Assertions.assertEquals(isp, maneuverWithoutOverride.getISP(),    1.0e-10);
->>>>>>> be42ef39
 
         AdaptiveStepsizeIntegrator integrator2 =
                         new DormandPrince853Integrator(0.001, 1000, tol[0], tol[1]);
@@ -802,16 +755,6 @@
                                                        TimeScalesFactory.getUTC());
         final ConstantThrustManeuver maneuver =
             new ConstantThrustManeuver(fireDate, duration, f, isp, Vector3D.PLUS_I);
-<<<<<<< HEAD
-        Assert.assertEquals(f,   maneuver.getThrust(orbit.getDate()), 1.0e-10);
-        Assert.assertEquals(isp, maneuver.getISP(fireDate),    1.0e-10);
-
-        // before events have been encountered, the maneuver is not yet allowed to generate non zero acceleration
-        for (double dt = 0 ; dt < fireDate.durationFrom(initDate) + duration + 100; dt += 0.1) {
-            Assert.assertFalse(maneuver.isFiring(initDate.shiftedBy(dt)));
-            Assert.assertEquals(0.0,
-                                maneuver.acceleration(initialState.shiftedBy(dt), maneuver.getParameters(initialState.shiftedBy(dt).getDate())).getNorm(),
-=======
         Assertions.assertEquals(f,   maneuver.getThrust(), 1.0e-10);
         Assertions.assertEquals(isp, maneuver.getISP(),    1.0e-10);
 
@@ -820,7 +763,6 @@
             Assertions.assertFalse(maneuver.isFiring(initDate.shiftedBy(dt)));
             Assertions.assertEquals(0.0,
                                 maneuver.acceleration(initialState.shiftedBy(dt), maneuver.getParameters()).getNorm(),
->>>>>>> be42ef39
                                 1.0e-15);
         }
 
@@ -837,20 +779,6 @@
         propagator1.addForceModel(maneuver);
         final SpacecraftState middleState = propagator1.propagate(fireDate.shiftedBy(0.5 * duration));
 
-<<<<<<< HEAD
-        Assert.assertFalse(maneuver.isFiring(initialState));
-        Assert.assertEquals(0.0,
-                            maneuver.acceleration(initialState, maneuver.getParameters(initialState.getDate())).getNorm(),
-                            1.0e-15);
-        Assert.assertTrue(maneuver.isFiring(middleState));
-        Assert.assertEquals(0.186340263,
-                            maneuver.acceleration(middleState, maneuver.getParameters(middleState.getDate())).getNorm(),
-                            1.0e-9);
-        Assert.assertTrue(maneuver.isFiring(middleState.shiftedBy(3 * duration)));
-        Assert.assertEquals(0.186340263,
-                            maneuver.acceleration(middleState.shiftedBy(3 * duration), maneuver.getParameters(middleState.
-                                                  shiftedBy(3 * duration).getDate())).getNorm(),
-=======
         Assertions.assertFalse(maneuver.isFiring(initialState));
         Assertions.assertEquals(0.0,
                             maneuver.acceleration(initialState, maneuver.getParameters()).getNorm(),
@@ -862,7 +790,6 @@
         Assertions.assertTrue(maneuver.isFiring(middleState.shiftedBy(3 * duration)));
         Assertions.assertEquals(0.186340263,
                             maneuver.acceleration(middleState.shiftedBy(3 * duration), maneuver.getParameters()).getNorm(),
->>>>>>> be42ef39
                             1.0e-9);
 
 

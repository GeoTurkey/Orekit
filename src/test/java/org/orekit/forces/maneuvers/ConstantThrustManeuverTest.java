--- conflicted
+++ resolved
@@ -78,32 +78,20 @@
                                                                          final FieldRotation<DerivativeStructure> rotation,
                                                                          final DerivativeStructure mass) {
         try {
-<<<<<<< HEAD
-            final boolean firing = ((Maneuver) forceModel).getManeuverTriggers().isFiring(new double[] {});            
+            final boolean firing = ((ConstantThrustManeuver) forceModel).isFiring(date);
+            
             final Vector3D thrustVector = ((ConstantThrustManeuver) forceModel).getThrustVector();
             final double thrust = thrustVector.getNorm();
             final Vector3D direction = thrustVector.normalize();
             
             if (firing) {
-=======
-            double thrust = forceModel.getParameterDriver(ConstantThrustManeuver.THRUST).getValue();
-            java.lang.reflect.Field directionField = ConstantThrustManeuver.class.getDeclaredField("direction");
-            directionField.setAccessible(true);
-            Vector3D direction;
-            direction = (Vector3D) directionField.get(forceModel);
-            if (((ConstantThrustManeuver) forceModel).isFiring(date)) {
->>>>>>> 3c25433a
                 return new FieldVector3D<>(mass.reciprocal().multiply(thrust), rotation.applyInverseTo(direction));
             } else {
                 // constant (and null) acceleration when not firing
                 return FieldVector3D.getZero(mass.getField());
             }
-<<<<<<< HEAD
-        } catch (IllegalArgumentException e) {
-=======
-        } catch (IllegalArgumentException | IllegalAccessException | NoSuchFieldException | SecurityException e) {
+        } catch (IllegalArgumentException | SecurityException e) {
             Assert.fail(e.getLocalizedMessage());
->>>>>>> 3c25433a
             return null;
         }
     }

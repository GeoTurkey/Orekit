--- conflicted
+++ resolved
@@ -742,15 +742,9 @@
         final ThrustDirectionAndAttitudeProvider attitudeProvider = buildVelocityThrustDirectionProvider();
         final ConfigurableLowThrustManeuver maneuver = new ConfigurableLowThrustManeuver(attitudeProvider,
                 maneuverStartDetector, maneuverStopDetector, thrust, isp);
-<<<<<<< HEAD
-        Assert.assertEquals(isp, maneuver.getISP(new AbsoluteDate()), 1e-9);
-        Assert.assertEquals(thrust, maneuver.getThrust(new AbsoluteDate()), 1e-9);
-        Assert.assertEquals(attitudeProvider, maneuver.getThrustDirectionProvider());
-=======
         Assertions.assertEquals(isp, maneuver.getISP(), 1e-9);
         Assertions.assertEquals(thrust, maneuver.getThrust(), 1e-9);
         Assertions.assertEquals(attitudeProvider, maneuver.getThrustDirectionProvider());
->>>>>>> be42ef39
 
     }
 

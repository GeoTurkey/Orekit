--- conflicted
+++ resolved
@@ -138,14 +138,8 @@
             // compute acceleration with all its partial derivatives
             return spacecraft.radiationPressureAcceleration(new FieldAbsoluteDate<>(field, date),
                                                             frame, position, rotation, mass, flux,
-<<<<<<< HEAD
-                                                            forceModel.getParameters(field,  new FieldAbsoluteDate<>(field, date)));
-        } catch (IllegalArgumentException | IllegalAccessException | NoSuchFieldException |
-                 SecurityException | NoSuchMethodException | InvocationTargetException e) {
-=======
                                                             forceModel.getParameters(field));
         } catch (IllegalArgumentException | IllegalAccessException | NoSuchFieldException | SecurityException e) {
->>>>>>> be42ef39
             return null;
         }
     }
@@ -192,14 +186,8 @@
             // compute acceleration with all its partial derivatives
             return spacecraft.radiationPressureAcceleration(new FieldAbsoluteDate<>(field, date),
                                                             frame, position, rotation, mass, flux,
-<<<<<<< HEAD
-                                                            forceModel.getParameters(field, new FieldAbsoluteDate<>(field, date)));
-        } catch (IllegalArgumentException | IllegalAccessException | NoSuchFieldException |
-                 SecurityException | NoSuchMethodException | InvocationTargetException e) {
-=======
                                                             forceModel.getParameters(field));
         } catch (IllegalArgumentException | IllegalAccessException | NoSuchFieldException | SecurityException e) {
->>>>>>> be42ef39
             return null;
         }
     }

--- conflicted
+++ resolved
@@ -1035,7 +1035,6 @@
         }
     }
 
-<<<<<<< HEAD
 	@Test
 	public void test_issue_942_KVN() {
 
@@ -1076,7 +1075,6 @@
 	    Assert.assertEquals(Maneuvrable.NO,               file.getMetadataObject2().getManeuverable());
 	}
 
-=======
     @Test
     public void test_issue_944() {
 
@@ -1097,8 +1095,4 @@
         // Check AREA_SRP
         Assert.assertEquals(10, file.getDataObject1().getAdditionalParametersBlock().getAreaSRP(), 0.0);
     }
-
-    
-    
->>>>>>> 6630750b
 }
--- conflicted
+++ resolved
@@ -184,13 +184,8 @@
         final SpacecraftState state   = new SpacecraftState(orbit);
 
         final double delay = model.pathDelay(state, new TopocentricFrame(ellipsoid, recP, null),
-<<<<<<< HEAD
-                                             Frequency.G01.getMHzFrequency() * 1.0E6, model.getParameters(date));
+                                             Frequency.G01.getMHzFrequency() * 1.0E6, model.getParameters());
        
-=======
-                                             Frequency.G01.getMHzFrequency() * 1.0E6, model.getParameters());
-
->>>>>>> be42ef39
         // Verify
         Assertions.assertEquals(1.13, delay, 0.01);
     }
@@ -234,13 +229,8 @@
         final FieldSpacecraftState<T> state   = new FieldSpacecraftState<>(orbit);
 
         final T delay = model.pathDelay(state, new TopocentricFrame(ellipsoid, recP, null),
-<<<<<<< HEAD
-                                        Frequency.G01.getMHzFrequency() * 1.0E6, model.getParameters(field, date));
+                                        Frequency.G01.getMHzFrequency() * 1.0E6, model.getParameters(field));
        
-=======
-                                        Frequency.G01.getMHzFrequency() * 1.0E6, model.getParameters(field));
-
->>>>>>> be42ef39
         // Verify
         Assertions.assertEquals(1.13, delay.getReal(), 0.01);
     }

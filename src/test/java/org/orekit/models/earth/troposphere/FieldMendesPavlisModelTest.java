/* Copyright 2002-2022 CS GROUP
 * Licensed to CS GROUP (CS) under one or more
 * contributor license agreements.  See the NOTICE file distributed with
 * this work for additional information regarding copyright ownership.
 * CS licenses this file to You under the Apache License, Version 2.0
 * (the "License"); you may not use this file except in compliance with
 * the License.  You may obtain a copy of the License at
 *
 *   http://www.apache.org/licenses/LICENSE-2.0
 *
 * Unless required by applicable law or agreed to in writing, software
 * distributed under the License is distributed on an "AS IS" BASIS,
 * WITHOUT WARRANTIES OR CONDITIONS OF ANY KIND, either express or implied.
 * See the License for the specific language governing permissions and
 * limitations under the License.
 */
package org.orekit.models.earth.troposphere;

import org.hipparchus.CalculusFieldElement;
import org.hipparchus.Field;
import org.hipparchus.analysis.differentiation.DSFactory;
import org.hipparchus.analysis.differentiation.DerivativeStructure;
import org.hipparchus.geometry.euclidean.threed.FieldVector3D;
import org.hipparchus.geometry.euclidean.threed.Vector3D;
import org.hipparchus.util.Decimal64Field;
import org.hipparchus.util.FastMath;
import org.hipparchus.util.Precision;
import org.junit.jupiter.api.Assertions;
import org.junit.jupiter.api.BeforeAll;
import org.junit.jupiter.api.BeforeEach;
import org.junit.jupiter.api.Test;
import org.orekit.Utils;
import org.orekit.attitudes.Attitude;
import org.orekit.bodies.FieldGeodeticPoint;
import org.orekit.bodies.GeodeticPoint;
import org.orekit.bodies.OneAxisEllipsoid;
import org.orekit.errors.OrekitException;
import org.orekit.estimation.measurements.GroundStation;
import org.orekit.frames.Frame;
import org.orekit.frames.FramesFactory;
import org.orekit.frames.TopocentricFrame;
import org.orekit.orbits.FieldKeplerianOrbit;
import org.orekit.orbits.FieldOrbit;
import org.orekit.orbits.Orbit;
import org.orekit.orbits.OrbitType;
import org.orekit.orbits.PositionAngle;
import org.orekit.propagation.FieldSpacecraftState;
import org.orekit.propagation.SpacecraftState;
import org.orekit.propagation.numerical.NumericalPropagator;
import org.orekit.time.AbsoluteDate;
import org.orekit.time.FieldAbsoluteDate;
import org.orekit.time.TimeScalesFactory;
import org.orekit.utils.Constants;
import org.orekit.utils.IERSConventions;

public class FieldMendesPavlisModelTest {

    private static double epsilon = 1e-6;

    @BeforeAll
    public static void setUpGlobal() {
        Utils.setDataRoot("atmosphere");
    }

    @BeforeEach
    public void setUp() throws OrekitException {
        Utils.setDataRoot("regular-data:potential/shm-format");
    }

    @Test
    public void testZenithDelay() {
        doTestZenithDelay(Decimal64Field.getInstance());
    }

    private <T extends CalculusFieldElement<T>> void doTestZenithDelay(final Field<T> field) {
        final T zero = field.getZero();
        // Site:   McDonald Observatory
        //         latitude:  30.67166667 °
        //         longitude: -104.0250 °
        //         height:    2010.344 m
        //
        // Meteo:  pressure:            798.4188 hPa
        //         water vapor presure: 14.322 hPa
        //         temperature:         300.15 K
        //         humidity:            40 %
        //
        // Ref:    Petit, G. and Luzum, B. (eds.), IERS Conventions (2010),
        //         IERS Technical Note No. 36, BKG (2010)

        final double latitude     = FastMath.toRadians(30.67166667);
        final double longitude    = FastMath.toRadians(-104.0250);
        final double height       = 2010.344;
        final double pressure     = 798.4188;
        final double temperature  = 300.15;
        final double humidity     = 0.4;
        final double lambda       = 0.532;
        final FieldGeodeticPoint<T> point = new FieldGeodeticPoint<>(zero.add(latitude), zero.add(longitude), zero.add(height));

        // Expected zenith hydrostatic delay: 1.932992 m (Ref)
        final double expectedHydroDelay = 1.932992;
        // Expected zenith wet delay: 0.223375*10-2 m (Ref)
        final double expectedWetDelay   = 0.223375e-2;
        // Expected total zenith delay: 1.935226 m (Ref)
        final double expectedDelay      = 1.935226;

        final double precision = 4.0e-6;

        final FieldAbsoluteDate<T> date = new FieldAbsoluteDate<>(field, 2009, 8, 12, TimeScalesFactory.getUTC());

        final MendesPavlisModel model = new MendesPavlisModel(temperature, pressure,
                                                               humidity, lambda);
<<<<<<< HEAD
        
        final T[] computedDelay = model.computeZenithDelay(point, model.getParameters(field, date), date);
        
        Assert.assertEquals(expectedHydroDelay, computedDelay[0].getReal(),                    precision);
        Assert.assertEquals(expectedWetDelay,   computedDelay[1].getReal(), precision);
        Assert.assertEquals(expectedDelay,      computedDelay[0].getReal() + computedDelay[1].getReal(), precision);
=======

        final T[] computedDelay = model.computeZenithDelay(point, model.getParameters(field), date);

        Assertions.assertEquals(expectedHydroDelay, computedDelay[0].getReal(),                    precision);
        Assertions.assertEquals(expectedWetDelay,   computedDelay[1].getReal(), precision);
        Assertions.assertEquals(expectedDelay,      computedDelay[0].getReal() + computedDelay[1].getReal(), precision);
>>>>>>> be42ef39

    }

    @Test
    public void testMappingFactors() {
        doTestMappingFactors(Decimal64Field.getInstance());
    }

    private <T extends CalculusFieldElement<T>> void doTestMappingFactors(final Field<T> field) {
        final T zero = field.getZero();

        // Site:   McDonald Observatory
        //         latitude:  30.67166667 °
        //         longitude: -104.0250 °
        //         height:    2075 m
        //
        // Meteo:  pressure:            798.4188 hPa
        //         water vapor presure: 14.322 hPa
        //         temperature:         300.15 K
        //         humidity:            40 %
        //
        // Ref:    Petit, G. and Luzum, B. (eds.), IERS Conventions (2010),
        //         IERS Technical Note No. 36, BKG (2010)

        final FieldAbsoluteDate<T> date = new FieldAbsoluteDate<>(field, 2009, 8, 12, TimeScalesFactory.getUTC());

        final double latitude     = FastMath.toRadians(30.67166667);
        final double longitude    = FastMath.toRadians(-104.0250);
        final double height       = 2075;
        final double pressure     = 798.4188;
        final double temperature  = 300.15;
        final double humidity     = 0.4;
        final double lambda       = 0.532;
        final FieldGeodeticPoint<T> point = new FieldGeodeticPoint<>(zero.add(latitude), zero.add(longitude), zero.add(height));

        final double elevation        = FastMath.toRadians(15.0);
        // Expected mapping factor: 3.80024367 (Ref)
        final double expectedMapping    = 3.80024367;

        // Test for the second constructor
        final MendesPavlisModel model = new MendesPavlisModel(temperature, pressure,
                                                              humidity, lambda);

        final T[] computedMapping = model.mappingFactors(zero.add(elevation), point, date);

        Assertions.assertEquals(expectedMapping, computedMapping[0].getReal(), 5.0e-8);
        Assertions.assertEquals(expectedMapping, computedMapping[1].getReal(), 5.0e-8);
    }

    @Test
    public void testDelay() {
        doTestDelay(Decimal64Field.getInstance());
    }

    private <T extends CalculusFieldElement<T>> void doTestDelay(final Field<T> field) {
        final T zero = field.getZero();
        final double elevation = 10d;
        final double height = 100d;
        final FieldAbsoluteDate<T> date = new FieldAbsoluteDate<>(field);
        final FieldGeodeticPoint<T> point = new FieldGeodeticPoint<>(zero.add(FastMath.toRadians(45.0)), zero.add(FastMath.toRadians(45.0)), zero.add(height));
        MendesPavlisModel model = MendesPavlisModel.getStandardModel(0.6943);
<<<<<<< HEAD
        final T path = model.pathDelay(zero.add(FastMath.toRadians(elevation)), point, model.getParameters(field, date), date);
        Assert.assertTrue(Precision.compareTo(path.getReal(), 20d, epsilon) < 0);
        Assert.assertTrue(Precision.compareTo(path.getReal(), 0d, epsilon) > 0);
=======
        final T path = model.pathDelay(zero.add(FastMath.toRadians(elevation)), point, model.getParameters(field), date);
        Assertions.assertTrue(Precision.compareTo(path.getReal(), 20d, epsilon) < 0);
        Assertions.assertTrue(Precision.compareTo(path.getReal(), 0d, epsilon) > 0);
>>>>>>> be42ef39
    }

    @Test
    public void testFixedHeight() {
        doTestFixedHeight(Decimal64Field.getInstance());
    }

    private <T extends CalculusFieldElement<T>> void doTestFixedHeight(final Field<T> field) {
        final T zero = field.getZero();
        final FieldAbsoluteDate<T> date = new FieldAbsoluteDate<>(field);
        final FieldGeodeticPoint<T> point = new FieldGeodeticPoint<>(zero.add(FastMath.toRadians(45.0)), zero.add(FastMath.toRadians(45.0)), zero.add(350.0));
        MendesPavlisModel model = MendesPavlisModel.getStandardModel(0.6943);
        T lastDelay = zero.add(Double.MAX_VALUE);
        // delay shall decline with increasing elevation angle
        for (double elev = 10d; elev < 90d; elev += 8d) {
<<<<<<< HEAD
            final T delay = model.pathDelay(zero.add(FastMath.toRadians(elev)), point, model.getParameters(field, date), date);
            Assert.assertTrue(Precision.compareTo(delay.getReal(), lastDelay.getReal(), epsilon) < 0);
=======
            final T delay = model.pathDelay(zero.add(FastMath.toRadians(elev)), point, model.getParameters(field), date);
            Assertions.assertTrue(Precision.compareTo(delay.getReal(), lastDelay.getReal(), epsilon) < 0);
>>>>>>> be42ef39
            lastDelay = delay;
        }
    }

    @Test
    public void testDelayStateDerivatives() {

        // Geodetic point
        final double latitude     = FastMath.toRadians(45.0);
        final double longitude    = FastMath.toRadians(45.0);
        final double height       = 0.0;
        final GeodeticPoint point = new GeodeticPoint(latitude, longitude, height);
        // Body: earth
        final OneAxisEllipsoid earth = new OneAxisEllipsoid(Constants.WGS84_EARTH_EQUATORIAL_RADIUS,
                                                            Constants.WGS84_EARTH_FLATTENING,
                                                            FramesFactory.getITRF(IERSConventions.IERS_2010, true));
        // Topocentric frame
        final TopocentricFrame baseFrame = new TopocentricFrame(earth, point, "topo");

        // Station
        final GroundStation station = new GroundStation(baseFrame);

        // Tropospheric model
        final MendesPavlisModel model = MendesPavlisModel.getStandardModel(0.65);

        // Derivative Structure
        final DSFactory factory = new DSFactory(6, 1);
        final DerivativeStructure a0       = factory.variable(0, 24464560.0);
        final DerivativeStructure e0       = factory.variable(1, 0.05);
        final DerivativeStructure i0       = factory.variable(2, 0.122138);
        final DerivativeStructure pa0      = factory.variable(3, 3.10686);
        final DerivativeStructure raan0    = factory.variable(4, 1.00681);
        final DerivativeStructure anomaly0 = factory.variable(5, 0.048363);
        final Field<DerivativeStructure> field = a0.getField();
        final DerivativeStructure zero = field.getZero();

        // Field Date
        final FieldAbsoluteDate<DerivativeStructure> dsDate = new FieldAbsoluteDate<>(field);
        // Field Orbit
        final Frame frame = FramesFactory.getEME2000();
        final FieldOrbit<DerivativeStructure> dsOrbit = new FieldKeplerianOrbit<>(a0, e0, i0, pa0, raan0, anomaly0,
                                                                                  PositionAngle.MEAN, frame,
                                                                                  dsDate, zero.add(3.9860047e14));
        // Field State
        final FieldSpacecraftState<DerivativeStructure> dsState = new FieldSpacecraftState<>(dsOrbit);

        // Initial satellite elevation
        final FieldVector3D<DerivativeStructure> position = dsState.getPosition();
        final DerivativeStructure dsElevation = baseFrame.getElevation(position, frame, dsDate);

        // Compute Delay with state derivatives
        final FieldGeodeticPoint<DerivativeStructure> dsPoint = new FieldGeodeticPoint<>(zero.add(latitude), zero.add(longitude), zero.add(height));
        final DerivativeStructure delay = model.pathDelay(dsElevation, dsPoint, model.getParameters(field, dsDate), dsDate);

        final double[] compDeriv = delay.getAllDerivatives();

        // Field -> non-field
        final Orbit orbit = dsOrbit.toOrbit();
        final SpacecraftState state = dsState.toSpacecraftState();

        // Finite differences for reference values
        final double[][] refDeriv = new double[1][6];
        final OrbitType orbitType = OrbitType.KEPLERIAN;
        final PositionAngle angleType = PositionAngle.MEAN;
        double dP = 0.001;
        double[] steps = NumericalPropagator.tolerances(1000000 * dP, orbit, orbitType)[0];
        for (int i = 0; i < 6; i++) {
            SpacecraftState stateM4 = shiftState(state, orbitType, angleType, -4 * steps[i], i);
            final Vector3D positionM4 = stateM4.getPosition();
            final double elevationM4  = station.getBaseFrame().getElevation(positionM4, stateM4.getFrame(), stateM4.getDate());
<<<<<<< HEAD
            double  delayM4 = model.pathDelay(elevationM4, point, model.getParameters(stateM4.getDate()), stateM4.getDate());
            
=======
            double  delayM4 = model.pathDelay(elevationM4, point, model.getParameters(), stateM4.getDate());

>>>>>>> be42ef39
            SpacecraftState stateM3 = shiftState(state, orbitType, angleType, -3 * steps[i], i);
            final Vector3D positionM3 = stateM3.getPosition();
            final double elevationM3  = station.getBaseFrame().getElevation(positionM3, stateM3.getFrame(), stateM3.getDate());
<<<<<<< HEAD
            double  delayM3 = model.pathDelay(elevationM3, point, model.getParameters(stateM3.getDate()), stateM3.getDate());
            
=======
            double  delayM3 = model.pathDelay(elevationM3, point, model.getParameters(), stateM3.getDate());

>>>>>>> be42ef39
            SpacecraftState stateM2 = shiftState(state, orbitType, angleType, -2 * steps[i], i);
            final Vector3D positionM2 = stateM2.getPosition();
            final double elevationM2  = station.getBaseFrame().getElevation(positionM2, stateM2.getFrame(), stateM2.getDate());
<<<<<<< HEAD
            double  delayM2 = model.pathDelay(elevationM2, point, model.getParameters(stateM2.getDate()), stateM2.getDate());
 
=======
            double  delayM2 = model.pathDelay(elevationM2, point, model.getParameters(), stateM2.getDate());

>>>>>>> be42ef39
            SpacecraftState stateM1 = shiftState(state, orbitType, angleType, -1 * steps[i], i);
            final Vector3D positionM1 = stateM1.getPosition();
            final double elevationM1  = station.getBaseFrame().getElevation(positionM1, stateM1.getFrame(), stateM1.getDate());
<<<<<<< HEAD
            double  delayM1 = model.pathDelay(elevationM1, point, model.getParameters(stateM1.getDate()), stateM1.getDate());
           
=======
            double  delayM1 = model.pathDelay(elevationM1, point, model.getParameters(), stateM1.getDate());

>>>>>>> be42ef39
            SpacecraftState stateP1 = shiftState(state, orbitType, angleType, 1 * steps[i], i);
            final Vector3D positionP1 = stateP1.getPosition();
            final double elevationP1  = station.getBaseFrame().getElevation(positionP1, stateP1.getFrame(), stateP1.getDate());
<<<<<<< HEAD
            double  delayP1 = model.pathDelay(elevationP1, point, model.getParameters(stateP1.getDate()), stateP1.getDate());
            
=======
            double  delayP1 = model.pathDelay(elevationP1, point, model.getParameters(), stateP1.getDate());

>>>>>>> be42ef39
            SpacecraftState stateP2 = shiftState(state, orbitType, angleType, 2 * steps[i], i);
            final Vector3D positionP2 = stateP2.getPosition();
            final double elevationP2  = station.getBaseFrame().getElevation(positionP2, stateP2.getFrame(), stateP2.getDate());
<<<<<<< HEAD
            double  delayP2 = model.pathDelay(elevationP2, point, model.getParameters(stateP2.getDate()), stateP2.getDate());
            
=======
            double  delayP2 = model.pathDelay(elevationP2, point, model.getParameters(), stateP2.getDate());

>>>>>>> be42ef39
            SpacecraftState stateP3 = shiftState(state, orbitType, angleType, 3 * steps[i], i);
            final Vector3D positionP3 = stateP3.getPosition();
            final double elevationP3  = station.getBaseFrame().getElevation(positionP3, stateP3.getFrame(), stateP3.getDate());
<<<<<<< HEAD
            double  delayP3 = model.pathDelay(elevationP3, point, model.getParameters(stateP3.getDate()), stateP3.getDate());
            
=======
            double  delayP3 = model.pathDelay(elevationP3, point, model.getParameters(), stateP3.getDate());

>>>>>>> be42ef39
            SpacecraftState stateP4 = shiftState(state, orbitType, angleType, 4 * steps[i], i);
            final Vector3D positionP4 = stateP4.getPosition();
            final double elevationP4  = station.getBaseFrame().getElevation(positionP4, stateP4.getFrame(), stateP4.getDate());
<<<<<<< HEAD
            double  delayP4 = model.pathDelay(elevationP4, point, model.getParameters(stateP4.getDate()), stateP4.getDate());
            
=======
            double  delayP4 = model.pathDelay(elevationP4, point, model.getParameters(), stateP4.getDate());

>>>>>>> be42ef39
            fillJacobianColumn(refDeriv, i, orbitType, angleType, steps[i],
                               delayM4, delayM3, delayM2, delayM1,
                               delayP1, delayP2, delayP3, delayP4);
        }

        for (int i = 0; i < 6; i++) {
            Assertions.assertEquals(compDeriv[i + 1], refDeriv[0][i], 2.0e-11);
        }
    }

    private void fillJacobianColumn(double[][] jacobian, int column,
                                    OrbitType orbitType, PositionAngle angleType, double h,
                                    double sM4h, double sM3h,
                                    double sM2h, double sM1h,
                                    double sP1h, double sP2h,
                                    double sP3h, double sP4h) {
        for (int i = 0; i < jacobian.length; ++i) {
            jacobian[i][column] = ( -3 * (sP4h - sM4h) +
                                    32 * (sP3h - sM3h) -
                                   168 * (sP2h - sM2h) +
                                   672 * (sP1h - sM1h)) / (840 * h);
        }
    }

    private SpacecraftState shiftState(SpacecraftState state, OrbitType orbitType, PositionAngle angleType,
                                       double delta, int column) {

        double[][] array = stateToArray(state, orbitType, angleType, true);
        array[0][column] += delta;

        return arrayToState(array, orbitType, angleType, state.getFrame(), state.getDate(),
                            state.getMu(), state.getAttitude());

    }

    private double[][] stateToArray(SpacecraftState state, OrbitType orbitType, PositionAngle angleType,
                                  boolean withMass) {
        double[][] array = new double[2][withMass ? 7 : 6];
        orbitType.mapOrbitToArray(state.getOrbit(), angleType, array[0], array[1]);
        if (withMass) {
            array[0][6] = state.getMass();
        }
        return array;
    }

    private SpacecraftState arrayToState(double[][] array, OrbitType orbitType, PositionAngle angleType,
                                         Frame frame, AbsoluteDate date, double mu,
                                         Attitude attitude) {
        Orbit orbit = orbitType.mapArrayToOrbit(array[0], array[1], angleType, date, mu, frame);
        return (array.length > 6) ?
               new SpacecraftState(orbit, attitude) :
               new SpacecraftState(orbit, attitude, array[0][6]);
    }

}<|MERGE_RESOLUTION|>--- conflicted
+++ resolved
@@ -109,21 +109,12 @@
 
         final MendesPavlisModel model = new MendesPavlisModel(temperature, pressure,
                                                                humidity, lambda);
-<<<<<<< HEAD
         
-        final T[] computedDelay = model.computeZenithDelay(point, model.getParameters(field, date), date);
-        
-        Assert.assertEquals(expectedHydroDelay, computedDelay[0].getReal(),                    precision);
-        Assert.assertEquals(expectedWetDelay,   computedDelay[1].getReal(), precision);
-        Assert.assertEquals(expectedDelay,      computedDelay[0].getReal() + computedDelay[1].getReal(), precision);
-=======
-
         final T[] computedDelay = model.computeZenithDelay(point, model.getParameters(field), date);
 
         Assertions.assertEquals(expectedHydroDelay, computedDelay[0].getReal(),                    precision);
         Assertions.assertEquals(expectedWetDelay,   computedDelay[1].getReal(), precision);
         Assertions.assertEquals(expectedDelay,      computedDelay[0].getReal() + computedDelay[1].getReal(), precision);
->>>>>>> be42ef39
 
     }
 
@@ -185,15 +176,9 @@
         final FieldAbsoluteDate<T> date = new FieldAbsoluteDate<>(field);
         final FieldGeodeticPoint<T> point = new FieldGeodeticPoint<>(zero.add(FastMath.toRadians(45.0)), zero.add(FastMath.toRadians(45.0)), zero.add(height));
         MendesPavlisModel model = MendesPavlisModel.getStandardModel(0.6943);
-<<<<<<< HEAD
-        final T path = model.pathDelay(zero.add(FastMath.toRadians(elevation)), point, model.getParameters(field, date), date);
-        Assert.assertTrue(Precision.compareTo(path.getReal(), 20d, epsilon) < 0);
-        Assert.assertTrue(Precision.compareTo(path.getReal(), 0d, epsilon) > 0);
-=======
         final T path = model.pathDelay(zero.add(FastMath.toRadians(elevation)), point, model.getParameters(field), date);
         Assertions.assertTrue(Precision.compareTo(path.getReal(), 20d, epsilon) < 0);
         Assertions.assertTrue(Precision.compareTo(path.getReal(), 0d, epsilon) > 0);
->>>>>>> be42ef39
     }
 
     @Test
@@ -209,13 +194,8 @@
         T lastDelay = zero.add(Double.MAX_VALUE);
         // delay shall decline with increasing elevation angle
         for (double elev = 10d; elev < 90d; elev += 8d) {
-<<<<<<< HEAD
-            final T delay = model.pathDelay(zero.add(FastMath.toRadians(elev)), point, model.getParameters(field, date), date);
-            Assert.assertTrue(Precision.compareTo(delay.getReal(), lastDelay.getReal(), epsilon) < 0);
-=======
             final T delay = model.pathDelay(zero.add(FastMath.toRadians(elev)), point, model.getParameters(field), date);
             Assertions.assertTrue(Precision.compareTo(delay.getReal(), lastDelay.getReal(), epsilon) < 0);
->>>>>>> be42ef39
             lastDelay = delay;
         }
     }
@@ -286,83 +266,43 @@
             SpacecraftState stateM4 = shiftState(state, orbitType, angleType, -4 * steps[i], i);
             final Vector3D positionM4 = stateM4.getPosition();
             final double elevationM4  = station.getBaseFrame().getElevation(positionM4, stateM4.getFrame(), stateM4.getDate());
-<<<<<<< HEAD
-            double  delayM4 = model.pathDelay(elevationM4, point, model.getParameters(stateM4.getDate()), stateM4.getDate());
-            
-=======
             double  delayM4 = model.pathDelay(elevationM4, point, model.getParameters(), stateM4.getDate());
-
->>>>>>> be42ef39
+            
             SpacecraftState stateM3 = shiftState(state, orbitType, angleType, -3 * steps[i], i);
             final Vector3D positionM3 = stateM3.getPosition();
             final double elevationM3  = station.getBaseFrame().getElevation(positionM3, stateM3.getFrame(), stateM3.getDate());
-<<<<<<< HEAD
-            double  delayM3 = model.pathDelay(elevationM3, point, model.getParameters(stateM3.getDate()), stateM3.getDate());
-            
-=======
             double  delayM3 = model.pathDelay(elevationM3, point, model.getParameters(), stateM3.getDate());
-
->>>>>>> be42ef39
+            
             SpacecraftState stateM2 = shiftState(state, orbitType, angleType, -2 * steps[i], i);
             final Vector3D positionM2 = stateM2.getPosition();
             final double elevationM2  = station.getBaseFrame().getElevation(positionM2, stateM2.getFrame(), stateM2.getDate());
-<<<<<<< HEAD
-            double  delayM2 = model.pathDelay(elevationM2, point, model.getParameters(stateM2.getDate()), stateM2.getDate());
+            double  delayM2 = model.pathDelay(elevationM2, point, model.getParameters(), stateM2.getDate());
  
-=======
-            double  delayM2 = model.pathDelay(elevationM2, point, model.getParameters(), stateM2.getDate());
-
->>>>>>> be42ef39
             SpacecraftState stateM1 = shiftState(state, orbitType, angleType, -1 * steps[i], i);
             final Vector3D positionM1 = stateM1.getPosition();
             final double elevationM1  = station.getBaseFrame().getElevation(positionM1, stateM1.getFrame(), stateM1.getDate());
-<<<<<<< HEAD
-            double  delayM1 = model.pathDelay(elevationM1, point, model.getParameters(stateM1.getDate()), stateM1.getDate());
+            double  delayM1 = model.pathDelay(elevationM1, point, model.getParameters(), stateM1.getDate());
            
-=======
-            double  delayM1 = model.pathDelay(elevationM1, point, model.getParameters(), stateM1.getDate());
-
->>>>>>> be42ef39
             SpacecraftState stateP1 = shiftState(state, orbitType, angleType, 1 * steps[i], i);
             final Vector3D positionP1 = stateP1.getPosition();
             final double elevationP1  = station.getBaseFrame().getElevation(positionP1, stateP1.getFrame(), stateP1.getDate());
-<<<<<<< HEAD
-            double  delayP1 = model.pathDelay(elevationP1, point, model.getParameters(stateP1.getDate()), stateP1.getDate());
-            
-=======
             double  delayP1 = model.pathDelay(elevationP1, point, model.getParameters(), stateP1.getDate());
-
->>>>>>> be42ef39
+            
             SpacecraftState stateP2 = shiftState(state, orbitType, angleType, 2 * steps[i], i);
             final Vector3D positionP2 = stateP2.getPosition();
             final double elevationP2  = station.getBaseFrame().getElevation(positionP2, stateP2.getFrame(), stateP2.getDate());
-<<<<<<< HEAD
-            double  delayP2 = model.pathDelay(elevationP2, point, model.getParameters(stateP2.getDate()), stateP2.getDate());
-            
-=======
             double  delayP2 = model.pathDelay(elevationP2, point, model.getParameters(), stateP2.getDate());
-
->>>>>>> be42ef39
+            
             SpacecraftState stateP3 = shiftState(state, orbitType, angleType, 3 * steps[i], i);
             final Vector3D positionP3 = stateP3.getPosition();
             final double elevationP3  = station.getBaseFrame().getElevation(positionP3, stateP3.getFrame(), stateP3.getDate());
-<<<<<<< HEAD
-            double  delayP3 = model.pathDelay(elevationP3, point, model.getParameters(stateP3.getDate()), stateP3.getDate());
-            
-=======
             double  delayP3 = model.pathDelay(elevationP3, point, model.getParameters(), stateP3.getDate());
-
->>>>>>> be42ef39
+            
             SpacecraftState stateP4 = shiftState(state, orbitType, angleType, 4 * steps[i], i);
             final Vector3D positionP4 = stateP4.getPosition();
             final double elevationP4  = station.getBaseFrame().getElevation(positionP4, stateP4.getFrame(), stateP4.getDate());
-<<<<<<< HEAD
-            double  delayP4 = model.pathDelay(elevationP4, point, model.getParameters(stateP4.getDate()), stateP4.getDate());
-            
-=======
             double  delayP4 = model.pathDelay(elevationP4, point, model.getParameters(), stateP4.getDate());
-
->>>>>>> be42ef39
+            
             fillJacobianColumn(refDeriv, i, orbitType, angleType, steps[i],
                                delayM4, delayM3, delayM2, delayM1,
                                delayP1, delayP2, delayP3, delayP4);

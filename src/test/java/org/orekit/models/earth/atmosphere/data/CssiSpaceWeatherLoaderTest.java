/*
 * Copyright 2020 Clément Jonglez
 * Licensed to CS GROUP (CS) under one or more
 * contributor license agreements.  See the NOTICE file distributed with
 * this work for additional information regarding copyright ownership.
 * Clément Jonglez licenses this file to You under the Apache License, Version 2.0
 * (the "License"); you may not use this file except in compliance with
 * the License.  You may obtain a copy of the License at
 *
 *   http://www.apache.org/licenses/LICENSE-2.0
 *
 * Unless required by applicable law or agreed to in writing, software
 * distributed under the License is distributed on an "AS IS" BASIS,
 * WITHOUT WARRANTIES OR CONDITIONS OF ANY KIND, either express or implied.
 * See the License for the specific language governing permissions and
 * limitations under the License.
 */

package org.orekit.models.earth.atmosphere.data;

<<<<<<< HEAD
=======
import static org.hamcrest.MatcherAssert.assertThat;
import static org.orekit.OrekitMatchers.closeTo;
import static org.orekit.OrekitMatchers.pvCloseTo;

import java.io.IOException;
import java.text.ParseException;
import java.util.SortedSet;

>>>>>>> 308b6531
import org.hipparchus.ode.ODEIntegrator;
import org.hipparchus.ode.nonstiff.ClassicalRungeKuttaIntegrator;
import org.hipparchus.util.FastMath;
import org.junit.jupiter.api.Assertions;
import org.junit.jupiter.api.BeforeEach;
import org.junit.jupiter.api.Test;
import org.orekit.Utils;
import org.orekit.bodies.CelestialBody;
import org.orekit.bodies.CelestialBodyFactory;
import org.orekit.bodies.OneAxisEllipsoid;
import org.orekit.data.DataContext;
import org.orekit.data.DataProvidersManager;
import org.orekit.errors.OrekitException;
import org.orekit.errors.OrekitMessages;
import org.orekit.forces.drag.DragForce;
import org.orekit.forces.drag.IsotropicDrag;
import org.orekit.frames.Frame;
import org.orekit.frames.FramesFactory;
import org.orekit.models.earth.atmosphere.Atmosphere;
import org.orekit.models.earth.atmosphere.DTM2000;
import org.orekit.models.earth.atmosphere.DTM2000InputParameters;
import org.orekit.models.earth.atmosphere.NRLMSISE00;
import org.orekit.models.earth.atmosphere.NRLMSISE00InputParameters;
import org.orekit.models.earth.atmosphere.data.CssiSpaceWeatherDataLoader.LineParameters;
import org.orekit.orbits.KeplerianOrbit;
import org.orekit.orbits.Orbit;
import org.orekit.orbits.OrbitType;
import org.orekit.orbits.PositionAngle;
import org.orekit.propagation.SpacecraftState;
import org.orekit.propagation.numerical.NumericalPropagator;
import org.orekit.propagation.sampling.OrekitStepHandler;
import org.orekit.time.AbsoluteDate;
import org.orekit.time.TimeScale;
import org.orekit.time.TimeScalesFactory;
import org.orekit.utils.Constants;
import org.orekit.utils.IERSConventions;

import static org.hamcrest.MatcherAssert.assertThat;
import static org.orekit.OrekitMatchers.closeTo;
import static org.orekit.OrekitMatchers.pvCloseTo;

/**
 *
 * @author Clément Jonglez
 */
public class CssiSpaceWeatherLoaderTest {
    private TimeScale utc;

    @BeforeEach
    public void setUp() {
        Utils.setDataRoot("regular-data:atmosphere");
        utc = TimeScalesFactory.getUTC();
    }

    private CssiSpaceWeatherData loadCswl() {
        CssiSpaceWeatherData cswl = new CssiSpaceWeatherData(CssiSpaceWeatherData.DEFAULT_SUPPORTED_NAMES);
        return cswl;
    }

    @Test
    public void testMinDate() {
        CssiSpaceWeatherData cswl = loadCswl();
        Assertions.assertEquals(new AbsoluteDate("1957-10-01", utc), cswl.getMinDate());
    }

    @Test
    public void testMaxDate() {
        CssiSpaceWeatherData cswl = loadCswl();
        Assertions.assertEquals(new AbsoluteDate("2044-06-01", utc), cswl.getMaxDate());
    }

    @Test
    public void testThreeHourlyKpObserved() {
        CssiSpaceWeatherData cswl = loadCswl();
        AbsoluteDate date = new AbsoluteDate(1957, 10, 10, 0, 0, 0.0, utc);
        final double kp = cswl.getThreeHourlyKP(date);
        assertThat(kp, closeTo(3.0, 1e-10));
    }

    @Test
    /**
     * Requests a date between two months, requiring interpolation
     */
    public void testThreeHourlyKpMonthlyPredicted() {
        CssiSpaceWeatherData cswl = loadCswl();
        AbsoluteDate date = new AbsoluteDate(2038, 6, 16, 0, 0, 0.0, utc);
        final double kp = cswl.getThreeHourlyKP(date);
        assertThat(kp, closeTo((2.7 + 4.1) / 2, 1e-3));
    }

    @Test
    /**
     * Testing first day of data
     * Because the Ap up to 57 hours prior to the date are asked,
     * this should return an exception
     */
    public void testThreeHourlyApObservedFirstDay() {
        CssiSpaceWeatherData cswl = loadCswl();
        AbsoluteDate date = new AbsoluteDate(1957, 10, 1, 5, 17, 0.0, utc);
        try {
            cswl.getAp(date);
            Assertions.fail("an exception should have been thrown");
        } catch (OrekitException oe) {
            Assertions.assertEquals(OrekitMessages.OUT_OF_RANGE_EPHEMERIDES_DATE_BEFORE, oe.getSpecifier());
        }
    }

    @Test
    /**
     * Testing second day of data
     * Because the Ap up to 57 hours prior to the date are asked,
     * this should return an exception
     */
    public void testThreeHourlyApObservedSecondDay() {
        CssiSpaceWeatherData cswl = loadCswl();
        AbsoluteDate date = new AbsoluteDate(1957, 10, 2, 3, 14, 0.0, utc);
        try {
            cswl.getAp(date);
            Assertions.fail("an exception should have been thrown");
        } catch (OrekitException oe) {
            Assertions.assertEquals(OrekitMessages.OUT_OF_RANGE_EPHEMERIDES_DATE_BEFORE, oe.getSpecifier());
        }
    }

    @Test
    /**
     * Testing third day of data
     * Because the Ap up to 57 hours prior to the date are asked,
     * this should return an exception
     */
    public void testThreeHourlyApObservedThirdDay() {
        CssiSpaceWeatherData cswl = loadCswl();
        AbsoluteDate date = new AbsoluteDate(1957, 10, 3, 3, 14, 0.0, utc);
        try {
            cswl.getAp(date);
            Assertions.fail("an exception should have been thrown");
        } catch (OrekitException oe) {
            Assertions.assertEquals(OrekitMessages.OUT_OF_RANGE_EPHEMERIDES_DATE_BEFORE, oe.getSpecifier());
        }
    }

    @Test
    /**
     * Here, no more side effects are expected
     */
    public void testThreeHourlyApObserved() {
        CssiSpaceWeatherData cswl = loadCswl();
        AbsoluteDate date = new AbsoluteDate(1957, 10, 10, 3, 14, 0.0, utc);
        final double[] apExpected = new double[] { 18, 27, 15, 9, 7, 5.625, 3.625 };
        final double[] ap = cswl.getAp(date);
        for (int i = 0; i < 7; i++) {
            assertThat(ap[i], closeTo(apExpected[i], 1e-10));
        }
    }

    @Test
    /**
     * This test is very approximate, at least to check that the two proper months were used for the interpolation
     * But the manual interpolation of all 7 coefficients would have been a pain
     */
    public void testThreeHourlyApMonthlyPredicted() {
        CssiSpaceWeatherData cswl = loadCswl();
        AbsoluteDate date = new AbsoluteDate(2038, 6, 16, 0, 0, 0.0, utc);
        final double[] ap = cswl.getAp(date);
        for (int i = 0; i < 7; i++) {
            assertThat(ap[i], closeTo((12 + 29) / 2, 1.0));
        }
    }

    @Test
    public void testDailyFlux() {
        CssiSpaceWeatherData cswl = loadCswl();
        AbsoluteDate date = new AbsoluteDate(2000, 1, 1, 0, 0, 0.0, utc);
        final double dailyFlux = cswl.getDailyFlux(date);
        // The daily flux is supposed to be the one from 1999-12-31
        assertThat(dailyFlux, closeTo(130.1, 1e-10));
    }

    @Test
    public void testDailyFluxMonthlyPredicted() {
        CssiSpaceWeatherData cswl = loadCswl();
        AbsoluteDate date = new AbsoluteDate(2034, 6, 17, 0, 0, 0.0, utc);
        final double dailyFlux = cswl.getDailyFlux(date);
        assertThat(dailyFlux, closeTo((132.7 + 137.3) / 2, 1e-3));
    }

    @Test
    public void testMeanFlux() {
        CssiSpaceWeatherData cswl = loadCswl();
        AbsoluteDate date = new AbsoluteDate(2000, 1, 1, 0, 0, 0.0, utc);
        final double meanFlux = cswl.getMeanFlux(date);
        assertThat(meanFlux, closeTo(165.6, 1e-10));
    }

    @Test
    public void testMeanFluxMonthlyPredicted() {
        CssiSpaceWeatherData cswl = loadCswl();
        AbsoluteDate date = new AbsoluteDate(2034, 6, 16, 0, 0, 0.0, utc);
        final double meanFlux = cswl.getMeanFlux(date);
        assertThat(meanFlux, closeTo((132.1 + 134.9) / 2, 1e-3));
    }

    @Test
    public void testAverageFlux() {
        CssiSpaceWeatherData cswl = loadCswl();
        AbsoluteDate date = new AbsoluteDate(2000, 1, 1, 0, 0, 0.0, utc);
        final double averageFlux = cswl.getAverageFlux(date);
        assertThat(averageFlux, closeTo(165.6, 1e-10));
    }

    @Test
    public void testAverageFluxMonthlyPredicted() {
        CssiSpaceWeatherData cswl = loadCswl();
        AbsoluteDate date = new AbsoluteDate(2034, 6, 16, 0, 0, 0.0, utc);
        final double averageFlux = cswl.getAverageFlux(date);
        assertThat(averageFlux, closeTo((132.1 + 134.9) / 2, 1e-3));
    }

    @Test
    public void testInstantFlux() {
        CssiSpaceWeatherData cswl = loadCswl();
        AbsoluteDate date = new AbsoluteDate(2000, 1, 1, 12, 0, 0.0, utc);
        final double instantFlux = cswl.getInstantFlux(date);
        assertThat(instantFlux, closeTo((129.9 + 132.9) / 2, 1e-10));
    }

    /**
     * This is to test that daily Kp values with three figures are correctly parsed
     */
    @Test
    public void testDailyKp2003SolarStorm() {
        CssiSpaceWeatherData cswl = loadCswl();
        AbsoluteDate date = new AbsoluteDate(2003, 10, 29, 23, 0, 0.0, utc);
        final double kp = cswl.get24HoursKp(date);
        assertThat(kp, closeTo(583.0 / 10.0 / 8, 1e-10));
    }

    /**
     * This is to test that Ap values with three figures are correctly parsed
     */
    @Test
    public void testAp2003SolarStorm() {
        CssiSpaceWeatherData cswl = loadCswl();
        AbsoluteDate date = new AbsoluteDate(2003, 10, 29, 23, 0, 0.0, utc);
        final double[] ap = cswl.getAp(date);
        assertThat(ap[0], closeTo(204, 1e-10));
        assertThat(ap[1], closeTo(300, 1e-10));
        assertThat(ap[2], closeTo(300, 1e-10));
        assertThat(ap[3], closeTo(179, 1e-10));
        assertThat(ap[4], closeTo(179, 1e-10));
    }

    /**
     * Check integration error is small when integrating the same equations over the same
     * interval.
     */
    @Test
    public void testWithPropagator() {
        CelestialBody sun = CelestialBodyFactory.getSun();
        final Frame eci = FramesFactory.getGCRF();
        final Frame ecef = FramesFactory.getITRF(IERSConventions.IERS_2010, true);
        AbsoluteDate date = new AbsoluteDate(2004, 1, 1, utc);
        OneAxisEllipsoid earth = new OneAxisEllipsoid(Constants.WGS84_EARTH_EQUATORIAL_RADIUS,
                Constants.WGS84_EARTH_FLATTENING, ecef);
        Orbit orbit = new KeplerianOrbit(6378137 + 400e3, 1e-3, FastMath.toRadians(50), 0, 0, 0, PositionAngle.TRUE,
                eci, date, Constants.EIGEN5C_EARTH_MU);
        final SpacecraftState ic = new SpacecraftState(orbit);

        final AbsoluteDate end = date.shiftedBy(5 * Constants.JULIAN_DAY);
        final AbsoluteDate resetDate = date.shiftedBy(0.8 * Constants.JULIAN_DAY + 0.1);

        final SpacecraftState[] lastState = new SpacecraftState[1];
        final OrekitStepHandler stepSaver = interpolator -> {
            final AbsoluteDate start = interpolator.getPreviousState().getDate();
            if (start.compareTo(resetDate) < 0) {
                lastState[0] = interpolator.getPreviousState();
            }
        };

        // propagate with state rest to take slightly different path
        NumericalPropagator propagator = getNumericalPropagatorWithDTM(sun, earth, ic);
        propagator.setStepHandler(stepSaver);
        propagator.propagate(resetDate);
        propagator.resetInitialState(lastState[0]);
        propagator.clearStepHandlers();
        SpacecraftState actual = propagator.propagate(end);

        // propagate straight through
        propagator = getNumericalPropagatorWithDTM(sun, earth, ic);
        propagator.resetInitialState(ic);
        propagator.clearStepHandlers();
        SpacecraftState expected = propagator.propagate(end);

        assertThat(actual.getPVCoordinates(), pvCloseTo(expected.getPVCoordinates(), 1.0));

        // propagate with state rest to take slightly different path
        propagator = getNumericalPropagatorWithMSIS(sun, earth, ic);
        propagator.setStepHandler(stepSaver);
        propagator.propagate(resetDate);
        propagator.resetInitialState(lastState[0]);
        propagator.clearStepHandlers();
        actual = propagator.propagate(end);

        // propagate straight through
        propagator = getNumericalPropagatorWithMSIS(sun, earth, ic);
        propagator.resetInitialState(ic);
        propagator.clearStepHandlers();
        expected = propagator.propagate(end);

        assertThat(actual.getPVCoordinates(), pvCloseTo(expected.getPVCoordinates(), 1.0));
    }

    @Test
    public void testIssue841() throws OrekitException, IOException, ParseException {
        final CssiSpaceWeatherDataLoader loader = new CssiSpaceWeatherDataLoader(utc);
        DataProvidersManager manager = DataContext.getDefault().getDataProvidersManager();
        manager.feed("SpaceWeather-All-v1.2_reduced.txt", loader);
        final SortedSet<LineParameters> set = loader.getDataSet();
        Assert.assertEquals(4, set.size());

        CssiSpaceWeatherData cswl = new CssiSpaceWeatherData("SpaceWeather-All-v1.2_reduced.txt");
        Assert.assertEquals(71.6, cswl.getInstantFlux(new AbsoluteDate("2020-02-20T00:00:00.000", utc)), 0.01);
    }

    /**
     * Configure a numerical propagator with DTM2000 atmosphere.
     *
     * @param sun   Sun.
     * @param earth Earth.
     * @param ic    initial condition.
     * @return a propagator with DTM2000 atmosphere.
     */
    private NumericalPropagator getNumericalPropagatorWithDTM(CelestialBody sun, OneAxisEllipsoid earth,
            SpacecraftState ic) {
        // some non-integer step size to induce truncation error in flux interpolation
        final ODEIntegrator integrator = new ClassicalRungeKuttaIntegrator(120 + 0.1);
        NumericalPropagator propagator = new NumericalPropagator(integrator);
        DTM2000InputParameters flux = loadCswl();
        final Atmosphere atmosphere = new DTM2000(flux, sun, earth);
        final IsotropicDrag satellite = new IsotropicDrag(1, 3.2);
        propagator.addForceModel(new DragForce(atmosphere, satellite));

        propagator.setInitialState(ic);
        propagator.setOrbitType(OrbitType.CARTESIAN);

        return propagator;
    }

    /**
     * Configure a numerical propagator with NRLMSISE00 atmosphere.
     *
     * @param sun   Sun.
     * @param earth Earth.
     * @param ic    initial condition.
     * @return a propagator with NRLMSISE00 atmosphere.
     */
    private NumericalPropagator getNumericalPropagatorWithMSIS(CelestialBody sun, OneAxisEllipsoid earth,
            SpacecraftState ic) {
        // some non-integer step size to induce truncation error in flux interpolation
        final ODEIntegrator integrator = new ClassicalRungeKuttaIntegrator(120 + 0.1);
        NumericalPropagator propagator = new NumericalPropagator(integrator);
        NRLMSISE00InputParameters flux = loadCswl();
        final Atmosphere atmosphere = new NRLMSISE00(flux, sun, earth);
        final IsotropicDrag satellite = new IsotropicDrag(1, 3.2);
        propagator.addForceModel(new DragForce(atmosphere, satellite));

        propagator.setInitialState(ic);
        propagator.setOrbitType(OrbitType.CARTESIAN);

        return propagator;
    }
}<|MERGE_RESOLUTION|>--- conflicted
+++ resolved
@@ -18,8 +18,7 @@
 
 package org.orekit.models.earth.atmosphere.data;
 
-<<<<<<< HEAD
-=======
+
 import static org.hamcrest.MatcherAssert.assertThat;
 import static org.orekit.OrekitMatchers.closeTo;
 import static org.orekit.OrekitMatchers.pvCloseTo;
@@ -28,7 +27,6 @@
 import java.text.ParseException;
 import java.util.SortedSet;
 
->>>>>>> 308b6531
 import org.hipparchus.ode.ODEIntegrator;
 import org.hipparchus.ode.nonstiff.ClassicalRungeKuttaIntegrator;
 import org.hipparchus.util.FastMath;
@@ -66,10 +64,6 @@
 import org.orekit.utils.Constants;
 import org.orekit.utils.IERSConventions;
 
-import static org.hamcrest.MatcherAssert.assertThat;
-import static org.orekit.OrekitMatchers.closeTo;
-import static org.orekit.OrekitMatchers.pvCloseTo;
-
 /**
  *
  * @author Clément Jonglez
@@ -347,10 +341,10 @@
         DataProvidersManager manager = DataContext.getDefault().getDataProvidersManager();
         manager.feed("SpaceWeather-All-v1.2_reduced.txt", loader);
         final SortedSet<LineParameters> set = loader.getDataSet();
-        Assert.assertEquals(4, set.size());
+        Assertions.assertEquals(4, set.size());
 
         CssiSpaceWeatherData cswl = new CssiSpaceWeatherData("SpaceWeather-All-v1.2_reduced.txt");
-        Assert.assertEquals(71.6, cswl.getInstantFlux(new AbsoluteDate("2020-02-20T00:00:00.000", utc)), 0.01);
+        Assertions.assertEquals(71.6, cswl.getInstantFlux(new AbsoluteDate("2020-02-20T00:00:00.000", utc)), 0.01);
     }
 
     /**

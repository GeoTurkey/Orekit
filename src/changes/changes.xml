<?xml version="1.0" encoding="UTF-8" ?>
<!-- Copyright 2002-2022 CS GROUP
  Licensed to CS GROUP (CS) under one or more
  contributor license agreements.  See the NOTICE file distributed with
  this work for additional information regarding copyright ownership.
  CS licenses this file to You under the Apache License, Version 2.0
  (the "License"); you may not use this file except in compliance with
  the License.  You may obtain a copy of the License at

    http://www.apache.org/licenses/LICENSE-2.0

  Unless required by applicable law or agreed to in writing, software
  distributed under the License is distributed on an "AS IS" BASIS,
  WITHOUT WARRANTIES OR CONDITIONS OF ANY KIND, either express or implied.
  See the License for the specific language governing permissions and
  limitations under the License.
-->
<document>
  <properties>
    <title>Orekit Changes</title>
  </properties>
  <body>
    <release version="12.0" date="TBD" description="TBD">
<<<<<<< HEAD
      <action dev="luc" type="add" issue="1001">
        Avoid evaluating derivatives when possible.
      </action>
      <action dev="luc" type="add">
        Added FieldStaticTransform.
      </action>
      <action dev="luc" type="add" issue="1004">
        Removed deprecated methods and classes.
      </action>
      <action dev="luc" type="add" issue="1000">
        Take occulting body flattness into account in solar radiation pressure.
      </action>
      <action dev="luc" type="add" issue="999">
        Added a user-customizable margin to eclipse detectors.
      </action>
      <action dev="luc" type="add" issue="998">
        Take central body flattness into account in FieldEclipseDetector.
      </action>
      <action dev="luc" type="add" issue="991">
        Added filtering capability to CCSDS parsers at token level,
        allowing to fix on fly CCSDS messages.
=======
      <action dev="bryan" type="update" issue="899">
        MagneticFieldDetector shall use magnetic field in SI units.
      </action>
      <action dev="bryan" type="update" issue="1003">
        GeoMagneticElements returns magnetic field in SI units.
>>>>>>> 239ffa05
      </action>
      <action dev="bryan" type="fix" issue="840">
        Fixed typo in class name of AttitudeEndpoints.
      </action>
      <action dev="bryan" type="fix" issue="841">
        Fixed unsafe cast in CSSISpaceWeatherDataLoader.
      </action>
      <action dev="bryan" type="add" issue="941">
        Added RTCM orbit and clock messages for GPS, GLONASS, and Galileo. 
      </action>
      <action dev="luc" type="fix" issue="1002">
        Added adapters in both directions between ExtendedPVCoordinatesProvider and Frame.
      </action>
      <action dev="luc" type="fix" issue="997">
        Fixed longitude crossing detection in stepless propagators.
      </action>
      <action dev="luc" type="fix" issue="994">
        Fixed typo in method name OcmData.getTrajectoryBlocks().
      </action>
      <action dev="luc" type="fix" issue="992">
        Make several OCM sub-components constructors public to allow building an OCM from scratch.
      </action>
      <action dev="bryan" type="add" issue="931">
        Added Zeis model for DSST J2-squared second order terms.
      </action>
      <action dev="vincent" type="add" issue="981">
        Added ability to consider LOFType as pseudo-inertial frame.
      </action>
	</release>
    <release version="11.3" date="2022-10-25"
             description="Version 11.3 is a minor release of Orekit.
             It includes both new features and bug fixes. New features introduced in 11.3 are:
             the unscented Kalman filter (numerical version), the semi-analytical unscented Kalman filter (DSST version),
             a new PVCoordinatesProvider modelling waypoints on an ellipsoid following a loxodrome (commonly, a rhumb line),
             a new method to compute hyperbolic anomaly based on Gooding and Odell algorithm,
             a new built-in additional state for covariance propagation (linear method based on the state transition matrix computation),
             with a new state covariance object allowing covariance transformation between frames and orbit types,
             the extrapolation of the state covariance matrix using a Keplerian model,
             a new ExtremumApproachDetector for close encounter computation,
             the migration of all JUnit tests from JUnit 4 to JUnit 5,
             the ability to estimate measurement parameters (station position or clock biases) from an ephemeris,
             new methods to convert from/to Orekit frames and CCSDS frames,
             improvements of CCSDS CDM (Collision Data Message) parsers,
             improvements in date handling and aggregate bounded propagators,
             several bug fixes and documentation improvements.
             See the list below for a full description of the changes.">
      <action dev="bryan" type="add" issue="972">
        Added shiftedBy method for covariance matrix.
      </action>
      <action dev="bryan" type="add" issue="971">
        Added new class to handle covariance matrix.
      </action>
      <action dev="luc" type="fix" issue="974">
        Use Véronique Dehant table for station displacements due to tides.
      </action>  
      <action dev="luc" type="fix" issue="973">
        Avoid losing last measurements in Kalman filter.
      </action>
      <action dev="gc" type="add" issue="940">
        Accept new fields in CCSDS CDM files.
      </action>
      <action dev="vincent" type="add" issue="964">
        Added covariance transformation between local orbital frames.
      </action>
      <action dev="andrewsgoetz" type="fix" issue="951">
        Moved Keplerian anomaly conversion methods to KeplerianAnomalyUtility
        and FieldKeplerianAnomalyUtility, deprecating the methods in
        KeplerianOrbit and FieldKeplerianOrbit. Incorporated Gooding and Odell
        algorithm for solving the hyperbolic Kepler equation.
      </action>
      <action dev="gaetanpierre" type="add" issue="961">
        Added Unscented Semi-analytical Kalman Estimator.
      </action>
      <action dev="gaetanpierre" type="add" issue="960">
        Added Unscented Kalman Estimator.
      </action>
      <action dev="maxime" type="fix" issue="967">
        Fixed documentation in BulletinAFilesLoader.
      </action>
      <action dev="serrof" type="fix" issue="963">
        Fixed rejection of irregular TDM PATH field.
      </action>
      <action dev="bryan" type="update" issue="726">
        Added ephemeris based estimation.
      </action>
      <action dev="maxime" type="update" issue="955">
        Added method to get measurement types.
      </action>
      <action dev="gc" type="fix" issue="943">
        Improved AbsoluteDate.equals method with management of past and future infinity.
      </action>
      <action dev="bryan" type="add" issue="901">
        Added additional state provider for covariance matrix propagation.
      </action>
      <action dev="vincent" type="update" issue="956">
        Migrated all tests from JUnit4 to JUnit5.
      </action>
      <action dev="vincent" type="add" issue="953">
        Added method to convert to/from an Orekit frame and a CCSDS Frame.
      </action>
      <action dev="vincent" type="add" issue="952">
        Added ExtremumApproachEventDetector.
      </action>
      <action dev="evan" type="add">
        Added constructor to AggregateBoundedPropagator for more control over which
        propagator is used.
      </action>
      <action dev="greyskyy" type="add">
        Added waypoint interpolation of PVCoordinatesProvider.
      </action>
      <action dev="evan" type="add" issue="954">
        Added method to round DateTimeComponents for custom formatting.
      </action>
    </release>
    <release version="11.2.1" date="2022-08-01"
             description="Version 11.2.1 is a patch release of Orekit.
             It fixes issues related to the parsing and writing of CCSDS CDM files.
             It also fixes issues related to date management.
             Finally it includes some improvements in the class documentation">
      <action dev="gc" type="fix" issue="945">
        Fixed documentation issue, RTNCovariance constructor initializes the covariance matrix with NaN.
      </action>
      <action dev="gc" type="fix" issue="944">
        Fixed wrong parsing of Area_DRG and Area_SRP from CDM.
      </action>
      <action dev="gc" type="fix" issue="942">
        Fixed N/A value not recognized for field MANEUVERABLE when parsing CDMs.
      </action>
      <action dev="luc" type="fix" issue="939">
        Fixed negative offset when shifting an AbsoluteDate.
      </action>
      <action dev="luc" type="fix" issue="935">
        Fixed internal error on DateEvent capture events in v11.1.2.
      </action>
    </release>
    <release version="11.2" date="2022-06-20"
             description="Version 11.2 is a minor release of Orekit.
             It includes both new features and bug fixes. New features introduced
             in 11.2 are: the Hatch filter for GNSS measurements smoothing, the parsing
             and writing of CCSDS CDM in both KVN and XML formats, the parsing of SOLFSMY
             and DTC data for JB2008 atmospheric model, the parsing of EOP in Sinex
             files, new measurements for orbit determination: TDOA, bi-static range and
             range rate, support for ITRF 2020 version, the computation of mean orbital
             parameters in the sense of Eckstein-Hechler or Brouwer-Lyddane models. It
             also includes an update of the CCSDS ODM format to latest draft version and an
             improvement of the frame transformation.
             See the list below for a full description of the changes.">
      <action dev="bryan" type="update">
        Added possibility to custom analytical mean parameters conversion.
      </action>
      <action dev="louis" type="add" issue="666">
        Added Hatch filters for smoothing of GNSS measurements.
      </action>
      <action dev="bryan" type="update" issue="895">
        Allowed parsing of SP3 files without EOF key.
      </action>
      <action dev="gc" type="add" issue="790">
        Added writing of velocity record in CPF file writers.
      </action>
      <action dev="bryan" type="update" issue="804">
        Added support for loading EOP from Sinex files.
      </action>
      <action dev="luc" type="fix" issue="936">
        Raised a too stringent convergence threshold in Eackstein-Hechler model.
      </action>
      <action dev="bryan" type="add" issue="932">
        Added a way to compute mean parameters in Brouwer-Lyddane model.
      </action>
      <action dev="markrutten" type="add" issue="922">
        Added bistatic range measurement.
      </action>
      <action dev="luc" type="add" issue="933">
        Added a way to compute mean parameters in Eckstein-Hechler model.
      </action>
      <action dev="luc" type="update" issue="934">
        Updated CCSDS ODM to latest draft version (pink book).
      </action>
      <action dev="luc" type="fix" issue="930">
        Prevents zero max check intervals in maneuvers triggers detectors.
      </action>
       <action dev="luc" type="add">
        Added detection of non-positive max check interval and threshold.
      </action>
      <action dev="luc" type="add" issue="929">
        Allow additional derivatives providers to update main state derivatives.
      </action>
      <action dev="luc" type="fix" issue="928">
        Fixed indexing error when estimating a subset of orbital parameters.
      </action>
      <action dev="luc" type="update" issue="925">
        Don't loose additional derivatives when generating ephemeris.
      </action>
      <action dev="gc" type="fix" issue="889">
        Fixed unexpected behavior of two tests in OrekitMessagesTest.
      </action>
      <action dev="mvanel" type="add" issue="777">
        Added support for parsing and writing CDM files in both KVN and XML formats.
      </action>
      <action dev="luc" type="add" issue="918">
        Added support for ITRF-2020.
      </action>
      <action dev="pascal" type="add" issue="911">
        Added TDOA and bistatic range rate measurements.
      </action>
      <action dev="bryan" type="add" issue="900">
        Added init method in {Field}AdditionalStateProvider.
      </action>
      <action dev="louis" type="add" issue="888">
        Added J2-contribution for relativistic clock correction.
      </action>
      <action dev="evan" type="update">
        Allow creating Geoid without default data context.
      </action>
      <action dev="louis" type="add" issue="759">
        Added data loaders for Space Environment's JB2008 data.
      </action>
      <action dev="bryan" type="add" issue="898">
        Added static method to create a BodyFacade from a CenterName.
      </action>
      <action dev="evan" type="update" issue="903">
        Added Frame.getStaticTransformTo(...) and supporting methods to improve
        performance.
      </action>
    </release>
    <release version="11.1.2" date="2022-04-27"
             description="Version 11.1.2 is a patch release of Orekit.
             It fixes issues related to the parsing and writing of CCSDS and ILRS files.
             It also fixes issues in ECOM2 solar radiation pressure model, event bracketing,
             ephemeris generation, and NTW local orbital frame.
             Finally it includes some improvements in the class documentation">
      <action dev="luc" type="fix" issue="917">
        Fixed missing tags in XML generation by EphemerisWriter.
      </action>
      <action dev="louis" type="fix" issue="886">
        Fixed rollover in CRD parser.
      </action>
      <action dev="louis" type="fix" issue="786">
        Fixed NaNs when constructing Keplerian orbit from PV
        computed from KeplerianOrbit.
      </action>
      <action dev="louis" type="fix" issue="826">
        Fixed ephemeris generation using PropagatorParallelizer.
      </action>
      <action dev="luc" type="fix" issue="921">
        Fixed event bracketing problem induced by numerical noise at end of search interval.
      </action>
      <action dev="luc" type="fix" issue="919">
        Fixed ephemeris generation with several derivatives providers.
      </action>
      <action dev="maxime" type="fix" issue="909">
        Fixed wrong implementation of NTW LOF frame.
      </action>
      <action dev="bryan" type="fix" issue="910">
        Fixed eD and eY equation in ECOM2 model.
      </action>
      <action dev="pascal" type="fix" issue="908">
        Fixed unmanaged comment in OMM.
      </action>
      <action dev="pascal" type="fix" issue="906">
        Fixed unmanaged units in OMM.
      </action>
      <action dev="evan" type="fix" issue="882">
        Fix StreamingOemWriter in ITRF and without optional fields.
      </action>
      <action dev="evan" type="fix" issue="912">
        Fix StreamingOemWriter without acceleration.
      </action>
      <action dev="luc" type="fix" issue="184">
        Fixed non-bracketing issue when RESET_STATE slightly moves an event at the start
        of a step and another regular event happens in the first half of the same step
      </action>
    </release>
    <release version="11.1.1" date="2022-03-17"
             description="Version 11.1.1 is a patch release of Orekit.
             It fixes issues related to the parsing of SP3 and Rinex files. It also takes
             additional derivatives into account in {Field}SpacecraftState.shiftedBy method.
             Finally it includes some improvements in the class documentation">
      <action dev="lars" type="add" issue="896">
        Added Git configuration instructions in contributing guide.
      </action>
      <action dev="lars" type="fix" issue="897">
        Corrected wrong path in release guide.
      </action>
      <action dev="bryan" type="fix" issue="894">
        Fixed dead link in contributing guidelines.
      </action>
      <action dev="bryan" type="fix" issue="698">
        Added missing BDS-3 signal for Rinex 3.04.
      </action>
      <action dev="bryan" type="fixed" issue="892">
        Removed check of not supported keys in RinexLoader.
      </action>
      <action dev="lirw1984" type="update" issue="895">
        Enhanced parsing of SP3 files.
      </action>
      <action dev="luc" type="add" issue="902">
        Take additional derivatives into account in {Field}SpacecraftState.shiftedBy.
      </action>
    </release>
    <release version="11.1" date="2022-02-14"
             description="Version 11.1 is a minor release of Orekit.
             It includes both new features and bug fixes. New features introduced
             in 11.1 are: the estimation of maneuver start/stop time, the Brouwer-Lyddane
             orbit propagation model with Warren Phipps’ correction for the critical
             inclination of 63.4° and the perturbative acceleration due to atmospheric
             drag, the Extended Semi-analytical Kalman Filter, a new API for
             State Transition Matrix and Jacobian matrices computation, orbit
             determination  using analytical propagation models, parsing of ICGEM V2.0 format.
             This release includes important fixes in CCSDS files, TimeSpanMap, and
             display of dates. See the list below for a full description of the changes.">
      <action dev="luc" type="fix" issue="722">
        Prefer values from Bulletin B rather than Bulletin A if both are present
        in rapid data column format. This handling of priority was already in
        place for XML file, but not for column format.
      </action>
      <action dev="luc" type="fix" issue="448">
        Added support for ICGEM V2.0 format for piecewise gravity fields
        that contain discontinuities around major earthquakes, like
        Eigen 6S4 V2.
      </action>
      <action dev="andrewsgoetz" type="add">
        Added Automatic-Module-Name "org.orekit" to JAR manifest to improve usability
        of Orekit by modular Java projects.
      </action>
      <action dev="julie,bryan,maxime" type="add" issue="823">
        Added the Extended Semi-analytical Kalman Filter.
      </action>
      <action dev="luc" type="fix" issue="875">
        Allow empty comments in CCSDS messages
      </action>
      <action dev="luc" type="fix" issue="884">
        Deprecated TimeSpanMap.getTransitions()
      </action>
      <action dev="luc" type="fix" issue="832,885">
        Allow to enter the same transition date in TimeSpanMap several times
      </action>
      <action dev="luc" type="fix" issue="833">
        Added a way to erase all earlier/later transitions when adding an entry
        and added addValidBetween to TimeSpanMap.
      </action>
      <action dev="bryan" type="add">
        Added a new and simpler API for State Transition Matrix and Jacobian
        matrix computation for analytical orbit propagators.
      </action>
      <action dev="bryan" type="fix" issue="878">
        Fixed writing of ITRF frames before 2000 when generating CCSDS files.
      </action>
      <action dev="luc" type="fix" issue="836">
        Use the orbit normalization feature to reduce discontinuities across impulsive maneuvers.
      </action>
      <action dev="luc" type="add">
        Added an orbit normalization feature.
      </action>
      <action dev="evan" type="add" issue="881">
        Add AbsoluteDate.toStringWithoutUtcOffset(TimeScale, int) and
        DateTimeComponents.toStringWithoutUtcOffset(int, int) to emulate
        AbsoluteDate.toString() from Orekit 10.
      </action>
      <action dev="evan" type="fix" issue="880">
        Fix UTC offset in DateTimeComponents.toString(int, int)
      </action>
      <action dev="luc" type="fix" issue="849">
        Added detector to FieldEventHandler.init arguments list.
      </action>
      <action dev="luc" type="fix" issue="837">
        Added getters for raw detectors in event shifter, slope filter and predicate filter.
      </action>
      <action dev="bryan" type="fix" issue="874">
        Fixed initialization of maneuver trigger events when using EventBasedManeuverTriggers.
      </action>
      <action dev="luc" type="fix" issue="872">
        Fixed multiple detection of events when using propagate(start, target) with
        integration-based propagators.
      </action>
      <action dev="bryan" type="add" issue="871">
        Added atmospheric drag effect for Brouwer-Lyddane model.
      </action>
      <action dev="bryan" type="add" issue="869">
        Allowed Brouwer-Lyddane model to work for the critical inclination.
      </action>
      <action dev="bryan" type="fix" issue="867">
        Fixed handling of multiple historical eccentricities for a same station.
      </action>
      <action dev="bryan" type="fix" issue="868">
        Fixed writing of whitespace characters in CPF writer.
      </action>
      <action dev="bryan" type="fix" issue="864">
        Fixed BStar estimation in TLE-based orbit determination.
      </action>
      <action dev="mvanel" type="add" issue="653">
        Added Brouwer-Lyddane orbit propagator.
      </action>
      <action dev="luc" type="add" issue="865">
        Added derivatives with respect to maneuvers start/stop dates
        or median date/duration.
      </action>
      <action dev="luc" type="add" >
        Added observers for maneuvers triggers.
      </action>
      <action dev="luc" type="fix" issue="853">
        Added field-based init method in ForceModel and DSSTForceModel.
      </action>
      <action dev="luc" type="fix" >
        Added ParameterDrivenDateIntervalDetector and FieldParameterDrivenDateIntervalDetector.
      </action>
      <action dev="luc" type="add" >
        Added DateDriver to drive dates using a ParameterDriver.
      </action>
      <action dev="luc" type="fix" issue="848">
        Allow backward propagation in EventBasedManeuverTriggers.
      </action>
      <action dev="luc" type="add" >
        Added IntervalEventTrigger and StartStopEventsTrigger to streamline
        several ways to trigger maneuvers.
      </action>
      <action dev="luc" type="add" >
        When propagating with integrated additional equations, the generated
        spacecraft states now also contain both state and derivatives
        managed by the equations.
      </action>
      <action dev="luc" type="add" >
        Replaced AdditionalEquations by AdditionalDerivativesProvider with
        support for dimension retrieval and yield feature between providers.
      </action>
      <action dev="luc" type="add" issue="856">
        Added a new and simpler API for State Transition Matrix and Jacobian
        matrix computation. This new API is for now only used with NumericalPropagator
        and DSSTPropagator (both in batch least squares and in Kalman filter), but it
        is expected to be generalized to analytical propagators as well when it is
        stabilized.
      </action>
      <action dev="luc" type="add" >
        Added DoubleArrayDictionary and FieldArrayDictionary as replacements
        for HashMap when the number of keys is very small (such as in spacecraft
        states).
      </action>
      <action dev="luc" type="add">
        Manage dependencies between additional states in propagators using a yield
        feature between providers.
      </action>
      <action dev="luc" type="add" >
        SpacecraftState now handle derivatives of additional states.
      </action>
      <action dev="luc" type="add" issue="862">
        PropagatorParallelizer now preserves existing step handlers in the propagators it runs.
      </action>
      <action dev="ShippingEnjoyer" type="add">
        Get rid of StringBuffer for logging without unnecessary synchronization (bias-locking disabled at jdk18)
      </action>
    </release>
    <release version="11.0.2" date="2021-11-24"
             description="Version 11.0.2 is a patch release of Orekit.
             It fixes an important issue related to the handling of indexes
             when building the state transition matrix in multi satellites
             orbit determination. It also fixes bugs in TLE and CRD files.
             Finally it includes an update of the release guide.">
         <action dev="bryan" type="fix" issue="859" due-to="Emmanuel Papanagiotou">
        Allowed custom setting of state to TLE conversion in propagator builder. 
      </action>
         <action dev="bryan" type="fix" issue="847">
        Fixed handling of comments in CRD files.
      </action>
         <action dev="bryan" type="fix" issue="851">
        Fixed deserialization of TLE caused by the bStarParameterDriver.
      </action>
         <action dev="bryan" type="fix" issue="850">
        Fixed indexes when build state transition matrix for multi sat Kalman.
      </action>
         <action dev="sdinot" type="update">
        Updated the release guide to remove actions that are no longer required.
      </action>
    </release>
    <release version="11.0.1" date="2021-10-22"
             description="Version 11.0.1 is a patch release of Orekit.
             It fixes an important issue related to the calculation of the relativistic
             clock correction for GNSS measurements. It also fixes bugs in OEM and CPF
             files writing. Finally it includes some improvements in the class documentation">
         <action dev="bryan" type="fix" issue="846">
        Fixed wrong computation of relativistic clock correction for GNSS measurements.
      </action>
         <action dev="bryan" type="fix" issue="845">
        Fixed parsing of Rinex clock files.
      </action>
         <action dev="bryan" type="fix" issue="844">
        Fixed null pointer exception when constructing CPF from coordinates.
      </action>
         <action dev="bryan" type="update" issue="843">
        Improved documentation of solar radiation pressure class to include
        additional information about osculating bodies.
      </action>
         <action dev="sdinot" type="update" issue="842">
        Used the latest version of Maven available in RedHat 8.
      </action>
         <action dev="pascal" type="fix" issue="839">
        Fixed handling of time system in OemWriter.
      </action>
         <action dev="bryan" type="update" issue="838" due-to="Kendra Hale">
        Improved documentation of ImpulseManeuver class.
      </action>
    </release>
    <release version="11.0" date="2021-09-20"
             description="Orekit 11.0 is a major new release.
             It includes both new features and bug fixes. New features introduced
             in 11.0 are: orbit determination using SGP4/SDP4 models, a sequential
             batch least squares estimator using initial covariance and state vector,
             writer and parser for all CCSDS Navigation Data Messages in both KVN
             and XML formats, version 2 of CCSDS Tracking Data Messages, version 3
             of CCSDS Orbit Data Messages, support for Rinex navigation files,
             support for IGS clock correction files, support for IGS real time
             data including both SSR and RTCM messages, NTrip protocole, eclipses
             by Moon in solar radiation pressure force, a new API for analytical
             GNSS orbit propagators, removal of propagation modes, possibility
             to add several step handlers for the same orbit propagation, a new
             event detector for angular separation as seen from the spacecraft.
             See the list below for a full description of the changes.">
         <action dev="bryan" type="update" issue="766" due-to="Gowtham Sivaraman">
        Allowed setting of AttitudeProvider to the BoundedPropagator
        generated via propagation.
      </action>
         <action dev="bryan" type="fix" issue="835">
        Fixed format symbols for year, month, day in DateComponents#toString().
      </action>
         <action dev="thomas" type="fix" issue="668">
        Added a new event detector for angular separation as seen from the spacecraft.
      </action>
      <action dev="maxime" type="fix" issue="829">
        Fixed DataSourceTest.testFileName for Windows users.
      </action>
      <action dev="bryan" type="fix" issue="818">
        Use observed solar flux instead of adjusted in DTM2000 model.
      </action>
      <action dev="evan" type="fix" issue="798">
        Allow DSST event detection when propagating backwards.
      </action>
      <action dev="bryan" type="fix" issue="717" due-to="evan">
        Fixed DSST orbit determination when propagating backwards.
      </action>
      <action dev="evan" type="remove" issue="586">
        Remove InertialProvider.EME2000_ALIGNED, Propagator.DEFAULT_LAW. Use
        InertialProvider.of(Frame).
      </action>
      <action dev="evan" type="update" issue="586">
        Change default attitude provider to be aligned with propagation frame for all
        analytic propagators and GLONASS propagator. Backward incompatible.
      </action>
      <action dev="evan" type="update" issue="586">
        Improve performance of IntertialProvider(Frame)
      </action>
      <action dev="anne-laure" type="update" issue="797">
        Add information if a detector failed during propagation
      </action>
      <action dev="bryan" type="fix" issue="788" due-to="luc">
        Fixed missing call to setMuCreated() in OemParser.
      </action>
      <action dev="evan" type="update" issue="618">
        Fix supportedNames matching in ClasspathCrawler. Backwards incompatible.
      </action>
      <action dev="bryan" type="fix" issue="828">
        Fixed missing file types in SP3Parser.
      </action>
      <action dev="bryan" type="fix" issue="827">
        Fixed time system used in SP3 files.
      </action>
      <action dev="evan" type="fix" issue="685">
        Fix AnalyticalPropagator RESET_STATE when new state is null.
      </action>
      <action dev="bryan" type="fix" issue="803">
        Fixed parsing of clock values in SP3 files.
      </action>
      <action dev="bryan" type="fix" issue="820">
        TLE Jacobians are now calculated in cartesian elements.
      </action>
      <action dev="evan" type="update" issue="825">
        Improve exception messages with two AbsoluteDates by including duration between
        them.
      </action>
      <action dev="evan" type="update" issue="637" due-to="Piotr">
        Add trailing "Z" to AbsoluteDate.toString() to indicate UTC.
        Backwards incompatible.
      </action>
      <action dev="evan" type="update" issue="825">
        In AbsoluteDate.toString() fallback to TAI when no leap seconds are loaded.
      </action>
      <action dev="evan" type="update" issue="591">
        Fix TimeComponents.toString(): correct ISO 8601 with UTC offset, rounding issues.
        Backwards incompatible.
      </action>
      <action dev="evan" type="update" issue="590">
        Fix DateTimeComponents.toString(): correct ISO 8601, leap second, rounding issues.
        Backwards incompatible.
      </action>
      <action dev="evan" type="update" issue="637" due-to="Piotr">
        Fix AbsoluteDate.toString(timeZone) and toString(minutesFromUtc) to include the
        UTC offset when it is zero.
      </action>
      <action dev="evan" type="add">
        Add DateTimeComponents.toString(...) method with correct rounding for user
        specified precision.
      </action>
      <action dev="bryan" type="update" issue="626">
        Used a separate Comparator for sorting integer least square solutions.
      </action>
      <action dev="bryan" type="update" issue="799">
        Used the field-specific value of π.
      </action>
      <action dev="evan" type="update" issue="830" due-to="skyrex">
        Remove step size limitations in analytic propagators. Backwards incompatible.
      </action>
      <action dev="evan" type="fix">
        Fix part of step passed to the step handler twice in analytic propagators with
        event handlers.
      </action>
      <action dev="bryan" type="fix" issue="795" due-to="guylaine">
        Fixed output of NRLMSISE00 for altitude at 32.5 km.
      </action>
      <action dev="luc" type="add" issue="821">
        Added support for CCSDS TDM V2.0.
      </action>
      <action dev="luc" type="add" issue="819">
        Allow data filtering upon loading to be used for explicit loading by applications.
      </action>
      <action dev="julie" type="add" issue="745">
        Added sequential batch least squares estimator.
      </action>
      <action dev="luc" type="add" issue="814" due-to="Valerian">
        Fixed additional states handling in ephemeris generated by analytical propagator.
      </action>
      <action dev="luc" type="add" issue="809">
        Dropped master/slave/ephemeris generation propagation modes, replaced by a
        versatile step handler multiplexer fulfilling all these needs
        simultaneously during a single propagation run
      </action>
      <action dev="luc" type="add" issue="812">
        Dropped master/slave terminology in turn-around and inter-satellite measurements.
      </action>
      <action dev="luc" type="add" issue="813">
        Fixed derivatives with respect to secondary station in turn-around modifiers.
      </action>
      <action dev="luc" type="add" issue="811">
        Allow on-the-fly add/remove/clean for step handlers.
      </action>
      <action dev="luc" type="add" issue="810">
        Merged multiplexers for fixed steps and variable steps.
      </action>
      <action dev="luc" type="fix" issue="808">
        Moved isLast argument in step handler handleStep method to a separate method.
      </action>
      <action dev="luc" type="fix" issue="807">
        Fixed scheduling between calls to step handlers and events handlers.
      </action>
      <action dev="luc" type="fix" issue="806">
        Added restrictStep method to FieldOrekitStepInterpolator interface.
      </action>
      <action dev="bryan" type="fix" issue="801">
        Added getter for meteorological data used in CRD data block.
      </action>
      <action dev="bryan" type="fix" issue="796">
        Fixed writing of line H2 in CPF file header.
      </action>
      <action dev="thomas" type="fix" issue="702">
        Added possibility to take in account several bodies while computing SRP perturbation.
      </action>
      <action dev="bryan" type="update" issue="793">
        Updated SP3File visibility to public.
      </action>
      <action dev="bryan" type="update" issue="784">
        Updated architecture of GNSS orbit propagators.
      </action>
      <action dev="bryan" type="update" issue="782">
        Updated error message of Orekit internal error exception.
      </action>
      <action dev="luc" type="add">
        Added support for reading and writing CCSDS NDM composite messages.
      </action>
      <action dev="afossa" type="fix" issue="781">
        Fixed parsing in buildLine2() method of FieldTLE.
      </action>
      <action dev="luc" type="fix" issue="776">
        Fixed associativity in units parsing.
      </action>
      <action dev="bryan" type="update" issue="773">
        TimeStampedFieldAngularCoordinates now implements FieldTimeStamped.
      </action>
      <action dev="bryan" type="update" issue="774">
        TimeStampedFieldPVCoordinates now implements FieldTimeStamped.
      </action>
      <action dev="nfialton" type="fix" issue="775">
        Fixed NullPointerException in FieldSpacecraftState when orbit is not defined.
      </action>
      <action dev="bryan" type="add" issue="763">
        Added support for RTCM ephemeris messages.
      </action>
      <action dev="bryan" type="add" issue="769">
        Added ionospheric model based on IM201 SSR message.
      </action>
      <action dev="bryan" type="add" issue="763">
        Added support for Ntrip protocol.
      </action>
      <action dev="bryan" type="add" issue="763">
        Added support for IGS SSR messages.
      </action>
      <action dev="afossa" type="fix" issue="772">
        Fixed computation of velocity derivative in FieldNumericalPropagator.Main.addKeplerContribution()
        with superGetOrbitType() == null.
      </action>
      <action dev="luc" type="add" >
        Added AccurateFormatter to output double numbers and dates
        with adaptive number of digits, preserving one ULP accuracy.
      </action>
      <action dev="luc" type="add" >
        Added a units converter.
      </action>
      <action dev="luc" type="update" >
        INCOMPATIBLE CHANGE! Now observations parsed from TDM files are in SI units.
      </action>
      <action dev="luc" type="update" issue="768">
        Allow parsing several variations of ITRF specifications (like itrf-97, ITRF2000, ITRF_2014…).
      </action>
      <action dev="luc" type="add" >
        Added a time scale for drifting on-board clocks.
      </action>
      <action dev="bryan" type="add" issue="523">
        Added support for RINEX 3.X navigation files.
      </action>
      <action dev="bryan" type="update" issue="691">
        Improved consistency between getParametersDrivers() method signatures.
      </action>
      <action dev="andrewsgoetz" type="add" issue="764">
        Added new method to UTCScale which exposes the raw UTC-TAI offset data.
      </action>
      <action dev="bryan" type="fix" issue="670">
        Fixed call to ForceModel.init() in AbstractGaussianContribution class.
      </action>
         <action dev="thomas" type="add" issue="712">
          Added IGS clock file support.
      </action>
      <action dev="bryan" type="update" issue="650">
        Methods computeMeanState() and computeOsculatingState()
        of FieldDSSTPropagator are now statics.
      </action>
      <action dev="bryan" type="update" issue="762">
        TabulatelofOffset now implements BoundedAttitudeProvider.
      </action>
      <action dev="luc" type="update" issue="761">
        TabulateProvider now implements BoundedAttitudeProvider.
      </action>
      <action dev="luc" type="fix" issue="760">
        Fixed reference frame in tabulated attitude provider.
      </action>
      <action dev="luc" type="update" >
          Renamed SINEXLoader into SinexLoader.
      </action>
      <action dev="luc" type="update" >
        Use DataSource in RinexLoader and SinexLoader.
      </action>
      <action dev="luc" type="update" >
        Renamed NamedData into DataSource.
      </action>
      <action dev="luc" type="add" issue="474">
        Added support for CCSDS ODM V3, with the new
        Orbit Comprehensive Message format.
      </action>
      <action dev="luc" type="update">
        Overhauled generic Ephemeris and AttitudeEphemeris writing.
      </action>
      <action dev="luc" type="update">
        Overhauled CCSDS messages handling, both parsing and writing.
      </action>
      <action dev="amir" type="fix" issue="746">
        Fixed combination of measurements using GNSS phase measurements.
      </action>
      <action dev="bryan" type="add" issue="756">
        Added new method signature in IodGooding using AngularRaDec measurement.
      </action>
      <action dev="thomas" type="fix" issue="688">
        Fixed ignored fields from TLE template in TLEPropagatorBuilder.
      </action>
      <action dev="thomas" type="fix" issue="372">
        Added TLE generation.
      </action>
      <action dev="bryan" type="fix" issue="624">
        Allowed dynamic station coordinates when calculating tropospheric delay.
      </action>
      <action dev="bryan" type="update" issue="755">
        Modified IodGooding constructor to be consistent with other IOD methods.
      </action>
      <action dev="bryan" type="add" issue="753">
        Added new method signature in IodLaplace using AngularRaDec measurement.
      </action>
      <action dev="bryan" type="add" issue="752">
        Added new method signature in IodLambert using Position measurement.
      </action>
      <action dev="bryan" type="add" issue="751">
        Added new method signature in IodGibbs using Position measurement.
      </action>
      <action dev="luc" type="fix" issue="749">
        Allow building PVCoordinates and AngularCoordinates (as well as their Field,
        Absolute and TimeStamped variations) to be build from UnivariateDerivative1
        and UnivariateDerivative2 in addition to DerivativeStructure.
      </action>
      <action dev="bryan" type="fix" issue="736">
        Fixed NullPointerException in DSSTTesseral Hansen object.
      </action>
      <action dev="bryan" type="update" issue="601">
          Changed getPVInPZ90() method to private.
      </action>
      <action dev="bryan" type="fix" issue="744">
          Fixed calculation of CR3BP constants.
      </action>
      <action dev="bryan" type="update" issue="743">
          Updated JUnit version to 4.13.1.
      </action>
    </release>
    <release version="10.3.1" date="2021-06-16"
             description="Version 10.3.1 is a patch release of Orekit.
             It fixes one critical bug that could cause potential infinite loops in tesselation
             in very rare cases due to numerical noise.">
      <action dev="luc" type="fix" issue="792">
        Fixed potential infinite loops in tesselation in very rare cases due to numerical noise.
      </action>
    </release>
    <release version="10.3" date="2020-12-21"
             description="Version 10.3 is a minor release of Orekit.
             It includes both new features and bug fixes. New features introduced
             in 10.3 are: relativistic clock correction for range, phase, and range rate
             measurements, piece wise models for empirical forces, one-way GNSS code
             and phase measurements, support for laser ranging data (both CPF and
             CRD formats), Lense-Thirring and De Sitter relativistic corrections to
             satellite acceleration, support for AGI leap second files, new interfaces
             for attitude ephemeris files, Knocke model for Earth's albedo and infrared,
             as well as several other new features. This release includes an important
             fix in DSST orbit determination allowing to used short period Jacobian
             during state transition matrix calculation. It also fixes issues in Kalman
             orbit determination and CCSDS ADM format. See the list below for a full
             description of the changes.">
      <action dev="bryan" type="update" issue="741">
        Updated Hipparchus version to 1.8 and updated code with new functionalities.
      </action>
         <action dev="bryan" type="add" issue="740">
          Added aggregator for bounded attitude providers.
      </action>
         <action dev="thomas" type="add" issue="8">
        Added Knocke's Earth rediffused radiation pressure force model.
      </action>
         <action dev="bryan" type="add" issue="739">
          Allowed initialization of attitude provider from attitude segment.
      </action>
      <action dev="raphael" type="add" issue="705">
        Allowed writing an AEM file from a list of SpacecraftStates.
      </action>
      <action dev="luc" type="add" issue="738">
        Added user-defined max iteration and convergence criterion in SecularAndHarmonic.
      </action>
      <action dev="luc" type="add" issue="737">
        Added loading of AGI LeapSecond.dat files.
      </action>
      <action dev="raphael" type="add" issue="686">
        Allowed user-defined format for ephemeris data lines in
        StreamingAemWriter, AEMWriter, StreamingOemWriter and OEMWriter.
      </action>
         <action dev="bryan" type="fix" issue="683">
          Updated building instructions.
      </action>
         <action dev="bryan" type="add" issue="734">
          Added getters for phase measurement ambiguity driver.
      </action>
         <action dev="bryan" type="fix" issue="696">
          Allowed to configure initial covariance for measurements in Kalman Filter.
      </action>
      <action dev="thomas, bryan" type="add" issue="709">
        Added clock drift contribution to range rate measurements.
      </action>
         <action dev="bryan" type="fix" issue="687">
          Fixed Javadoc of ElevationMask.
      </action>
      <action dev="raphael" type="fix" issue="711">
        Allowed definition of a default interpolation degree in both AEMParser and OEMParser.
      </action>
      <action dev="bryan" type="add" issue="733">
        Added Lense-Thirring and De Sitter relativistic effects.
      </action>
      <action dev="melanisti" type="fix" issue="725">
        Fixed missing measurement parameter in InterSatellitesRange measurement.
      </action>
      <action dev="bryan" type="add" issue="732">
        Added documentation for checkstyle configuration.
      </action>
         <action dev="thomas" type="fix" issue="730">
          Removed useless loop over an empty list
      </action>
      <action dev="luc" type="fix" issue="731">
        Fixed parsing of some ICGEM gravity fields files.
      </action>
      <action dev="raphael" type="fix" issue="720">
          Added support for measurements parameters in UnivariateProcessNoise
      </action>
      <action dev="luc" type="fix" issue="729">
        Fixed wrong handling of RESET-STATE in analytical propagators.
      </action>
      <action dev="luc" type="add" issue="728">
        Allow creating a node detector without an orbit.
      </action>
      <action dev="bryan" type="add" issue="671">
        Added support for laser ranging file formats.
      </action>
      <action dev="clement" type="fix" issue="724">
        Remove range checks in TLE constructor.
      </action>
      <action dev="bryan" type="fix" issue="723">
        Allowed AEM and OEM writers to write header comments.
      </action>
      <action dev="bryan" type="add" issue="719">
        Added one-way GNSS range and phase measurements for LEO satellite
        orbit determination applications.
      </action>
      <action dev="bryan" type="add" issue="716">
        Added piecewise empirical force model.
      </action>
      <action dev="bryan" type="add" >
        Considered a new implementation for empirical forces, to allow piecewise model.
      </action>
      <action dev="bryan" type="add" issue="703">
        Added inter-satellites phase measurement.
      </action>
      <action dev="bryan" type="fix" issue="695">
        Considered covariance matrix from Position measurement in Kalman estimator.
      </action>
      <action dev="bryan" type="fix" issue="718">
        Fixed orbital state used for short periodic Jacobian computation.
      </action>
      <action dev="bryan" type="add" issue="704">
        Allow using user specified velocity error for computing
        tolerance vectors for integrators.
      </action>
      <action dev="bryan" type="add" issue="714">
        Added frequency deviation for range-rate measurements.
      </action>
      <action dev="bryan" type="add" issue="715">
        Added relativistic clock correction for range, phase and
        inter-satellite range measurements.
      </action>
      <action dev="bryan" type="fix" issue="706">
        Fixed missing measurement parameter in inter-satellites range measurement.
      </action>
         <action dev="thomas" type="fix" issue="713">
        Fixed computation of DSST short period Jacobian.
      </action>
      <action dev="luc" type="fix" issue="699">
        Fixed missing measurement parameter in Phase measurement
      </action>
      <action dev="luc" type="fix" issue="701">
        Fixed wrong handling of propagation parameters by Kalman filter in multi-satellite
        context
      </action>
    </release>
    <release version="10.2" date="2020-07-14"
             description="Version 10.2 is a minor release of Orekit.
             It includes both new features and bug fixes. New features introduced
             in 10.2 are: support for CCSDS ADM files, modelling of trajectories
             around Lagrangian points using CR3BP model, a piece wise drag force model,
             a time span tropospheric estimated model, an estimated ionospheric model,
             an improved modelling of the GNSS phase measurement, several bug fixes
             for date functionnalities, a new organization of the maneuvers package,
             a configurable low thrust maneuver model based on detectors,
             support for CSSI space weather data, , as well as several other minor
             features and bug fixes. See the list below for a full description
             of the changes.">
      <action dev="bryan" type="fix" issue="661">
        Fixed visibility of WindUpFactory.
      </action>
      <action dev="bryan" type="update" >
        Increased visibility of setters in CCSDS ADM related classes.
      </action>
      <action dev="clement" type="add" issue="656">
        Added CssiSpaceWeatherLoader which provides three-hourly space weather
        data and implements DTM2000InputParameters and NRLMSISE00InputParameters
      </action>
      <action dev="maxime" type="update" issue="690">
        Increased visibility of setters in CCSDS OEM related classes.
      </action>
      <action dev="bryan" type="update" >
        Improved Orekit performance by using new Hipparchus' differentiation classes.
      </action>
      <action dev="bryan" type="update" issue="682">
        Changed visibility of OrbitType parameter drivers' names to public.
      </action>
      <action dev="evan" type="add" issue="684" due-to="Mikael">
        Fix infinite loop in event detection when a RESET_* event causes two other events
        to occur simultaneously and discontinuously.
      </action>
      <action dev="evan" type="add" issue="684">
        Add FieldFunctionalDetector.
      </action>
      <action dev="mikael" type="add">
        Added a configurable low thrust maneuver based on detectors.
      </action>
      <action dev="bryan" type="fix" issue="605">
        Added support for Rinex C0, L0, S0 and D0 observation types.
      </action>
      <action dev="bryan" type="fix" issue="641">
        Allow Pattern functionalities instead of String.replaceAll() and String.split().
      </action>
      <action dev="evan" type="fix" issue="658">
        Fix invalid hour when using TimeScale(double) or TimeScale(int, double) with a
        value in [86400, 86401]. Treat these values as indicating a leap second.
      </action>
      <action dev="evan" type="add" issue="677">
        Add AbsoluteDate.toStringRfc3339() and DateTimeComponents.toStringRfc3339().
      </action>
      <action dev="evan" type="fix" issue="681">
        Fix AbsoluteDate.getComponents(...) produces invalid times.
      </action>
      <action dev="evan" type="fix" issue="676">
        Fix AbsoluteDate.getComponents(utc) throws "non-existent time 23:59:61".
      </action>
      <action dev="bryan" type="fix" issue="651">
        Improved use of try with resources statement.
      </action>
      <action dev="bryan" type="fix" issue="679" due-to="luc, maxime">
        Improved testRetrogradeOrbit in CircularOrbit and KeplerianOrbit tests.
      </action>
      <action dev="bryan" type="fix" issue="680">
        Allowed ephemeris class to be used with absolute PV coordinates.
      </action>
      <action dev="bryan" type="fix" issue="674">
        Added an exception if eccentricity is negative for keplerian orbit.
      </action>
      <action dev="evan" type="fix" issue="667">
        Fix build on CentOS/RedHat 7.
      </action>
      <action dev="bryan" type="fix" issue="662">
        Fixed forgotten additional state in Ephemeris propagator.
      </action>
      <action dev="evan" type="update">
        Improve error message for TimeStampedCache by including requested date.
      </action>
      <action dev="bryan" type="fix" issue="663">
        Fixed initialization of the triggering event for ImpulseManeuver class.
      </action>
      <action dev="clement" type="fix" issue="664">
        Fix sign of RAAN and PA parameters in TLE constructor if negative, range check most other orbit parameters.
      </action>
      <action dev="bryan" type="add" issue="669">
        Added estimated ionospheric model.
      </action>
      <action dev="bryan" type="add" issue="645">
        Merged phase-measurement branch into develop.
      </action>
      <action dev="bryan" type="add" >
        Added a time span tropospheric estimated model.
      </action>
      <action dev="bryan" type="add" issue="646">
        Merged cr3bp branch into develop.
      </action>
      <action dev="bryan" type="add" issue="660">
        Improved exception handling in IODGibbs.
      </action>
      <action dev="bryan" type="add" issue="647">
        Improved package-info documentation.
      </action>
      <action dev="nick" type="update" >
        Upgrade maven-checkstyle-plugin to 3.1.1.
      </action>
      <action dev="bryan" type="add" issue="657">
        Added multiplexed Orekit fixed step handler.
      </action>
      <action dev="bryan" type="add" issue="655">
        Added support for CCSDS ADM files.
      </action>
      <action dev="maxime" type="add" issue="649">
        Added a piece wise drag force model: TimeSpanDragForce in forces package.
      </action>
      <action dev="yannick" type="fix" issue="654">
        Prevent divergence of Saastomoinen model pathDelay method at low elevation.
      </action>
      <action dev="bryan" type="fix" issue="542">
        Removed duplicated BUILDING.txt file.
      </action>
      <action dev="bryan" type="add" issue="504">
        Allowed Eckstein Hechler propagator to be initialized with a mean orbit.
      </action>
      <action dev="bryan" type="update" issue="644">
        Removed try and catch statements for ParameterDriver initialization.
      </action>
      <action dev="bryan" type="fix" issue="613">
        Allowed DSST propagation in osculating type with event detectors.
      </action>
    </release>
    <release version="10.1" date="2020-02-19"
             description="Version 10.1 is a minor release of Orekit.
             It includes both new features and bug fixes. New features introduced
             in 10.1 are: wind-up effect for phase measurement, NeQuick ionospheric model,
             support for Hatanaka compact RINEX format, methods for the combination
             of GNSS measurements, Laplace method for initial orbit determination,
             a new Field Of View package, comparison methods for absolute dates,
             a new multiplexed measurement, specialized propagators for GNSS constellation,
             default constructors for DSST force models, covariance matrices in OEM writer,
             a new data context implementation, connection with Gitlab CI, improved documentation,
             the migration of the tutorials to a separate sister project, as well as several other minor
             features and bug fixes. See the list below for a full description of the changes.">
      <action dev="ward" type="fix">
        Improve performance of loading CCSDS files.
      </action>
      <action dev="ward" type="fix" issue="639" due-to="qmor">
        In Ellipsoid.pointOnLimb(...) improved numerical stability by cancelling terms.
      </action>
      <action dev="maxime" type="fix" issue="639" due-to="qmor">
        Fixed pointOnLimb method in bodies.Ellipsoid class. Normalized equations should now avoid numerical issues.
      </action>
      <action dev="evan" type="fix" issue="627">
        Fix TimeScalesFactory.getGMST(conventions, simpleEop) always returning the same
        value.
      </action>
      <action dev="evan" type="fix" issue="636">
        Fix UT1 and Earth rotation during a leap second. Was off by 1 second.
      </action>
      <action dev="luc" type="fix" issue="635">
        Fixed inconsistency in constant thrust maneuver acceleration.
      </action>
      <action dev="evan" type="add" >
        Added an annotation and a compiler plugin that generates a warning
        when default context is used without being explicitly annotated.
      </action>
      <action dev="luc" type="fix" issue="632" due-to="Evan Ward">
        Fixed projection to ellipsoid at pole.
      </action>
      <action dev="evan,luc,yannick" type="add" issue="607">
        Add DataContext, a way to load separate sets of EOP, leap seconds, etc.
      </action>
      <action dev="luc" type="fix" issue="630">
        Improve performance of UnixCompressFilter.
      </action>
      <action dev="luc" type="fix" issue="631">
        Improve performance of HatanakaCompressFilter.
      </action>
      <action dev="evan" type="fix" issue="629">
        Improve performance of ZipJarCrawler.
      </action>
      <action dev="bryan" type="add" issue="625">
          Added default constructors for DSSTZonal and DSSTTesseral. 
      </action>   
      <action dev="bryan" type="add" issue="622">
          Added OrekitException for unknown number of frequencies in ANTEX files. 
      </action>
      <action dev="bryan" type="add" issue="621">
          Added OrekitException in the case where IONEX header is corrupted. 
      </action>
      <action dev="dylan" type="add" issue="359">
          Added a specific test for issue 359 in BatchLSEstimatorTest.
          The test verifies that a Newtonian attraction is known
          by both the propagator builder and the propagator when
          it is not added explicitly.
      </action>
      <action dev="dylan" type="add" issue="367">
          Added write of covariance matrices in OEMWriter.
      </action>
      <action dev="dylan" type="fix" issue="619">
        Fixed origin transform in CcsdsModifierFrame.
      </action>
      <action dev="bryan" type="add" issue="611">
        Added SBAS orbit propagator.
      </action>
      <action dev="bryan" type="fix" issue="617">
        Fixed null pointer exception in MultiplexedMeasurement.
      </action>
      <action dev="luc" type="fix" issue="575">
        Allow users to provide custom convergence checkers for
        batch least squares orbit determination.
      </action>
      <action dev="luc" type="add" issue="614">
        Added multiplexed measurements.
      </action>
      <action dev="luc" type="fix" issue="616">
        Fixed missed changes updates in ParameterDriversList embedding
        other ParameterDriversList instances.
      </action>
      <action dev="luc" type="update">
        Moved tutorials to a separate sister project.
      </action>
      <action dev="bryan" type="add" due-to="Shiva Iyer">
        Added Laplace method for initial orbit determination.
      </action>
      <action dev="bryan" type="fix" issue="612">
        Fixed DSST orbit determination tutorial.
      </action>
      <action dev="bryan" type="add" issue="610">
        Added IRNSS orbit propagator.
      </action>
      <action dev="bryan" type="add" issue="608">
        Added support for RINEX 3.04 files.
      </action>
      <action dev="gabb" type="fix" issue="533">
        Fixed bugs in the derivatives computation in IodGooding.
        Fixed bugs in IodLambert when there's more than an half revolution
        between start and final position.
      </action>
      <action dev="bryan" type="fix" issue="604">
        Fixed parsing of compact RINEX files with wrong key in header
        produced by some Septentrio receivers.
      </action>
      <action dev="luc" type="fix" issue="603">
        Fixed parsing of compact RINEX files with missing types in header
        produced by some Septentrio receivers.
      </action>
      <action dev="evan" type="fix" issue="589">
        Improve performance of AggregateBoundedPropagator by factor of 2.
      </action>
      <action dev="luc" type="fix" issue="600">
        Fixed parsing of compact RINEX files with many observation types.
      </action>
      <action dev="bryan" type="fix">
        Fixed poor design of GLONASS numerical propagator.
      </action>
      <action dev="luc" type="fix" issue="599">
        Fixed an issue in projection to flat ellipse.
      </action>
      <action dev="bryan" type="fix" issue="598">
        Added lazily addition of Newtonian attraction to the DSST and
        numerical propagator builders.
      </action>
      <action dev="luc" type="add" issue="595">
        Added EllipticalFieldOfView (with two different ways to define the
        ellipticity constraint) that can be used in FieldOfViewDetector,
        GroundFieldOfViewDetector and FootprintOverlapDetector.
      </action>
      <action dev="luc" type="add">
        Fields of view with regular polygonal shape can now be built either
        based on a defining cone inside the Fov and touching it at edges
        middle points, or based on a defining cone outside the Fov and touching
        it at vertices.
      </action>
      <action dev="luc" type="add" issue="594">
        Added CircularFieldOfView that can be used in FieldOfViewDetector,
        GroundFieldOfViewDetector and FootprintOverlapDetector.
      </action>
      <action dev="luc" type="add">
        Set up a general hierarchy for Field Of View with various shapes. At
        start, it includes DoubleDihedraFieldOfView and PolygonalFieldOfView.
      </action>
      <action dev="luc" type="add" issue="592">
        Added FilesListCrawler to load files from an explicit list.
      </action>
      <action dev="evan" type="fix" issue="583">
        Fix AbsoluteDate.compareTo() for future/past infinity.
      </action>
      <action dev="luc" type="fix" issue="588">
        Fixed wrong handling of spacecraft states in multi-satellites orbit determination
        and multi-satellite measurements generation.
      </action>
      <action dev="bryan" type="fix" issue="585">
        Improved contributing guide.
      </action>
      <action dev="petrus" type="fix" issue="570">
        Make FieldOfView.getFootprint public.
      </action>
      <action dev="bryan" type="add">
        Added combination of measurements.
      </action>
      <action dev="bryan" type="fix">
        Fix values of GPS C2D, L2D, D2D and S2D frequencies.
      </action>
      <action dev="bryan" type="add">
        Add Nequick ionospheric model.
      </action>
      <action dev="luc" type="fix" issue="581">
        Fixed spurious empty line insertion during Rinex 2 decompression
        when the number of observations per satellite is a multiple of 5
      </action>
      <action dev="luc" type="fix" issue="580">
        Fixed decompression of very small negative values in Hatanaka
        Compact RINEX format.
      </action>
      <action dev="luc" type="fix" issue="578">
        Orbit determination tutorials (and tests too) now supports compressed
        measurement files (gzip, Unix compress, Hatanaka Compact RINEX).
      </action>
      <action dev="luc" type="fix" issue="579">
        Handle properly special events flags in Hatanaka Compact RINEX format.
      </action>
      <action dev="luc" type="fix" issue="483">
        Reset additional state changed by event handlers and not managed by any
        additional state providers.
      </action>
      <action dev="luc" type="add" issue="472">
        Added support for Hatanaka Compact RINEX format.
      </action>
      <action dev="luc" type="fix" issue="574">
        Cope with input stream readers that keep asking for new bytes after end
        of Unix compressed files has been reached.
      </action>
      <action dev="luc" type="fix" issue="573">
        Added detection of some corrupted Unix-compressed files.
      </action>
      <action dev="bryan" type="fix" issue="572">
        Fixed the Saastamoinen model when station altitude is bigger than 5000.0 meters.
      </action>
      <action dev="luc" type="fix" issue="568">
        Fixed too fast step increase in a bracketing attempt.
      </action>
      <action dev="luc" type="add">
        Added phase measurement builder.
      </action>
      <action dev="luc" type="add">
        Added getWavelength in GNSS Frequency.
      </action>
    </release>
    <release version="10.0" date="2019-06-24"
             description="Orekit 10.0 is a major new release. It includes DSST OD,
             propagation in non-inertial frames, specialized propagators for GNSS
             constellations, a new ionospheric model, modeling for phase measurements, the
             LAMBDA method for phase ambiguity resolution, Shapiro effect for range
             measurements, improved documentation, as well as several other new features
             and bug fixes. This release fixes a security denial of service bug regarding
             itrf-versions.conf present since Orekit 9.2. Some APIs have incompatibly
             changed since the 9.X series including the format of itrf-versions.conf,
             removal of deprecated methods, reorganization of the models package, as well
             as updates to AbstractDetector, AbstractGNSSAttitudeProvider, DragSensitive,
             RadiationSensitive, and ZipJarCrawler. See the list below for a full
             description of the changes.">
      <action dev="evan" type="fix">
        Fix  name of GLONASS G2 frequency.
      </action>
      <action dev="luc" type="fix" >
        Fixed accuracy of dates conversions from java dates.
      </action>
      <action dev="evan" type="fix" issue="566">
        Make ITRFVersionLoader public.
      </action>
      <action dev="bryan" type="fix" issue="564">
        Fixed private argument of getLLimits() abstract method.
      </action>
      <action dev="bryan" type="fix" issue="565">
        Fixed static loading of UTC for GLONASS reference epoch.
      </action>
      <action dev="luc" type="fix" issue="547">
        Added a tile/sampling aiming direction that diverts singularity outside of a
        area of interest. This is mainly useful when sampling areas of interest that
        cover the pole as the pole is singular for classical aiming directions (constant
        azimuth or along track).
      </action>
      <action dev="luc" type="update" >
        Removed latitude limitation in AlongTrackAiming. If latitude is above (resp. below)
        the maximum (resp. minimum) latitude reached by the defining orbit, then aiming
        will be towards East for prograde orbits and towards West for retrograde orbits.
      </action>
      <action dev="bryan" type="fix">
        Fixes broken links on Orekit JavaDoc.
      </action>
       <action dev="pascal" type="fix" issue="558">
        Fixes broken links on Maven site.
      </action>
      <action dev="luc" type="fix" issue="559">
        Take into account changes in MSAFE files names published by NASA.
      </action>
      <action dev="bryan" type="add">
        Add Global Ionosphere Map model.
      </action>
      <action dev="maxime" type="add" issue="554">
        Added propagation in inertial frame.
      </action>
      <action dev="luc" type="fix" issue="557">
        Improved documentation about DatesSelector not being reusable across several
        schedulers during measurements generation.
      </action>
      <action dev="evan" type="fix">
        Fix some possible NPEs in AntexLoader, FieldAngularCoordinates.
      </action>
      <action dev="evan" type="fix">
        Fix locale dependent comparisons in SP3File, TDMParser, and YUMAParser.
      </action>
      <action dev="evan" type="fix">
        Ensure opened streams are closed in ZipJarCrawler, DTM2000, IERSConventions, and
        OceanLoadDeformationCoefficients.
      </action>
      <action dev="bryan" type="add">
        Add DSST Orbit Determination for both Kalman Filter and Batch Least Squares estimator.
      </action>
      <action dev="romaric" type="add">
        Add a events detector based on the geomagnetic field intensity at the satellite altitude
        or at sea level above the satellite, and the associated tests
      </action>
      <action dev="maxime" type="update" issue="549">
        Deleted deprecated methods in EclipseDetector.
      </action>
      <action dev="romaric" type="fix" issue="553">
        Fix the bug of attitude transition with Ephemeris propagator
        by adding a way for the LocalPVProvider to get the attitude at the end of the transition
      </action>
      <action dev="petrus" type="update" issue="518">
        Changing AbstractGNSSAttitudeProvider from public to package-private.
      </action>
      <action dev="romaric" type="fix" issue="551">
        Fix the bug of attitude transition with analytical propagator 
        by refreshing the attitude after the events triggering
      </action>
      <action dev="romaric" type="fix" issue="552">
        Fix the bug of attitude transition if a reset occurs during the transition
        by adding margins to the reset of TimeSpanMap to keep the one corresponding to the "after" attitude law.
      </action>
      <action dev="bryan" type="add" issue="522">
        Generalized the GPSPropagator class to handle all GNSS constellations using
        the same algorithm.
      </action>
      <action dev="bryan" type="add" issue="519">
        Added numerical and analytical GLONASS propagators.
      </action>
      <action dev="luc" type="add" >
        Added ambiguity resolution for phase measurements.
        This feature is not complete yet and is considered experimental.
      </action>
      <action dev="bryan" type="update" issue="548">
        Reorganized models package by adding new sub-packages.
      </action>
      <action dev="maxime" type="update" issue="546">
        Updated Hipparchus dependency to version 1.5 in pom.xml file.
      </action>
      <action dev="maxime" type="update" issue="514">
        Deleted unused DerivativeStructure acceleration computation methods.
        In interfaces radiationPressureAcceleration and dragAcceleration, and all their implementations and their tests.
      </action>
      <action dev="evan" type="update" issue="543">
        Change format of itrf-versions.conf to use prefix matching instead of Regular
        Expression matching. All existing itrf-versions.conf files will need to be
        updated. This is to avoid a potential denial of service where a crafted
        itrf-versions.conf could cause the application to hang.
      </action>
      <action dev="evan" type="update" issue="543">
        ZipJarCrawler now uses "!/" to denote the start of the path within the archive
        which matches the convention used by JarURLConnection. ZipJarCrawler used to use
        "!".
      </action>
      <action dev="bryan" type="fix" issue="544" due-to="Josef Probst">
        Fixed endless loop on GPSPropagator and (Field)KeplerianOrbit.
      </action>
      <action dev="maxime" type="add" issue="403">
        Added tests for class UnivariateProcessNoise.
        Working tests for non-Cartesian orbit propagation are still needed.
      </action>
      <action dev="maxime" type="fix" issue="514">
        Deprecated unused DerivativeStructure acceleration computation methods.
        In interfaces radiationPressureAcceleration and dragAcceleration, and all their implementations and their tests. 
      </action>
      <action dev="luc" type="add" issue="536">
        Take target radius into account in CircularFieldOfViewDetector and FieldOfViewDetector.
      </action>
      <action dev="maxime" type="fix" issue="539">
        Fixed DTM2000.getDensity method, made it independent of user time zone.
      </action>
      <action dev="luc" type="add" issue="535">
        Take occulting body flattening into account in eclipse detector.
      </action>
      <action dev="maxime" type="fix" issue="538" due-to="Dorian Gegout">
        Fixed default method compareTo in interface ComparableMeasurement.
      </action>
      <action dev="luc" type="add" issue="532">
        Added Shapiro effect modifier for Range and InterSatelliteRange measurements.
      </action>
      <action dev="evan" type="update" issue="389">
        Fix type parametrization of AbstractDetector so that multiple with* methods can be
        called when the type parameter is '?'.
      </action>
      <action dev="evan" type="remove" issue="506">
        Remove EventHandler.Action and FieldEventHandler.Action. Use
        org.hipparchus.ode.events.Action instead.
      </action>
      <action dev="bryan" type="update" issue="527">
        Changed API for magnetic field model to a SI base unit API.
      </action>
      <action dev="evan" type="fix">
        OrekitException preserves the stack trace when formatting the message throws
        another exception.
      </action>
      <action dev="luc" type="remove" issue="530">
        Event detectors, field of view and attitude providers are not serializable anymore.
      </action>
      <action dev="bryan" type="update" issue="526">
        Replaced private class BilinearInterpolatingFunction of Saastamoinen model
        by the one of Hipparchus
      </action>
      <action dev="evan" type="add" issue="507">
        Add Action.RESET_EVENTS to check all detectors for events without recomputing the
        propagation step.
      </action>
      <action dev="evan" type="add" issue="507">
        Add Action.RESET_EVENTS to check all detectors for events without recomputing the
        propagation step.
      </action>
      <action dev="evan" type="add" issue="507">
        Add toString() implementations to SpacecraftState, RecordAndContinue.Event and
        Field versions.
      </action>
      <action dev="evan" type="add" issue="507">
        Add Field version of RecordAndContinue.
      </action>
      <action dev="evan" type="add" issue="507">
        Add Field version of LatitudeCrossingDetector.
      </action>
      <action dev="luc" type="update">
        Removed classes and methods deprecated in the 9.X series.
      </action>
      <action dev="luc" type="fix" issue="528" due-to="Gowtham Sivaraman">
        Fixed parsing of clock in SP3 files.
      </action>
    </release>
    <release version="9.3.1" date="2019-03-16" description="Version 9.3.1 is a minor version of Orekit.
    It fixes an issue with GPS week rollover.">
      <action dev="luc" type="add" issue="534">
        Handle GPS week rollover in GPSDate.
      </action>
    </release>
    <release version="9.3" date="2019-01-25" description="Version 9.3 is a minor version of Orekit.
    It includes both new features and bug fixes. New features introduced in 9.3 are: a new GPSDate class,
    changed OrekitException from checked to unchecked exceptions, parameter drivers scales and reference
    value can be changed, access to Kalman filter internal matrices, position-only measurements in orbit determination,
    support for unofficial versions 2.12 and 2.20 of Rinex files (mainly for spaceborne receivers),
    direct building of appropriate attitude law with eclipses for all GNSS satellite types, inter-satellites
    view detector, measurement generation feature, possibility fo use Marshall Solar Activity Future Estimation
    to feed NRL MSISE 2000 atmosphere model, new tropospheric models: Mendes-Pavlis, Vienna 1, Vienna 3, estimated model,
    new mapping functions for tropospheric effect: Global Mapping Function, Niell Mapping Function, Global
    Pression Temperature Models GPT and GPT2, possibility to estimate tropospheric zenith delay,
    clock offset that can be estimated (both for ground station and satellite clocks).">
      <action dev="luc" type="add" issue="516">
        Added a way to manage clock corrections from GPSPropagator.
      </action>
      <action dev="bryan" type="add" issue="498">
        Added several tropospheric models: Mendes-Pavlis, Vienna 1, Vienna 3, estimated model
        where the total zenith delay can be estimated during Orbit Determination.
      </action>
      <action dev="bryan" type="add" issue="498">
        Added Global Mapping Function and Niell Mapping Function to be used with tropospheric
        models.
      </action>
      <action dev="luc" type="add" issue="515">
        Added clock offset parameter at satellites level for orbit determination.
      </action>
      <action dev="luc" type="add" issue="513">
        Added clock offset parameter at ground stations level for orbit determination.
      </action>
      <action dev="bryan" type="add" issue="512">
        Added weather model Global Pressure and Temperature 2.
      </action>
      <action dev="bryan" type="add" issue="511">
        Added weather model Global Pressure and Temperature.
      </action>
      <action dev="luc" type="fix" issue="510">
        Fixed dropped derivatives in TimeStampedFieldPVCoordinates.shiftedBy(dt).
      </action>
      <action dev="luc" type="fix" issue="509">
        Fixed scaling error in ParameterFunction differentiation.
      </action>
      <action dev="luc" type="fix" issue="508">
        Fixed inconsistency leading to inaccuracies in conversions from AbsoluteDate to FieldAbsoluteDate.
      </action>
      <action dev="pascal" type="fix" issue="495">
        The MarshallSolarActivityFutureEstimation class implements
        the NRLMSISE00InputParameters interface.
      </action>
      <action dev="evan" type="fix" issue="486">
        Make FieldTransform.shiftedBy(T) public.
      </action>
      <action dev="evan" type="fix" issue="496">
        Fix JavaDoc for TimeComponents.getSecond().
      </action>
      <action dev="evan" type="update" issue="501">
        Deprecate GFunction in favor of ToDoubleFunction.
      </action>
      <action dev="luc" type="add" issue="494">
        Added a measurements generation feature for use with orbit determination.
        Fixes issue #494
      </action>
      <action dev="luc" type="add">
        Added adapter for event detectors, allowing to wrap existing detector
        while changing their behaviour.
      </action>
      <action dev="luc" type="add">
        Added ground at night detector.
      </action>
      <action dev="luc" type="add">
        Added inter-satellites direct view detector.
      </action>
      <action dev="luc" type="add">
        Added constants defined by IAU 2015 resolution B3 for Sun, Earth and Jupiter.
      </action>
      <action dev="luc" type="add" issue="500">
        Added retrieval of full time span (start time, end time and data) containing
        a specified date in TimeSpanMap.
        Fixes issue #500
      </action>
      <action dev="luc" type="add">
        Added direct building of attitude provider from GNSS satellite type.
      </action>
      <action dev="luc" type="add">
        Added parsing of unofficial versions 2.12 and 2.20 of Rinex files
        (used by some spaceborne receivers like IceSat 1).
      </action>
      <action dev="luc" type="add">
        Added a way to retrieve Rinex header directly from the observations data set.
      </action>
      <action dev="luc" type="add">
        Added position-only measurements in orbit determination.
      </action>
      <action dev="luc" type="fix" issue="491">
        Allow parsing of SP3 files that use non-predefined orbit types.
        Fixes issue #491.
      </action>
      <action dev="maxime" type="add" issue="485">
        Added access to Kalman filter matrices.
        KalmanEstimation interface now has methods returning the physical values of:
        state transition matrix phi, measurement matrix H, innovation matrix S and Kalman gain matrix K.
        The methods are implemented in Model class. A class ModelTest was added to test these values.
        Fixes issue #485
      </action>
      <action dev="luc" type="fix" issue="492" due-to="Lebas">
        Fixed error message for TLE with incorrect checksum.
        Fixes issue #492.
      </action>
      <action dev="maxime" type="fix" issue="490">
        Fixed reference value of parameter drivers updating in Kalman filter. 
        When resetting the orbit in the propagator builder, the reference values
        of the drivers are now reset too.
        Fixes issue #490.
      </action>
      <action dev="maxime" type="add" issue="489">
        Made ParameterDriver class fully mutable.
        By adding setters for attributes scale, reference, minimum and maximum values.
        Fixes issue #489.
      </action>
      <action dev="maxime" type="fix" issue="488">
        Fixed method unNormalizeStateVector in Model class of Kalman estimator.
        Previous value did not take into account the reference values of the drivers.
        Fixes issue #488.
      </action>
      <action dev="luc" type="fix" issue="484" due-to="Yannick Jeandroz">
        Changed OrekitException from checked to unchecked exception.
        Most functions do throw such exceptions. As they are unchecked, they are
        not advertised in either `throws` statements in the function signature or
        in the javadoc. So users must consider that as soon as they use any Orekit
        feature, an unchecked `OrekitException` may be thrown. In most cases, users
        will not attempt to recover for this but will only use them to display or
        log a meaningful error message.
        Fixes #484.
      </action>
      <action dev="luc" type="fix" issue="480">
        Added GPSDate class to convert back and forth with AbsoluteDate.
        Fixes #480.
      </action>
      <action dev="evan" type="fix" issue="476">
        Fix generics in EventEnablingPredicateFilter.
        Fixes #476.
      </action>
      <action dev="maxime" type="fix" issue="473">
        Fixed wrong values of radec generated in AngularRaDecMeasurementCreator.
        Fixed wrong values of range rate generated in RangeRateMeasurementCreator.
        Added tests that check the values of measurements for each type of measurement.
        Upgraded precision in Kalman and batch least-squares OD tests that are using range-rate and radec measurements.
        Fixes issue #473.
      </action>
      <action dev="luc" type="fix">
        Derivatives with respect to mass are not computed anymore since several versions,
        some remnants of former computation remained and have now been removed.
      </action>
    </release>
    <release version="9.2" date="2018-05-26" description="Version 9.2 is a minor release of Orekit.
    It introduces several new features and bug fixes. New features introduced in version 9.2 are
    Kalman filter for orbit determination, loading of RINEX files, loading of ANTEX files, loading
    of version d of SP3 files (version a to c were already supported), on-the-fly decompression of .Z
    files, code measurements, phase measurements (but only a very basic implementation for now),
    specific attitude laws (GPS, GLONASS, GALILEO, BEIDOU) with midnight/noon turns, possibility to
    use backward propagation in LS orbit determination, support for any ITRF version, even if EOP
    files do not match the desired version, attitude overriding in constant thrust maneuvers,
    FunctionalDetector, filtering mechanism to insert specific decompression or deciphering algorithms
    during data loading, frames for Lagrange L1 and L2 point for any two related celestial bodies.
    WARNING: phase measurements, GNSS attitude and time-dependent process noise are considered
    experimental features for now, they should not be used yet for operational systems.
    Several bugs have been fixed.">
      <action dev="luc" type="fix">
        Fixed missing eclipse detectors in field version of Solar radiation pressure.
        Fixes issue #366.
      </action>
      <action dev="evan" type="fix">
        Fixed issue where EventHandler.init() was never called.
        Fixes issue #471.
      </action>
      <action dev="luc" type="fix">
        Fixed error in relative humidity units in Marini-Murray tropospheric model.
        Fixes issue #352.
      </action>
      <action dev="luc" type="fix">
        Fixed DSST events detection in the osculating case.
        Fixes issue #398.
      </action>
      <action dev="luc" type="fix">
        Allow several TLE with same date in TLESeries.
        Fixes issue #411.
      </action>
      <action dev="luc" type="fix">
        Fixed compilation problems with JDK 1.8
        Fixes issue #462.
      </action>
      <action dev="luc" type="add" >
        Added specific attitude mode for GNSS satellites: GPS (block IIA, block IIF, block IIF),
        GLONASS, GALILEO, BEIDOU (GEO, IGSO, MEO). This is still considered experimental as there
        are some problems when Sun crosses the orbital plane during a midnight/noon turn maneuver
        (which is a rare event but nevertheless occurs)
      </action>
      <action dev="luc" type="add" >
        Added natural order for observed measurements primarily based on
        chronological order, but with also value comparisons if measurements
        are simultaneous (which occurs a lot in GNSS), and ensuring no
        measurements are lost if stored in SortedSet
      </action>
      <action dev="luc" type="add" due-to="Albert Alcarraz García">
        Added GNSS code measurements
      </action>
      <action dev="luc" type="add" due-to="Albert Alcarraz García">
        Added GNSS phase measurements (very basic implementation for now, not usable as is)
      </action>
      <action dev="luc" type="add" due-to="Albert Alcarraz García">
        Added loading of RINEX observation files (versions 2 and 3)
      </action>
      <action dev="luc" type="fix">
        Fixed compression table reset problem in .Z files
        Fixes issue #450.
      </action>
      <action dev="maxime" type="fix">
        Fixed de-activation of event detection.
        In the propagate(startDate, endDate) function of class "AbstractIntegratedPropagator",
        for dates out of the time interval defined by ]startDate, endDate].
        Fixes issue #449.
      </action>
      <action dev="luc" type="add">
        Added support for loading Unix-compressed files (ending in .Z).
        This file compression algorithm is still widely used in the GNSS
        community (SP3 files, clock files, Klobuchar coefficients...)
        Fixes issue #447.
      </action>
      <action dev="luc" type="add">
        Added a customizable filtering capability in data loading.
        This allows users to insert layers providing features like
        custom decompression algorithms, deciphering, monitoring...
        Fixes issue #446.
      </action>
      <action dev="luc" type="add">
        Allow direct retrieval of rotation part without derivatives from
        LOFType without computing the full transform from inertial frame.
      </action>
      <action dev="maxime" type="fix">
        Added a provider for time-dependent process noise in Kalman estimator.
        This providers allow users to set up realistic models where the process
        noise increases in the along track direction.
        Fixes issue #403.
      </action>
      <action dev="maxime" type="add">
        Increased visibility of attributes in ConstantThrustManeuver class.
        Added getters for all attributes. Also added an attribute name that
        allows the differentiation of the maneuvers, both from a parameter driver
        point of view and from a force model point of view.
        Fixes issue #426.
      </action>
      <action dev="maxime" type="add">
        Increased visibility of attributes in propagator builders.
        By adding getters for all attributes in NumericalPropagatorBuilder
        and AbstractPropagatorBuilder.
        Also made the method findByName in ParameterDriversList public.
        Fixes issue #425.
      </action>
      <action dev="luc" type="fix">
        Ensure the correct ITRF version is used in CCSDS files, regardless
        of the EOP source chosen, defaulting to ITRF-2014.
      </action>
      <action dev="luc" type="fix">
        Split initial covariance matrix and process noise matrix in two
        methods in the covariance matrix provider interface.
      </action>
      <action dev="luc" type="add">
        Added VersionedITRF frame that allow users with needs for very high
        accuracy to specify which ITRF version they want, and stick to it
        regardless of their EOP source.
        Fixes issue #412.
      </action>
      <action dev="luc" type="add">
        Added an itrf-versions.conf configuration file allowing to specify
        which ITRF version each EOP file defines for which date
      </action>
      <action dev="luc" type="add">
        EOP history now contains the ITRF version corresponding to each
        EOP entry on a per date basis
      </action>
      <action dev="luc" type="add">
        Added an ITRFVersion enumerate to simplify conversion between ITRF frames,
        even when no direct Helmert transformation is available
      </action>
      <action dev="luc" type="add">
        Added TransformProviderUtility to reverse or combine TransformProvider instances.
      </action>
      <action dev="luc" type="add">
        Allow attitude overriding during constant-thrust maneuvers.
        Fixes issue #410.
      </action>
      <action dev="luc" type="fix">
        Fixed out-of-sync attitude computation near switch events in AttitudeSequence.
        Fixes issue #404.
      </action>
      <action dev="luc" type="add">
        Added a method to extract sub-ranges from TimeSpanMap instances.
      </action>
      <action dev="luc" type="fix">
        Fixed TLE creation with B* coefficients having single digits like 1.0e-4.
        Fixes issue #388.
      </action>
      <action dev="evan" type="add">
        Add FunctionalDetector.
      </action>
      <action dev="luc" type="add">
        Added handling of IGS ANTEX GNSS antenna models file.
      </action>
      <action dev="luc" type="add">
        Added support for SP3-d files.
      </action>
      <action dev="luc" type="fix">
        Improved SP3 files parsing.
        Some files already operationally produced by IGS Multi-GNSS Experiment (MGEX)
        exceed the maximum number of satellites supported by the regular SP3-c file
        format (which is 85 satellites) and extended the header, without updating the
        format version to SP3-d, which specifically raises the 85 satellites limitation.
        Fixes issue #376.
      </action>
      <action dev="maxime" type="add">
        Allow backward propagation in batch LS orbit determination.
        Fixes issue #375.
      </action>
      <action dev="maxime" type="add">
        Added covariance matrix to PV measurements.
        Fixes issue #374.
      </action>
      <action dev="luc" type="fix">
        Fixed issue when converting very far points (such as Sun center) to geodetic coordinates.
        Fixes issue #373.
      </action>
      <action dev="luc" type="add" >
        Added more conversions between PV coordinates and DerivativeStructure.
        This simplifies for example getting the time derivative of the momentum.
      </action>
      <action dev="maxime" type="fix">
        Fixed weights for angular measurements in W3B orbit determination.
        Fixed in test and tutorial.
        Fixes issue #370.
      </action>
      <action dev="luc" type="add" due-to="Julio Hernanz">
        Added frames for L1 and L2 Lagrange points, for any pair of celestial bodies.
      </action>
    </release>
    <release version="9.1" date="2017-11-26"
             description="Version 9.1 is a minor release of Orekit. It introduces a few new
             features and bug fixes. New features introduced in version 9.1 are some
             frames in OEM parser, retrieval of EOP from frames and ground station displacements
             modelling (both displacements due to tides and displacements due to ocean loading),
             and retrieval of covariance matrix in orbit determination. Several bugs have been fixed.
             Version 9.1 depends on Hipparchus 1.2.">
      <action dev="evan" type="add">
        Added ITRF2005 and ITRF2008 to the frames recognized by OEMParser.
        Fixes issue #361.
      </action>
      <action dev="evan" type="fix">
        Fixed FiniteDifferencePropagatorConverter so that the scale factor is only applied
        once instead of twice.
        Fixes issue #362.
      </action>
      <action dev="maxime" type="fix">
        Fixed derivatives computation in turn-around range ionospheric delay modifier.
        Fixes issue #369.
      </action>
      <action dev="evan" type="fix">
        Disabled XML external resources when parsing rapid XML TDM files.
        Part of issue #368.
      </action>
      <action dev="evan" type="fix">
        Disabled XML external resources when parsing rapid XML EOP files.
        Part of issue #368.
      </action>
      <action dev="evan" type="fix">
        Fixed NPE in OrekitException when localized string is null.
      </action>
      <action dev="luc" type="fix">
        Fixed a singularity error in derivatives for perfectly circular orbits in DSST third body force model.
        Fixes issue #364.
      </action>
      <action dev="luc" type="fix" due-to="Lucian Bărbulescu">
        Fixed an error in array size computation for Hansen coefficients.
        Fixes issue #363.
      </action>
      <action dev="luc" type="add">
        Added a way to retrieve EOP from frames by walking the frames hierarchy tree
        using parent frame links. This allows to retrieve EOP from topocentric frames,
        from Earth frames, from TOD...
      </action>
      <action dev="luc" type="add">
        Take ground stations displacements into account in orbit determination.
        The predefined displacement models are the direct effect of solid tides
        and the indirect effect of ocean loading, but users can add their own models
        too.
      </action>
      <action dev="luc" type="add">
        Added ground stations displacements due to ocean loading as per IERS conventions,
        including all the 342 tides considered in the HARDISP.F program.
        Computation is based on Onsala Space Observatory files in BLQ format.
      </action>
      <action dev="luc" type="add">
        Added ground points displacements due to tides as per IERS conventions.
        We have slightly edited one entry in table 7.3a from IERS 2010 conventions
        to fix a sign error identified by Dr. Hana Krásná from TU Wien (out of phase
        radial term for the P₁ tide, which is -0.07mm in conventions when it should be
        +0.07mm). This implies that our implementation may differ up to 0.14mm from
        other implementations.
      </action>
      <action dev="luc" type="fix">
        Avoid intermixed ChangeForwarder instances calling each other.
        Fixes issue #360.
      </action>
      <action dev="maxime" type="fix">
        Modified the way the propagation parameter drivers are mapped in the
        Jacobian matrix in class "Model".
        Added a test for multi-sat orbit determination with estimated
        propagation parameters (µ and SRP coefficients).
        Fixes issue #354.
      </action>
      <action dev="luc" type="fix">
         Added a convenience method to retrieve covariance matrix in
         physical units in orbit determination.
         Fixes issue #353.
      </action>
      <action dev="luc" type="fix" due-to="Rongwang Li">
         Fixed two errors in Marini-Murray model implementation.
         Fixes issue #352.
      </action>
      <action dev="luc" type="fix">
         Prevent duplicated Newtonian attraction in FieldNumericalPropagator.
         Fixes issue #350.
      </action>
      <action dev="luc" type="fix">
         Copy additional states through impulse maneuvers.
         Fixes issue #349.
      </action>
      <action dev="luc" type="fix">
         Removed unused construction parameters in ShiftingTransformProvider
         and InterpolatingTransformProvider.
         Fixes issue #356.
      </action>
      <action dev="luc" type="fix">
         Fixed wrong inertial frame for Earth retrieved from CelestialBodyFactory.
         Fixes issue #355.
      </action>
      <action dev="luc" type="update">
        Use a git-flow like branching workflow, with a develop branch for bleeding-edge
        development, and master branch for stable published versions.
      </action>
    </release>
    <release version="9.0.1" date="2017-11-01"
            description="Version 9.0.1 is a patch release of Orekit.
            It fixes security issus 368.">
      <action dev="evan" type="fix">
        Disabled XML external resources when parsing rapid XML TDM files.
        Part of issue #368.
      </action>
      <action dev="evan" type="fix">
        Disabled XML external resources when parsing rapid XML EOP files.
        Part of issue #368.
      </action>
    </release>
    <release version="9.0" date="2017-07-26"
             description="Version 9.0 is a major release of Orekit. It introduces several new
             features and bug fixes. New features introduced in version 9.0 are Taylor algebra
             propagation (for high order uncertainties propagation or very fast Monte-Carlo
             studies), multi-satellites orbit determination, parallel multi-satellites propagation,
             parametric accelerations (polynomial and harmonic), turn-around measurements,
             inter-satellite range measurements, rigth ascension/declination measurements,
             Antenna Phase Center measurements modifiers, EOP estimation in precise orbit
             determination, orbit to attitude coupling in partial derivatives, parsing of CCSDS
             Tracking Data Messages, parsing of university of Bern Astronomical Institute files
             for Klobuchar coefficients, ITRF 2014, preservation of non-Keplerian orbits derivatives,
             JB2008 atmosphere model, NRL MSISE 2000 atmosphere model, boolean combination of events
             detectors, ephemeris writer, speed improvements when tens of thousands of measurements
             are used in orbit determination, Danish translations. Several bugs have been fixed.">
     <action dev="luc" type="add">
       Added on-board antenna phase center effect on inter-satellites range measurements.
     </action>
     <action dev="luc" type="add">
       Added on-board antenna phase center effect on turn-around range measurements.
     </action>
     <action dev="luc" type="add">
       Added on-board antenna phase center effect on range measurements.
     </action>
     <action dev="luc" type="update">
       Moved Bias and OutlierFilter classes together with the other estimation modifiers.
     </action>
     <action dev="luc" type="update">
       Forced states derivatives to be dimension 6 rather than either 6 or 7. The
       additional mass was not really useful, it was intended for maneuvers calibration,
       but in fact during maneuver calibration we adjust either flow rate or specific
       impulse but not directly mass itself. 
     </action>
      <action dev="luc" type="add">
        Added parametric acceleration force models, where acceleration amplitude is a
        simple parametric function. Acceleration direction is fixed in either inertial
        frame, or spacecraft frame, or in a dedicated attitude frame overriding spacecraft
        attitude. The latter could for example be used to model solar arrays orientation if
        the force is related to solar arrays). Two predefined implementations are provided,
        one for polynomial amplitude and one for harmonic amplitude. Users can add other
        cases at will. This allows for example to model the infamous GPS Y-bias, which is
        thought to be related to a radiator thermal radiation.
      </action>
      <action dev="luc" type="remove">
        Removed obsolete Cunningham and Droziner attraction models. These models have
        been superseded by Holmes-Featherstone attraction model available since 2013
        in Orekit.
      </action>
      <action dev="luc" type="update">
        Take orbit to attitude coupling into account in the partial derivatives for all attitude modes.
        Fixes issue #200.
      </action>
      <action dev="luc" type="update">
        Merged FieldAttitudeProvider into AttitudeProvider.
      </action>
      <action dev="luc" type="update">
        Simplified ForceModel interface. It does not require dedicated methods anymore for
        computing derivatives with respect to either state or parameters.
      </action>
      <action dev="luc" type="remove">
        Removed Jacchia-Bowman 2006 now completely superseded by Jacchia-Bowman 2008.
      </action>
      <action dev="luc" type="update">
        Make Jacchia-Bowman 2008 thread-safe and field-aware.
      </action>
      <action dev="luc" type="update">
        Make NRL MSISE 2000 thread-safe and field-aware.
      </action>
      <action dev="luc" type="update">
        Make DTM2000 thread-safe and field-aware.
      </action>
      <action dev="luc" type="add">
        Added support for ITRF 2014.
        As of mid-2017, depending on the source of EOP, the ITRF retrieved using
        FramesFactory.getITRF will be either ITRF-2014 (if using EOP 14 C04) or
        ITRF-2008 (if using EOP 08 C04, bulletins A, bulletins B, or finals .all).
        If another ITRF is needed, it can be built using HelmertTransformation.
      </action>
      <action dev="luc" type="remove">
        Removed classes and methods deprecated in 8.0.
      </action>
      <action dev="luc" type="add">
        Added coordinates of all intermediate participants in estimated measurements.
        This will allow estimation modifiers to get important vectors (sighting
        directions for example) without recomputing everything from the states.
      </action>
      <action dev="luc" type="add">
        Added a multi-satellites orbit determination feature.
      </action>
      <action dev="luc" type="add">
        Added one-way and two-way inter-satellites range measurements.
      </action>
      <action dev="luc" type="fix" due-to="Glenn Ehrlich">
        Avoid clash with Python reserved keywords and, or and not in BooleanDetector.
      </action>
      <action dev="luc" type="add" due-to="Maxime Journot">
        Added right ascension and declination angular measurements.
      </action>
      <action dev="luc" type="add">
        Added a parallel propagation feature for addressing multi-satellites needs.
        Propagators of different types (analytical, semi-analytical, numerical,
        ephemerides ...) can be mixed at will.
      </action>
      <action dev="luc" type="fix">
        Fixed Gaussian quadrature inconsistent with DSST theory when orbit derivatives are present.
        Fixes issue #345.
      </action>
      <action dev="luc" type="fix">
        Fixed infinite recursion when attempting two orbit determinations in row.
        Fixes issue #347.
      </action>
      <action dev="luc" type="add" due-to="Lars Næsbye Christensen">
        Added Danish translations.
        Fixes issue #346.
      </action>
      <action dev="luc" type="add" >
        Allow estimation of polar motion (offset plus linear drift) and prime meridian
        correction (offset plus linear drift) in orbit determination. This is essentially
        equivalent to add correction to the xp, yp, dtu1 and lod Earth Orientation Parameters.
      </action>
      <action dev="luc" type="add">
        Parameters in orbit determination can be associated with a per-parameter reference date.
      </action>
      <action dev="luc" type="fix">
        Fixed wrong generation of FieldTransforms by time stamped cache, when generation
        happens backward in time.
        Fixes issue #344.
      </action>
      <action dev="luc" type="update">
        Improved computation ground station parameters derivatives
        in orbit determination.
      </action>
      <action dev="luc" type="update" >
        Use automatic differentiation for all orbit determination measurements types.
        This allows simpler evolutions to estimate parameters for which derivatives
        are not straightforward to compute; some of these parameters are needed for
        precise orbit determination.
      </action>
      <action dev="luc" type="add" due-to="Maxime Journot">
        Added parsing of University of Bern Astronomical Institute files for α and β Klobuchar coefficients.
      </action>
      <action dev="luc" type="add" due-to="Maxime Journot">
        Added parsing of CCSDS TDM (Tracking Data Messages) files, both text and XML.
      </action>
      <action dev="luc" type="fix" due-to="Florentin-Alin Butu">
        Fixed lighting ratio in solar radiation pressure for interplanetary trajectories.
      </action>
      <action dev="hank" type="fix">
        Allow small extrapolation before and after ephemeris.
        Fixes issue #261.
      </action>
      <action dev="luc" type="fix">
        Fixed missing attitude in DSST mean/osculating conversions.
        Fixes issue #339.
      </action>
      <action dev="luc" type="fix">
        Optionally take lift component of the drag force into account in BoxAndSolarArraySpacecraft.
        Fixes issue #324.
      </action>
      <action dev="luc" type="fix" due-to="James Schatzman">
        Change visibility of getTargetPV in GroundPointing to public so it can be subclassed by
        users in other packages.
        Fixes issue #341.
      </action>
      <action dev="luc" type="update">
        Deprecated the TLESeries class. The file format used was considered to be too specific and
        the API not really well designed. Users are encouraged to use their own parser for series of TLE.
      </action>
      <action dev="luc" type="fix" due-to="Gavin Eadie">
        Removed dead code in deep SDP4 propagation model.
        Fixes issue #342.
      </action>
      <action dev="luc" type="fix" due-to="Quentin Rhone">
        Added a way to prefix parameters names when estimating several maneuvers
        in one orbit determination.
        Fixes issue #338.
      </action>
      <action dev="luc" type="fix" due-to="Pascal Parraud">
        Removed unneeded reset at end of sample creation in propagators conversion.
        Fixes issue #335.
      </action>
      <action dev="luc" type="fix" due-to="Michiel Zittersteijn">
        Fixed wrong angle wrapping computation in IodLambert.
      </action>
      <action dev="luc" type="fix" due-to="Lucian Barbulescu">
        Fixed boundaries of thrust parameter driver in ConstantThrustManeuver.
        Fixes issue #327.
      </action>
      <action dev="luc" type="fix" due-to="Hao Peng">
        Allow some old version of TLE format to be parsed correctly.
        Fixes issue #330.
      </action>
      <action dev="luc" type="fix" due-to="James Schatzman">
        Fixed ArrayOutOfBoundException appearing when converting dates at past or future infinity
        to string.
        Fixes issue #340.
      </action>
      <action dev="luc" type="fix">
        Extended range of DateComponents to allow the full integer range as days offset
        from J2000.
      </action>
      <action dev="luc" type="fix">
        Prevent NaN appearing in UTC-TAI offsets for dates at past or future infinity.
      </action>
      <action dev="luc" type="fix">
        Prevent central attraction coefficient from being adjusted in TLEPropagatorBuilder,
        as it is specified by the TLE theory.
        Fixes issue #313.
      </action>
      <action dev="luc" type="fix" due-to="Hao Peng">
        Added a flag to prevent resetting initial state at the end of integrating propagators.
        Fixes issue #251.
      </action>
      <action dev="luc" type="fix">
        Tutorials now all rely on orekit-data being in user home folder.
        Fixes issue #245.
      </action>
       <action dev="luc" type="fix">
        Apply delay corresponding to h = 0 when station altitude is below 0 in SaastamoinenModel.
        Fixes issue #202.
      </action>
      <action dev="luc" type="add">
        Added derivatives to orbits computed from non-Keplerian models, and use
        these derivatives when available. This improves shiftedBy() accuracy,
        and as a consequence also the accuracy of EventShifter. As example, when
        comparing shiftedBy and numerical model on a low Earth Sun Synchronous Orbit,
        with a 20x20 gravity field, Sun and Moon third bodies attractions, drag and
        solar radiation pressure, shifted position errors without derivatives are 18m
        after 60s, 72m after 120s, 447m after 300s; 1601m after 600s and 3141m after
        900s, whereas the shifted position errors with derivatives are 1.1m after 60s,
        9.1m after 120s, 140m after 300s; 1067m after 600s and 3307m after 900s.
      </action>
      <action dev="luc" type="fix">
        Preserved non-Keplerian acceleration in spacecraft state when computed from numerical propagator.
        Fixes issue #183.
      </action>
      <action dev="luc" type="fix">
        Fixed accuracy of FieldAbsoluteDate.
        Fixes issue #337.
      </action>
      <action dev="luc" type="fix">
        Fixed eccentricity computation for hyperbolic Cartesian orbits.
        Fixes issue #336.
      </action>
      <action dev="luc" type="fix">
        Fixed an array out of bounds error in DSST zonal short periodics terms.
      </action>
      <action dev="luc" type="fix" due-to="Maxime Journot">
        Fixed a factor two error in tropospheric and ionospheric modifiers.
      </action>
      <action dev="luc" type="add" due-to="Maxime Journot">
        Added turn-around (four-way range) measurements to orbit determination.
      </action>
      <action dev="luc" type="update">
        Updated dependency to Hipparchus 1.1, released on 2017, March 16th.
        Fixes issue #329.
      </action>
      <action dev="evan" type="add">
        Added simple Boolean logic with EventDetectors.
      </action>
      <action dev="luc" type="add">
        Added getGMSTRateFunction to IEEEConventions to compute accurately Earth rotation rate.
      </action>
      <action dev="luc" type="update">
        OneAxisEllipsoid can now transform FieldGeodeticPoint from any field
        and not only DerivativeStructure.
      </action>
      <action dev="luc" type="add">
        Completed field-based Cartesian and angular coordinates with missing
        features that were only in the double based versions.
      </action>
      <action dev="luc" type="update" due-to="Maxime Journot">
        Use DerivativeStructure to compute derivatives for Range measurements.
      </action>
      <action dev="luc" type="update">
        Improved conversion speed from Cartesian coordinates to geodetic coordinates
        by about 15%.
      </action>
      <action dev="evan" type="add">
        Replace OrbitFile interface with EphemerisFile, adding support for multiple
        ephemeris segments and the capability to create a propagator from an ephemeris.
      </action>
      <action dev="hank" type="add">
        Added EphemerisFileWriter interface for serializing EphemerisFiles to external
        file formats, and implemented the OEMWriter for CCSDS OEM file export support.
      </action>
      <action dev="hank" type="add">
        Added OrekitEphemerisFile object for encapsulating propagator outputs into an 
        EphemerisFile which can then be exported with EphemerisFileWriter classes.
      </action>
      <action dev="luc" type="fix">
        Fixed thread-safety issues in DTM2000 model.
        Fixes issue #258.
      </action>
      <action dev="pascal" type="add">
        Added JB2008 atmosphere model.
      </action>
      <action dev="pascal" type="add">
        Added NRLMSISE-00 atmosphere model.
      </action>
      <action dev="luc" type="fix" due-to="Hao Peng">
        Fixed outliers configuration parsing in orbit determination tutorial and test.
        Fixes issue #249
      </action>
       <action dev="luc" type="fix" >
        Greatly improved orbit determination speed when a lot of measurements are used
        (several thousands).
      </action>
      <action dev="luc" type="fix" >
        Fixed ant build script to run Junit tests.
        Fixes issue #246.
      </action>
      <action dev="luc" type="update">
        Added a protection against zero scale factors for parameters drivers.
      </action>
      <action dev="evan" type="fix">
        Fix AbsoluteDate.createMJDDate when the time scale is UTC and the date
        is during a leap second.
        Fixes issue #247
      </action>
      <action dev="luc" type="fix" >
        Fixed ant build script to retrieve Hipparchus dependencies correctly.
        Fixes issue #244.
      </action>
    </release>
    <release version="8.0.1" date="2017-11-01"
            description="Version 8.0.1 is a patch release of Orekit.
            It fixes security issus 368.">
      <action dev="evan" type="fix">
        Disabled XML external resources when parsing rapid XML EOP files.
        Part of issue #368.
      </action>
    </release>
    <release version="8.0" date="2016-06-30"
             description="Version 8.0 is a major release of Orekit. It introduces several new
             features and bug fixes as well as a major dependency change. New features introduced
             in version 8.0 are orbit determination, specialized propagator for GPS satellites
             based on SEM or YUMA files, computation of Dilution Of Precision and a new angular
             separation event detector. Several bugs have been fixed. A major change introduced
             with version 8.0 is the switch from Apache Commons Math to Hipparchus as the
             mathematical library, which also implied switching from Java 6 to Java 8.">
      <action dev="luc" type="fix" due-to="Andrea Antolino">
        Improved accuracy of orbits Jacobians.
        Fixes issue #243.
      </action>
      <action dev="luc" type="update">
        Deprecated PropagationException, replaced by OrekitException.
      </action>
      <action dev="evan" type="fix" due-to="Greg Carbott">
        Fix bug in restarting propagation with a ConstantThrustManeuver with an
        updated initial condition.
      </action>
      <action dev="luc" type="fix">
        Fixed a display error for dates less than 0.5ms before a leap second.
      </action>
      <action dev="luc" type="update">
        Use ParameterDriver with scale factor for both orbit determination, conversion,
        and partial derivatives computation when finite differences are needed.
      </action>
      <action dev="luc" type="fix">
        Apply impulse maneuver correctly in backward propagation.
        Fixes issue #241.
      </action>
      <action dev="luc" type="add">
        Added angular separation detector. This is typically used to check separation
        between spacecraft and the Sun as seen from a ground station, to avoid interferences
        or damage.
      </action>
      <action dev="luc" type="update">
        All class and methods that were deprecated in the 7.X series have been removed.
      </action>
      <action dev="luc" type="update">
        Allow ICGEM gravity field reader to parse non-Earth gravity fields.
      </action>
      <action dev="evan" type="add">
        Add methods for a integration step handler to tell if the start/end of the step is
        interpolated due to event detection. Also added ability to add a step handler in
        ephemeris mode.
      </action>
      <action dev="evan" type="fix">
        Switch to a continuous Ap to Kp geomagnetic index conversion.
        Fixes issue #240.
      </action>
      <action dev="pascal" type="add">
        Added computation of Dilution Of Precision (DOP).
      </action>
      <action dev="pascal" type="add">
        Added a specialized propagator for GPS spacecrafts, based on
        SEM or YUMA files.
      </action>
      <action dev="luc" type="update">
        Ported the new Hipparchus event handling algorithm to Orekit.
        This improves robustness in corner cases, typically when different
        event detectors triggers at very close times and one of them
        resets the state such that it affects the other detectors.
      </action>
      <action dev="luc" type="update">
        Simplified step interpolators API, replacing the setDate/getState
        pair with an interpolated state getter taking a date argument.
      </action>
      <action dev="luc" type="update">
        Switched from Apache Commons Math to Hipparchus library.
      </action>
      <action dev="luc" type="add">
        Added an orbit determination feature!
      </action>
      <action dev="evan" type="add">
        Add EventHandler to record all events.
      </action>
      <action dev="evan" type="fix">
        Fix exception during event detection using
        NumericalPropagator.getGeneratedEphemeris() near the start/end date of
        the generated ephemeris.
        Fixes issue #238
      </action>
    </release>
    <release version="7.2.1" date="2017-11-01"
            description="Version 7.2.1 is a patch release of Orekit.
            It fixes security issus 368.">
      <action dev="evan" type="fix">
        Disabled XML external resources when parsing rapid XML EOP files.
        Part of issue #368.
      </action>
    </release>
    <release version="7.2" date="2016-04-05"
             description="Version 7.2 is a minor release of Orekit. It introduces several new
             features and bug fixes. The most important features introduced in version 7.2
             are handling of GLONASS and QZSS time scales, support for local time zones
             according to ISO-8601 standard, and finer tuning of short period terms in
             DSST propagator. Version 7.2 depends on version 3.6.1 of Apache Commons Math,
             which also fixes a bug related to close events detection.">
      <action dev="luc" type="add">
        Added GLONASS and QZSS time scales. These time scales my be used in SP3-c files.
      </action>
      <action dev="luc" type="add">
        Added parsing and displaying of local time according to ISO-8601 standard.
      </action>
      <action dev="luc" type="fix">
        Added some protections against malformed SP3 files.
      </action>
      <action dev="luc" type="fix">
        Fixed Newcomb operators generation in DSST for high degree gravity fields.
        Fixes issue #237
      </action>
      <action dev="luc" type="update">
        Improved tuning of DSST tesseral force models. Users can now tune max degree,
        max eccentricity power and max frequency in mean longitude for short
        period terms, as well as for m-daily terms.
      </action>
      <action dev="luc" type="update">
        Improved tuning of DSST zonal force models. Users can now tune max degree,
        max eccentricity power and max frequency in true longitude for short
        period terms.
      </action>
      <action dev="luc" type="fix">
        Fixed wrong continuous maneuver handling in backward propagation.
        Fixes issue #236
      </action>
    </release>
    <release version="7.1" date="2016-02-07"
             description="Version 7.1 is a minor release of Orekit. It introduces several new
             features and bug fixes. The most important features introduced in version 7.1
             are a lot of new event detectors (field of view based detectors supporting any FoV
             shape, either on ground targetting spacecraft or on spacecraft and targetting
             ground defined zones with any shape, extremum elevation detector, anomaly,
             latitude argument, or longitude argument crossing detectors, either true, mean
             or eccentric, latitude and longitude extremum detectors, latitude and longitude
             crossing detectors), new event filtering capability based on user-provided
             predicate function, ability to customize DSST interpolation grid for short period
             elements, ability to retrieve DSS short periodic coefficients, removed some arbitrary
             limitations in DSST tesseral and zonal contribution, ability to set short period
             degree/order to smaller values than mean elements in DSST, vastly improved
             frames transforms efficiency for various Earth frames, three different types of
             solar radiation pressure coefficients, new tabulated attitudes related to Local
             Orbital Frame, smooth attitude transitions in attitudes sequences, with derivatives
             continuity at both endpoint, ground zone sampling either in tiles or grid with fixed
             or track-based orientation, derivatives handling in geodetic points, parsing of TLE
             with non-unclassified modifiers, support for officiel WMM coefficients from NOAA,
             support for tai-utc.dat file from USNO, tropospheric refraction model following
             Recommendation ITU-R P.834-7, geoid model based on gravity field, and use of the new
             Apache Commons Math rotation API with either Frame transform convention or vector
             operator convention. Numerous bugs were also fixed.
             Version 7.1 depends on version 3.6 of Apache Commons Math.">
      <action dev="thierry" type="add">
        Added tropospheric refraction correction angle following Recommendation ITU-R P.834-7.
      </action>
      <action dev="luc" type="add">
        Added a way to configure max degree/order for short periods separately
        from the mean elements settings in DSST tutorial.
      </action>
      <action dev="luc" type="fix">
        Fixed limitation to degree 12 on zonal short periods, degree/order 8 on
        tesseral short periods, and degree/order 12 for tesseral m-dailies in DSST.
      </action>
      <action dev="luc" type="fix">
        Fixed wrong orbit type in propagator conversion. The type specified by
        user was ignored when computing variable stepsize integrator tolerances.
      </action>
      <action dev="luc" type="add">
        Set up three different implementations of radiation pressure coefficients,
        using either a single reflection coefficient, or a pair of absorption
        and specular reflection coefficients using the classical convention about
        specular reflection, or a pair of absorption and specular reflection
        coefficients using the legacy convention from the 1995 CNES book.
        Fixes issue #170
      </action>
      <action dev="luc" type="fix">
        Fixed wrong latitude normalization in FieldGeodeticPoint.
      </action>
      <action dev="luc" type="fix">
        Fixed blanks handling in CCSDS ODM files.
        Fixes issue #232
      </action>
      <action dev="luc" type="fix">
        Fixed FramesFactory.getNonInterpolatingTransform working only
        in one direction.
        Fixes issue #231
      </action>
      <action dev="evan" type="add">
        Added Field of View based event detector for ground based sensors.
      </action>
      <action dev="luc" type="add">
        Added a getFootprint method to FieldOfView for projecting Field Of View
        to ground, taking limb of ellipsoid into account (including flatness) if
        Field Of View skims over horizon.
      </action>
      <action dev="luc" type="add">
        Added a pointOnLimb method to Ellipsoid for computing points that lie
        on the limb as seen from an external observer.
      </action>
      <action dev="luc" type="add">
        Added an isInside predicate method to Ellipsoid for checking points location.
      </action>
      <action dev="evan" type="fix">
        Support parsing lowercase values in CCSDS orbit data messages.
        Fixes issue #230
      </action>
      <action dev="luc" type="add">
        Added a generic FieldOfViewDetector that can handle any Field Of View shape.
        The DihedralFieldOfViewDetector is deprecated, but the CircularFieldOfViewDetector
        which corresponds to a common case that can be computed more accurately and faster
        than the new generic detector is preserved.
      </action>
      <action dev="luc" type="add">
        Added a FieldOfView class to model Fields Of View with any shape.
      </action>
      <action dev="luc" type="add">
        Added a FootprintOverlapDetector which is triggered when a sensor
        Field Of View (any shape, even split in non-connected parts or
        containing holes) overlaps a geographic zone, which can be non-convex,
        split in different sub-zones, have holes, contain the pole...
        Fixes issue #216
      </action>
      <action dev="luc" type="fix" due-to="Carlos Casas">
        Added a protection against low altitudes in JB2006 model.
        Fixes issue #214
      </action>
      <action dev="luc" type="fix" due-to="Petrus Hyvönen">
        Enlarged access to SGP4 and DeepSDP4 propagators.
        Fixes issue #207
      </action>
      <action dev="luc" type="fix">
        Fixed covariance matrices units when read from CCSDS ODM files. The
        data returned at API level are now consistent with SI units, instead of being
        kilometer-based.
        Fixes issue #217
      </action>
      <action dev="luc" type="fix">
        Fixed DSST ephemeris generation.
        Fixes issue #222
      </action>
      <action dev="luc" type="update">
        Vastly improved DSS short period terms interpolation.
      </action>
      <action dev="luc" type="fix">
        Use new Rotation API from Apache Commons Math 3.6.
        This API allows to use both vector operator convention and frames
        transform convention naturally. This is useful when axis/angles are
        involved, or when composing rotations. This probably fixes one of
        the oldest stumbling blocks for Orekit users.
      </action>
      <action dev="luc" type="fix">
        Fixed state partial derivatives in drag force model.
        Fixes issue #229
      </action>
      <action dev="evan" type="fix">
        Fixed incorrect density in DTM2000 when the input position is not in ECI
        or ECEF.
        Fixes issue #228
      </action>
      <action dev="evan" type="add">
        Added capability to use a single EventHandler with multiple types of
        EventDetectors.
      </action>
      <action dev="luc" type="add" >
        Added a way to customize interpolation grid in DSST, either using a fixed number
        of points or a maximum time gap between points, for each mean elements integration
        step.
      </action>
      <action dev="luc" type="add" >
        Added TabulatedLofOffset for attitudes defined by tabulating rotations between Local Orbital Frame
        and spacecraft frame.
        Fixes issue #227
      </action>
      <action dev="luc" type="fix" >
        Fixed wrong ephemeris generation for analytical propagators with maneuvers.
        Fixes issue #224.
      </action>
       <action dev="luc" type="fix" >
        Fixed date offset by one second for TLE built from their components,
        if a leap second was introduced earlier in the same year.
        Fixes issue #225.
      </action>
      <action dev="luc" type="fix" >
        Allow parsing TLE with non-unclassified modifier.
      </action>
      <action dev="luc" type="add" >
        As a side effect of fixing issue #223, KeplerianPropagator and
        Eckstein-Hechler propagator are now serializable.
      </action>
      <action dev="luc" type="fix" >
        Fixed missing additional states handling in ephemeris propagators
        created from analytical propagators.
      </action>
      <action dev="luc" type="fix" >
        Fixed NPE and serialization issues in ephemeris propagators created
        from analytical propagators.
        Fixes issue #223.
      </action>
      <action dev="luc" type="fix" >
        Fixed time scale issues in JPL ephemerides and IAU pole models.
        The time used for internal computation should be TDB, not TT.
      </action>
      <action dev="luc" type="fix" >
        Fixed an issue with backward propagation on analytical propagator.
        During first step, the analytical interpolator wrongly considered the
        propagation was forward.
      </action>
      <action dev="luc" type="add" >
        Added a way to retrieve short period coefficients from DSST as
        spacecraft state additional parameters. This is mainly intended
        for test and validation purposes.
      </action>
      <action dev="luc" type="fix" >
        Prevent small overshoots of step limits in event detection.
        Fixes issue #218.
      </action>
      <action dev="luc" type="fix" >
        Handle string conversion of dates properly for dates less than 1 millisecond
        before midnight (they should not appear as second 60.0 of previous minute but
        should rather wrap around to next minute).
        Partly fixes issue #218.
      </action>
      <action dev="luc" type="fix" >
        Enforce Lexicographical order in DirectoryCrawler, to ensure reproducible
        loading. Before this changes, some tests could fail in one computer while
        succeeding in another computer as we use a mix of DE-4xx files, some having
        a different EMRAT (81.30056907419062 for DE-431, 81.30056 for DE-405 and DE-406).
      </action>
      <action dev="luc" type="add" >
        Added EventEnablingPredicateFilter to filter event based on an user-provided
        enabling predicate function. This allow for example to dynamically turn some
        events on and off during propagation or to set up some elaborate logic like
        triggering on elevation first time derivative (i.e. one elevation maximum)
        but only when elevation itself is above some threshold.
      </action>
      <action dev="luc" type="update" >
        Renamed EventFilter into EventSlopeFilter.
      </action>
      <action dev="luc" type="add" >
        Added elevation extremum event detector.
      </action>
      <action dev="luc" type="fix" >
        Fixed ellipsoid tessellation with large tolerances.
        Fixes issue #215.
      </action>
      <action dev="evan" type="fix" >
        Fixed numerical precision issues for start/end dates of generated
        ephemerides.
        Fixes issues #210
      </action>
      <action dev="luc" type="add" >
        Added anomaly, latitude argument, or longitude argument crossings detector,
        either true, mean or eccentric.
        Fixes issue #213.
      </action>
      <action dev="luc" type="add" >
        Added latitude and longitude extremum detector.
      </action>
      <action dev="luc" type="add" >
        Added latitude and longitude crossing detector.
      </action>
      <action dev="luc" type="add" >
        Added a way to convert between PVA and geodetic points with time derivatives.
      </action>
      <action dev="luc" type="add" >
        Allow truncation of tiles in ellipsoid tessellation.
      </action>
      <action dev="luc" type="add" >
        Propagator builders can now be configured to accept any orbit types
        and any position angle types in the input flat array.
        Fixes issue #208.
      </action>
      <action dev="luc" type="add" >
        Added smooth attitude transitions in attitudes sequences, with derivatives
        continuity at both endpoints of the transition that can be forced to match
        rotation, rotation rate and rotation acceleration.
        Fixes issue #6.
      </action>
      <action dev="luc" type="fix" >
        Fixed attitudes sequence behavior in backward propagation.
        Fixes issue #206.
      </action>
      <action dev="luc" type="add" >
        Added factory methods to create AbsoluteDate instances from MJD or JD.
        Fixes issue #193.
      </action>
      <action dev="luc" type="fix" due-to="Joris Olympio">
        Fixed wrong attitude switches when an event occurs but the active attitude mode
        is not the one it relates to.
        Fixes issue #190.
      </action>
      <action dev="luc" type="add"  due-to="Joris Olympio">
        Added a way to be notified when attitude switches occur.
        Fixes issue #190.
      </action>
      <action dev="luc" type="fix" >
        Ensure Keplerian propagator uses the specified mu and not only the one from the initial orbit.
        Fixes issue #184.
      </action>
      <action dev="luc" type="update" >
        Improved frames transforms efficiency for various Earth frames.
      </action>
      <action dev="luc" type="fix" >
        Specify inertial frame to compute orbital velocity for ground pointing laws.
        Fixes issue #115.
      </action>
      <action dev="luc" type="fix" >
        Activated two commented-out tests for DTM2000, after ensuring we
        get the same results as the original fortran implementation.
        Fixes issue #204.
      </action>
      <action dev="luc" type="fix" due-to="Javier Martin Avila">
        Fixed resetting of SecularAndHarmonic fitting.
        Fixes issue #205.
      </action>
      <action dev="luc" type="add">
        Added a way to sample a zone on an ellipsoid as grids of inside points.
        Fixes issue #201.
      </action>
      <action dev="luc" type="fix">
        Fixed an event detection problem when two really separate events occur within
        the event detector convergence threshold.
        Fixes issue #203.
      </action>
      <action dev="luc" type="fix">
        Added protections against TLE parameters too large to fit in the format.
        Fixes issue #77.
      </action>
      <action dev="luc" type="fix">
        Allowed slightly malformed TLE to be parsed.
        Fixes issue #196.
      </action>
      <action dev="luc" type="fix">
        Fixed overlapping issue in ellipsoid tessellation, typically for independent
        zones (like islands) close together.
        Fixes issue #195.
      </action>
      <action dev="tn" type="add">
        Added support to load WMM coefficients from the official model file
        provided by NOAA.
      </action>
      <action dev="tn" type="fix">
        Fixed javadoc of method "GeoMagneticField#calculateField(...)": 
        the provided altitude is expected to be a height above the WGS84 ellipsoid.
      </action>
      <action dev="luc" type="update">
        Added a simpler interface for creating custom UTC-TAI offsets loaders.
      </action>
      <action dev="luc" type="add">
        Added support for USNO tai-utc.dat file, enabled by default, in
        addition to the legacy support for IERS UTC-TAI.history file
        which is still supported and also enabled by default.
      </action>
      <action dev="luc" type="add">
        Added a way to load TAI-UTC data from Bulletin A. Using this feature
        is however NOT recommended as there are known issues in TAI-UTC data
        in some bulletin A (for example bulletina-xix-001.txt from 2006-01-05
        has a wrong year for last leap second and bulletina-xxi-053.txt from
        2008-12-31 has an off by one value for TAI-UTC on MJD 54832). This
        feature is therefore not enabled by default, and users wishing to
        rely on it should do it carefully and take their own responsibilities.
      </action>
      <action dev="luc" type="add">
        Added ellipsoid tessellation, with tiles either oriented along track
        (ascending or descending) or at constant azimuth.
      </action>
      <action dev="luc" type="fix">
        Added customization of EOP continuity check threshold.
        Fixes issue #194.
      </action>
      <action dev="evan" type="add">
        Added geoid model based on gravity field.
        Fixes issue #192.
      </action>
      <action dev="luc" type="fix">
        Added automatic loading of Marshall Solar Activity Future Estimation data.
        Fixes issue #191.
      </action>
      <action dev="luc" type="update">
        Simplified Cartesian to ellipsoidal coordinates transform and greatly improved its performances.
      </action>
      <action dev="luc" type="fix">
        Fixed target point in BodyCenterPointing attitude.
        Fixes issue #100.
      </action>
    </release>
    <release version="7.0" date="2015-01-11"
             description="Version 7.0 is a major release of Orekit. It introduces several new
             features and bug fixes. New features introduced in version 7.0 are the complete
             DSST semi-analytical propagator with short-periodics terms (only mean elements
             were available in previous version), extension to second order derivatives for
             many models (Cartesian coordinates, angular coordinates, attitude modes, ...),
             bilinear interpolator in Saastamoinen model, attitude overriding during impulsive
             maneuvers, general relativity force model, geographic zone detector, and ecliptic
             frame.
             Several bugs have been fixed. One noteworthy fix concerns an inconsistency in
             Eckstein-Hechler propagator velocity, which leads to a change of the generated
             orbit type.">
      <action dev="hankg" type="add">
        Added bilinear interpolator and use it on Saastamoinen model.
        Implements feature #182.
      </action>
      <action dev="luc" type="update">
        Removed old parts that were deprecated in previous versions.
      </action>
      <action dev="luc" type="update">
        Updated dependency to Apache Commons Math 3.4, released on 2014-12-26.
      </action>
      <action dev="luc" type="fix">
        Fixed null vector normalization when attempting to project to ground a point already on ground.
        Fixes issue #181.
      </action>
      <action dev="luc" type="add" due-to="Lucian Barbulescu">
        Added Romanian localization for error messages.
      </action>
      <action dev="luc" type="fix">
        Fixed velocity inconsistency in orbit generation in Eckstein-Hechler propagator.
        The Eckstein-Hechler propagator now generated Cartesian orbits, with velocity
        computed to be fully consistent with model evolution. A side effect is that
        if users rebuild circular parameters from the generated orbits, they will
        generally not math exactly the input circular parameters (but position will
        match exactly).
        Fixes issue #180.
      </action>
      <action dev="luc" type="fix">
        Improved acceleration output in Eckstein-Hechler model.
      </action>
      <action dev="luc" type="add">
        Added projection of moving point (i.e. position and derivatives too) to
        ground surface.
      </action>
      <action dev="luc" type="add">
        Added a general 3 axes ellipsoid class, including a feature to compute
        any plane section (which result in a 2D ellipse).
      </action>
      <action dev="luc" type="add">
        Added support for IERS bulletin A (rapid service and prediction)
      </action>
      <action dev="tn" type="fix">
        Fixed various issues in geomagnetic fields models:
        GeoMagneticField.getDecimalYear() returned a slightly wrong result: e.g. for 1/1/2005
        returned 2005.0020 instead of 2005.0, GeoMagneticFieldFactory.getModel() returned
        wrong interpolation near models validity endpoints, GeoMagneticField.transformModel(double)
        method did not check year validity. Added more unit tests and adapted existing tests for
        IGRF/WMM with sample values / results as they have changed slightly.
        Fixes issue #178.
      </action>
      <action dev="luc" type="fix" due-to="Patrice Mathieu">
        Fixed closest TLE search. When filtering first from satellite ID and
        then extracting closest date, the returned satellite was sometime wrong.
      </action>
      <action dev="luc" type="add" due-to="Hank Grabowski">
        Allow attitude overriding during impulsive maneuvers.
        Fixes issue #176.  
      </action>
      <action dev="evan" type="add">
          Added general relativity force model.
      </action>
      <action dev="luc" type="add" due-to="Ioanna Stypsanelli">
        added Greek localization for error messages.
      </action>
      <action dev="evan" type="fix">
          Fixed incorrect partial derivatives for force models that depend on satellite velocity.
          Fixes #174.
      </action>
      <action dev="evan" type="fix">
          Fixed incorrect parameters set in NumericalPropagatorBuilder.
          Fixes #175.
      </action>
      <action dev="luc" type="update" >
        Significantly reduced size of various serialized objects.
      </action>
      <action dev="luc" type="update" >
        PVCoordinatesProvider now produces time-stamped position-velocities.
      </action>
      <action dev="luc" type="update" >
        Tabulated attitude provider can be built directly from time-stamped angular coordinates
        lists, in addition to attitudes lists.
      </action>
      <action dev="luc" type="add" >
        Added time-stamped versions of position-velocity and angular coordinates.
      </action>
      <action dev="luc" type="fix" due-to="Daniel Aguilar Taboada">
        Fixed wrong rotation interpolation for rotations near π.
        Fixes issue #173.
      </action>
      <action dev="luc" type="update" >
        Updated dependency to Apache Commons Math 3.3.
      </action>
      <action dev="luc" type="update" due-to="Lucian Barbulescu, Nicolas Bernard">
        Added short periodics for DSST propagation.
      </action>
      <action dev="luc" type="add" >
        Added a GeographicZoneDetector event detector for complex geographic zones traversal.
        Fixes issue #163.
      </action>
      <action dev="evan" type="fix">
        Add Ecliptic frame. Agrees with JPL ephemerides to within 0.5 arcsec.
        Issue #166.
      </action>
      <action dev="evan" type="fix">
        Fix cache exception when propagating backwards with an interpolated
        gravity force model.
        Fixes issue #169.
      </action>
      <action dev="luc" type="fix">
        Fixed parsing of dates very far in the future.
        Fixes issue #171.
      </action>
      <action dev="luc" type="fix">
        Trigger an exception when attempting to interpolate attitudes without rotation rate
        using only one data point.
      </action>
      <action dev="evan" type="fix">
        Fixed SpacecraftState date mismatch exception with some attitude providers.
      </action>
      <action dev="luc" type="fix" >
        Fixed wrong scaling in JPL ephemeris when retrieving coordinates in a frame
        that is not the defining frame of the celestial body.
        Fixes issue #165.
      </action>
      <action dev="luc" type="update" due-to="Lucian Barbulescu">
        Prepare generation of either mean or osculating orbits by DSST propagator.
        The short periodics terms are not computed yet, but there is ongoing work
        to add them.
      </action>
      <action dev="luc" type="update" due-to="Lucian Barbulescu">
        Avoid recomputing Chi and Chi^2 in Hansen coefficients for tesseral.
      </action>
      <action dev="luc" type="update" due-to="Nicolas Bernard">
        Added better handling of Hansen kernel computation through use of PolynomialFunction.
      </action>
      <action dev="luc" type="update" due-to="Petre Bazavan">
        Compute Hansen coefficients using linear transformation.
      </action>
      <action dev="luc" type="fix" >
        Fixed a non-bracketing exception in event detection, in some rare cases of noisy g function.
        Fixes issue #160.
      </action>
      <action dev="luc" type="fix" >
        Fixed a missing reset of resonant tesseral terms in DSST propagation.
        Fixes issue #159.
      </action>
      <action dev="luc" type="fix" >
        Improved default max check interval for NodeDetector, so it handles correctly
        highly eccentric orbits.
        Fixes issue #158.
      </action>
    </release>
    <release version="6.1" date="2013-12-13"
             description="Version 6.1 is a minor release of Orekit. It introduces several new
             features and bug fixes. The most important features introduced in version 6.1
             are solid tides force model, including pole tide at user choice, and following
             either IERS 1996, IERS 2003 or IERS 2010 conventions ; ocean tides force model,
             including pole tide at user choice, loading a user provided model ; simultaneous
             support for IERS 1996, 2003 and 2010 for frames definition, which is very
             important to support legacy systems and to convert coordinates between older and
             newer reference systems ; greatly improved accuracy of celestial/terrestrial
             frames transforms (we are now at sub-micro arcsecond level for IERS 2003/2010,
             both with equinox based and Non-Rotating Origin, at a sub-milli arcseconds for
             IERS 1996, both with equinox based and Non-Rotating Origin) ; classical
             equinox-based paradigm and new non-rotating origin paradigm for inertial and
             terrestrial frames are now supported with all IERS conventions ; automatic
             conversion of IERS Earth Orientation Paramters from equinoxial to non-rotating
             paradigm ; support for CCSDS Orbit Data Message ; improved API for events,
             allowing separation of event detection and event handling (the older API is still
             available for compatibility) ; merged all the elevation related events, allowing
             to use both refraction model and antenna mask at the same time if desired ;
             new attitude mode based on interpolation on a table. Numerous bugs were also fixed.
             Version 6.1 depends on version 3.2 of Apache commons math.">
      <action dev="luc" type="fix" >
        Reduced number of calls to the g function in event detectors.
        Fixes issue #108.
      </action>
      <action dev="luc" type="fix" >
        Fixed a spurious backward propagation.
        Fixes issue #107.
      </action>
      <action dev="luc" type="fix" >
        Improved error detection for numerical and DSST propagation for cases
        where user attempts to compute integrator tolerances with an orbit for
        which Jacobian is singular (for example equatorial orbit while using
        Keplerian representation).
        Fixes issue #157.
      </action>
      <action dev="luc" type="add" >
        Added a method to get the number or calls to getNeighbors in the generic time stamped cache,
        to allow performing measurements while tuning the cache.
      </action>
      <action dev="luc" type="add" >
        Added high degree ocean load deformation coefficients computed by Pascal
        Gégout (CNRS / UMR5563 - GET).
      </action>
      <action dev="luc" type="add" >
        Time scales are now serializable.
      </action>
      <action dev="luc" type="add" due-to="Nicolas Bernard">
        Improved DSST tesseral computation efficiency by caching Jacobi polynomials.
      </action>
      <action dev="luc" type="fix" due-to="Daniel Aguilar Taboada">
        Fixed yaw steering attitude law, which didn't project spacecraft velocity correctly.
        Fixes issue #156.
      </action>
      <action dev="luc" type="add" >
        Added a way to set the maximum number of iterations for events detection.
        Fixes issue #155.
      </action>
      <action dev="luc" type="add">
        Added an attitude provider from tabulated attitudes.
        Fixes issue #154.
      </action>
      <action dev="luc" type="add" due-to="Hank Grabowski">
        Improved test coverage.
        Fixes issue #153.
      </action>
      <action dev="luc" type="add" due-to="Hank Grabowski">
        Merged all elevation detectors into one. The new detector supports all
        features from the previous (and now deprecated) ApparentElevationDetector
        and GroundMaskElevationDetector.
        Fixes issue #144.  
      </action>
      <action dev="luc" type="add" due-to="Hank Grabowski">
        Added a DetectorEventHandler interface aimed at handling only the
        event occurrence part in propagation. This allows to separate the
        event detection itself (which is declared by the EventDetector interface)
        from the action to perform once the event has been detected. This also
        allows to avoid subclassing of events, which was cumbersome. It also allows
        to share a single handler for several events.
        The previous behavior with eventOccurred declared at detector level and
        subclassing is still available but is deprecated and will be removed in
        the next major release.
      </action>
      <action dev="luc" type="fix" due-to="Christophe Le Bris">
        Fixed an indexing error in Harris-Priester model.
        Fixes issue #152.
      </action>
      <action dev="luc" type="add">
        Added a new force model for ocean tides in numerical propagation, including pole tides.
        Fixes issue #11.
      </action>
      <action dev="luc" type="fix" due-to="Lucian Barbulescu">
        Fixed conversion from position-velocity to Keplerian, when the orbit is
        perfectly equatorial.
        Fixes issue #151.
      </action>
      <action dev="luc" type="add">
        Added a new force model for solid tides in numerical propagation, including pole tides.
        Fixes issue #10.
      </action>
      <action dev="luc" type="add">
        Added a way to select IERS conventions for non-rotating origin
        based ITRF.
      </action>
      <action dev="luc" type="update">
        Greatly improved accuracy of celestial/terrestrial frames transforms.
        We are now at sub-micro arcsecond level for IERS 2003/2010, both with
        equinox based and Non-Rotating Origin, at a sub-milli arcseconds
        for IERS 1996, both with equinox based and Non-Rotating Origin.
      </action>
      <action dev="luc" type="fix">
        Fixed missing nutation correction in Equation Of Equinoxes.
        Fixes issue #150.
      </action>
      <action dev="luc" type="fix">
        Fixed rate for TCB time scale.
      </action>
      <action dev="luc" type="add">
        Added new definition of astronomical unit from IAU-2012 resolution B2.
      </action>
      <action dev="luc" type="fix">
        Fixed Date/Time split problem when date is a few femto-seconds before the end of the day.
        Fixes issue #149.
      </action>
      <action dev="luc" type="fix">
        Fixed overflow problem in TimeComponents.
        Fixes issue #148.
      </action>
      <action dev="luc" type="update">
        Separate parsing from using Poisson series.
      </action>
      <action dev="luc" type="add" due-to="Steven Ports">
        Added support for parsing CCSDS ODM files (OPM, OMM and OEM).
      </action>
      <action dev="luc" type="update">
        Flattened ITRF frames tree so all supported ITRF realizations (2005, 2000, 97, 93) share the same
        parent ITRF2008. Previously, the tree was 2008 &lt;- 2005 &lt;- 2000 &lt;- {93,97} and the reference dates
        for Helmert transforms were all different. We now use the parameters provided at epoch 2000.0 and
        with respect to ITRF2008 at http://itrf.ensg.ign.fr/doc_ITRF/Transfo-ITRF2008_ITRFs.txt.
      </action>
      <action dev="luc" type="fix">
        Fixed azimuth parameter in the TopocentricFrame.pointAtDistance method.
        Fixes issue #145.
      </action>
      <action dev="luc" type="fix"  due-to="Matt Edwards">
        Fixed location of JAVA_EPOCH. As we now take the linear models between UTC and TAI
        that were used between 1961 and 1972, we have to consider the offset that was in
        effect on 1970-01-01 and which was precisely 8.000082s. Fixes issue #142.
      </action>
      <action dev="luc" type="update" >
        Vastly improved performances for Poisson series computations. Poisson series are often
        evaluated several components together (x/y/s in new non-rotating paradigm, ∆ψ/∆ε in old
        equinox paradigm for example). As the components are built from a common model, they
        share many nutation terms. We now evaluate these shared terms only once, as we evaluate
        the components in parallel thanks to a preliminary "compilation" phase performed when
        the Poisson series are set up. This dramatically improves speed: on a test case based
        on x/y/s evaluations over a one year time span without any caching,  we noticed a
        more than two-fold speedup: mean computation time reduced from 6.75 seconds (standard
        deviation 0.49s) to 3.07 seconds (standard deviation 0.04s), so it was a 54.5% reduction
        in mean computation time. At the same time, accuracy was also improved thanks to the
        Møller-Knuth TwoSum algorithm without branching now used for summing all series terms.
      </action>
      <action dev="luc" type="fix" >
        When UT1 time scale is used, it is now possible to choose which Earth Orientation
        Parameters history to use (formerly, only EOP compatible with IAU-2000/2006 was
        used, even for systems relying only on older conventions).
      </action>
      <action dev="luc" type="add" >
        Added Greenwich Mean Sidereal Time and Greenwich Apparent Sidereal Time
        to all supported IERS conventions (i.e. IERS 1996, IERS 2003 and IERS 2010).
      </action>
      <action dev="luc" type="add" >
        Classical equinox-based paradigm and new non-rotating origin paradigm for
        inertial and terrestrial frames are now supported with all IERS conventions.
        This means it is now possible to use MOD/TOD/GTOD with the recent precession/nutation
        models from recent conventions, and it is also possible to use CIRF/TIRF/ITRF with
        the older precession nutation models from ancient conventions. Of course, all these
        conventions and frames can be used at the same time, which is very important to
        support legacy systems and to convert coordinates between older and newer reference
        systems.
      </action>
      <action dev="luc" type="add" >
        Added IERS 1996 in the list of supported IERS conventions.
      </action>
      <action dev="luc" type="add" >
        Added factory methods to compute arbitrary Julian Epochs (J1900.0, J2000.0 ...)
        and Besselian Epochs (B1900.0, B1950.0 ...) that are used as reference dates
        in some models and frames.
      </action>
      <action dev="luc" type="fix" >
        Fixed non-bracketing exception while converting Cartesian points very close to equator into geodetic
        coordinates. Fixes issue #141.
      </action>
      <action dev="evan" type="add" >
        Added getAngularVelocity() to PVCoordinates.
      </action>
      <action dev="luc" type="add" >
        Added back serialization for some ephemerides produced by integration-based propagators.
        The ephemerides produced by NumericalPropagator are always serializable, and the ones
        produced by DSSTPropagator may be serializable or not depending on the force models used.
      </action>
      <action dev="luc" type="fix" >
        Fixed missing events detection when two events occurred at exactly the same time using an analytical
        propagator (like generated ephemerides for example). Fixes issue #138.
      </action>
      <action dev="luc" type="fix" >
        Fixed data loading from zip/jar. A more streamlined architecture has been set up, and each zip entry
        now uses its own input stream. Closing the stream triggers the switch to the next entry, and duplicate
        close are handled gracefully. Fixes issue #139.
      </action>
      <action dev="luc" type="fix" >
        Improved event bracketing by backporting changes made in Apache Commons Math (may fix issues #110
        and #136, but we cannot be sure as neither issues were reproducible even before this change...).
      </action>
      <action dev="luc" type="fix" >
        Fixed GTOD and Veis frame that did apply UT1-UTC correction when they should not (fixes issue #131).
      </action>
      <action dev="luc" type="fix" >
        Completely rewrote conversion from Cartesian to geodetic coordinates to improve
        numerical stability for very far points (typically when computing coordinates
        of Sun). Fixes issue #137.
      </action>
    </release>
    <release version="6.0" date="2013-04-23"
             description="Version 6.0 is a major release of Orekit. It introduces several new
             features and bug fixes. Several incompatibilities with respect to previous
             versions 5.x have been introduced. Users are strongly advised to upgrade to this
             version. The major features introduced in version 6.0 are the inclusion of the DSST
             semi-analytical propagator, an improved propagator architecture where all propagators
             can use events and step handlers, much better and faster gravity field force model,
             Jacobians availability for all force models, converters between different propagation
             models (which can be used to convert between mean and osculating elements), thread
             safety for many parts (mainly frames, but still excluding propagators) while still
             preserving caching for performances even in multi-threaded environments, time-dependent
             gravity fields, support for IERS 2010 conventions, support for INPOP and all DExxx
             ephemerides, new frames, new time scales, support for user-defined states in spacecraft
             state, availability of additional states in events, interpolators for many components
             like position-velocity, spacecraft state and attitude allowing to compute high order
             derivatives if desired, filtering of events, orphan frames, magnetic fields models,
             SP3 files support, visibility circles, support for Marshall Solar Activity Future
             Estimation of solar activity. Numerous bugs were also fixed. Version 6.0 now depends
             on version 3.2 of Apache commons math.">
      <action dev="pascal" type="fix" >
        Fixed conversion of mean anomaly to hyperbolic eccentric anomaly (fixes issue #135).
      </action>
      <action dev="luc" type="add" >
        Extracted fundamental nutation arguments from CIRF frame. This allows both reuse of
        the arguments for other computations (typically tides), and also allows to use
        convention-dependent arguments (they are similar for IERS conventions 2003 and 2010,
        but have changed before and may change in the future).
      </action>
      <action dev="luc" type="fix" >
        Fixed event g function correction when starting exactly at 0 with a backward
        propagation (fixes issue #125).
      </action>
      <action dev="luc" type="update" >
        Error messages properties are now loaded directly in UTF-8.
      </action>
      <action dev="luc" type="add" >
        Added a way to know which tide system is used in gravity fields (zero-tide,
        tide-free or unknown).
      </action>
      <action dev="luc" type="add" >
        Added orphan frame, i.e. trees that are not yet connected to the main
        frame tree but attached later on. This allows building frame trees
        from leaf to root. This change fixes feature request #98.
      </action>
      <action dev="luc" type="add" >
        Added a way to filter only increasing or decreasing events. The filtering
        occurs a priori, i.e. the filtered out events do not trigger a search.
        Only the interesting events are searched for and contribute to computation
        time. This change fixes feature request #104.
      </action>
      <action dev="pascal" type="add" >
        Added a semianalytical propagator based on the Draper Semianalytic
        Satellite Theory. The DSST accounts for all significant perturbations
        (central body including tesseral harmonics, third-body, drag, solar
        radiation pressure) and is applicable to all orbit classes.
        To begin with, only mean elements propagation is available.
      </action>
      <action dev="evan" type="update" >
        Greatly improved performance of time-stamped caches for data that is
        read only once (like UTC leap seconds history or EOP).
      </action>
      <action dev="luc" type="add" >
        Additional states can now be used in events. Note that waiting for the
        fix for issue MATH-965 in Apache Commons Math to be been officially
        published, a workaround has been used in Orekit. This workaround
        implies that events that should be triggered based on additional equations
        for integration-based propagator will be less accurate on the first step
        (full accuracy is recovered once the first step is accepted).
        So in these corner cases, users are advised to start propagation at least
        one step before the first event (or to use a version of Apache Commons Math
        that includes the fix, which has been added to the development version as
        of r1465654). This change fixes feature request #134.
      </action>
      <action dev="luc" type="add" >
        AdditionalStateProviders can now be used for all propagators, not
        only analytical ones. Note that when both state providers and
        additional differential equations are used in an integration-based
        propagator, they must used different states names. A state can only
        be handled by one type at a time, either already integrated or
        integrated by the propagator (fixes feature request #133).
      </action>
      <action dev="luc" type="add" >
        Added a way to store user data into SpacecraftState. User data are
        simply double arrays associated to a name. They are handled properly
        by interpolation, event handlers, ephemerides and adapter propagators.
        Note that since SpacecraftState instances are immutable, adding states
        generates a new instance, using a fluent API principle (fixes feature request #132).
      </action>
      <action dev="luc" type="add" >
        Added a way to retrieve all additional states at once from a step interpolator.
      </action>
      <action dev="luc" type="fix" >
        Fixed wrong orientation for ICRF and all IAU pole and prime meridians
        (a few tens milli-arcseconds). This error mainly induced an error in
        celestial bodies directions, including the Sun which is used in many
        places in Orekit (fixes bug #130).
      </action>
      <action dev="luc" type="add" >
        Added support for IERS conventions 2010. Note that Orekit still also
        support conventions 2003 in addition to conventions 2010. However, as
        IERS does not provide anymore data to link TIRF 2003 with ITRF, ITRF
        based on 2003 convention is not available. ITRF can only be based on
        either 2010 conventions for CIO-based paradigm or on 1996 conventions
        for equinox-based paradigm. 
      </action>
      <action dev="luc" type="add" >
        Atmosphere models now provide their central body frame.
      </action>
      <action dev="luc" type="add" >
        Added versions of angular coordinates and position-velocity that use
        any field instead of double (classes FieldAngularCoordinates and
        FieldPVCoordinates). This allows to compute derivatives of these quantities
        with respect to any number of variables and to any order (using DerivativeStructure
        for the field elements), or to compute at arbitrary precision (using Dfp for
        the field elements). Regular transforms as produced by frames
        handle these objects properly and compute partial derivatives for them.
      </action>
      <action dev="luc" type="update" >
        Converted Cunningham and Droziner force models to use the API of the new
        partial derivatives framework, despite they STILL USE finite differences.
        These two force models are now considered obsolete, they have been
        largely superseded by the Holmes-Featherstone model, which can be used
        for much larger degrees (Cunnigham and Droziner use un-normalized
        equations and coefficients which underflow at about degree 90), which
        already provides analytical derivatives, and which is twice faster. It
        was therefore considered a waste of time to develop analytical derivatives
        for them. As a consequence, they use finite differences to compute their
        derivatives, which adds another huge slow down factor when derivatives are
        requested. So users are strongly recommended to avoid these models when
        partial derivatives are desired...
      </action>
      <action dev="luc" type="add" >
        Added analytical computation of partial derivatives for third-body
        attraction.
      </action>
      <action dev="luc" type="add" >
        Added analytical computation of partial derivatives for constant
        thrust maneuvers.
      </action>
      <action dev="luc" type="update" >
        Converted Newtonian force model to use the new partial derivatives
        framework.
      </action>
      <action dev="luc" type="update" >
        Converted Holmes-Featherstone force model to use the new partial derivatives
        framework.
      </action>
      <action dev="luc" type="add" >
        Added analytical computation of partial derivatives for surface forces
        (drag and radiation pressure) for all supported spacecraft body shapes.
      </action>
      <action dev="luc" type="update" >
        Streamlined the force models partial derivatives computation for numerical
        propagation. It is now far simpler to compute analytically the derivatives
        with respect to state and with respect to force models specific parameters,
        thanks to the new Apache Commons Math differentiation framework. 
      </action>
      <action dev="luc" type="add" >
        Added a new force model for central body gravity field, based on Holmes and Featherstone
        algorithms. This model is a great improvement over Cunningham and Droziner models. It
        allows much higher degrees (it uses normalized coefficients and carefully crafted
        recursions to avoid overflows and underflows). It computes analytically all partial
        derivatives and hence can be used to compute accurate state transition matrices. It is
        also much faster than the other models (for example a 10 days propagation of a low Earth
        orbit with a 1cm tolerance setting and a 69x69 gravity field was about 45% faster with
        Holmes and Featherstone than with Cunningham).
      </action>
      <action dev="luc" type="fix" >
        Improved gravity field un-normalization to allow higher degrees/order with Cunningham and
        Droziner models. Formerly, the coefficients computation underflowed for square fields
        degree = order = 85, and for non-square fields at degree = 130 for order = 40. Now square
        fields can go slightly higher (degree = order = 89) and non-square fields can go much
        higher (degree = 393 for order = 63 for example). Attempts to use un-normalization past
        the underflow limit now raises an exception.
      </action>
      <action dev="luc" type="update" >
        Updated Orekit to version 3.1.1 of Apache Commons Math.
      </action>
      <action dev="luc" type="add" >
        Added support for time-dependent gravity fields. All recent gravity
        fields include time-dependent coefficients (linear trends and pulsations
        at several different periods). They are now properly handled by Orekit.
        For comparison purposes, it is still possible to retrieve only the constant
        part of a field even if the file contains time-dependent coefficients too.
      </action>
      <action dev="luc" type="update" >
        Added a way to speed up parsing and reduce memory consumption when
        loading gravity fields. Now the user can specify the maximal degree
        and order before reading the file.
      </action>
      <action dev="luc" type="fix" >
        The EGM gravity field reader did not complain when files with missing
        coefficients were provided, even when asked to complain.
      </action>
      <action dev="luc" type="fix" >
        Fixed serialization of all predefined frames. This fix implied
        also fixing serialization of celestial bodies as the predefined
        ICRF frame relies on them. Note for both types of objects, only
        some meta-data are really serialized in such a way that at
        deserialization time we retrieve singletons. So the serialized
        data are small (less than 500 bytes) and exchanging many time
        these objects in a distributed application does not imply anymore
        lots of duplication.
      </action>
      <action dev="tn" type="fix" due-to="Yannick Tanguy">
        Throw an exception if the conversion of mean anomaly to hyperbolic
        eccentric anomaly does not converge in KeplerianOrbit (fixes bug #114).
      </action>
      <action dev="luc" type="fix" due-to="Evan Ward">
        Removed weak hash maps in frames (fixes bug #122).
      </action>
        <action dev="luc" type="fix" due-to="Bruno Revelin">
        Improved documentation of interpolation methods (fixes bug #123).
      </action>
      <action dev="tn" type="fix" due-to="Evan Ward">
        Make TIRF2000Provider class thread-safe (fixes bug #118).
      </action>
      <action dev="tn" type="fix" due-to="Christophe Le Bris">
        Correct spelling of the inner class QuadratureComputation (fixes bug #120).
      </action>
      <action dev="tn" type="fix" due-to="Evan Ward">
        Remove unnecessary synchronization in UT1Scale (fixes bug #119).
      </action>
      <action dev="tn" type="fix" due-to="Carlos Casas">
        Clear caches in CelestialBodyFactory when removing CelestialBodyLoaders
        (fixes bug #106).
      </action>
      <action dev="tn" type="fix" due-to="Yannick Tanguy">
        Fix loading of JPL ephemerides files with overlapping periods
        (fixes bug #113).
      </action>
      <action dev="tn" type="fix" due-to="Simon Billemont">
        Prevent initialization exception in UTCScale in case no user-defined
        offsets are provided. (fixes bug #111).
      </action>
      <action dev="luc" type="fix" due-to="Evan Ward">
        Improved performance by caching EME2000 frame in AbstractCelestialBody
        (fixes bug #116).
      </action>
      <action dev="tn" type="fix" due-to="Evan Ward">
        Make TidalCorrections class thread-safe by using the new TimeStampedCache. 
        (fixes bug #117).
      </action>
      <action dev="tn" type="fix" due-to="Evan Ward">
        Convert position entries contained in SP3 files to meters instead of km
        (fixes bug #112).
      </action>
      <action dev="luc" type="add" >
        Added support for version 2011 of ICGEM gravity field format. Orekit
        still ignore the time-dependent part of these fields, though.
      </action>
      <action dev="luc" type="update" >
        Greatly simplified CelestialBodyLoader interface, now it is not related
        to DataLoader anymore (which implies users can more easily provide
        analytical models instead of the JPL/IMCCE ephemerides if they want)
      </action>
      <action dev="luc" type="fix" >
        Use the new thread-safe caches and the new Hermite interpolation feature on
        Transform, Earth Orientation Parameters, JPL/IMCCE ephemerides, UTC-TAI
        history and Ephemeris to remove thread-safety issues in all classes using
        cache (fixes #3).
      </action>
      <action dev="luc" type="add" >
        Added Hermite interpolation features for position-velocity coordinates,
        angular coordinates, orbits, attitudes, spacecraft states and transforms.
        Hermite interpolation matches sample points value and optionally first derivative.
      </action>
      <action dev="luc" type="add" >
        Added an AngularCoordinates as an angular counterpart to PVCoordinates.
      </action>
      <action dev="luc" type="add" >
        Transform now implements both TimeStamped and TimeShiftable. Note that this change
        implied adding an AbsoluteDate parameter to all transform constructors, so this
        is a backward incompatible change.
      </action>
      <action dev="luc" type="fix" >
        Fixed wrong transform for 3D lines (fixes bug #101).
      </action>
      <action dev="luc" type="add" >
        Upgraded support of CCSDS Unsegmented Time Code (CUC) to version 4 of the
        standard published in November 2010 (fixes bug #91), this includes support for
        an extended preamble field and longer time codes.
      </action>
      <action dev="luc" type="add" due-to="Francesco Rocca">
        Added a way to build TLE propagators with attitude providers and mass (fixes bug #84).
      </action>
      <action dev="luc" type="fix" >
        Fixed numerical stability errors for high order gravity field in Cunningham model (fixes bug #97).
      </action>
      <action dev="luc" type="fix" due-to="Yannick Tanguy">
        Fixed an error in radiation pressure for BoxAndSolarArraySpacecraft (fixes bug #92).
      </action>
      <action dev="thomas" type="add">
        Added models for tropospheric delay and geomagnetic field.
      </action>
      <action dev="luc" type="update">
        The existing general mechanism for shifting objects in time has been
        formalized as a parameterized interface implemented by AbsoluteDate, Attitude,
        Orbit, PVCoordinates and SpacecraftState.
      </action>
      <action dev="luc" type="update">
        Time scales are not serializable anymore (this induced problems for the UTC scale
        and its caching feature).
      </action>
      <action dev="luc" type="fix">
        Fixed TLE propagation in deep space when inclination is exactly 0 (fixes bug #88).
      </action>
      <action dev="pascal" type="add" due-to="Francesco Rocca">
        Added a package for spacecraft states to propagators conversion extending an
        original contribution for TLE (Orbit Converter for Two-Lines Elements) to all
        propagators.
      </action>
      <action dev="luc" type="fix">
        Improved testing of error messages.
      </action>
      <action dev="luc" type="fix">
        Removed too stringent test on trajectory in TLE propagator (fixes bug #86).
      </action>      
      <action dev="thomas" type="fix">
          Set the initial state for a TLEPropagator (fixes bug #85).
      </action>
      <action dev="luc" type="update">
        Improved testing of error messages.
      </action>
      <action dev="luc" type="update">
        Updated IAU poles for celestial bodies according to the 2009 report and the
        2011 erratum from the IAU/IAG Working Group on Cartographic Coordinates and
        Rotational Elements of the Planets and Satellites (WGCCRE).
      </action>
      <action dev="luc" type="update">
        Removed code deprecated before 5.0.
      </action>
      <action dev="thomas" type="add">
        Added support for more recent JPL DExxx and INPOP ephemerides files (fixes feature #23).
      </action>
      <action dev="luc" type="fix">
        Fixed formatting of very small values in TLE lines (fixes bug #77).
      </action>
      <action dev="thomas" type="fix">
        Fixed formatting of TLE epoch (fixes bug #74).
      </action>
      <action dev="thomas" type="fix">
        Fixed performance issues when using the singleton UTCScale instance from
        multiple threads. Use a prototype pattern instead (fixes bug #33).
      </action>
      <action dev="luc" type="add">
        Added J2 effect on small maneuvers model.
      </action>
      <action dev="luc" type="fix">
        Fixed attitudeProvider field masking in IntegratedEphemeris.
      </action>
      <action dev="luc" type="add">
        Added a tutorial to compute Earth phased, Sun synchronous orbits.
      </action>
      <action dev="luc" type="add">
        Added a fitter for osculating parameters, allowing conversion to mean parameters.
      </action>
      <action dev="luc" type="update">
        Made Greenwich mean and apparent sidereal time publicly visible in GTOD frame.
      </action>
      <action dev="luc" type="update">
        Made equation of equinoxes sidereal time publicly visible in TOD frame.
      </action>
      <action dev="thomas" type="update">
        Added more german translations for error messages.
      </action>
      <action dev="luc" type="fix">
        Allow ClasspathCrawler and ZipJarCrawler data providers to work in
        OSGi environments by providing an explicit class loader (fixes bug #54).
      </action>
      <action dev="luc" type="update">
        Improved the small maneuvers analytical model to compute orbit Jacobian
        with respect to maneuver parameters.
      </action>
      <action dev="luc" type="fix">
        Force impulse maneuver to preserve orbit type and orbit frame.
      </action>
      <action dev="thomas" type="add">
        Added sp3 file parser.
      </action>
      <action dev="luc" type="add">
        Added a method to compute frames transforms Jacobians in the Transform class.
      </action>
      <action dev="luc" type="fix">
        Fixed a problem with propagation over null or negative ranges.
      </action>
      <action dev="luc" type="add">
        Added a multiplexer for step handlers.
      </action>
      <action dev="luc" type="add">
        Added init methods to step handlers and event handlers.
      </action>
      <action dev="luc" type="add">
        Added an adapter propagator that can add small maneuvers to any propagator, including
        ephemeris based ones.
      </action>
      <action dev="luc" type="add">
        Added an analytical model for the effect at date t1 of a small maneuver performed at date t0.
      </action>
      <action dev="luc" type="fix">
        Fixed a missing reinitialization of start date when state was reset in numerical propagator.
      </action>
      <action dev="luc" type="update">
        Added detection of attempts to create hyperbolic orbits as circular or equinoctial
        instances.
      </action>
      <action dev="pascal" type="fix">
        Fixed potential numerical failure in lightning ratio computation.
      </action>
      <action dev="luc" type="update">
        Simplified construction of atmosphere models, the Earth fixed frame is already present
        in the body shape, there was no need to pass a separate argument for it.
      </action>
      <action dev="pascal" type="add">
        Added Harris-Priester atmosphere model.
      </action>
      <action dev="luc" type="update">
        Changed the return value of eventOccurred method from an int to an enumerate.
      </action>
      <action dev="pascal" type="fix">
        Fixed frame for TLEPropagator (fixes bug #31).
      </action>
      <action dev="luc" type="add">
        Added getters/setters for impulse maneuvers.
      </action>
      <action dev="luc" type="add">
        Added getters/setters for attitude provider in all orbit propagators.
      </action>
      <action dev="luc" type="add">
        Added a method to compute visibility circles in TopocentricFrame.
      </action>
      <action dev="luc" type="add">
        Added an equinox-based version of ITRF.
      </action>
      <action dev="luc" type="add">
        Added getters for thrust, Isp and flow rate in constant thrust maneuvers.
      </action>
      <action dev="luc" type="add">
        Allow use of any supported Local Orbital Frames as the reference frame
        for LofOffset attitude modes.
      </action>
      <action dev="luc" type="add">
        Added support for LVLH, VVLH and VNC local orbital frames.
      </action>
      <action dev="luc" type="fix">
        Fixed a performance bug implying that some frames reloaded all EOP history files
        each time a transform was computed (fixes bug #26).
      </action>
      <action dev="luc" type="add" >
        Added support for columns-based IERS Rapid Data and Prediction files (finals.daily, finals.data
        and finals.all), the XML version was already supported since a few months
      </action>
      <action dev="luc" type="fix" >
        Fixed numerical issue in eccentricity computation (fixes bug #25)
      </action>
      <action dev="luc" type="update" >
        Changed step handling of abstract propagators, now they use a single step
        equal to the duration of the propagation in all cases except when a fixed step
        is requested in master mode. Previously, they arbitrarily used on hundredth of
        the Keplerian period as the step size, hence performing many steps even if not
        strictly required
      </action>
      <action dev="luc" type="add" >
        Added propagation of Jacobians matrices in circular, Keplerian and equinoctial
        parameters, using either true, eccentric or mean position angles. Formerly,
        propagation of Jacobians matrices was possible only in Cartesian parameters
      </action>
      <action dev="luc" type="add" >
        Added a way to propagate additional state along with orbit in abstract
        propagators, as an analytical counterpart to the additional equations that
        can be integrated by numerical propagators
      </action>
      <action dev="luc" type="fix" >
        Fixed missing partial derivatives data in ephemerides produced by a numerical
        propagator despite it was set up to computed them (fixes bug #16)
      </action>
      <action dev="luc" type="fix" >
        Added a new much simpler way to log events occurrences all at once (or
        only a subset of the events if desired)
      </action>
      <action dev="pascal" type="add" >
        Added alternative default name for ICGEM files
      </action>
      <action dev="pascal" type="fix" >
        Fixed EventState reset on propagation direction change (fixes bug #19)
      </action>
      <action dev="luc" type="fix" >
        Fixed Jacobianizer so it can handle force models that do change the spacecraft mass,
        like ConstantThrustManeuver (fixes bug #18)
      </action>
      <action dev="luc" type="add" >
        Added Jacobians between orbital parameters and Cartesian parameters for all orbits
        types (including hyperbolic orbits), all angles types (mean, eccentric, true) and in
        both directions
      </action>
      <action dev="luc" type="update" >
        Replaced the integers parameters used in orbit constructors (MEAN_ANOMALY, ECCENTRIC_ANOMALY ...)
        by a new PositionAngle enumerate for better value safety. The old public constants and the
        corresponding constructors are still available but are deprecated
      </action>
      <action dev="luc" type="fix" >
        Fixed ephemeris generation in numerical propagation. After getEphemeris has been
        called,  later calls to the numerical propagator did reset the already computed
        and returned ephemeris (fixes bug #14)
      </action>
      <action dev="luc" type="add" due-to="Bruno Revelin">
        Added support for the Marshall Solar Activity Future Estimation files
      </action>
      <action dev="luc" type="fix">
        TLEPropagator now implements the Propagator interface, and hence can benefit from all
        events detection and mode handling features (fixes features request #4)
      </action>
      <action dev="luc" type="update">
        improved events detection robustness, by decoupling events handling from adaptive step
        sizes in numerical integrators and  (fix contributed to Apache Commons Math) and from
        classical propagation in analytical and tabulated propagators. This implies the events
        will NOT reduce integration step sizes anymore, thus also increasing speed and in corner
        cases reducing local precision at event occurrence, reducing max step size is often
        sufficient to compensate for this drawback
      </action>
      <action dev="v&#233;ronique" type="add" >
        all propagators, including analytical ones or tabulated ones can now be used for
        event detection. Of course for tabulated propagators, setting up an event that
        would try to reset the state triggers an error when the event occurs
      </action>
      <action dev="v&#233;ronique" type="add" >
        propagation can now be done between two dates, regardless of the date of the initial state
      </action>
      <action dev="v&#233;ronique" type="add" >
        attitude can be specified either using a date only thanks to a new AttitudeLaw interface
        or using a date, a position-velocity provider and a frame (which can be any frame) thanks
        to a new AttitudeProvider interface, wrappers have been added to convert between the two
        interfaces. A side effect of this change is that LofOffset constructor now needs a reference
        to an inertial reference frame, otherwise the attitude woud be wrong if a non-inertial frame
        were passed to getAttitude, due to velocity composition (the computed LOF would not really
        be a LOF)
      </action>
      <action dev="luc" type="update">
        the notion of quasi-inertial frames has been renamed as pseudo-inertial because
        quasi-inertial has a precise relativistic meaning that is not considered here. We
        only consider these frames to be suitable for Newtonian mechanics.
      </action>
      <action dev="luc" type="update">
        the equinox based frames have been renamed to more standard names (MOD, and GTOD
        instead of MEME, and PEF). The implementation of TEME was also wrong (it was
        really a TOD), so now there are both a TOD with a proper name and a TEME with a
        proper implementation.
      </action>
      <action dev="luc" type="update">
        celestial bodies now provide both an inertially oriented body centered
        frame and a body oriented body centered frame, the bodies managed by
        CelestialBodyFactory use the IAU poles and prime meridian definitions
        to build the two frames
      </action>
      <action dev="luc" type="add">
        added the ICRF frame at the solar system barycenter
      </action>
      <action dev="luc" type="add">
        added the ITRF93, ITRF97, ITRF2000 and ITRF2008 frames (previously, only
        the ITRF2005 frame was available)
      </action>
      <action dev="luc" type="add">
        added a getPoint method to TopocentricFrame
      </action>
      <action dev="luc" type="add">
        added the Galileo System Time Scales and the Galileo start epoch.
      </action>
      <action dev="luc" type="add">
        added the UT1, TCB and GMST time scales used in CCSDS Orbit Data Messages
      </action>
      <action dev="luc" type="fix">
        fixed an error when parsing a date occurring during a leap second introduction
      </action>
      <action dev="luc" type="fix">
        fixed a dut1 interpolation error for the day just before a leap second introduction
      </action>
      <action dev="luc" type="fix">
        fixed an error in JPL ephemerides: they are in TDB time scale
      </action>
      <action dev="luc" type="fix">
        fixed an error in date creation/parsing for UTC dates which occur during a
        leap second
      </action>
      <action dev="luc" type="fix">
        fixed UTC time scale between 1961-01-01 and 1971-12-31 ; in this time range
        the offset between UTC and TAI was piecewise linear
      </action>
      <action dev="luc" type="add">
        added an enumerate for specifying months in dates and for simplifying parsing
        of some data files
      </action>
      <action dev="luc" type="add">
        completed support for CCSDS Time Code Format (CCSDS 301.0-B-3) ; now in addition
        to ASCII Calendar Segmented Time Code which has been supported for a while,
        Orekit also supports CCSDS Unsegmented Time Code (CUC), CCSDS Day Segmented
        Time Code (CDS) and CCSDS Calendar Segmented Time Code (CCS)
      </action>
      <action dev="luc" type="add">
        added a freeze method to the Frame and Transform classes, in order to build fixed
        frames from moving ones, this is useful for example to build a launch frame
        at launcher inertial navigation system reset time, or to build an equinox-based
        frame at a specific epoch
      </action>
      <action dev="luc" type="fix">
        fixed an out of memory error when lots of temporary frames were created in loops
        and discarded
      </action>
      <action dev="luc" type="update">
        use the new FastMath class from commons-math instead of the standard java.util.Math
        class for increased accuracy and speed
      </action>
      <action dev="luc" type="add">
        added support for the new bulletinB data published by Paris-Meudon observatory
        for IAU-1980 precession-nutation model (IERS has ceased publishing bulletinB
        files for both IAU-1980 precession-nutation model and IAU-2000
        precession-nutation model as of early 2010).
      </action>
      <action dev="luc" type="add">
        added support for the new XML files containing both bulletinA and bulletinB data
        published by IERS (both the finals and daily files are supported).
      </action>
      <action dev="luc" type="update">
        Orekit now depends on at least version 3.0 of Apache commons-math
      </action>
      <action dev="luc" type="add">
        added a way to list what data have been loaded through DataProvidersManager
      </action>
      <action dev="luc" type="add">
        PropagationException can now be created directly from OrekitException, thus simplifying
        wrapping lower Orekit errors in step handlers
      </action>
      <action dev="luc" type="update">
        improved exception propagation from low level java runtime and Apache commons-math libraries
        preserving initial error stack trace
      </action>
      <action dev="luc" type="update">
        changed exception localization framework to simplify messages handling
      </action>
      <action dev="luc" type="fix">
        greatly improved AbsoluteDate accuracy by shifting epoch when needed and separating
        long/double computations to avoid too large offsets and numerical cancellations, it is
        now possible to still have an absolute date accurate to about 1.0e-13s after shifting
        it 10000 times by 0.1s steps
      </action>
      <action dev="luc" type="fix">
        fixed an error in TopocentricFrame.getPVCoordinates: the coordinates returned were not the
        coordinates of the topocentric frame origin with respect to the specified frame, but were the
        coordinates of the specified frame origin with respect to the topocentric frame.
      </action>
      <action dev="luc" type="fix">
        fixed an errors in data loading in tutorials when one of the path in the classpath
        contained a space
      </action>
      <action dev="luc" type="fix">
        improved CelestialBodyPointed attitude mode: the spin now correctly includes
        the coupling effect of the phasing reference
      </action>
      <action dev="luc" type="fix">
        fixed an error in SpinStabilized attitude mode: the spin was reversed
        with respect to the specification
      </action>
      <action dev="pascal" type="add">
        added a GroundMaskElevationDetector dealing with local physical mask for visibility
      </action>
      <action dev="pascal" type="add">
        added an ApparentElevationDetector taking refraction into account in a terrestrial
        environment
      </action>
      <action dev="pascal" type="update">
        enhanced DateDetector behaviour to allow adding new event dates on the fly
      </action>
      <action dev="pascal" type="fix" due-to="Derek Surka">
        fixed an error in FramesFactory when getting ITRF2005 and TIRF2000 frames:
        ignoreTidalEffects was handled wrong.
      </action>
      <action dev="luc" type="update" >
        removed serialization of some cached data in frames
      </action>
      <action dev="luc" type="fix" >
        fixed deserialization problems of frame singletons, they were not unique any more
      </action>
      <action dev="v&#233;ronique" type="add" >
        numerical propagation can now be done either using Cartesian parameters, circular
        parameters, equinoctial parameters, or Keplerian parameters (elliptical or hyperbolic)
        and using mean, eccentric or true position angles for the parameters where it is relevant.
        So there are now 10 possible configurations for state vector. This allows propagation
        of any kind of trajectories, including hyperbolic orbits used for interplanetary missions,
        or atmospheric re-entry trajectories
      </action>
      <action dev="v&#233;ronique" type="update" >
        completely revamped the partial derivatives matrices computation using the additional
        equations mechanism
      </action>
      <action dev="v&#233;ronique" type="add" >
        added a mechanism to integrate user-supplied additional equations alongside with
        orbital parameters during numerical propagation
      </action>
      <action dev="luc" type="update">
        use A. W. Odell and R. H. Gooding (1986) fast and robust solver for Kepler equation
      </action>
      <action dev="luc" type="add">
        keplerian and cartesian orbits now support hyperbolic orbits (i.e. eccentricity greater
        than 1, and in this case negative semi major axis by convention)
      </action>
      <action dev="luc" type="fix">
        fixed an error in LofOffset attitude mode: the computed attitude was reversed
        with respect to the specification
      </action>
      <action dev="luc" type="add">
        added an AttitudesSequence class which can handle several laws, only one of
        which being active at any time. The active law changes as switch events are
        triggered. This can be used for example to alternate between daylight attitude mode
        and eclipse attitude mode, or between normal observing mode and special modes
        for ground contact or maneuvers.
      </action>
      <action dev="pascal" type="fix" due-to="Bruno Revelin">
        fixed an error when crawling a classpath or a directory a zip file was found.
        This might lead to select an inappropriate data provider.
      </action>
    </release>
    <release version="5.0.3" date="2011-07-12"
             description="version 5.0.3 is a bug-fix release.">
      <action dev="luc" type="fix">
        Fixed a performance bug implying that some frames reloaded all EOP history files
        each time a transform was computed  (fixes bug #26).
      </action>
      <action dev="luc" type="fix">
        Fixed a parsing bug in IERS Rapid Data and Prediction files for dates between 2000 and 2009.
      </action>
    </release>
    <release version="5.0.2" date="2011-07-11"
             description="version 5.0.2 is an interim release of Orekit with support for IERS
                          Rapid Data and Prediction files.">
      <action dev="luc" type="update">
        Added support for IERS Rapid Data and Prediction files finals.all, finals.data and finals.daily,
        for both IAU-1980 and IAU-2000 and with both columns and XML formats.
      </action>
    </release>
    <release version="5.0.1" date="2011-04-15"
             description="version 5.0.1 is a minor release of Orekit without any functional changes.
             The differences with respect to 5.0 are only related to packaging and deployement to
             maven central. There are NO bug fixes and NO evolutions.">
      <action dev="luc" type="update">
        updated packaging to allow deployment to maven central.
      </action>
    </release>
    <release version="5.0" date="2010-05-06"
             description="version 5.0 is a major release of Orekit. It introduces several new
             features and bug fixes. Some slight incompatibilities with respect to previous
             versions have been introduced, but they should be easy to overcome to users. Users
             are strongly advised to upgrade to this version. The major points introduced in version
             5.0 are a very general PVCoordinatesProvider interface, a new shiftedBy method allowing
             many time-dependent instances (AbsoluteDate, Orbit, PVCoordinates, Attitude and SpacecraftState)
             to be slightly shifted in time using simple evolution models (keplerian for orbit, fixed
             angular rate for attitude, fixed translation for position/velocity), a redesign of the
             attitude interfaces and an experimental (read subject to change) numerical propagator
             able to compute jacobians of the state with respect to both initial state and force
             models parameters. Version 5.0 now depends on version 2.1 of Apache commons math.">
      <action dev="pascal" type="add">
        a new experimental numerical propagator has been added, in addition to computing
        the spacecraft state at target time, it also computes the partial derivatives of
        this state with respect to the initial state (one jacobian) and with respect to
        models parameters (another jacobian). The jacobians are integrated alongside with
        the state, using variational equations for better accuracy and numerical robustness.
        This will help further implementation of orbit determination or optimization
        algorithms. This code is still considered to be experimental as of 5.0 and the API
        could change in the future.
      </action>
      <action dev="luc" type="add">
        a new SpacecraftFrame class has been added, taking into account orbit and
        attitude thanks to an underlying propagator. This allows to see the spacecraft just
        as another known geometrical object automatically handled and connected to all
        other frames. For an instantaneous view, Transform instances can also be built
        directly by SpacecraftState instances.
      </action>
      <action dev="luc" type="add">
        frames can now be flagged as quasi-inertial or not; only quasi-inertial frames
        are suitable for defining orbits
      </action>
      <action dev="luc" type="add">
        the Topocentric frame now provides a way to retrieve the body shape on which the
        frame is defined
      </action>
      <action dev="pascal" type="update">
        changed the way Veis 1950 frame is constructed.
        Now, its parent is the PEF frame with no EOP corrections applied.
      </action>
      <action dev="luc" type="fix" due-to="John Pritchard">
        fixed a parameters inversion in Earth Orientation Parameters for IAU-1980 models.
        The error could introduce up to a few meters error in position during transformations
        between TEME and MEME
      </action>
      <action dev="luc" type="add" >
        factories have been introduced for handling all data formats. Their default configuration
        correspond to the legacy formats used in previous versions (IERS format for UTC-TAI, EOPC04
        and bulletins B for Earth Orientation Parameters, JPL format for celestial bodies ...).
        Users can now add support for their own formats if they want (for example if they prefer
        using bulletins A instead of EOPC04 and bulletins B, or if they have their own gravity
        field format ...). Consequences of these changes are that the SolarSystemBody and
        the PotentialReaderFactory classes have been deprecated (replaced by CelestialBodyFactory and
        GravityFieldFactory) and that TimeScalesFactory and FramesFactory have been extended. All these
        factories follow the same generic pattern.
      </action>
      <action dev="luc" type="fix" >
        improved thread safety (however, Orekit is still NOT completely thread-safe).
      </action>
      <action dev="luc" type="add" >
        the loaders for gravity fields now can optionally allow missing coefficients (they will be
        replaced by 0.0 except c[0][0] which will be replaced by 1.0).
      </action>
      <action dev="luc" type="fix" >
        the loader for gravity fields in the ICGEM format now support empty lines in the file
        (there is for example one blank line at the end of the file in the orekit-data zip archive).
      </action>
      <action dev="luc" type="add" >
        added support for the GRGS gravity field files formats.
      </action>
      <action dev="luc" type="add" >
        added a way to list the available satellite numbers in TLE files.
      </action>
      <action dev="luc" type="update" >
        improved TLE elements loading. Now TLE lines are loaded using the standard data loading
        mechanism (thus allowing loading from disk files, network, classpath ...), they can
        contain TLE for several objects in one file, and they may contain some non-TLE lines
        if desired.
      </action>
      <action dev="v&#233;ronique" type="add" >
        a new PVCoordinatesProvider interface has been created on top of several existing classes
        and interfaces (orbit propagator, celestial bodies, some moving frames ...). This is a
        major generalization that allows to use either satellites or celestial bodies in many
        algorithms (attitude pointing target, eclipses and field of view events ...)
      </action>
      <action dev="luc" type="fix" >
        improved numerical propagator efficiency when used from an outside loop: the initial
        state is automatically set to the last state at propagation end, thus allowing to
        restart from here without recomputing everything
      </action>
      <action dev="luc" type="add" >
        added a reset feature in all propagators, allowing to reuse an already configured
        propagator for several different orbits
      </action>
      <action dev="luc" type="fix" >
        fixed a mode handling error in NumericalPropagator: when a propagator was reused
        with a new mode setting, the previous step handlers were still used in addition to
        the new ones instead of replacing them
      </action>
      <action dev="luc" type="fix" >
        fixed an interpolation error for orbits crossing the -PI/+PI singularity between
        entries in the Ephemeris class
      </action>
      <action dev="luc" type="update" >
        KeplerianPropagator now preserve orbits types
      </action>
      <action dev="luc" type="add" >
        AbsoluteDate, Orbit, PVCoordinates, Attitude and SpacecraftState instances can now all
        be slightly shifted in time using simple evolution models (keplerian for orbit, fixed
        angular rate for attitude, fixed translation for position/velocity). This is not a
        replacement for proper propagation but is useful for known simple motions or small
        time shifts or when coarse accuracy is sufficient
      </action>
      <action dev="luc" type="fix" >
        changed AttitudeLaw.getState signature to use complete orbit. This is an incompatible
        change introduced to fix a major bug in spin computation for some attitude laws. The laws
        for which orientation depends on satellite velocity have a spin vector that depends on
        acceleration. This can be computed only if complete orbit is available. This change
        should be simple to handle from a users point of view, as the caller generally already
        has the orbit available and attitude laws implementations can retrieve all the former
        parameters (date, position/velocity, frame) directly from orbit.
      </action>
      <action dev="luc" type="fix" >
        fixed spin rate computation errors in almost all attitude modes
      </action>
      <action dev="luc" type="add" >
        added a new simple linear attitude mode: FixedRate
      </action>
      <action dev="luc" type="fix" >
        fixed an error in event detection: when two events were very close (for example a very
        short ground station visibility), the second one may be ignored despite the first one
        was detected.
      </action>
      <action dev="luc" type="fix" >
        fixed corner cases in event detection during orbit propagation, sometimes
        an already detected and handled event prevented the propagator to go further in time.
      </action>
      <action dev="luc" type="add" >
        added an EventShifter wrapper allowing to slightly shift raw events in time. This is useful
        for example to switch an attitude mode from solar pointing to something else a few minutes
        before eclipse entry and going back to solar pointing mode a few minutes after eclipse exit.
      </action>
      <action dev="pascal" type="add">
        added a new AlignmentDetector.
      </action>
      <action dev="pascal" type="add" >
        added a new EclipseDetector handling either umbra or penumbra entry and exit events.
      </action>
      <action dev="v&#233;ronique" type="add" >
        added new CircularFieldOfViewDetector and DihedralFieldOfViewDetector handling
        field of view entry and exit events for any type of target.
      </action>
      <action dev="luc" type="add" >
        added an experimental implementation of a BoxAndSolarArray spacecraft model considering a convex
        body (either parallelepipedic or defined by a set of facets) and a rotating solar array, for
        accurate modeling of surface forces with attitude. Beware that this class is still considered
        experimental, so use it with care!
      </action>
      <action dev="luc" type="update" >
        completely changed the RadiationSensitive and DragSensitive interfaces to be more comprehensive
        and handle properly lift and side force effects when used with non-symmetric spacecrafts/flux geometry
      </action>
      <action dev="luc" type="fix" due-to="Christelle Blandin">
        fixed denormalization of gravity field coefficients, the last coefficient
        was not initialized
      </action>
      <action dev="luc" type="add" >
        added a relative constructor and a getMomentum method to PVCoordinates
      </action>
      <action dev="luc" type="add">
        added a special implementation improving performances for the frequent case of identity transform
      </action>
      <action dev="luc" type="fix">
        fixed forgotten radians to degrees conversions for inclination and RAAN in CircularOrbit.toString()
      </action>
      <action dev="luc" type="add">
        added a Constants interface including a few useful physical constants.
      </action>
      <action dev="luc" type="add">
        added a way to build date components from week components (this can be used
        for scheduled operations with week-related periods)
      </action>
      <action dev="luc" type="add">
        added string parsing features for dates and times components supporting ISO-8601 formats
      </action>
      <action dev="luc" type="add">
        Orekit is now packaged as an OSGi bundle
      </action>
      <action dev="pascal" type="add">
        added some pieces of an UML model for the library (available in the source distribution)
      </action>
      <action dev="luc" type="update" >
        updated error message localization to be more consistent with Java exception. Now getMessage
        returns a non-localized message and only getLocalizedMessage returns a message localized for
        the platform default locale. A new getMessage(Locale) method has also been added to
        retrieve the message in any desired locale, not only the platform default one. The messages
        are also built and translated only when needed, so if an exception is triggered and
        never displayed, the message will never be built.
      </action>
    </release>
    <release version="4.1" date="2009-08-18"
             description="version 4.1 is an upgrade bringing some new features and fixing a
             few bugs. The equinox-based frames family with IAU1980 precession-nutation
             models that are still used by many legacy systems are now supported. This
             simplifies interoperability with legacy systems and helps migrating from this
             old frames family to the new CIO-based ones that is supported by orekit since its
             first versions. The data loading mechanism used to retrieve IERS data (Earth
             Orientation Parameters, UTC-TAI history) and JPL ephemerides is now also used
             to retrieve gravity potential files. This mechanism has also been vastly improved
             to support new use cases (loading from disk, from classpath, from network delegating
             loading to an external library ...). Another change is the addition of the TDB
             time scale. Some minor incompatibilities have been introduced but they are easy
             to solve for users, the explanations are provided in detailed changes report.">
      <action dev="aude" type="add" >
        added TDB time scale
      </action>
      <action dev="luc" type="update" >
        the RadiationSensitive and DragForce interfaces now have an
        additional SpacecraftState parameter in all their get methods.
        This allows to implement models that take into account solar
        arrays rotation. Note that this changes breaks compatibility
        for users that did add their own implementations, but it is
        simple to deal with (simply add one parameter in the signature
        and ignore it) so its was considered acceptable.
       </action>
      <action dev="luc" type="add" due-to="James Housden">
        added german localization for error messages
      </action>
      <action dev="luc" type="update">
        added a feature allowing all tests to clear the already built reference
        objects (frames, time scales, solar system bodies ...) between each tests,
        thus removing the need to launch tests in separate JVMS. This allows to
        launch all tests directly from eclipse, and this speeds up maven tests by
        a factor 4 at least
      </action>
      <action dev="luc" type="update">
        set up a custom ant build independent from the maven 2 build
      </action>
      <action dev="luc" type="update">
        changed all tests from Junit 3 to Junit 4
      </action>
      <action dev="thierry" type="fix">
        fixed accuracy of PEF frame
      </action>
      <action dev="luc" type="fix" due-to="Aude Privat">
        fixed configuration problems on Windows systems
      </action>
      <action dev="luc" type="fix" due-to="Sébastien Herbinière">
        fixed a reversed sign in solar radiation pressure
      </action>
      <action dev="pascal" type="update" >
        Orekit supports the two different naming patterns for bulletins B provided by IERS
        on http://www.iers.org/ and http://hpiers.obspm.fr/eop-pc/.
      </action>
      <action dev="luc" type="update" >
        the predefined times scales (TAI, UTC ...) are now built using a factory. The various
        XXXScale.getInstance() methods defined in each predefined time scales classes
        are still available, but have been deprecated and will be removed in the future,
        they are replaced by TimeScalesFactory.getXXX().
      </action>
      <action dev="pascal" type="update" >
        the Frame class was split into a FramesFactory class, dealing with the predefined
        reference frames, and a Frame class for the creation of new frames and the navigation
        through any frames tree. The Frame.getXXX() methods for the predefined reference
        frames are still available, but have been deprecated and will be removed in the future,
        they are replaced by FramesFactory.getXXX().
      </action>
      <action dev="pascal" type="add" >
        3 new predefined reference frames have been added in Orekit : MEME, TEME and PEF. They
        implement the classical paradigm of equinox-based transformations including the IAU-76
        precession model, the IAU-80 nutation model and the IAU-82 sidereal time model, with
        the capability to apply the nutation corrections provided by IERS through the EOP data
        files for better agreement with the IAU 2000 precession-nutation model.
      </action>
      <action dev="luc" type="update" >
        the ChronologicalComparator class is not a singleton anymore, this didn't really make sense
      </action>
      <action dev="luc" type="fix" >
        fixed a state reset error: orbital state changed by event detectors like
        ImpulseManeuver were overwritten by other event detectors
      </action>
      <action dev="luc" type="fix" >
        fixed stop date of abstract propagators (Keplerian and Eckstein-Heschler). They used to
        stop at the first event after target date when an event detector was set up, instead of
        stopping at the target date
      </action>
      <action dev="luc" type="fix" >
        the gravity coefficients for solar system bodies are now extracted from JPL files headers
      </action>
      <action dev="luc" type="update" >
        the eventOccurred method in EventDetector interface and its various implementations
        has an additional parameter specifying if the switching function increases or
        decreases at event time. This allows simpler events identification has many switching
        functions have two switches (start/end, raising/setting, entry/exit ...). Note that
        this changes breaks compatibility for users that did implement their own events, but
        it is simple to deal with (simply add one parameter in the signature and ignore it)
        so its was considered acceptable.
      </action>
      <action dev="luc" type="fix" due-to="Christophe Pipo">
        fixed an error occurring when DE406 JPL ephemerides were loaded before DE405 ones
      </action>
      <action dev="luc" type="fix" due-to="Sébastien Herbinière">
        fixed an error in EGM potential file loader
      </action>
      <action dev="luc" type="update">
        trigger exceptions when no data can be loaded
      </action>
      <action dev="luc" type="update">
        remove predefined leap seconds, they are not useful anymore since other
        parts of the library do need configuration data (solar system bodies) and
        since data configuration has been vastly improved
      </action>
      <action dev="luc" type="add" >
        added support for the ICGEM format for gravity fields
      </action>
      <action dev="luc" type="update" >
        load gravity potential data using the same mechanism already used for Earth
        Orientation Parameters, UTC-TAI history and JPL ephemerides files
      </action>
      <action dev="luc" type="add" due-to="quinput and Kai Ruhl">
        re-activated a way to load data from the classpath using a
        data provider plugin.
      </action>
      <action dev="luc" type="add">
        added a way to load data directly from network (either
        locally or through a proxy server) using a data provider plugin.
      </action>
      <action dev="luc" type="add">
        added a small plugin-like mechanism to delegate data loading to a
        user-provided mechanism, thus enabling smooth integration in existing
        systems.
      </action>
      <action dev="luc" type="update">
        updated to latest version of commons-math.
      </action>
      <action dev="luc" type="add" due-to="Silvia Ríos Bergantiños">
        added galician localization for error messages.
      </action>
      <action dev="luc" type="fix" due-to="Guylaine Prat">
        improved javadoc comments in orbit classes.
      </action>
      <action dev="pascal" type="add">
        tidal corrections are now available for ITRF and TIRF frames. Both frames are
        provided in two versions, the standard one with tidal corrections and a stripped
        down one without tidal corrections. A cache/interpolation mechanism is used to
        keep the computation cost of tidal correction to a minimum. With this mechanism,
        the penalty to use tidal correction is slightly above 20% in run time for a
        transformation between GCRF and ITRF. A raw implementation without this mechanism
        would lead to a 550% penalty, or even a 1100% penalty if TIRF and ITRF parts were
        computed independently.
      </action>
    </release>
    <release version="4.0" date="2008-10-13"
             description="major upgrade with new features (GCRF and ITRF2005 frames, DE 405
             and DE 406 ephemerides support, improved and greatly simplified date/time support,
             vastly improved data configuration with zip files support, new tutorials, improved
             performances, more tests and all identified bugs fixed, new translation files for
             italian, spanish and norse.">
      <action dev="pascal" type="fix">
        The ephemeris produced by numerical propagator now checks date validity in
        propagate method.
      </action>
      <action dev="luc" type="fix">
        The EME2000/J2000 frame was slightly mis-oriented (about 20 milli arcseconds).
        It really was the GCRF frame. This has been fixed and now both the GCRF and
        the EME2000/J2000 are available.
      </action>
      <action dev="luc" type="fix">
        Dates in UTC within leap seconds are now displayed correctly (i.e. a 61st
        second is added to the minute).
      </action>
      <action dev="luc" type="fix" due-to="quinput">
        Fixed an overflow error in AbsoluteDate that generated an exception when any
        attempts was made to print dates far away like AbsoluteDate.JULIAN_EPOCH or
        AbsoluteDate.MODIFIED_JULIAN_EPOCH.
      </action>
      <action dev="luc" type="fix">
        Changed test configuration to always use a new JVM for each test. This prevents
        some false positive to be generated.
      </action>
      <action dev="luc" type="update">
        The GeodeticPoint constructor arguments has been reordered to reflect more
        traditional usage, latitude coming before longitude.
      </action>
      <action dev="luc" type="update">
        The low accuracy Sun model based on Newcomb theory and the Moon model based
        on Brown theory have been withdrawn as they are superseded by the support of JPL
        DE 405 binary ephemerides files.
      </action>
      <action dev="luc" type="update">
        The ThirdBody abstract class has been removed and its specific method
        getMu has been moved up into CelestialBody interface and
        renamed getGM.
      </action>
      <action dev="luc" type="update">
        Improved external data configuration. The java property is now called
        orekit.data.path and is a colon or semicolon separated path containing
        directories or zip archives, themselves containing embedded directories
        or zip archives and data files. This allows easy roll-out of system-wide
        configuration data that individual users can override by prepending their
        own data trees in front of the path. This also allows simple configuration
        since many data files can be stored in easy to handle zip archives.
      </action>
      <action dev="luc" type="update">
        Renamed the iers package into data, as it is not IERS specific anymore. Some
        classes where also moved out of the package and into the frame and time
        package and their visibility reduced to package only. This improves decoupling
        and reduces clutter on users by limiting the number of visible classes.
      </action>
      <action dev="luc" type="update">
        The performance of IAU-2000 precession-nutation model computation has been
        tremendously improved, using a combined caching and interpolation approach. The
        simplified model (which was quite inaccurate in version 3.1) has therefore been
        removed as it was not needed anymore.
      </action>
      <action dev="luc" type="update">
        The ITRF 2005 frame is now supported instead of the older ITRF 2000 frame. The
        Earth Orientation Parameters data handling classes have been updated to match
        this change and read the new file format provided by IERS.
      </action>
      <action dev="luc" type="update">
        The J2000 frame has been renamed as EME2000 as this name seems to be more
        widely accepted and reduces confusion with the J2000.0 epoch. The
        Frame.getJ2000() method is still available, but has been deprecated
        and will be removed in the future.
      </action>
      <action dev="luc" type="update">
        Changed TimeScale from base abstract class to interface only.
      </action>
      <action dev="luc" type="update">
        Renamed some classes for better understanding: ChunkedDate is now DateComponents,
        ChunkedTime is now TimeComponents, ChunksPair is now DateTimeComponents. The
        getChunks method from AbsoluteDate as also been renamed into getComponents accordingly.
      </action>
      <action dev="pascal" type="add">
        Added new tutorials.
      </action>
      <action dev="luc" type="add">
        Added predefined local orbital frames: the (t, n, w) frame aligned with velocity
        and the (q, s, w) frame aligned with position.
      </action>
      <action dev="luc" type="add">
        Added a predefined detector for altitude crossing events.
      </action>
      <action dev="luc" type="add">
        Added methods to get zenith, nadir, north, south, east and west direction for
        any GeodeticPoint.
      </action>
      <action dev="luc" type="add" due-to="Silvia Ríos Bergantiños">
        Added spanish localization for error messages.
      </action>
      <action dev="luc" type="add" due-to="Espen Bjørntvedt">
        Added norse localization for error messages.
      </action>
      <action dev="luc" type="add" due-to="Francesco Coccoluto">
        Added italian localization for error messages.
      </action>
      <action dev="luc" type="add" due-to="Derek Surka">
        Added support for mean motion first and second derivatives fields in TLE.
      </action>
      <action dev="luc" type="add" >
        Added a way to rebuild the two lines of TLE instances.
      </action>
      <action dev="luc" type="add" due-to="Derek Surka">
        Added constructor from already parsed elements for TLE.
      </action>
      <action dev="luc" type="add">
        Added a method to retrieve a body-centered inertial frame to the
        CelestialBody interface. As a consequence, thirteen new frames are
        predefined: Sun, Moon, planets and barycenters provided by JPL binary
        ephemerides.
      </action>
      <action dev="luc" type="add">
        Support for the JPL DE 405 and DE 406 binary ephemerides files has been added
        and a factory class SolarSystemBody uses these files to provide implementations
        of the CelestialBody interface for Sun, Moon, the eight solar system
        planets,the Pluto dwarf planet as well as the solar system barycenter and Earth-Moon
        barycenter points.
      </action>
      <action dev="luc" type="add">
        The CelestialBody interface now provides velocity as well as position.
      </action>
      <action dev="luc" type="add">
        A getCalls() method has been added to the NumericalPropagator class to count the
        number of calls to the differential equations computation method. This helps
        tuning the underlying integrator settings in order to improve performances.
      </action>
      <action dev="luc" type="add">
        A lot more classes and interfaces are now serializable, to help users embed
        instance in their own serializable classes.
      </action>
      <action dev="luc" type="add">
        Added predefined leap seconds to allow proper turn-key use of the library
        even without an already configured environment. All known leap seconds at
        time of writing (2008) are predefined, from 1972-01-01 to 2009-01-01 (the
        last one has been announced in Bulletin C 36 on 2008-07-04 and is not yet
        present in the UTC-TAI.history published file)
      </action>
      <action dev="luc" type="add">
        Improved user-friendliness of the time-scales by changing methods parameters
        types to more easily understandable ones.
      </action>
      <action dev="luc" type="add">
        Improved user-friendliness of the AbsoluteDate class by adding several
        new constructors and methods for common cases. It is in particular now possible
        to use offsets within a time scale, for example to build a date given as a
        fractional number of days since a reference date in UTC, explicitly ignoring
        intermediate leap seconds.
      </action>
      <action dev="luc" type="add">
        Improved the class handling date/time components: added a constructor to allow building
        from an offset with respect to a reference epoch, implemented Comparable interface and
        added equals and hashCode methods.
      </action>
      <action dev="luc" type="add">
        Improved the class handling date components: added a constructor to allow building
        from any reference epoch, not only J2000.0 (thus simplifying use of modified julian day),
        added getMJD() method, added several constants JULIAN_EPOCH, MODIFIED_JULIAN_EPOCH,
        FIFTIES_EPOCH, GPS_EPOCH, J2000_EPOCH and JAVA_EPOCH.
      </action>
      <action dev="luc" type="add">
        Added a new time scale: GPSScale.
      </action>
      <action dev="luc" type="add">
        Added the changes page to the generated site.
      </action>
    </release>
    <release version="3.1" date="2008-07-16"
             description="This release is the first public release of Orekit."/>
  </body>
</document><|MERGE_RESOLUTION|>--- conflicted
+++ resolved
@@ -21,7 +21,12 @@
   </properties>
   <body>
     <release version="12.0" date="TBD" description="TBD">
-<<<<<<< HEAD
+      <action dev="bryan" type="update" issue="899">
+        MagneticFieldDetector shall use magnetic field in SI units.
+      </action>
+      <action dev="bryan" type="update" issue="1003">
+        GeoMagneticElements returns magnetic field in SI units.
+      </action>
       <action dev="luc" type="add" issue="1001">
         Avoid evaluating derivatives when possible.
       </action>
@@ -43,13 +48,6 @@
       <action dev="luc" type="add" issue="991">
         Added filtering capability to CCSDS parsers at token level,
         allowing to fix on fly CCSDS messages.
-=======
-      <action dev="bryan" type="update" issue="899">
-        MagneticFieldDetector shall use magnetic field in SI units.
-      </action>
-      <action dev="bryan" type="update" issue="1003">
-        GeoMagneticElements returns magnetic field in SI units.
->>>>>>> 239ffa05
       </action>
       <action dev="bryan" type="fix" issue="840">
         Fixed typo in class name of AttitudeEndpoints.

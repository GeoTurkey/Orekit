--- conflicted
+++ resolved
@@ -20,7 +20,6 @@
     <title>Orekit Changes</title>
   </properties>
   <body>
-<<<<<<< HEAD
     <release version="12.2" date="TBD" description="TBD">
       <action dev="serrof" type="add" issue="1516">
         Add scales for defect in indirect shooting.
@@ -66,7 +65,50 @@
       </action>
       <action dev="serrof" type="add" issue="1477">
         Add adjoint dynamics for inertial force.
-=======
+      </action>
+      <action dev="luc" type="fix" issue="1475">
+        Added getOneLetterCode and getTwoLettersCode to TimeSystem.
+      </action>
+      <action dev="luc" type="fix" issue="1473">
+        Protected AmbiguityCache against concurrent modifications.
+      </action>
+      <action dev="serrof" type="add" issue="1472">
+        Add indirect single shooting method for fixed time fixed boundaries with Cartesian coordinates.
+      </action>
+      <action dev="serrof" type="add" issue="1471">
+        Add bounded energy cost for Cartesian adjoint dynamics.
+      </action>
+      <action dev="serrof" type="add" issue="1470">
+        Create Jacobian of (Field)KinematicTransform and use it in (Field)StateCovariance.
+      </action>
+      <action dev="serrof" type="add" issue="1469">
+        Add adjoint dynamics from J2 term.
+      </action>
+      <action dev="serrof" type="add" issue="1466">
+        Add unbounded energy cost for Cartesian adjoint dynamics.
+      </action>
+      <action dev="serrof" type="add" issue="1464">
+        Add analytical solar ephemerides.
+      </action>
+      <action dev="serrof" type="add" issue="1457">
+        Add indirect control package with Cartesian adjoint dynamics for Keplerian motion.
+      </action>
+      <action dev="bryan" type="update" issue="1378">
+        PropagatorBuilder are now Cloneable.
+      </action>
+      <action dev="bryan" type="update" issue="1390">
+        J2-squared model can now implement their own short period model.
+      </action>
+      <action dev="vincent" type="add" issue="1387">
+        Added getter for switches in AttitudesSequence.
+      </action>
+      <action dev="rafa" type="add" issue="1368">
+        Added a parser for gravity models in SHA format.
+      </action>
+      <action dev="serrof" type="add" issue="1349">
+        Add more overrides of getAttitudeRotation.
+      </action>
+    </release>
     <release version="12.1.3" date="04/09/2024"
              description="Version 12.1.3 is a patch release of Orekit.
              It fixes bugs related to thread-safety, measurements status in UKF, inter-satellite measurements
@@ -96,7 +138,6 @@
       </action>
       <action dev="luc" type="fix" issue="1448">
         Greatly reduced computation time of NeQuick ionospheric model.
->>>>>>> 265fcc4b
       </action>
       <action dev="luc" type="fix" issue="1475">
         Added getOneLetterCode and getTwoLettersCode to TimeSystem.
@@ -104,49 +145,11 @@
       <action dev="luc" type="fix" issue="1473">
         Protected AmbiguityCache against concurrent modifications.
       </action>
-<<<<<<< HEAD
-      <action dev="serrof" type="add" issue="1472">
-        Add indirect single shooting method for fixed time fixed boundaries with Cartesian coordinates.
-      </action>
-      <action dev="serrof" type="add" issue="1471">
-        Add bounded energy cost for Cartesian adjoint dynamics.
-      </action>
-      <action dev="serrof" type="add" issue="1470">
-        Create Jacobian of (Field)KinematicTransform and use it in (Field)StateCovariance.
-      </action>
-      <action dev="serrof" type="add" issue="1469">
-        Add adjoint dynamics from J2 term.
-      </action>
-      <action dev="serrof" type="add" issue="1466">
-        Add unbounded energy cost for Cartesian adjoint dynamics.
-      </action>
-      <action dev="serrof" type="add" issue="1464">
-        Add analytical solar ephemerides.
-      </action>
-      <action dev="serrof" type="add" issue="1457">
-        Add indirect control package with Cartesian adjoint dynamics for Keplerian motion.
-      </action>
-      <action dev="bryan" type="update" issue="1378">
-        PropagatorBuilder are now Cloneable.
-      </action>
-      <action dev="bryan" type="update" issue="1390">
-        J2-squared model can now implement their own short period model.
-      </action>
-      <action dev="vincent" type="add" issue="1387">
-        Added getter for switches in AttitudesSequence.
-      </action>
-      <action dev="rafa" type="add" issue="1368">
-        Added a parser for gravity models in SHA format.
-      </action>
-      <action dev="serrof" type="add" issue="1349">
-        Add more overrides of getAttitudeRotation.
-=======
       <action dev="maxime" type="fix" issue="1467">
         Fixed checkstyle error in SolarRadiationPressure.
       </action>
       <action dev="maxime" type="fix" issue="1461">
         Fixed update of initial state's prop type after a propagation in DSST.
->>>>>>> 265fcc4b
       </action>
     </release>
     <release version="12.1.2" date="13/07/2024"

<?xml version="1.0" encoding="UTF-8" ?>
<!-- Copyright 2002-2023 CS GROUP
  Licensed to CS GROUP (CS) under one or more
  contributor license agreements.  See the NOTICE file distributed with
  this work for additional information regarding copyright ownership.
  CS licenses this file to You under the Apache License, Version 2.0
  (the "License"); you may not use this file except in compliance with
  the License.  You may obtain a copy of the License at

    http://www.apache.org/licenses/LICENSE-2.0

  Unless required by applicable law or agreed to in writing, software
  distributed under the License is distributed on an "AS IS" BASIS,
  WITHOUT WARRANTIES OR CONDITIONS OF ANY KIND, either express or implied.
  See the License for the specific language governing permissions and
  limitations under the License.
-->
<document>
  <properties>
    <title>Orekit Changes</title>
  </properties>
  <body>
  <release version="12.0" date="TBD" description="TBD">
<<<<<<< HEAD
      <action dev="luc" type="fix" issue="1190">
          Revamped SP3 data hierarchy, with header and separated ephemeris segments.
      </action>
      <action dev="luc" type="fix" issue="1187">
          Fixed units in SP3 files.
=======
      <action dev="vincent" type="add">
        Added getter for filter in EventSlopeFilter.
      </action>
      <action dev="serrof" type="update">
        Various renaming across maneuvers package.
      </action>
      <action dev="serrof" type="fix" issue="1165">
        Added non-Euclidean norms for mass flow rates of finite-valued burn.
>>>>>>> bf9d653a
      </action>
      <action dev="maxime" type="update" issue="1167">
        Refactored ForceModel, DSSTForceModel and ParametersDriversProvider.
      </action>
      <action dev="serrof" type="update" issue="1171">
        Removed unnecessary computations (velocity and acceleration) from JPL ephemerides when possible.
      </action>
      <action dev="vincent" type="fix" issue="1108">
        Fixed corruption of GenericTimeStampedCache when propagating from infinity by preventing a propagation to start from infinity
      </action>
      <action dev="luc" type="add" issue="1178">
        Max check interval in events detectors can now depend on current state.
      </action>
      <action dev="bryan" type="update" issue="1182">
        Moved Rinex parsing/writing into files package.
      </action>
      <action dev="serrof" type="fix" issue="1170">
          Fixed wrong calls in Field acceleration for some gravitational force models.
      </action>
      <action dev="markrutten" type="add" issue="1069">
        Added FDOA measurements.
      </action>
      <action dev="bryan" type="add" issue="887">
        Added possibility to freeze gravity field from user defined epoch.
      </action>
      <action dev="luc" type="add" issue="993">
        Added EphemerisOcmWriter and StreamingOcmWriter.
      </action>
      <action dev="luc" type="update">
        Renamed EphemerisWriter → EphemerisOemWriter.
      </action>
      <action dev="bryan" type="fix" issue="859">
        Created a new API for TLE generation allowing user defined setting.
      </action>
      <action dev="luc" type="add" issue="1177">
        Fixed writing of Rinex observation files with empty GLONASS SLOT / FRQ #.
      </action>
      <action dev="luc" type="add" issue="1176">
        Fixed parsing of Rinex observation files with QZSS satellites in SYS / PHASE SHIFT.
      </action>
      <action dev="luc" type="add" issue="1175">
        Fixed parsing of Rinex observation files with continuation lines in SYS / PHASE SHIFT.
      </action>
      <action dev="luc" type="add" issue="1174">
        Added getPropagators to AggregateBoundedPropagator.
      </action>
      <action dev="bryan" type="update" issue="1123">
        Generalized unscented Kalman filter to work with any PropagatorBuilder.
      </action>
      <action dev="maxime" type="update" issue="1151">
        Increased performance of orbit determination when using solar radiation pressure.
      </action>
      <action dev="bryan" type="add" issue="950">
        Added getOrbitType() and getPositionAngle in MatricesHarvester.
      </action>
      <action dev="bryan" type="add" issue="1118">
        Verified that MSAFE data can be loaded from a DataSource.
      </action>
      <action dev="bryan" type="add" issue="1116">
        Allowed loading JB2008 space wheater data from a DataSource.
      </action>
      <action dev="bryan" type="add" issue="1117">
        Allowed loading CSSI space wheater data from a DataSource.
      </action>
      <action dev="bryan" type="fix" issue="1150">
        Fixed wrong validity interval in Sinex files.
      </action>
      <action dev="louis" type="add" issue="893">
        Added support for loading DCB data from Sinex files.
      </action>
      <action dev="vincent" type="fix" issue="1164">
        Classes extending AbstractTimeInterpolator and AbstractFieldTimeInterpolator are now thread safe.
      </action>
      <action dev="vincent" type="update" issue="1144">
        Changed methods computing rotation in LOF to expect date as argument in addition to the PVCoordinates.
      </action>
      <action dev="luc" type="update" issue="1157">
        Improved parallelism in measurements generation.
      </action>
      <action dev="luc" type="update" issue="1156">
        Moved getBuilder from AbstractScheduler base class to Scheduler interface.
      </action>
      <action dev="luc" type="fix" issue="1152">
        Fixed ArrayIndexOutOfBoundException in {Field}NeQuickParameters.
      </action>
      <action dev="luc" type="fix" issue="1134">
        Fixed missing enumerate entries needed for recent antex files.
      </action>
      <action dev="luc" type="update" issue="1150">
        Fixed default validity intervals in Sinex files.
      </action>
      <action dev="luc" type="update" issue="1149">
        Fixed parsing of Sinex files without agency codes.
      </action>
      <action dev="luc" type="update" issue="1147">
        Allow custom satellite systems in GNSS.
      </action>
      <action dev="sebastien" type="update" issue="1154">
        Moved orekit-performance project to official forge and updated CI.
      </action>
      <action dev="luc" type="add" issue="1064">
        Allow estimating measurements values without computing derivatives.
      </action>
      <action dev="maxime" type="fix" issue="1153">
        Fixed failing tests on Windows in probability of collision package.
      </action>
      <action dev="serrof" type="add" issue="1061">
          Added a Field implementation of impulsive maneuvers.
      </action>
      <action dev="luc" type="add" issue="1028" due-to="Lucas Girodet">
        Added torque-free attitude mode for general (non-symmetrical) body.
      </action>
      <action dev="maxime" type="add" issue="1023">
        Forbid Python keywords in method, class, interface and enum names.
      </action>
      <action dev="vincent" type="update" issue="1148">
        Added getName method in LOF interface and moved toOrbitRelativeFrame from LOF to LOFType
      </action>
      <action dev="maxime" type="update" issue="854">
        Moved method AbstractManeuverTriggers.addResetter to interface level, in ManeuverTriggers.
      </action>
      <action dev="vincent" type="update" issue="1143">
        Changed all EventDetector (including field version) complete constructors to protected.
      </action>
      <action dev="bryan" type="add" issue="1107">
        Added constructor of AbsoluteDate using Instant.
      </action>
      <action dev="bryan" type="add" issue="1139">
        Added {Field}TimeStamped#durationFrom({Field}TimeStamped) method.
      </action>
      <action dev="bryan" type="add" issue="1137">
        Allowed creating static BodyFacade with DataContext.
      </action>
      <action dev="vincent" type="update" issue="1136">
        Replace expected LOFType arguments by recently implemented LOF interface in LocalOrbitalFrame, LofOffset,
          TabulatedLofOffset and ThrustDirectionAndAttitudeProvider
      </action>
      <action dev="vincent" type="update" issue="1136">
        Changed Fieldifier to return fielded orbit in the same orbit type as input orbit
      </action>
      <action dev="luc" type="add" issue="1135">
        Parse SITE/ANTENNA block in Sinex files.
      </action>
      <action dev="vincent" type="add" issue="979">
        Added the space situational awareness (ssa) package.
      </action>
      <action dev="vincent" type="fix" issue="1133">
        Cdm metadata now consider that the Earth is the default orbit center if not explicitly defined.
      </action>
      <action dev="vincent" type="add" issue="987">
        Added field version of StateCovariance.
      </action>
      <action dev="luc" type="fix" issue="1130">
        Fixed API inconsistencies in antenna phase center handling.
      </action>
      <action dev="maxime" type="fix" issue="1105">
        Fixed deadlock in threads when successively calling PropagatorsParallelizer.propagate(...).
      </action>
      <action dev="luc" type="remove" issue="1125">
        Removed EventBasedManeuverTriggers, obsoleted by StartStopEventsTriggers since Orekit 11.1.
      </action>
      <action dev="luc" type="add" issue="1126">
        Added FieldBooleanDetector.
      </action>
      <action dev="luc" type="add" issue="1127">
        Added FieldEventEnablingPredicateFilter.
      </action>
      <action dev="luc" type="add" issue="1128">
        Added FieldElevationExtremumDetector.
      </action>
      <action dev="luc" type="add" issue="1129">
        Added FieldEventSlopeFilter.
      </action>
      <action dev="luc" type="add">
        Replaced PhaseCentersPhaseModifier by PhaseCentersPhaseModifier.
      </action>
      <action dev="luc" type="add" issue="1121">
        Replaced PhaseCentersRangeModifier by PhaseCentersRangeModifier.
      </action>
      <action dev="luc" type="add" issue="1124">
        Allow retrieving ground station transforms at date already considering clock offset.
      </action>
      <action dev="luc" type="add" issue="1120">
        Added MultiplexedMeasurementBuilder.
      </action>
      <action dev="vincent" type="update" issue="1114">
        Replaced KeplerianOrbit with CartesianOrbit in Gauss, Lambert and Gibbs IOD.
      </action>
      <action dev="luc" type="add" issue="1113">
        Allow loading ANTEX files from a DataSource.
      </action>
      <action dev="luc" type="add" issue="1115">
        Added stations displacements due to plate tectonics.
      </action>
      <action dev="luc" type="update" issue="1102">
        Fixed wrong decoding of scaled double values.
      </action>
      <action dev="luc" type="update" issue="1111">
        Allow on-the-fly handling of generated measurements.
      </action>
      <action dev="luc" type="update" issue="1110">
        Customize attitude provider when parsing an ephemeris.
      </action>
      <action dev="vincent" type="fix" issue="970">
        Added the equivalent of an "interpolateCovariance" method to the Ephemeris class.
      </action>
      <action dev="vincent" type="fix" issue="1067">
        Replaced TimeInterpolable interface with TimeInterpolator.
      </action>
      <action dev="pascal" type="update" issue="1053">
        Rename InertialProvider into FrameAlignedProvider.
      </action>
      <action dev="serrof" type="add" issue="1089">
        Introduced Enumerate for norm of control vectors, used by impulses.
      </action>
      <action dev="luc" type="add">
        Added HexadecimalSequenceEncodedMessage.
      </action>
      <action dev="luc" type="add">
        Added a truncating filter for line-oriented files.
      </action>
      <action dev="vincent" type="fix" issue="1096">
        Fix null reference frame when parsing CDM using "ITRF" as a reference frame.
      </action>
      <action dev="vincent" type="add" issue="1093">
        Added method to get the CCSDS compatible name of given PocMethodType.
      </action>
      <action dev="vincent" type="fix" issue="1092">
        Fixed typos in parameters name and associated getters when impacted.
      </action>
      <action dev="luc" type="add" issue="1091">
         Added support for old Rinex 2 navigation files.
      </action>
      <action dev="luc" type="add" issue="1088">
         Added piecewise-polynomial thrust model.
      </action>
      <action dev="luc" type="add" issue="1087">
         Accept some slightly invalid Rinex navigation files.
      </action>
      <action dev="luc" type="add" issue="1080">
         Added MultiSatFixedStepHandler.
      </action>
      <action dev="vincent" type="add" issue="1081">
        Added "toOrbitRelativeFrame" method in LOFType enum to allow for a better compatibility between Orekit and CCSDS
        files
        Added new error message when trying to convert LVLH and LVLH_INERTIAL LOFType enum to OrbitRelativeFrame as they use
        a different definition than the one expected in CCSDS files
      </action>
      <action dev="vincent" type="fix" issue="1079">
        Fixed OrbitRelativeFrame enum as some instances were not built using their recently introduced inertial LOFType
        equivalent
      </action>
      <action dev="luc" type="add" issue="1060">
         Added support for CCSDS ADM V2.
      </action>
      <action dev="luc" type="add">
         Added PrecessionFinder to recover precession parameters from
         vector first and second derivatives (used by some CCSDS ADM modes).
      </action>
      <action dev="vincent" type="update" issue="1058">
        Refactored FieldODEIntegratorBuilder interface and its implementing classes
      </action>
      <action dev="luc" type="add" issue="1047">
          Added support for Rinex 4.00 (currently only navigation).
      </action>
      <action dev="luc" type="add" issue="1050">
          Added prediction of Earth Orientation Parameters.
      </action>
      <action dev="luc" type="add" issue="1051">
          Added creation of ITRF from custom Earth Orientation Parameters history.
      </action>
      <action dev="luc" type="update" issue="860">
          Added support for Rinex 3.05 (observation and navigation).
      </action>
      <action dev="luc" type="update">
          Replaced RinexObservationLoader by RinexObservationParser.
      </action>
      <action dev="luc" type="add">
          Allow to write relative dates in CCSDS files, when dates are close enough to a reference.
      </action>
      <action dev="luc" type="update">
          Properly manage known inconsistency between CCSDS and TLE
          concerning units of MEAN_MOTION_DOT and MEAN_MOTION_DDOT.
      </action>
      <action dev="vincent" type="fix" issue="1052">
        Fixed error message when propagating state covariance expressed in LOF. Changed behaviour of
        StateCovarianceMatrixProvider to return the propagated state covariance in same frame/LOF as
        initial state covariance
      </action>
      <action dev="vincent" type="add" issue="1044">
        Added getter for secondaryPVCoordinatesProvider in ExtremumApproachDetector and made computeDeltaPV method public.
      </action>
      <action dev="vincent" type="add" issue="1042">
        Added copy() method in PropagatorBuilder interface.
      </action>
      <action dev="vincent" type="fix" issue="623">
        Improved architecture consistency between propagators and propagator builders
      </action>
      <action dev="qmor" type="fix" issue="1045">
        Fix error TLE serialization when time is close to next day e.g. 23:59:59.999999999 (also for Field version).
      </action>
      <action dev="vincent" type="update" issue="1046">
        Updated getDirection method in ThrustPropulsionModel interface to handle case where thrust vector norm is zero.
      </action>
      <action dev="andrewsgoetz" type="add" issue="1038">
        Added support for STK ephemeris files.
      </action>
      <action dev="luc" type="add" issue="1031">
         Added support for new EOP C04 format that will be published
         by IERS starting 2023-02-14.
      </action>
      <action dev="afossa" type="add" issue="876">
        Added scaling of linear system and allowed different arc duration in multiple shooting.
      </action>
      <action dev="afossa" type="fix" issue="876">
        Avoided computation of inverse of Jacobian, allowed under-determined
        linear systems and fixed sign of epoch partials in multiple shooting.
      </action>
      <action dev="luc" type="add">
         Added DragSensitive.GLOBAL_DRAG_FACTOR as a new global multiplication
         factor that can be applied to all drag coefficients
      </action>
      <action dev="luc" type="add">
         Added RadiationSensitive.GLOBAL_RADIATION_FACTOR as a new global multiplication
         factor that can be applied to all radiation coefficients
      </action>
      <action dev="luc" type="fix" issue="989">
        Added panel dependent coefficients in BoxAndSolarArraySpacecraft.
      </action>
      <action dev="bryan" type="update" issue="1018">
        Improved documentation of glonass propagators.
      </action>
      <action dev="bryan" type="add" issue="1019">
        Added getPropagator() methods for GNSS almanacs and navigation messages.
      </action>
      <action dev="pascal" type="fix" issue="1021">
        Fixed regression introduced in EventEnablingPredicateFilter when fixing issue 1017.
      </action>
      <action dev="luc" type="fix" issue="1020">
        Fixed regression introduced in ImpulseManeuver when fixing issue 1017.
      </action>
      <action dev="luc" type="update" issue="1017">
        Removed generics in EventHandler.
      </action>
      <action dev="luc" type="update" issue="1013">
        Use SI units (i.e. seconds) in GNSSDate.
      </action>
      <action dev="bryan" type="update" issue="1008">
        Removed OrbitDeterminationPropagatorBuilder class.
      </action>
      <action dev="bryan" type="update" issue="1007">
        Removed AbstractKalmanModel and moved functions in KalmanModel.
      </action>
      <action dev="bryan" type="update" issue="899">
        MagneticFieldDetector shall use magnetic field in SI units.
      </action>
      <action dev="bryan" type="update" issue="1003">
        GeoMagneticElements returns magnetic field in SI units.
      </action>
      <action dev="luc" type="add" issue="1001">
        Avoid evaluating derivatives when possible.
      </action>
      <action dev="luc" type="add">
        Added FieldStaticTransform.
      </action>
      <action dev="vincent" type="add" issue="1006">
        Added FieldODEIntegratorBuilder interface and its implementing classes.
      </action>
      <action dev="luc" type="add" issue="1004">
        Removed deprecated methods and classes.
      </action>
      <action dev="luc" type="add" issue="1000">
        Take occulting body flattness into account in solar radiation pressure.
      </action>
      <action dev="luc" type="add" issue="999">
        Added a user-customizable margin to eclipse detectors.
      </action>
      <action dev="luc" type="add" issue="998">
        Take central body flattness into account in FieldEclipseDetector.
      </action>
      <action dev="luc" type="add" issue="991">
        Added filtering capability to CCSDS parsers at token level,
        allowing to fix on fly CCSDS messages.
      </action>
      <action dev="vincent" type="fix" issue="957">
        Removed duplicate exception message for negative mass.
      </action>
      <action dev="julien" type="fix" issue="988">
        Fixed CDM's fields about force model that are set to NO if absent (solar radiation pressure, earth tides, intrack thrust).
      </action>
      <action dev="bryan" type="fix" issue="840">
        Fixed typo in class name of AttitudeEndpoints.
      </action>
      <action dev="bryan" type="fix" issue="841">
        Fixed unsafe cast in CSSISpaceWeatherDataLoader.
      </action>
      <action dev="bryan" type="add" issue="941">
        Added RTCM orbit and clock messages for GPS, GLONASS, and Galileo.
      </action>
      <action dev="luc" type="fix" issue="1002">
        Added adapters in both directions between ExtendedPVCoordinatesProvider and Frame.
      </action>
      <action dev="luc" type="fix" issue="997">
        Fixed longitude crossing detection in stepless propagators.
      </action>
      <action dev="alfe" type="add" issue="995">
        Added attitude provider: BdotPointing.
      </action>
      <action dev="luc" type="fix" issue="994">
        Fixed typo in method name OcmData.getTrajectoryBlocks().
      </action>
      <action dev="luc" type="fix" issue="992">
        Make several OCM sub-components constructors public to allow building an OCM from scratch.
      </action>
      <action dev="bryan" type="add" issue="931">
        Added Zeis model for DSST J2-squared second order terms.
      </action>
      <action dev="vincent" type="add" issue="981">
        Added ability to consider LOFType as pseudo-inertial frame.
      </action>
    </release>
    <release version="11.3.3" date="2023-06-30"
             description="Version 11.3.3 is a patch release of Orekit.
             It fixes several issues related to the semi-analytical propagation using DSST model.
             Specifically, it fixes the propagation using 3x3 geopotential terms. It also fixes
             the osculating propagation using luni-solar perturbation. Finally, it fixes a performance
             issue in tesseral terms when high order values are used.">
      <action dev="maxime" type="fix" issue="1106">
        Improved performances for (Field)DSSTPropagatorTest.
      </action>
      <action dev="maxime" type="fix" issue="672">
        Fixed DSST tesseral force model short period terms update when order of gravity potential is lower or equal to 3.
      </action>
      <action dev="maxime" type="fix" issue="1098">
        Fixed DSST osculating performance issues with high degree and order of geopotential.
      </action>
      <action dev="bryan" type="fix" issue="1100">
        Fixed thread safety issue in CoefficientFactory.
      </action>
      <action dev="bryan" type="fix" issue="1029">
        Fixed crash of DSST during propagation with osculating and 3rd body.
      </action>
    </release>
    <release version="11.3.2" date="2023-02-17"
             description="Version 11.3.2 is a patch release of Orekit.
             It fixes issues related to the measurement covariance used by the Unscented Kalman Filter,
             the theoritical evaluation of angulare Ra-Dec measurements, the epoch used for Glonass
             navigation messages, and the numerical accuracy of the shiftedBy method of cartesian orbits.
             Finally, it includes some improvements in the class documentation">
      <action dev="Jonathan Hood" type="fix" issue="1033">
        Fixed GLONASS parser to set ToC and Date directly to ingested date instead of rounded GPS date.
      </action>
      <action dev="andrewsgoetz" type="fix" issue="1015">
        Fixed numerical issue in CartesianOrbit#shiftedBy().
      </action>
      <action dev="bryan" type="fix" issue="1034" due-to="Dimuthu Jayasingha">
        Fixed convergence of unscented kalman filter by using measurement covariance.
      </action>
      <action dev="bryan" type="add" issue="984">
        Added missing Onsala Space Observatory BLQ file formats.
      </action>
      <action dev="bryan" type="fix" issue="1032">
        Fixed ambiguous propagation type for numerical orbit propagators.
      </action>
      <action dev="bryan" type="fix" issue="977">
        Removed reference to old Orekit mailing list in LocalOrbitalFrame.
      </action>
      <action dev="serrof" type="fix" issue="1026">
          Fixed theoretical evaluation of AngularRaDec when the reference frame is not Earth-centered.
      </action>
      <action dev="serrof" type="fix" issue="980">
      Fixed wrong wrapper in deprecated KeplerianOrbit's and FieldKeplerianOrbit's methods for anomaly conversions.
      </action>
      <action dev="bryan" type="update" issue="1018">
        Improved documentation of glonass propagators.
      </action>
      <action dev="pascal" type="fix" issue="996">
        Fixed HolmesFeatherstoneAttractionModel error with a degree 0 gravity field.
      </action>
    </release>
    <release version="11.3.1" date="2022-12-24"
             description="Version 11.3.1 is a patch release of Orekit.
             It fixes an issue related to the parsing of dates in the Rinex navigation files.
             It also fixes discontinuity issues in the Brouwer-Lyddane orbit propagator.
             Finally, it includes some improvements in the class documentation">
      <action dev="luc" type="fix" issue="1012">
        Fixed JavaDoc in IsotropicRadiationClassicalConvention class.
      </action>
      <action dev="luc" type="fix" issue="1009">
        Fixed week number parsing in Rinex Navigation files.
      </action>
      <action dev="jvalet" type="fix" issue="966">
        Fixed discontinuity issues in Brouwer-Lyddane orbit propagator.
      </action>
      <action dev="vincent" type="update" issue="978">
        Improved documentation of StateCovariance class.
      </action>
    </release>
    <release version="11.3" date="2022-10-25"
             description="Version 11.3 is a minor release of Orekit.
             It includes both new features and bug fixes. New features introduced in 11.3 are:
             the unscented Kalman filter (numerical version), the semi-analytical unscented Kalman filter (DSST version),
             a new PVCoordinatesProvider modelling waypoints on an ellipsoid following a loxodrome (commonly, a rhumb line),
             a new method to compute hyperbolic anomaly based on Gooding and Odell algorithm,
             a new built-in additional state for covariance propagation (linear method based on the state transition matrix computation),
             with a new state covariance object allowing covariance transformation between frames and orbit types,
             the extrapolation of the state covariance matrix using a Keplerian model,
             a new ExtremumApproachDetector for close encounter computation,
             the migration of all JUnit tests from JUnit 4 to JUnit 5,
             the ability to estimate measurement parameters (station position or clock biases) from an ephemeris,
             new methods to convert from/to Orekit frames and CCSDS frames,
             improvements of CCSDS CDM (Collision Data Message) parsers,
             improvements in date handling and aggregate bounded propagators,
             several bug fixes and documentation improvements.
             See the list below for a full description of the changes.">
      <action dev="bryan" type="add" issue="972">
        Added shiftedBy method for covariance matrix.
      </action>
      <action dev="bryan" type="add" issue="971">
        Added new class to handle covariance matrix.
      </action>
      <action dev="luc" type="fix" issue="974">
        Use Véronique Dehant table for station displacements due to tides.
      </action>
      <action dev="luc" type="fix" issue="973">
        Avoid losing last measurements in Kalman filter.
      </action>
      <action dev="gc" type="add" issue="940">
        Accept new fields in CCSDS CDM files.
      </action>
      <action dev="vincent" type="add" issue="964">
        Added covariance transformation between local orbital frames.
      </action>
      <action dev="andrewsgoetz" type="fix" issue="951">
        Moved Keplerian anomaly conversion methods to KeplerianAnomalyUtility
        and FieldKeplerianAnomalyUtility, deprecating the methods in
        KeplerianOrbit and FieldKeplerianOrbit. Incorporated Gooding and Odell
        algorithm for solving the hyperbolic Kepler equation.
      </action>
      <action dev="gaetanpierre" type="add" issue="961">
        Added Unscented Semi-analytical Kalman Estimator.
      </action>
      <action dev="gaetanpierre" type="add" issue="960">
        Added Unscented Kalman Estimator.
      </action>
      <action dev="maxime" type="fix" issue="967">
        Fixed documentation in BulletinAFilesLoader.
      </action>
      <action dev="serrof" type="fix" issue="963">
        Fixed rejection of irregular TDM PATH field.
      </action>
      <action dev="bryan" type="update" issue="726">
        Added ephemeris based estimation.
      </action>
      <action dev="maxime" type="update" issue="955">
        Added method to get measurement types.
      </action>
      <action dev="gc" type="fix" issue="943">
        Improved AbsoluteDate.equals method with management of past and future infinity.
      </action>
      <action dev="bryan" type="add" issue="901">
        Added additional state provider for covariance matrix propagation.
      </action>
      <action dev="vincent" type="update" issue="956">
        Migrated all tests from JUnit4 to JUnit5.
      </action>
      <action dev="vincent" type="add" issue="953">
        Added method to convert to/from an Orekit frame and a CCSDS Frame.
      </action>
      <action dev="vincent" type="add" issue="952">
        Added ExtremumApproachEventDetector.
      </action>
      <action dev="evan" type="add">
        Added constructor to AggregateBoundedPropagator for more control over which
        propagator is used.
      </action>
      <action dev="greyskyy" type="add">
        Added waypoint interpolation of PVCoordinatesProvider.
      </action>
      <action dev="evan" type="add" issue="954">
        Added method to round DateTimeComponents for custom formatting.
      </action>
    </release>
    <release version="11.2.1" date="2022-08-01"
             description="Version 11.2.1 is a patch release of Orekit.
             It fixes issues related to the parsing and writing of CCSDS CDM files.
             It also fixes issues related to date management.
             Finally it includes some improvements in the class documentation">
      <action dev="gc" type="fix" issue="945">
        Fixed documentation issue, RTNCovariance constructor initializes the covariance matrix with NaN.
      </action>
      <action dev="gc" type="fix" issue="944">
        Fixed wrong parsing of Area_DRG and Area_SRP from CDM.
      </action>
      <action dev="gc" type="fix" issue="942">
        Fixed N/A value not recognized for field MANEUVERABLE when parsing CDMs.
      </action>
      <action dev="luc" type="fix" issue="939">
        Fixed negative offset when shifting an AbsoluteDate.
      </action>
      <action dev="luc" type="fix" issue="935">
        Fixed internal error on DateEvent capture events in v11.1.2.
      </action>
    </release>
    <release version="11.2" date="2022-06-20"
             description="Version 11.2 is a minor release of Orekit.
             It includes both new features and bug fixes. New features introduced
             in 11.2 are: the Hatch filter for GNSS measurements smoothing, the parsing
             and writing of CCSDS CDM in both KVN and XML formats, the parsing of SOLFSMY
             and DTC data for JB2008 atmospheric model, the parsing of EOP in Sinex
             files, new measurements for orbit determination: TDOA, bi-static range and
             range rate, support for ITRF 2020 version, the computation of mean orbital
             parameters in the sense of Eckstein-Hechler or Brouwer-Lyddane models. It
             also includes an update of the CCSDS ODM format to latest draft version and an
             improvement of the frame transformation.
             See the list below for a full description of the changes.">
      <action dev="bryan" type="update">
        Added possibility to custom analytical mean parameters conversion.
      </action>
      <action dev="louis" type="add" issue="666">
        Added Hatch filters for smoothing of GNSS measurements.
      </action>
      <action dev="bryan" type="update" issue="895">
        Allowed parsing of SP3 files without EOF key.
      </action>
      <action dev="gc" type="add" issue="790">
        Added writing of velocity record in CPF file writers.
      </action>
      <action dev="bryan" type="update" issue="804">
        Added support for loading EOP from Sinex files.
      </action>
      <action dev="luc" type="fix" issue="936">
        Raised a too stringent convergence threshold in Eackstein-Hechler model.
      </action>
      <action dev="bryan" type="add" issue="932">
        Added a way to compute mean parameters in Brouwer-Lyddane model.
      </action>
      <action dev="markrutten" type="add" issue="922">
        Added bistatic range measurement.
      </action>
      <action dev="luc" type="add" issue="933">
        Added a way to compute mean parameters in Eckstein-Hechler model.
      </action>
      <action dev="luc" type="update" issue="934">
        Updated CCSDS ODM to latest draft version (pink book).
      </action>
      <action dev="luc" type="fix" issue="930">
        Prevents zero max check intervals in maneuvers triggers detectors.
      </action>
       <action dev="luc" type="add">
        Added detection of non-positive max check interval and threshold.
      </action>
      <action dev="luc" type="add" issue="929">
        Allow additional derivatives providers to update main state derivatives.
      </action>
      <action dev="luc" type="fix" issue="928">
        Fixed indexing error when estimating a subset of orbital parameters.
      </action>
      <action dev="luc" type="update" issue="925">
        Don't loose additional derivatives when generating ephemeris.
      </action>
      <action dev="gc" type="fix" issue="889">
        Fixed unexpected behavior of two tests in OrekitMessagesTest.
      </action>
      <action dev="mvanel" type="add" issue="777">
        Added support for parsing and writing CDM files in both KVN and XML formats.
      </action>
      <action dev="luc" type="add" issue="918">
        Added support for ITRF-2020.
      </action>
      <action dev="pascal" type="add" issue="911">
        Added TDOA and bistatic range rate measurements.
      </action>
      <action dev="bryan" type="add" issue="900">
        Added init method in {Field}AdditionalStateProvider.
      </action>
      <action dev="louis" type="add" issue="888">
        Added J2-contribution for relativistic clock correction.
      </action>
      <action dev="evan" type="update">
        Allow creating Geoid without default data context.
      </action>
      <action dev="louis" type="add" issue="759">
        Added data loaders for Space Environment's JB2008 data.
      </action>
      <action dev="bryan" type="add" issue="898">
        Added static method to create a BodyFacade from a CenterName.
      </action>
      <action dev="evan" type="update" issue="903">
        Added Frame.getStaticTransformTo(...) and supporting methods to improve
        performance.
      </action>
    </release>
    <release version="11.1.2" date="2022-04-27"
             description="Version 11.1.2 is a patch release of Orekit.
             It fixes issues related to the parsing and writing of CCSDS and ILRS files.
             It also fixes issues in ECOM2 solar radiation pressure model, event bracketing,
             ephemeris generation, and NTW local orbital frame.
             Finally it includes some improvements in the class documentation">
      <action dev="luc" type="fix" issue="917">
        Fixed missing tags in XML generation by EphemerisWriter.
      </action>
      <action dev="louis" type="fix" issue="886">
        Fixed rollover in CRD parser.
      </action>
      <action dev="louis" type="fix" issue="786">
        Fixed NaNs when constructing Keplerian orbit from PV
        computed from KeplerianOrbit.
      </action>
      <action dev="louis" type="fix" issue="826">
        Fixed ephemeris generation using PropagatorParallelizer.
      </action>
      <action dev="luc" type="fix" issue="921">
        Fixed event bracketing problem induced by numerical noise at end of search interval.
      </action>
      <action dev="luc" type="fix" issue="919">
        Fixed ephemeris generation with several derivatives providers.
      </action>
      <action dev="maxime" type="fix" issue="909">
        Fixed wrong implementation of NTW LOF frame.
      </action>
      <action dev="bryan" type="fix" issue="910">
        Fixed eD and eY equation in ECOM2 model.
      </action>
      <action dev="pascal" type="fix" issue="908">
        Fixed unmanaged comment in OMM.
      </action>
      <action dev="pascal" type="fix" issue="906">
        Fixed unmanaged units in OMM.
      </action>
      <action dev="evan" type="fix" issue="882">
        Fix StreamingOemWriter in ITRF and without optional fields.
      </action>
      <action dev="evan" type="fix" issue="912">
        Fix StreamingOemWriter without acceleration.
      </action>
      <action dev="luc" type="fix" issue="184">
        Fixed non-bracketing issue when RESET_STATE slightly moves an event at the start
        of a step and another regular event happens in the first half of the same step
      </action>
    </release>
    <release version="11.1.1" date="2022-03-17"
             description="Version 11.1.1 is a patch release of Orekit.
             It fixes issues related to the parsing of SP3 and Rinex files. It also takes
             additional derivatives into account in {Field}SpacecraftState.shiftedBy method.
             Finally it includes some improvements in the class documentation">
      <action dev="lars" type="add" issue="896">
        Added Git configuration instructions in contributing guide.
      </action>
      <action dev="lars" type="fix" issue="897">
        Corrected wrong path in release guide.
      </action>
      <action dev="bryan" type="fix" issue="894">
        Fixed dead link in contributing guidelines.
      </action>
      <action dev="bryan" type="fix" issue="698">
        Added missing BDS-3 signal for Rinex 3.04.
      </action>
      <action dev="bryan" type="fixed" issue="892">
        Removed check of not supported keys in RinexLoader.
      </action>
      <action dev="lirw1984" type="update" issue="895">
        Enhanced parsing of SP3 files.
      </action>
      <action dev="luc" type="add" issue="902">
        Take additional derivatives into account in {Field}SpacecraftState.shiftedBy.
      </action>
    </release>
    <release version="11.1" date="2022-02-14"
             description="Version 11.1 is a minor release of Orekit.
             It includes both new features and bug fixes. New features introduced
             in 11.1 are: the estimation of maneuver start/stop time, the Brouwer-Lyddane
             orbit propagation model with Warren Phipps’ correction for the critical
             inclination of 63.4° and the perturbative acceleration due to atmospheric
             drag, the Extended Semi-analytical Kalman Filter, a new API for
             State Transition Matrix and Jacobian matrices computation, orbit
             determination  using analytical propagation models, parsing of ICGEM V2.0 format.
             This release includes important fixes in CCSDS files, TimeSpanMap, and
             display of dates. See the list below for a full description of the changes.">
      <action dev="luc" type="fix" issue="722">
        Prefer values from Bulletin B rather than Bulletin A if both are present
        in rapid data column format. This handling of priority was already in
        place for XML file, but not for column format.
      </action>
      <action dev="luc" type="fix" issue="448">
        Added support for ICGEM V2.0 format for piecewise gravity fields
        that contain discontinuities around major earthquakes, like
        Eigen 6S4 V2.
      </action>
      <action dev="andrewsgoetz" type="add">
        Added Automatic-Module-Name "org.orekit" to JAR manifest to improve usability
        of Orekit by modular Java projects.
      </action>
      <action dev="julie,bryan,maxime" type="add" issue="823">
        Added the Extended Semi-analytical Kalman Filter.
      </action>
      <action dev="luc" type="fix" issue="875">
        Allow empty comments in CCSDS messages
      </action>
      <action dev="luc" type="fix" issue="884">
        Deprecated TimeSpanMap.getTransitions()
      </action>
      <action dev="luc" type="fix" issue="832,885">
        Allow to enter the same transition date in TimeSpanMap several times
      </action>
      <action dev="luc" type="fix" issue="833">
        Added a way to erase all earlier/later transitions when adding an entry
        and added addValidBetween to TimeSpanMap.
      </action>
      <action dev="bryan" type="add">
        Added a new and simpler API for State Transition Matrix and Jacobian
        matrix computation for analytical orbit propagators.
      </action>
      <action dev="bryan" type="fix" issue="878">
        Fixed writing of ITRF frames before 2000 when generating CCSDS files.
      </action>
      <action dev="luc" type="fix" issue="836">
        Use the orbit normalization feature to reduce discontinuities across impulsive maneuvers.
      </action>
      <action dev="luc" type="add">
        Added an orbit normalization feature.
      </action>
      <action dev="evan" type="add" issue="881">
        Add AbsoluteDate.toStringWithoutUtcOffset(TimeScale, int) and
        DateTimeComponents.toStringWithoutUtcOffset(int, int) to emulate
        AbsoluteDate.toString() from Orekit 10.
      </action>
      <action dev="evan" type="fix" issue="880">
        Fix UTC offset in DateTimeComponents.toString(int, int)
      </action>
      <action dev="luc" type="fix" issue="849">
        Added detector to FieldEventHandler.init arguments list.
      </action>
      <action dev="luc" type="fix" issue="837">
        Added getters for raw detectors in event shifter, slope filter and predicate filter.
      </action>
      <action dev="bryan" type="fix" issue="874">
        Fixed initialization of maneuver trigger events when using EventBasedManeuverTriggers.
      </action>
      <action dev="luc" type="fix" issue="872">
        Fixed multiple detection of events when using propagate(start, target) with
        integration-based propagators.
      </action>
      <action dev="bryan" type="add" issue="871">
        Added atmospheric drag effect for Brouwer-Lyddane model.
      </action>
      <action dev="bryan" type="add" issue="869">
        Allowed Brouwer-Lyddane model to work for the critical inclination.
      </action>
      <action dev="bryan" type="fix" issue="867">
        Fixed handling of multiple historical eccentricities for a same station.
      </action>
      <action dev="bryan" type="fix" issue="868">
        Fixed writing of whitespace characters in CPF writer.
      </action>
      <action dev="bryan" type="fix" issue="864">
        Fixed BStar estimation in TLE-based orbit determination.
      </action>
      <action dev="mvanel" type="add" issue="653">
        Added Brouwer-Lyddane orbit propagator.
      </action>
      <action dev="luc" type="add" issue="865">
        Added derivatives with respect to maneuvers start/stop dates
        or median date/duration.
      </action>
      <action dev="luc" type="add" >
        Added observers for maneuvers triggers.
      </action>
      <action dev="luc" type="fix" issue="853">
        Added field-based init method in ForceModel and DSSTForceModel.
      </action>
      <action dev="luc" type="fix" >
        Added ParameterDrivenDateIntervalDetector and FieldParameterDrivenDateIntervalDetector.
      </action>
      <action dev="luc" type="add" >
        Added DateDriver to drive dates using a ParameterDriver.
      </action>
      <action dev="luc" type="fix" issue="848">
        Allow backward propagation in EventBasedManeuverTriggers.
      </action>
      <action dev="luc" type="add" >
        Added IntervalEventTrigger and StartStopEventsTrigger to streamline
        several ways to trigger maneuvers.
      </action>
      <action dev="luc" type="add" >
        When propagating with integrated additional equations, the generated
        spacecraft states now also contain both state and derivatives
        managed by the equations.
      </action>
      <action dev="luc" type="add" >
        Replaced AdditionalEquations by AdditionalDerivativesProvider with
        support for dimension retrieval and yield feature between providers.
      </action>
      <action dev="luc" type="add" issue="856">
        Added a new and simpler API for State Transition Matrix and Jacobian
        matrix computation. This new API is for now only used with NumericalPropagator
        and DSSTPropagator (both in batch least squares and in Kalman filter), but it
        is expected to be generalized to analytical propagators as well when it is
        stabilized.
      </action>
      <action dev="luc" type="add" >
        Added DoubleArrayDictionary and FieldArrayDictionary as replacements
        for HashMap when the number of keys is very small (such as in spacecraft
        states).
      </action>
      <action dev="luc" type="add">
        Manage dependencies between additional states in propagators using a yield
        feature between providers.
      </action>
      <action dev="luc" type="add" >
        SpacecraftState now handle derivatives of additional states.
      </action>
      <action dev="luc" type="add" issue="862">
        PropagatorParallelizer now preserves existing step handlers in the propagators it runs.
      </action>
      <action dev="ShippingEnjoyer" type="add">
        Get rid of StringBuffer for logging without unnecessary synchronization (bias-locking disabled at jdk18)
      </action>
    </release>
    <release version="11.0.2" date="2021-11-24"
             description="Version 11.0.2 is a patch release of Orekit.
             It fixes an important issue related to the handling of indexes
             when building the state transition matrix in multi satellites
             orbit determination. It also fixes bugs in TLE and CRD files.
             Finally it includes an update of the release guide.">
         <action dev="bryan" type="fix" issue="859" due-to="Emmanuel Papanagiotou">
        Allowed custom setting of state to TLE conversion in propagator builder. 
      </action>
         <action dev="bryan" type="fix" issue="847">
        Fixed handling of comments in CRD files.
      </action>
         <action dev="bryan" type="fix" issue="851">
        Fixed deserialization of TLE caused by the bStarParameterDriver.
      </action>
         <action dev="bryan" type="fix" issue="850">
        Fixed indexes when build state transition matrix for multi sat Kalman.
      </action>
         <action dev="sdinot" type="update">
        Updated the release guide to remove actions that are no longer required.
      </action>
    </release>
    <release version="11.0.1" date="2021-10-22"
             description="Version 11.0.1 is a patch release of Orekit.
             It fixes an important issue related to the calculation of the relativistic
             clock correction for GNSS measurements. It also fixes bugs in OEM and CPF
             files writing. Finally it includes some improvements in the class documentation">
         <action dev="bryan" type="fix" issue="846">
        Fixed wrong computation of relativistic clock correction for GNSS measurements.
      </action>
         <action dev="bryan" type="fix" issue="845">
        Fixed parsing of Rinex clock files.
      </action>
         <action dev="bryan" type="fix" issue="844">
        Fixed null pointer exception when constructing CPF from coordinates.
      </action>
         <action dev="bryan" type="update" issue="843">
        Improved documentation of solar radiation pressure class to include
        additional information about osculating bodies.
      </action>
         <action dev="sdinot" type="update" issue="842">
        Used the latest version of Maven available in RedHat 8.
      </action>
         <action dev="pascal" type="fix" issue="839">
        Fixed handling of time system in OemWriter.
      </action>
         <action dev="bryan" type="update" issue="838" due-to="Kendra Hale">
        Improved documentation of ImpulseManeuver class.
      </action>
    </release>
    <release version="11.0" date="2021-09-20"
             description="Orekit 11.0 is a major new release.
             It includes both new features and bug fixes. New features introduced
             in 11.0 are: orbit determination using SGP4/SDP4 models, a sequential
             batch least squares estimator using initial covariance and state vector,
             writer and parser for all CCSDS Navigation Data Messages in both KVN
             and XML formats, version 2 of CCSDS Tracking Data Messages, version 3
             of CCSDS Orbit Data Messages, support for Rinex navigation files,
             support for IGS clock correction files, support for IGS real time
             data including both SSR and RTCM messages, NTrip protocole, eclipses
             by Moon in solar radiation pressure force, a new API for analytical
             GNSS orbit propagators, removal of propagation modes, possibility
             to add several step handlers for the same orbit propagation, a new
             event detector for angular separation as seen from the spacecraft.
             See the list below for a full description of the changes.">
         <action dev="bryan" type="update" issue="766" due-to="Gowtham Sivaraman">
        Allowed setting of AttitudeProvider to the BoundedPropagator
        generated via propagation.
      </action>
         <action dev="bryan" type="fix" issue="835">
        Fixed format symbols for year, month, day in DateComponents#toString().
      </action>
         <action dev="thomas" type="fix" issue="668">
        Added a new event detector for angular separation as seen from the spacecraft.
      </action>
      <action dev="maxime" type="fix" issue="829">
        Fixed DataSourceTest.testFileName for Windows users.
      </action>
      <action dev="bryan" type="fix" issue="818">
        Use observed solar flux instead of adjusted in DTM2000 model.
      </action>
      <action dev="evan" type="fix" issue="798">
        Allow DSST event detection when propagating backwards.
      </action>
      <action dev="bryan" type="fix" issue="717" due-to="evan">
        Fixed DSST orbit determination when propagating backwards.
      </action>
      <action dev="evan" type="remove" issue="586">
        Remove InertialProvider.EME2000_ALIGNED, Propagator.DEFAULT_LAW. Use
        InertialProvider.of(Frame).
      </action>
      <action dev="evan" type="update" issue="586">
        Change default attitude provider to be aligned with propagation frame for all
        analytic propagators and GLONASS propagator. Backward incompatible.
      </action>
      <action dev="evan" type="update" issue="586">
        Improve performance of IntertialProvider(Frame)
      </action>
      <action dev="anne-laure" type="update" issue="797">
        Add information if a detector failed during propagation
      </action>
      <action dev="bryan" type="fix" issue="788" due-to="luc">
        Fixed missing call to setMuCreated() in OemParser.
      </action>
      <action dev="evan" type="update" issue="618">
        Fix supportedNames matching in ClasspathCrawler. Backwards incompatible.
      </action>
      <action dev="bryan" type="fix" issue="828">
        Fixed missing file types in SP3Parser.
      </action>
      <action dev="bryan" type="fix" issue="827">
        Fixed time system used in SP3 files.
      </action>
      <action dev="evan" type="fix" issue="685">
        Fix AnalyticalPropagator RESET_STATE when new state is null.
      </action>
      <action dev="bryan" type="fix" issue="803">
        Fixed parsing of clock values in SP3 files.
      </action>
      <action dev="bryan" type="fix" issue="820">
        TLE Jacobians are now calculated in cartesian elements.
      </action>
      <action dev="evan" type="update" issue="825">
        Improve exception messages with two AbsoluteDates by including duration between
        them.
      </action>
      <action dev="evan" type="update" issue="637" due-to="Piotr">
        Add trailing "Z" to AbsoluteDate.toString() to indicate UTC.
        Backwards incompatible.
      </action>
      <action dev="evan" type="update" issue="825">
        In AbsoluteDate.toString() fallback to TAI when no leap seconds are loaded.
      </action>
      <action dev="evan" type="update" issue="591">
        Fix TimeComponents.toString(): correct ISO 8601 with UTC offset, rounding issues.
        Backwards incompatible.
      </action>
      <action dev="evan" type="update" issue="590">
        Fix DateTimeComponents.toString(): correct ISO 8601, leap second, rounding issues.
        Backwards incompatible.
      </action>
      <action dev="evan" type="update" issue="637" due-to="Piotr">
        Fix AbsoluteDate.toString(timeZone) and toString(minutesFromUtc) to include the
        UTC offset when it is zero.
      </action>
      <action dev="evan" type="add">
        Add DateTimeComponents.toString(...) method with correct rounding for user
        specified precision.
      </action>
      <action dev="bryan" type="update" issue="626">
        Used a separate Comparator for sorting integer least square solutions.
      </action>
      <action dev="bryan" type="update" issue="799">
        Used the field-specific value of π.
      </action>
      <action dev="evan" type="update" issue="830" due-to="skyrex">
        Remove step size limitations in analytic propagators. Backwards incompatible.
      </action>
      <action dev="evan" type="fix">
        Fix part of step passed to the step handler twice in analytic propagators with
        event handlers.
      </action>
      <action dev="bryan" type="fix" issue="795" due-to="guylaine">
        Fixed output of NRLMSISE00 for altitude at 32.5 km.
      </action>
      <action dev="luc" type="add" issue="821">
        Added support for CCSDS TDM V2.0.
      </action>
      <action dev="luc" type="add" issue="819">
        Allow data filtering upon loading to be used for explicit loading by applications.
      </action>
      <action dev="julie" type="add" issue="745">
        Added sequential batch least squares estimator.
      </action>
      <action dev="luc" type="add" issue="814" due-to="Valerian">
        Fixed additional states handling in ephemeris generated by analytical propagator.
      </action>
      <action dev="luc" type="add" issue="809">
        Dropped master/slave/ephemeris generation propagation modes, replaced by a
        versatile step handler multiplexer fulfilling all these needs
        simultaneously during a single propagation run
      </action>
      <action dev="luc" type="add" issue="812">
        Dropped master/slave terminology in turn-around and inter-satellite measurements.
      </action>
      <action dev="luc" type="add" issue="813">
        Fixed derivatives with respect to secondary station in turn-around modifiers.
      </action>
      <action dev="luc" type="add" issue="811">
        Allow on-the-fly add/remove/clean for step handlers.
      </action>
      <action dev="luc" type="add" issue="810">
        Merged multiplexers for fixed steps and variable steps.
      </action>
      <action dev="luc" type="fix" issue="808">
        Moved isLast argument in step handler handleStep method to a separate method.
      </action>
      <action dev="luc" type="fix" issue="807">
        Fixed scheduling between calls to step handlers and events handlers.
      </action>
      <action dev="luc" type="fix" issue="806">
        Added restrictStep method to FieldOrekitStepInterpolator interface.
      </action>
      <action dev="bryan" type="fix" issue="801">
        Added getter for meteorological data used in CRD data block.
      </action>
      <action dev="bryan" type="fix" issue="796">
        Fixed writing of line H2 in CPF file header.
      </action>
      <action dev="thomas" type="fix" issue="702">
        Added possibility to take in account several bodies while computing SRP perturbation.
      </action>
      <action dev="bryan" type="update" issue="793">
        Updated SP3File visibility to public.
      </action>
      <action dev="bryan" type="update" issue="784">
        Updated architecture of GNSS orbit propagators.
      </action>
      <action dev="bryan" type="update" issue="782">
        Updated error message of Orekit internal error exception.
      </action>
      <action dev="luc" type="add">
        Added support for reading and writing CCSDS NDM composite messages.
      </action>
      <action dev="afossa" type="fix" issue="781">
        Fixed parsing in buildLine2() method of FieldTLE.
      </action>
      <action dev="luc" type="fix" issue="776">
        Fixed associativity in units parsing.
      </action>
      <action dev="bryan" type="update" issue="773">
        TimeStampedFieldAngularCoordinates now implements FieldTimeStamped.
      </action>
      <action dev="bryan" type="update" issue="774">
        TimeStampedFieldPVCoordinates now implements FieldTimeStamped.
      </action>
      <action dev="nfialton" type="fix" issue="775">
        Fixed NullPointerException in FieldSpacecraftState when orbit is not defined.
      </action>
      <action dev="bryan" type="add" issue="763">
        Added support for RTCM ephemeris messages.
      </action>
      <action dev="bryan" type="add" issue="769">
        Added ionospheric model based on IM201 SSR message.
      </action>
      <action dev="bryan" type="add" issue="763">
        Added support for Ntrip protocol.
      </action>
      <action dev="bryan" type="add" issue="763">
        Added support for IGS SSR messages.
      </action>
      <action dev="afossa" type="fix" issue="772">
        Fixed computation of velocity derivative in FieldNumericalPropagator.Main.addKeplerContribution()
        with superGetOrbitType() == null.
      </action>
      <action dev="luc" type="add" >
        Added AccurateFormatter to output double numbers and dates
        with adaptive number of digits, preserving one ULP accuracy.
      </action>
      <action dev="luc" type="add" >
        Added a units converter.
      </action>
      <action dev="luc" type="update" >
        INCOMPATIBLE CHANGE! Now observations parsed from TDM files are in SI units.
      </action>
      <action dev="luc" type="update" issue="768">
        Allow parsing several variations of ITRF specifications (like itrf-97, ITRF2000, ITRF_2014…).
      </action>
      <action dev="luc" type="add" >
        Added a time scale for drifting on-board clocks.
      </action>
      <action dev="bryan" type="add" issue="523">
        Added support for RINEX 3.X navigation files.
      </action>
      <action dev="bryan" type="update" issue="691">
        Improved consistency between getParametersDrivers() method signatures.
      </action>
      <action dev="andrewsgoetz" type="add" issue="764">
        Added new method to UTCScale which exposes the raw UTC-TAI offset data.
      </action>
      <action dev="bryan" type="fix" issue="670">
        Fixed call to ForceModel.init() in AbstractGaussianContribution class.
      </action>
         <action dev="thomas" type="add" issue="712">
          Added IGS clock file support.
      </action>
      <action dev="bryan" type="update" issue="650">
        Methods computeMeanState() and computeOsculatingState()
        of FieldDSSTPropagator are now statics.
      </action>
      <action dev="bryan" type="update" issue="762">
        TabulatelofOffset now implements BoundedAttitudeProvider.
      </action>
      <action dev="luc" type="update" issue="761">
        TabulateProvider now implements BoundedAttitudeProvider.
      </action>
      <action dev="luc" type="fix" issue="760">
        Fixed reference frame in tabulated attitude provider.
      </action>
      <action dev="luc" type="update" >
          Renamed SINEXLoader into SinexLoader.
      </action>
      <action dev="luc" type="update" >
        Use DataSource in RinexLoader and SinexLoader.
      </action>
      <action dev="luc" type="update" >
        Renamed NamedData into DataSource.
      </action>
      <action dev="luc" type="add" issue="474">
        Added support for CCSDS ODM V3, with the new
        Orbit Comprehensive Message format.
      </action>
      <action dev="luc" type="update">
        Overhauled generic Ephemeris and AttitudeEphemeris writing.
      </action>
      <action dev="luc" type="update">
        Overhauled CCSDS messages handling, both parsing and writing.
      </action>
      <action dev="amir" type="fix" issue="746">
        Fixed combination of measurements using GNSS phase measurements.
      </action>
      <action dev="bryan" type="add" issue="756">
        Added new method signature in IodGooding using AngularRaDec measurement.
      </action>
      <action dev="thomas" type="fix" issue="688">
        Fixed ignored fields from TLE template in TLEPropagatorBuilder.
      </action>
      <action dev="thomas" type="fix" issue="372">
        Added TLE generation.
      </action>
      <action dev="bryan" type="fix" issue="624">
        Allowed dynamic station coordinates when calculating tropospheric delay.
      </action>
      <action dev="bryan" type="update" issue="755">
        Modified IodGooding constructor to be consistent with other IOD methods.
      </action>
      <action dev="bryan" type="add" issue="753">
        Added new method signature in IodLaplace using AngularRaDec measurement.
      </action>
      <action dev="bryan" type="add" issue="752">
        Added new method signature in IodLambert using Position measurement.
      </action>
      <action dev="bryan" type="add" issue="751">
        Added new method signature in IodGibbs using Position measurement.
      </action>
      <action dev="luc" type="fix" issue="749">
        Allow building PVCoordinates and AngularCoordinates (as well as their Field,
        Absolute and TimeStamped variations) to be build from UnivariateDerivative1
        and UnivariateDerivative2 in addition to DerivativeStructure.
      </action>
      <action dev="bryan" type="fix" issue="736">
        Fixed NullPointerException in DSSTTesseral Hansen object.
      </action>
      <action dev="bryan" type="update" issue="601">
          Changed getPVInPZ90() method to private.
      </action>
      <action dev="bryan" type="fix" issue="744">
          Fixed calculation of CR3BP constants.
      </action>
      <action dev="bryan" type="update" issue="743">
          Updated JUnit version to 4.13.1.
      </action>
    </release>
    <release version="10.3.1" date="2021-06-16"
             description="Version 10.3.1 is a patch release of Orekit.
             It fixes one critical bug that could cause potential infinite loops in tesselation
             in very rare cases due to numerical noise.">
      <action dev="luc" type="fix" issue="792">
        Fixed potential infinite loops in tesselation in very rare cases due to numerical noise.
      </action>
    </release>
    <release version="10.3" date="2020-12-21"
             description="Version 10.3 is a minor release of Orekit.
             It includes both new features and bug fixes. New features introduced
             in 10.3 are: relativistic clock correction for range, phase, and range rate
             measurements, piece wise models for empirical forces, one-way GNSS code
             and phase measurements, support for laser ranging data (both CPF and
             CRD formats), Lense-Thirring and De Sitter relativistic corrections to
             satellite acceleration, support for AGI leap second files, new interfaces
             for attitude ephemeris files, Knocke model for Earth's albedo and infrared,
             as well as several other new features. This release includes an important
             fix in DSST orbit determination allowing to used short period Jacobian
             during state transition matrix calculation. It also fixes issues in Kalman
             orbit determination and CCSDS ADM format. See the list below for a full
             description of the changes.">
      <action dev="bryan" type="update" issue="741">
        Updated Hipparchus version to 1.8 and updated code with new functionalities.
      </action>
         <action dev="bryan" type="add" issue="740">
          Added aggregator for bounded attitude providers.
      </action>
         <action dev="thomas" type="add" issue="8">
        Added Knocke's Earth rediffused radiation pressure force model.
      </action>
         <action dev="bryan" type="add" issue="739">
          Allowed initialization of attitude provider from attitude segment.
      </action>
      <action dev="raphael" type="add" issue="705">
        Allowed writing an AEM file from a list of SpacecraftStates.
      </action>
      <action dev="luc" type="add" issue="738">
        Added user-defined max iteration and convergence criterion in SecularAndHarmonic.
      </action>
      <action dev="luc" type="add" issue="737">
        Added loading of AGI LeapSecond.dat files.
      </action>
      <action dev="raphael" type="add" issue="686">
        Allowed user-defined format for ephemeris data lines in
        StreamingAemWriter, AEMWriter, StreamingOemWriter and OEMWriter.
      </action>
         <action dev="bryan" type="fix" issue="683">
          Updated building instructions.
      </action>
         <action dev="bryan" type="add" issue="734">
          Added getters for phase measurement ambiguity driver.
      </action>
         <action dev="bryan" type="fix" issue="696">
          Allowed to configure initial covariance for measurements in Kalman Filter.
      </action>
      <action dev="thomas, bryan" type="add" issue="709">
        Added clock drift contribution to range rate measurements.
      </action>
         <action dev="bryan" type="fix" issue="687">
          Fixed Javadoc of ElevationMask.
      </action>
      <action dev="raphael" type="fix" issue="711">
        Allowed definition of a default interpolation degree in both AEMParser and OEMParser.
      </action>
      <action dev="bryan" type="add" issue="733">
        Added Lense-Thirring and De Sitter relativistic effects.
      </action>
      <action dev="melanisti" type="fix" issue="725">
        Fixed missing measurement parameter in InterSatellitesRange measurement.
      </action>
      <action dev="bryan" type="add" issue="732">
        Added documentation for checkstyle configuration.
      </action>
         <action dev="thomas" type="fix" issue="730">
          Removed useless loop over an empty list
      </action>
      <action dev="luc" type="fix" issue="731">
        Fixed parsing of some ICGEM gravity fields files.
      </action>
      <action dev="raphael" type="fix" issue="720">
          Added support for measurements parameters in UnivariateProcessNoise
      </action>
      <action dev="luc" type="fix" issue="729">
        Fixed wrong handling of RESET-STATE in analytical propagators.
      </action>
      <action dev="luc" type="add" issue="728">
        Allow creating a node detector without an orbit.
      </action>
      <action dev="bryan" type="add" issue="671">
        Added support for laser ranging file formats.
      </action>
      <action dev="clement" type="fix" issue="724">
        Remove range checks in TLE constructor.
      </action>
      <action dev="bryan" type="fix" issue="723">
        Allowed AEM and OEM writers to write header comments.
      </action>
      <action dev="bryan" type="add" issue="719">
        Added one-way GNSS range and phase measurements for LEO satellite
        orbit determination applications.
      </action>
      <action dev="bryan" type="add" issue="716">
        Added piecewise empirical force model.
      </action>
      <action dev="bryan" type="add" >
        Considered a new implementation for empirical forces, to allow piecewise model.
      </action>
      <action dev="bryan" type="add" issue="703">
        Added inter-satellites phase measurement.
      </action>
      <action dev="bryan" type="fix" issue="695">
        Considered covariance matrix from Position measurement in Kalman estimator.
      </action>
      <action dev="bryan" type="fix" issue="718">
        Fixed orbital state used for short periodic Jacobian computation.
      </action>
      <action dev="bryan" type="add" issue="704">
        Allow using user specified velocity error for computing
        tolerance vectors for integrators.
      </action>
      <action dev="bryan" type="add" issue="714">
        Added frequency deviation for range-rate measurements.
      </action>
      <action dev="bryan" type="add" issue="715">
        Added relativistic clock correction for range, phase and
        inter-satellite range measurements.
      </action>
      <action dev="bryan" type="fix" issue="706">
        Fixed missing measurement parameter in inter-satellites range measurement.
      </action>
         <action dev="thomas" type="fix" issue="713">
        Fixed computation of DSST short period Jacobian.
      </action>
      <action dev="luc" type="fix" issue="699">
        Fixed missing measurement parameter in Phase measurement
      </action>
      <action dev="luc" type="fix" issue="701">
        Fixed wrong handling of propagation parameters by Kalman filter in multi-satellite
        context
      </action>
    </release>
    <release version="10.2" date="2020-07-14"
             description="Version 10.2 is a minor release of Orekit.
             It includes both new features and bug fixes. New features introduced
             in 10.2 are: support for CCSDS ADM files, modelling of trajectories
             around Lagrangian points using CR3BP model, a piece wise drag force model,
             a time span tropospheric estimated model, an estimated ionospheric model,
             an improved modelling of the GNSS phase measurement, several bug fixes
             for date functionnalities, a new organization of the maneuvers package,
             a configurable low thrust maneuver model based on detectors,
             support for CSSI space weather data, , as well as several other minor
             features and bug fixes. See the list below for a full description
             of the changes.">
      <action dev="bryan" type="fix" issue="661">
        Fixed visibility of WindUpFactory.
      </action>
      <action dev="bryan" type="update" >
        Increased visibility of setters in CCSDS ADM related classes.
      </action>
      <action dev="clement" type="add" issue="656">
        Added CssiSpaceWeatherLoader which provides three-hourly space weather
        data and implements DTM2000InputParameters and NRLMSISE00InputParameters
      </action>
      <action dev="maxime" type="update" issue="690">
        Increased visibility of setters in CCSDS OEM related classes.
      </action>
      <action dev="bryan" type="update" >
        Improved Orekit performance by using new Hipparchus' differentiation classes.
      </action>
      <action dev="bryan" type="update" issue="682">
        Changed visibility of OrbitType parameter drivers' names to public.
      </action>
      <action dev="evan" type="add" issue="684" due-to="Mikael">
        Fix infinite loop in event detection when a RESET_* event causes two other events
        to occur simultaneously and discontinuously.
      </action>
      <action dev="evan" type="add" issue="684">
        Add FieldFunctionalDetector.
      </action>
      <action dev="mikael" type="add">
        Added a configurable low thrust maneuver based on detectors.
      </action>
      <action dev="bryan" type="fix" issue="605">
        Added support for Rinex C0, L0, S0 and D0 observation types.
      </action>
      <action dev="bryan" type="fix" issue="641">
        Allow Pattern functionalities instead of String.replaceAll() and String.split().
      </action>
      <action dev="evan" type="fix" issue="658">
        Fix invalid hour when using TimeScale(double) or TimeScale(int, double) with a
        value in [86400, 86401]. Treat these values as indicating a leap second.
      </action>
      <action dev="evan" type="add" issue="677">
        Add AbsoluteDate.toStringRfc3339() and DateTimeComponents.toStringRfc3339().
      </action>
      <action dev="evan" type="fix" issue="681">
        Fix AbsoluteDate.getComponents(...) produces invalid times.
      </action>
      <action dev="evan" type="fix" issue="676">
        Fix AbsoluteDate.getComponents(utc) throws "non-existent time 23:59:61".
      </action>
      <action dev="bryan" type="fix" issue="651">
        Improved use of try with resources statement.
      </action>
      <action dev="bryan" type="fix" issue="679" due-to="luc, maxime">
        Improved testRetrogradeOrbit in CircularOrbit and KeplerianOrbit tests.
      </action>
      <action dev="bryan" type="fix" issue="680">
        Allowed ephemeris class to be used with absolute PV coordinates.
      </action>
      <action dev="bryan" type="fix" issue="674">
        Added an exception if eccentricity is negative for keplerian orbit.
      </action>
      <action dev="evan" type="fix" issue="667">
        Fix build on CentOS/RedHat 7.
      </action>
      <action dev="bryan" type="fix" issue="662">
        Fixed forgotten additional state in Ephemeris propagator.
      </action>
      <action dev="evan" type="update">
        Improve error message for TimeStampedCache by including requested date.
      </action>
      <action dev="bryan" type="fix" issue="663">
        Fixed initialization of the triggering event for ImpulseManeuver class.
      </action>
      <action dev="clement" type="fix" issue="664">
        Fix sign of RAAN and PA parameters in TLE constructor if negative, range check most other orbit parameters.
      </action>
      <action dev="bryan" type="add" issue="669">
        Added estimated ionospheric model.
      </action>
      <action dev="bryan" type="add" issue="645">
        Merged phase-measurement branch into develop.
      </action>
      <action dev="bryan" type="add" >
        Added a time span tropospheric estimated model.
      </action>
      <action dev="bryan" type="add" issue="646">
        Merged cr3bp branch into develop.
      </action>
      <action dev="bryan" type="add" issue="660">
        Improved exception handling in IODGibbs.
      </action>
      <action dev="bryan" type="add" issue="647">
        Improved package-info documentation.
      </action>
      <action dev="nick" type="update" >
        Upgrade maven-checkstyle-plugin to 3.1.1.
      </action>
      <action dev="bryan" type="add" issue="657">
        Added multiplexed Orekit fixed step handler.
      </action>
      <action dev="bryan" type="add" issue="655">
        Added support for CCSDS ADM files.
      </action>
      <action dev="maxime" type="add" issue="649">
        Added a piece wise drag force model: TimeSpanDragForce in forces package.
      </action>
      <action dev="yannick" type="fix" issue="654">
        Prevent divergence of Saastomoinen model pathDelay method at low elevation.
      </action>
      <action dev="bryan" type="fix" issue="542">
        Removed duplicated BUILDING.txt file.
      </action>
      <action dev="bryan" type="add" issue="504">
        Allowed Eckstein Hechler propagator to be initialized with a mean orbit.
      </action>
      <action dev="bryan" type="update" issue="644">
        Removed try and catch statements for ParameterDriver initialization.
      </action>
      <action dev="bryan" type="fix" issue="613">
        Allowed DSST propagation in osculating type with event detectors.
      </action>
    </release>
    <release version="10.1" date="2020-02-19"
             description="Version 10.1 is a minor release of Orekit.
             It includes both new features and bug fixes. New features introduced
             in 10.1 are: wind-up effect for phase measurement, NeQuick ionospheric model,
             support for Hatanaka compact RINEX format, methods for the combination
             of GNSS measurements, Laplace method for initial orbit determination,
             a new Field Of View package, comparison methods for absolute dates,
             a new multiplexed measurement, specialized propagators for GNSS constellation,
             default constructors for DSST force models, covariance matrices in OEM writer,
             a new data context implementation, connection with Gitlab CI, improved documentation,
             the migration of the tutorials to a separate sister project, as well as several other minor
             features and bug fixes. See the list below for a full description of the changes.">
      <action dev="ward" type="fix">
        Improve performance of loading CCSDS files.
      </action>
      <action dev="ward" type="fix" issue="639" due-to="qmor">
        In Ellipsoid.pointOnLimb(...) improved numerical stability by cancelling terms.
      </action>
      <action dev="maxime" type="fix" issue="639" due-to="qmor">
        Fixed pointOnLimb method in bodies.Ellipsoid class. Normalized equations should now avoid numerical issues.
      </action>
      <action dev="evan" type="fix" issue="627">
        Fix TimeScalesFactory.getGMST(conventions, simpleEop) always returning the same
        value.
      </action>
      <action dev="evan" type="fix" issue="636">
        Fix UT1 and Earth rotation during a leap second. Was off by 1 second.
      </action>
      <action dev="luc" type="fix" issue="635">
        Fixed inconsistency in constant thrust maneuver acceleration.
      </action>
      <action dev="evan" type="add" >
        Added an annotation and a compiler plugin that generates a warning
        when default context is used without being explicitly annotated.
      </action>
      <action dev="luc" type="fix" issue="632" due-to="Evan Ward">
        Fixed projection to ellipsoid at pole.
      </action>
      <action dev="evan,luc,yannick" type="add" issue="607">
        Add DataContext, a way to load separate sets of EOP, leap seconds, etc.
      </action>
      <action dev="luc" type="fix" issue="630">
        Improve performance of UnixCompressFilter.
      </action>
      <action dev="luc" type="fix" issue="631">
        Improve performance of HatanakaCompressFilter.
      </action>
      <action dev="evan" type="fix" issue="629">
        Improve performance of ZipJarCrawler.
      </action>
      <action dev="bryan" type="add" issue="625">
          Added default constructors for DSSTZonal and DSSTTesseral. 
      </action>   
      <action dev="bryan" type="add" issue="622">
          Added OrekitException for unknown number of frequencies in ANTEX files. 
      </action>
      <action dev="bryan" type="add" issue="621">
          Added OrekitException in the case where IONEX header is corrupted. 
      </action>
      <action dev="dylan" type="add" issue="359">
          Added a specific test for issue 359 in BatchLSEstimatorTest.
          The test verifies that a Newtonian attraction is known
          by both the propagator builder and the propagator when
          it is not added explicitly.
      </action>
      <action dev="dylan" type="add" issue="367">
          Added write of covariance matrices in OEMWriter.
      </action>
      <action dev="dylan" type="fix" issue="619">
        Fixed origin transform in CcsdsModifierFrame.
      </action>
      <action dev="bryan" type="add" issue="611">
        Added SBAS orbit propagator.
      </action>
      <action dev="bryan" type="fix" issue="617">
        Fixed null pointer exception in MultiplexedMeasurement.
      </action>
      <action dev="luc" type="fix" issue="575">
        Allow users to provide custom convergence checkers for
        batch least squares orbit determination.
      </action>
      <action dev="luc" type="add" issue="614">
        Added multiplexed measurements.
      </action>
      <action dev="luc" type="fix" issue="616">
        Fixed missed changes updates in ParameterDriversList embedding
        other ParameterDriversList instances.
      </action>
      <action dev="luc" type="update">
        Moved tutorials to a separate sister project.
      </action>
      <action dev="bryan" type="add" due-to="Shiva Iyer">
        Added Laplace method for initial orbit determination.
      </action>
      <action dev="bryan" type="fix" issue="612">
        Fixed DSST orbit determination tutorial.
      </action>
      <action dev="bryan" type="add" issue="610">
        Added IRNSS orbit propagator.
      </action>
      <action dev="bryan" type="add" issue="608">
        Added support for RINEX 3.04 files.
      </action>
      <action dev="gabb" type="fix" issue="533">
        Fixed bugs in the derivatives computation in IodGooding.
        Fixed bugs in IodLambert when there's more than an half revolution
        between start and final position.
      </action>
      <action dev="bryan" type="fix" issue="604">
        Fixed parsing of compact RINEX files with wrong key in header
        produced by some Septentrio receivers.
      </action>
      <action dev="luc" type="fix" issue="603">
        Fixed parsing of compact RINEX files with missing types in header
        produced by some Septentrio receivers.
      </action>
      <action dev="evan" type="fix" issue="589">
        Improve performance of AggregateBoundedPropagator by factor of 2.
      </action>
      <action dev="luc" type="fix" issue="600">
        Fixed parsing of compact RINEX files with many observation types.
      </action>
      <action dev="bryan" type="fix">
        Fixed poor design of GLONASS numerical propagator.
      </action>
      <action dev="luc" type="fix" issue="599">
        Fixed an issue in projection to flat ellipse.
      </action>
      <action dev="bryan" type="fix" issue="598">
        Added lazily addition of Newtonian attraction to the DSST and
        numerical propagator builders.
      </action>
      <action dev="luc" type="add" issue="595">
        Added EllipticalFieldOfView (with two different ways to define the
        ellipticity constraint) that can be used in FieldOfViewDetector,
        GroundFieldOfViewDetector and FootprintOverlapDetector.
      </action>
      <action dev="luc" type="add">
        Fields of view with regular polygonal shape can now be built either
        based on a defining cone inside the Fov and touching it at edges
        middle points, or based on a defining cone outside the Fov and touching
        it at vertices.
      </action>
      <action dev="luc" type="add" issue="594">
        Added CircularFieldOfView that can be used in FieldOfViewDetector,
        GroundFieldOfViewDetector and FootprintOverlapDetector.
      </action>
      <action dev="luc" type="add">
        Set up a general hierarchy for Field Of View with various shapes. At
        start, it includes DoubleDihedraFieldOfView and PolygonalFieldOfView.
      </action>
      <action dev="luc" type="add" issue="592">
        Added FilesListCrawler to load files from an explicit list.
      </action>
      <action dev="evan" type="fix" issue="583">
        Fix AbsoluteDate.compareTo() for future/past infinity.
      </action>
      <action dev="luc" type="fix" issue="588">
        Fixed wrong handling of spacecraft states in multi-satellites orbit determination
        and multi-satellite measurements generation.
      </action>
      <action dev="bryan" type="fix" issue="585">
        Improved contributing guide.
      </action>
      <action dev="petrus" type="fix" issue="570">
        Make FieldOfView.getFootprint public.
      </action>
      <action dev="bryan" type="add">
        Added combination of measurements.
      </action>
      <action dev="bryan" type="fix">
        Fix values of GPS C2D, L2D, D2D and S2D frequencies.
      </action>
      <action dev="bryan" type="add">
        Add Nequick ionospheric model.
      </action>
      <action dev="luc" type="fix" issue="581">
        Fixed spurious empty line insertion during Rinex 2 decompression
        when the number of observations per satellite is a multiple of 5
      </action>
      <action dev="luc" type="fix" issue="580">
        Fixed decompression of very small negative values in Hatanaka
        Compact RINEX format.
      </action>
      <action dev="luc" type="fix" issue="578">
        Orbit determination tutorials (and tests too) now supports compressed
        measurement files (gzip, Unix compress, Hatanaka Compact RINEX).
      </action>
      <action dev="luc" type="fix" issue="579">
        Handle properly special events flags in Hatanaka Compact RINEX format.
      </action>
      <action dev="luc" type="fix" issue="483">
        Reset additional state changed by event handlers and not managed by any
        additional state providers.
      </action>
      <action dev="luc" type="add" issue="472">
        Added support for Hatanaka Compact RINEX format.
      </action>
      <action dev="luc" type="fix" issue="574">
        Cope with input stream readers that keep asking for new bytes after end
        of Unix compressed files has been reached.
      </action>
      <action dev="luc" type="fix" issue="573">
        Added detection of some corrupted Unix-compressed files.
      </action>
      <action dev="bryan" type="fix" issue="572">
        Fixed the Saastamoinen model when station altitude is bigger than 5000.0 meters.
      </action>
      <action dev="luc" type="fix" issue="568">
        Fixed too fast step increase in a bracketing attempt.
      </action>
      <action dev="luc" type="add">
        Added phase measurement builder.
      </action>
      <action dev="luc" type="add">
        Added getWavelength in GNSS Frequency.
      </action>
    </release>
    <release version="10.0" date="2019-06-24"
             description="Orekit 10.0 is a major new release. It includes DSST OD,
             propagation in non-inertial frames, specialized propagators for GNSS
             constellations, a new ionospheric model, modeling for phase measurements, the
             LAMBDA method for phase ambiguity resolution, Shapiro effect for range
             measurements, improved documentation, as well as several other new features
             and bug fixes. This release fixes a security denial of service bug regarding
             itrf-versions.conf present since Orekit 9.2. Some APIs have incompatibly
             changed since the 9.X series including the format of itrf-versions.conf,
             removal of deprecated methods, reorganization of the models package, as well
             as updates to AbstractDetector, AbstractGNSSAttitudeProvider, DragSensitive,
             RadiationSensitive, and ZipJarCrawler. See the list below for a full
             description of the changes.">
      <action dev="evan" type="fix">
        Fix  name of GLONASS G2 frequency.
      </action>
      <action dev="luc" type="fix" >
        Fixed accuracy of dates conversions from java dates.
      </action>
      <action dev="evan" type="fix" issue="566">
        Make ITRFVersionLoader public.
      </action>
      <action dev="bryan" type="fix" issue="564">
        Fixed private argument of getLLimits() abstract method.
      </action>
      <action dev="bryan" type="fix" issue="565">
        Fixed static loading of UTC for GLONASS reference epoch.
      </action>
      <action dev="luc" type="fix" issue="547">
        Added a tile/sampling aiming direction that diverts singularity outside of a
        area of interest. This is mainly useful when sampling areas of interest that
        cover the pole as the pole is singular for classical aiming directions (constant
        azimuth or along track).
      </action>
      <action dev="luc" type="update" >
        Removed latitude limitation in AlongTrackAiming. If latitude is above (resp. below)
        the maximum (resp. minimum) latitude reached by the defining orbit, then aiming
        will be towards East for prograde orbits and towards West for retrograde orbits.
      </action>
      <action dev="bryan" type="fix">
        Fixes broken links on Orekit JavaDoc.
      </action>
       <action dev="pascal" type="fix" issue="558">
        Fixes broken links on Maven site.
      </action>
      <action dev="luc" type="fix" issue="559">
        Take into account changes in MSAFE files names published by NASA.
      </action>
      <action dev="bryan" type="add">
        Add Global Ionosphere Map model.
      </action>
      <action dev="maxime" type="add" issue="554">
        Added propagation in inertial frame.
      </action>
      <action dev="luc" type="fix" issue="557">
        Improved documentation about DatesSelector not being reusable across several
        schedulers during measurements generation.
      </action>
      <action dev="evan" type="fix">
        Fix some possible NPEs in AntexLoader, FieldAngularCoordinates.
      </action>
      <action dev="evan" type="fix">
        Fix locale dependent comparisons in SP3File, TDMParser, and YUMAParser.
      </action>
      <action dev="evan" type="fix">
        Ensure opened streams are closed in ZipJarCrawler, DTM2000, IERSConventions, and
        OceanLoadDeformationCoefficients.
      </action>
      <action dev="bryan" type="add">
        Add DSST Orbit Determination for both Kalman Filter and Batch Least Squares estimator.
      </action>
      <action dev="romaric" type="add">
        Add a events detector based on the geomagnetic field intensity at the satellite altitude
        or at sea level above the satellite, and the associated tests
      </action>
      <action dev="maxime" type="update" issue="549">
        Deleted deprecated methods in EclipseDetector.
      </action>
      <action dev="romaric" type="fix" issue="553">
        Fix the bug of attitude transition with Ephemeris propagator
        by adding a way for the LocalPVProvider to get the attitude at the end of the transition
      </action>
      <action dev="petrus" type="update" issue="518">
        Changing AbstractGNSSAttitudeProvider from public to package-private.
      </action>
      <action dev="romaric" type="fix" issue="551">
        Fix the bug of attitude transition with analytical propagator 
        by refreshing the attitude after the events triggering
      </action>
      <action dev="romaric" type="fix" issue="552">
        Fix the bug of attitude transition if a reset occurs during the transition
        by adding margins to the reset of TimeSpanMap to keep the one corresponding to the "after" attitude law.
      </action>
      <action dev="bryan" type="add" issue="522">
        Generalized the GPSPropagator class to handle all GNSS constellations using
        the same algorithm.
      </action>
      <action dev="bryan" type="add" issue="519">
        Added numerical and analytical GLONASS propagators.
      </action>
      <action dev="luc" type="add" >
        Added ambiguity resolution for phase measurements.
        This feature is not complete yet and is considered experimental.
      </action>
      <action dev="bryan" type="update" issue="548">
        Reorganized models package by adding new sub-packages.
      </action>
      <action dev="maxime" type="update" issue="546">
        Updated Hipparchus dependency to version 1.5 in pom.xml file.
      </action>
      <action dev="maxime" type="update" issue="514">
        Deleted unused DerivativeStructure acceleration computation methods.
        In interfaces radiationPressureAcceleration and dragAcceleration, and all their implementations and their tests.
      </action>
      <action dev="evan" type="update" issue="543">
        Change format of itrf-versions.conf to use prefix matching instead of Regular
        Expression matching. All existing itrf-versions.conf files will need to be
        updated. This is to avoid a potential denial of service where a crafted
        itrf-versions.conf could cause the application to hang.
      </action>
      <action dev="evan" type="update" issue="543">
        ZipJarCrawler now uses "!/" to denote the start of the path within the archive
        which matches the convention used by JarURLConnection. ZipJarCrawler used to use
        "!".
      </action>
      <action dev="bryan" type="fix" issue="544" due-to="Josef Probst">
        Fixed endless loop on GPSPropagator and (Field)KeplerianOrbit.
      </action>
      <action dev="maxime" type="add" issue="403">
        Added tests for class UnivariateProcessNoise.
        Working tests for non-Cartesian orbit propagation are still needed.
      </action>
      <action dev="maxime" type="fix" issue="514">
        Deprecated unused DerivativeStructure acceleration computation methods.
        In interfaces radiationPressureAcceleration and dragAcceleration, and all their implementations and their tests. 
      </action>
      <action dev="luc" type="add" issue="536">
        Take target radius into account in CircularFieldOfViewDetector and FieldOfViewDetector.
      </action>
      <action dev="maxime" type="fix" issue="539">
        Fixed DTM2000.getDensity method, made it independent of user time zone.
      </action>
      <action dev="luc" type="add" issue="535">
        Take occulting body flattening into account in eclipse detector.
      </action>
      <action dev="maxime" type="fix" issue="538" due-to="Dorian Gegout">
        Fixed default method compareTo in interface ComparableMeasurement.
      </action>
      <action dev="luc" type="add" issue="532">
        Added Shapiro effect modifier for Range and InterSatelliteRange measurements.
      </action>
      <action dev="evan" type="update" issue="389">
        Fix type parametrization of AbstractDetector so that multiple with* methods can be
        called when the type parameter is '?'.
      </action>
      <action dev="evan" type="remove" issue="506">
        Remove EventHandler.Action and FieldEventHandler.Action. Use
        org.hipparchus.ode.events.Action instead.
      </action>
      <action dev="bryan" type="update" issue="527">
        Changed API for magnetic field model to a SI base unit API.
      </action>
      <action dev="evan" type="fix">
        OrekitException preserves the stack trace when formatting the message throws
        another exception.
      </action>
      <action dev="luc" type="remove" issue="530">
        Event detectors, field of view and attitude providers are not serializable anymore.
      </action>
      <action dev="bryan" type="update" issue="526">
        Replaced private class BilinearInterpolatingFunction of Saastamoinen model
        by the one of Hipparchus
      </action>
      <action dev="evan" type="add" issue="507">
        Add Action.RESET_EVENTS to check all detectors for events without recomputing the
        propagation step.
      </action>
      <action dev="evan" type="add" issue="507">
        Add Action.RESET_EVENTS to check all detectors for events without recomputing the
        propagation step.
      </action>
      <action dev="evan" type="add" issue="507">
        Add toString() implementations to SpacecraftState, RecordAndContinue.Event and
        Field versions.
      </action>
      <action dev="evan" type="add" issue="507">
        Add Field version of RecordAndContinue.
      </action>
      <action dev="evan" type="add" issue="507">
        Add Field version of LatitudeCrossingDetector.
      </action>
      <action dev="luc" type="update">
        Removed classes and methods deprecated in the 9.X series.
      </action>
      <action dev="luc" type="fix" issue="528" due-to="Gowtham Sivaraman">
        Fixed parsing of clock in SP3 files.
      </action>
    </release>
    <release version="9.3.1" date="2019-03-16" description="Version 9.3.1 is a minor version of Orekit.
    It fixes an issue with GPS week rollover.">
      <action dev="luc" type="add" issue="534">
        Handle GPS week rollover in GPSDate.
      </action>
    </release>
    <release version="9.3" date="2019-01-25" description="Version 9.3 is a minor version of Orekit.
    It includes both new features and bug fixes. New features introduced in 9.3 are: a new GPSDate class,
    changed OrekitException from checked to unchecked exceptions, parameter drivers scales and reference
    value can be changed, access to Kalman filter internal matrices, position-only measurements in orbit determination,
    support for unofficial versions 2.12 and 2.20 of Rinex files (mainly for spaceborne receivers),
    direct building of appropriate attitude law with eclipses for all GNSS satellite types, inter-satellites
    view detector, measurement generation feature, possibility fo use Marshall Solar Activity Future Estimation
    to feed NRL MSISE 2000 atmosphere model, new tropospheric models: Mendes-Pavlis, Vienna 1, Vienna 3, estimated model,
    new mapping functions for tropospheric effect: Global Mapping Function, Niell Mapping Function, Global
    Pression Temperature Models GPT and GPT2, possibility to estimate tropospheric zenith delay,
    clock offset that can be estimated (both for ground station and satellite clocks).">
      <action dev="luc" type="add" issue="516">
        Added a way to manage clock corrections from GPSPropagator.
      </action>
      <action dev="bryan" type="add" issue="498">
        Added several tropospheric models: Mendes-Pavlis, Vienna 1, Vienna 3, estimated model
        where the total zenith delay can be estimated during Orbit Determination.
      </action>
      <action dev="bryan" type="add" issue="498">
        Added Global Mapping Function and Niell Mapping Function to be used with tropospheric
        models.
      </action>
      <action dev="luc" type="add" issue="515">
        Added clock offset parameter at satellites level for orbit determination.
      </action>
      <action dev="luc" type="add" issue="513">
        Added clock offset parameter at ground stations level for orbit determination.
      </action>
      <action dev="bryan" type="add" issue="512">
        Added weather model Global Pressure and Temperature 2.
      </action>
      <action dev="bryan" type="add" issue="511">
        Added weather model Global Pressure and Temperature.
      </action>
      <action dev="luc" type="fix" issue="510">
        Fixed dropped derivatives in TimeStampedFieldPVCoordinates.shiftedBy(dt).
      </action>
      <action dev="luc" type="fix" issue="509">
        Fixed scaling error in ParameterFunction differentiation.
      </action>
      <action dev="luc" type="fix" issue="508">
        Fixed inconsistency leading to inaccuracies in conversions from AbsoluteDate to FieldAbsoluteDate.
      </action>
      <action dev="pascal" type="fix" issue="495">
        The MarshallSolarActivityFutureEstimation class implements
        the NRLMSISE00InputParameters interface.
      </action>
      <action dev="evan" type="fix" issue="486">
        Make FieldTransform.shiftedBy(T) public.
      </action>
      <action dev="evan" type="fix" issue="496">
        Fix JavaDoc for TimeComponents.getSecond().
      </action>
      <action dev="evan" type="update" issue="501">
        Deprecate GFunction in favor of ToDoubleFunction.
      </action>
      <action dev="luc" type="add" issue="494">
        Added a measurements generation feature for use with orbit determination.
        Fixes issue #494
      </action>
      <action dev="luc" type="add">
        Added adapter for event detectors, allowing to wrap existing detector
        while changing their behaviour.
      </action>
      <action dev="luc" type="add">
        Added ground at night detector.
      </action>
      <action dev="luc" type="add">
        Added inter-satellites direct view detector.
      </action>
      <action dev="luc" type="add">
        Added constants defined by IAU 2015 resolution B3 for Sun, Earth and Jupiter.
      </action>
      <action dev="luc" type="add" issue="500">
        Added retrieval of full time span (start time, end time and data) containing
        a specified date in TimeSpanMap.
        Fixes issue #500
      </action>
      <action dev="luc" type="add">
        Added direct building of attitude provider from GNSS satellite type.
      </action>
      <action dev="luc" type="add">
        Added parsing of unofficial versions 2.12 and 2.20 of Rinex files
        (used by some spaceborne receivers like IceSat 1).
      </action>
      <action dev="luc" type="add">
        Added a way to retrieve Rinex header directly from the observations data set.
      </action>
      <action dev="luc" type="add">
        Added position-only measurements in orbit determination.
      </action>
      <action dev="luc" type="fix" issue="491">
        Allow parsing of SP3 files that use non-predefined orbit types.
        Fixes issue #491.
      </action>
      <action dev="maxime" type="add" issue="485">
        Added access to Kalman filter matrices.
        KalmanEstimation interface now has methods returning the physical values of:
        state transition matrix phi, measurement matrix H, innovation matrix S and Kalman gain matrix K.
        The methods are implemented in Model class. A class ModelTest was added to test these values.
        Fixes issue #485
      </action>
      <action dev="luc" type="fix" issue="492" due-to="Lebas">
        Fixed error message for TLE with incorrect checksum.
        Fixes issue #492.
      </action>
      <action dev="maxime" type="fix" issue="490">
        Fixed reference value of parameter drivers updating in Kalman filter. 
        When resetting the orbit in the propagator builder, the reference values
        of the drivers are now reset too.
        Fixes issue #490.
      </action>
      <action dev="maxime" type="add" issue="489">
        Made ParameterDriver class fully mutable.
        By adding setters for attributes scale, reference, minimum and maximum values.
        Fixes issue #489.
      </action>
      <action dev="maxime" type="fix" issue="488">
        Fixed method unNormalizeStateVector in Model class of Kalman estimator.
        Previous value did not take into account the reference values of the drivers.
        Fixes issue #488.
      </action>
      <action dev="luc" type="fix" issue="484" due-to="Yannick Jeandroz">
        Changed OrekitException from checked to unchecked exception.
        Most functions do throw such exceptions. As they are unchecked, they are
        not advertised in either `throws` statements in the function signature or
        in the javadoc. So users must consider that as soon as they use any Orekit
        feature, an unchecked `OrekitException` may be thrown. In most cases, users
        will not attempt to recover for this but will only use them to display or
        log a meaningful error message.
        Fixes #484.
      </action>
      <action dev="luc" type="fix" issue="480">
        Added GPSDate class to convert back and forth with AbsoluteDate.
        Fixes #480.
      </action>
      <action dev="evan" type="fix" issue="476">
        Fix generics in EventEnablingPredicateFilter.
        Fixes #476.
      </action>
      <action dev="maxime" type="fix" issue="473">
        Fixed wrong values of radec generated in AngularRaDecMeasurementCreator.
        Fixed wrong values of range rate generated in RangeRateMeasurementCreator.
        Added tests that check the values of measurements for each type of measurement.
        Upgraded precision in Kalman and batch least-squares OD tests that are using range-rate and radec measurements.
        Fixes issue #473.
      </action>
      <action dev="luc" type="fix">
        Derivatives with respect to mass are not computed anymore since several versions,
        some remnants of former computation remained and have now been removed.
      </action>
    </release>
    <release version="9.2" date="2018-05-26" description="Version 9.2 is a minor release of Orekit.
    It introduces several new features and bug fixes. New features introduced in version 9.2 are
    Kalman filter for orbit determination, loading of RINEX files, loading of ANTEX files, loading
    of version d of SP3 files (version a to c were already supported), on-the-fly decompression of .Z
    files, code measurements, phase measurements (but only a very basic implementation for now),
    specific attitude laws (GPS, GLONASS, GALILEO, BEIDOU) with midnight/noon turns, possibility to
    use backward propagation in LS orbit determination, support for any ITRF version, even if EOP
    files do not match the desired version, attitude overriding in constant thrust maneuvers,
    FunctionalDetector, filtering mechanism to insert specific decompression or deciphering algorithms
    during data loading, frames for Lagrange L1 and L2 point for any two related celestial bodies.
    WARNING: phase measurements, GNSS attitude and time-dependent process noise are considered
    experimental features for now, they should not be used yet for operational systems.
    Several bugs have been fixed.">
      <action dev="luc" type="fix">
        Fixed missing eclipse detectors in field version of Solar radiation pressure.
        Fixes issue #366.
      </action>
      <action dev="evan" type="fix">
        Fixed issue where EventHandler.init() was never called.
        Fixes issue #471.
      </action>
      <action dev="luc" type="fix">
        Fixed error in relative humidity units in Marini-Murray tropospheric model.
        Fixes issue #352.
      </action>
      <action dev="luc" type="fix">
        Fixed DSST events detection in the osculating case.
        Fixes issue #398.
      </action>
      <action dev="luc" type="fix">
        Allow several TLE with same date in TLESeries.
        Fixes issue #411.
      </action>
      <action dev="luc" type="fix">
        Fixed compilation problems with JDK 1.8
        Fixes issue #462.
      </action>
      <action dev="luc" type="add" >
        Added specific attitude mode for GNSS satellites: GPS (block IIA, block IIF, block IIF),
        GLONASS, GALILEO, BEIDOU (GEO, IGSO, MEO). This is still considered experimental as there
        are some problems when Sun crosses the orbital plane during a midnight/noon turn maneuver
        (which is a rare event but nevertheless occurs)
      </action>
      <action dev="luc" type="add" >
        Added natural order for observed measurements primarily based on
        chronological order, but with also value comparisons if measurements
        are simultaneous (which occurs a lot in GNSS), and ensuring no
        measurements are lost if stored in SortedSet
      </action>
      <action dev="luc" type="add" due-to="Albert Alcarraz García">
        Added GNSS code measurements
      </action>
      <action dev="luc" type="add" due-to="Albert Alcarraz García">
        Added GNSS phase measurements (very basic implementation for now, not usable as is)
      </action>
      <action dev="luc" type="add" due-to="Albert Alcarraz García">
        Added loading of RINEX observation files (versions 2 and 3)
      </action>
      <action dev="luc" type="fix">
        Fixed compression table reset problem in .Z files
        Fixes issue #450.
      </action>
      <action dev="maxime" type="fix">
        Fixed de-activation of event detection.
        In the propagate(startDate, endDate) function of class "AbstractIntegratedPropagator",
        for dates out of the time interval defined by ]startDate, endDate].
        Fixes issue #449.
      </action>
      <action dev="luc" type="add">
        Added support for loading Unix-compressed files (ending in .Z).
        This file compression algorithm is still widely used in the GNSS
        community (SP3 files, clock files, Klobuchar coefficients...)
        Fixes issue #447.
      </action>
      <action dev="luc" type="add">
        Added a customizable filtering capability in data loading.
        This allows users to insert layers providing features like
        custom decompression algorithms, deciphering, monitoring...
        Fixes issue #446.
      </action>
      <action dev="luc" type="add">
        Allow direct retrieval of rotation part without derivatives from
        LOFType without computing the full transform from inertial frame.
      </action>
      <action dev="maxime" type="fix">
        Added a provider for time-dependent process noise in Kalman estimator.
        This providers allow users to set up realistic models where the process
        noise increases in the along track direction.
        Fixes issue #403.
      </action>
      <action dev="maxime" type="add">
        Increased visibility of attributes in ConstantThrustManeuver class.
        Added getters for all attributes. Also added an attribute name that
        allows the differentiation of the maneuvers, both from a parameter driver
        point of view and from a force model point of view.
        Fixes issue #426.
      </action>
      <action dev="maxime" type="add">
        Increased visibility of attributes in propagator builders.
        By adding getters for all attributes in NumericalPropagatorBuilder
        and AbstractPropagatorBuilder.
        Also made the method findByName in ParameterDriversList public.
        Fixes issue #425.
      </action>
      <action dev="luc" type="fix">
        Ensure the correct ITRF version is used in CCSDS files, regardless
        of the EOP source chosen, defaulting to ITRF-2014.
      </action>
      <action dev="luc" type="fix">
        Split initial covariance matrix and process noise matrix in two
        methods in the covariance matrix provider interface.
      </action>
      <action dev="luc" type="add">
        Added VersionedITRF frame that allow users with needs for very high
        accuracy to specify which ITRF version they want, and stick to it
        regardless of their EOP source.
        Fixes issue #412.
      </action>
      <action dev="luc" type="add">
        Added an itrf-versions.conf configuration file allowing to specify
        which ITRF version each EOP file defines for which date
      </action>
      <action dev="luc" type="add">
        EOP history now contains the ITRF version corresponding to each
        EOP entry on a per date basis
      </action>
      <action dev="luc" type="add">
        Added an ITRFVersion enumerate to simplify conversion between ITRF frames,
        even when no direct Helmert transformation is available
      </action>
      <action dev="luc" type="add">
        Added TransformProviderUtility to reverse or combine TransformProvider instances.
      </action>
      <action dev="luc" type="add">
        Allow attitude overriding during constant-thrust maneuvers.
        Fixes issue #410.
      </action>
      <action dev="luc" type="fix">
        Fixed out-of-sync attitude computation near switch events in AttitudeSequence.
        Fixes issue #404.
      </action>
      <action dev="luc" type="add">
        Added a method to extract sub-ranges from TimeSpanMap instances.
      </action>
      <action dev="luc" type="fix">
        Fixed TLE creation with B* coefficients having single digits like 1.0e-4.
        Fixes issue #388.
      </action>
      <action dev="evan" type="add">
        Add FunctionalDetector.
      </action>
      <action dev="luc" type="add">
        Added handling of IGS ANTEX GNSS antenna models file.
      </action>
      <action dev="luc" type="add">
        Added support for SP3-d files.
      </action>
      <action dev="luc" type="fix">
        Improved SP3 files parsing.
        Some files already operationally produced by IGS Multi-GNSS Experiment (MGEX)
        exceed the maximum number of satellites supported by the regular SP3-c file
        format (which is 85 satellites) and extended the header, without updating the
        format version to SP3-d, which specifically raises the 85 satellites limitation.
        Fixes issue #376.
      </action>
      <action dev="maxime" type="add">
        Allow backward propagation in batch LS orbit determination.
        Fixes issue #375.
      </action>
      <action dev="maxime" type="add">
        Added covariance matrix to PV measurements.
        Fixes issue #374.
      </action>
      <action dev="luc" type="fix">
        Fixed issue when converting very far points (such as Sun center) to geodetic coordinates.
        Fixes issue #373.
      </action>
      <action dev="luc" type="add" >
        Added more conversions between PV coordinates and DerivativeStructure.
        This simplifies for example getting the time derivative of the momentum.
      </action>
      <action dev="maxime" type="fix">
        Fixed weights for angular measurements in W3B orbit determination.
        Fixed in test and tutorial.
        Fixes issue #370.
      </action>
      <action dev="luc" type="add" due-to="Julio Hernanz">
        Added frames for L1 and L2 Lagrange points, for any pair of celestial bodies.
      </action>
    </release>
    <release version="9.1" date="2017-11-26"
             description="Version 9.1 is a minor release of Orekit. It introduces a few new
             features and bug fixes. New features introduced in version 9.1 are some
             frames in OEM parser, retrieval of EOP from frames and ground station displacements
             modelling (both displacements due to tides and displacements due to ocean loading),
             and retrieval of covariance matrix in orbit determination. Several bugs have been fixed.
             Version 9.1 depends on Hipparchus 1.2.">
      <action dev="evan" type="add">
        Added ITRF2005 and ITRF2008 to the frames recognized by OEMParser.
        Fixes issue #361.
      </action>
      <action dev="evan" type="fix">
        Fixed FiniteDifferencePropagatorConverter so that the scale factor is only applied
        once instead of twice.
        Fixes issue #362.
      </action>
      <action dev="maxime" type="fix">
        Fixed derivatives computation in turn-around range ionospheric delay modifier.
        Fixes issue #369.
      </action>
      <action dev="evan" type="fix">
        Disabled XML external resources when parsing rapid XML TDM files.
        Part of issue #368.
      </action>
      <action dev="evan" type="fix">
        Disabled XML external resources when parsing rapid XML EOP files.
        Part of issue #368.
      </action>
      <action dev="evan" type="fix">
        Fixed NPE in OrekitException when localized string is null.
      </action>
      <action dev="luc" type="fix">
        Fixed a singularity error in derivatives for perfectly circular orbits in DSST third body force model.
        Fixes issue #364.
      </action>
      <action dev="luc" type="fix" due-to="Lucian Bărbulescu">
        Fixed an error in array size computation for Hansen coefficients.
        Fixes issue #363.
      </action>
      <action dev="luc" type="add">
        Added a way to retrieve EOP from frames by walking the frames hierarchy tree
        using parent frame links. This allows to retrieve EOP from topocentric frames,
        from Earth frames, from TOD...
      </action>
      <action dev="luc" type="add">
        Take ground stations displacements into account in orbit determination.
        The predefined displacement models are the direct effect of solid tides
        and the indirect effect of ocean loading, but users can add their own models
        too.
      </action>
      <action dev="luc" type="add">
        Added ground stations displacements due to ocean loading as per IERS conventions,
        including all the 342 tides considered in the HARDISP.F program.
        Computation is based on Onsala Space Observatory files in BLQ format.
      </action>
      <action dev="luc" type="add">
        Added ground points displacements due to tides as per IERS conventions.
        We have slightly edited one entry in table 7.3a from IERS 2010 conventions
        to fix a sign error identified by Dr. Hana Krásná from TU Wien (out of phase
        radial term for the P₁ tide, which is -0.07mm in conventions when it should be
        +0.07mm). This implies that our implementation may differ up to 0.14mm from
        other implementations.
      </action>
      <action dev="luc" type="fix">
        Avoid intermixed ChangeForwarder instances calling each other.
        Fixes issue #360.
      </action>
      <action dev="maxime" type="fix">
        Modified the way the propagation parameter drivers are mapped in the
        Jacobian matrix in class "Model".
        Added a test for multi-sat orbit determination with estimated
        propagation parameters (µ and SRP coefficients).
        Fixes issue #354.
      </action>
      <action dev="luc" type="fix">
         Added a convenience method to retrieve covariance matrix in
         physical units in orbit determination.
         Fixes issue #353.
      </action>
      <action dev="luc" type="fix" due-to="Rongwang Li">
         Fixed two errors in Marini-Murray model implementation.
         Fixes issue #352.
      </action>
      <action dev="luc" type="fix">
         Prevent duplicated Newtonian attraction in FieldNumericalPropagator.
         Fixes issue #350.
      </action>
      <action dev="luc" type="fix">
         Copy additional states through impulse maneuvers.
         Fixes issue #349.
      </action>
      <action dev="luc" type="fix">
         Removed unused construction parameters in ShiftingTransformProvider
         and InterpolatingTransformProvider.
         Fixes issue #356.
      </action>
      <action dev="luc" type="fix">
         Fixed wrong inertial frame for Earth retrieved from CelestialBodyFactory.
         Fixes issue #355.
      </action>
      <action dev="luc" type="update">
        Use a git-flow like branching workflow, with a develop branch for bleeding-edge
        development, and master branch for stable published versions.
      </action>
    </release>
    <release version="9.0.1" date="2017-11-01"
            description="Version 9.0.1 is a patch release of Orekit.
            It fixes security issus 368.">
      <action dev="evan" type="fix">
        Disabled XML external resources when parsing rapid XML TDM files.
        Part of issue #368.
      </action>
      <action dev="evan" type="fix">
        Disabled XML external resources when parsing rapid XML EOP files.
        Part of issue #368.
      </action>
    </release>
    <release version="9.0" date="2017-07-26"
             description="Version 9.0 is a major release of Orekit. It introduces several new
             features and bug fixes. New features introduced in version 9.0 are Taylor algebra
             propagation (for high order uncertainties propagation or very fast Monte-Carlo
             studies), multi-satellites orbit determination, parallel multi-satellites propagation,
             parametric accelerations (polynomial and harmonic), turn-around measurements,
             inter-satellite range measurements, rigth ascension/declination measurements,
             Antenna Phase Center measurements modifiers, EOP estimation in precise orbit
             determination, orbit to attitude coupling in partial derivatives, parsing of CCSDS
             Tracking Data Messages, parsing of university of Bern Astronomical Institute files
             for Klobuchar coefficients, ITRF 2014, preservation of non-Keplerian orbits derivatives,
             JB2008 atmosphere model, NRL MSISE 2000 atmosphere model, boolean combination of events
             detectors, ephemeris writer, speed improvements when tens of thousands of measurements
             are used in orbit determination, Danish translations. Several bugs have been fixed.">
     <action dev="luc" type="add">
       Added on-board antenna phase center effect on inter-satellites range measurements.
     </action>
     <action dev="luc" type="add">
       Added on-board antenna phase center effect on turn-around range measurements.
     </action>
     <action dev="luc" type="add">
       Added on-board antenna phase center effect on range measurements.
     </action>
     <action dev="luc" type="update">
       Moved Bias and OutlierFilter classes together with the other estimation modifiers.
     </action>
     <action dev="luc" type="update">
       Forced states derivatives to be dimension 6 rather than either 6 or 7. The
       additional mass was not really useful, it was intended for maneuvers calibration,
       but in fact during maneuver calibration we adjust either flow rate or specific
       impulse but not directly mass itself. 
     </action>
      <action dev="luc" type="add">
        Added parametric acceleration force models, where acceleration amplitude is a
        simple parametric function. Acceleration direction is fixed in either inertial
        frame, or spacecraft frame, or in a dedicated attitude frame overriding spacecraft
        attitude. The latter could for example be used to model solar arrays orientation if
        the force is related to solar arrays). Two predefined implementations are provided,
        one for polynomial amplitude and one for harmonic amplitude. Users can add other
        cases at will. This allows for example to model the infamous GPS Y-bias, which is
        thought to be related to a radiator thermal radiation.
      </action>
      <action dev="luc" type="remove">
        Removed obsolete Cunningham and Droziner attraction models. These models have
        been superseded by Holmes-Featherstone attraction model available since 2013
        in Orekit.
      </action>
      <action dev="luc" type="update">
        Take orbit to attitude coupling into account in the partial derivatives for all attitude modes.
        Fixes issue #200.
      </action>
      <action dev="luc" type="update">
        Merged FieldAttitudeProvider into AttitudeProvider.
      </action>
      <action dev="luc" type="update">
        Simplified ForceModel interface. It does not require dedicated methods anymore for
        computing derivatives with respect to either state or parameters.
      </action>
      <action dev="luc" type="remove">
        Removed Jacchia-Bowman 2006 now completely superseded by Jacchia-Bowman 2008.
      </action>
      <action dev="luc" type="update">
        Make Jacchia-Bowman 2008 thread-safe and field-aware.
      </action>
      <action dev="luc" type="update">
        Make NRL MSISE 2000 thread-safe and field-aware.
      </action>
      <action dev="luc" type="update">
        Make DTM2000 thread-safe and field-aware.
      </action>
      <action dev="luc" type="add">
        Added support for ITRF 2014.
        As of mid-2017, depending on the source of EOP, the ITRF retrieved using
        FramesFactory.getITRF will be either ITRF-2014 (if using EOP 14 C04) or
        ITRF-2008 (if using EOP 08 C04, bulletins A, bulletins B, or finals .all).
        If another ITRF is needed, it can be built using HelmertTransformation.
      </action>
      <action dev="luc" type="remove">
        Removed classes and methods deprecated in 8.0.
      </action>
      <action dev="luc" type="add">
        Added coordinates of all intermediate participants in estimated measurements.
        This will allow estimation modifiers to get important vectors (sighting
        directions for example) without recomputing everything from the states.
      </action>
      <action dev="luc" type="add">
        Added a multi-satellites orbit determination feature.
      </action>
      <action dev="luc" type="add">
        Added one-way and two-way inter-satellites range measurements.
      </action>
      <action dev="luc" type="fix" due-to="Glenn Ehrlich">
        Avoid clash with Python reserved keywords and, or and not in BooleanDetector.
      </action>
      <action dev="luc" type="add" due-to="Maxime Journot">
        Added right ascension and declination angular measurements.
      </action>
      <action dev="luc" type="add">
        Added a parallel propagation feature for addressing multi-satellites needs.
        Propagators of different types (analytical, semi-analytical, numerical,
        ephemerides ...) can be mixed at will.
      </action>
      <action dev="luc" type="fix">
        Fixed Gaussian quadrature inconsistent with DSST theory when orbit derivatives are present.
        Fixes issue #345.
      </action>
      <action dev="luc" type="fix">
        Fixed infinite recursion when attempting two orbit determinations in row.
        Fixes issue #347.
      </action>
      <action dev="luc" type="add" due-to="Lars Næsbye Christensen">
        Added Danish translations.
        Fixes issue #346.
      </action>
      <action dev="luc" type="add" >
        Allow estimation of polar motion (offset plus linear drift) and prime meridian
        correction (offset plus linear drift) in orbit determination. This is essentially
        equivalent to add correction to the xp, yp, dtu1 and lod Earth Orientation Parameters.
      </action>
      <action dev="luc" type="add">
        Parameters in orbit determination can be associated with a per-parameter reference date.
      </action>
      <action dev="luc" type="fix">
        Fixed wrong generation of FieldTransforms by time stamped cache, when generation
        happens backward in time.
        Fixes issue #344.
      </action>
      <action dev="luc" type="update">
        Improved computation ground station parameters derivatives
        in orbit determination.
      </action>
      <action dev="luc" type="update" >
        Use automatic differentiation for all orbit determination measurements types.
        This allows simpler evolutions to estimate parameters for which derivatives
        are not straightforward to compute; some of these parameters are needed for
        precise orbit determination.
      </action>
      <action dev="luc" type="add" due-to="Maxime Journot">
        Added parsing of University of Bern Astronomical Institute files for α and β Klobuchar coefficients.
      </action>
      <action dev="luc" type="add" due-to="Maxime Journot">
        Added parsing of CCSDS TDM (Tracking Data Messages) files, both text and XML.
      </action>
      <action dev="luc" type="fix" due-to="Florentin-Alin Butu">
        Fixed lighting ratio in solar radiation pressure for interplanetary trajectories.
      </action>
      <action dev="hank" type="fix">
        Allow small extrapolation before and after ephemeris.
        Fixes issue #261.
      </action>
      <action dev="luc" type="fix">
        Fixed missing attitude in DSST mean/osculating conversions.
        Fixes issue #339.
      </action>
      <action dev="luc" type="fix">
        Optionally take lift component of the drag force into account in BoxAndSolarArraySpacecraft.
        Fixes issue #324.
      </action>
      <action dev="luc" type="fix" due-to="James Schatzman">
        Change visibility of getTargetPV in GroundPointing to public so it can be subclassed by
        users in other packages.
        Fixes issue #341.
      </action>
      <action dev="luc" type="update">
        Deprecated the TLESeries class. The file format used was considered to be too specific and
        the API not really well designed. Users are encouraged to use their own parser for series of TLE.
      </action>
      <action dev="luc" type="fix" due-to="Gavin Eadie">
        Removed dead code in deep SDP4 propagation model.
        Fixes issue #342.
      </action>
      <action dev="luc" type="fix" due-to="Quentin Rhone">
        Added a way to prefix parameters names when estimating several maneuvers
        in one orbit determination.
        Fixes issue #338.
      </action>
      <action dev="luc" type="fix" due-to="Pascal Parraud">
        Removed unneeded reset at end of sample creation in propagators conversion.
        Fixes issue #335.
      </action>
      <action dev="luc" type="fix" due-to="Michiel Zittersteijn">
        Fixed wrong angle wrapping computation in IodLambert.
      </action>
      <action dev="luc" type="fix" due-to="Lucian Barbulescu">
        Fixed boundaries of thrust parameter driver in ConstantThrustManeuver.
        Fixes issue #327.
      </action>
      <action dev="luc" type="fix" due-to="Hao Peng">
        Allow some old version of TLE format to be parsed correctly.
        Fixes issue #330.
      </action>
      <action dev="luc" type="fix" due-to="James Schatzman">
        Fixed ArrayOutOfBoundException appearing when converting dates at past or future infinity
        to string.
        Fixes issue #340.
      </action>
      <action dev="luc" type="fix">
        Extended range of DateComponents to allow the full integer range as days offset
        from J2000.
      </action>
      <action dev="luc" type="fix">
        Prevent NaN appearing in UTC-TAI offsets for dates at past or future infinity.
      </action>
      <action dev="luc" type="fix">
        Prevent central attraction coefficient from being adjusted in TLEPropagatorBuilder,
        as it is specified by the TLE theory.
        Fixes issue #313.
      </action>
      <action dev="luc" type="fix" due-to="Hao Peng">
        Added a flag to prevent resetting initial state at the end of integrating propagators.
        Fixes issue #251.
      </action>
      <action dev="luc" type="fix">
        Tutorials now all rely on orekit-data being in user home folder.
        Fixes issue #245.
      </action>
       <action dev="luc" type="fix">
        Apply delay corresponding to h = 0 when station altitude is below 0 in SaastamoinenModel.
        Fixes issue #202.
      </action>
      <action dev="luc" type="add">
        Added derivatives to orbits computed from non-Keplerian models, and use
        these derivatives when available. This improves shiftedBy() accuracy,
        and as a consequence also the accuracy of EventShifter. As example, when
        comparing shiftedBy and numerical model on a low Earth Sun Synchronous Orbit,
        with a 20x20 gravity field, Sun and Moon third bodies attractions, drag and
        solar radiation pressure, shifted position errors without derivatives are 18m
        after 60s, 72m after 120s, 447m after 300s; 1601m after 600s and 3141m after
        900s, whereas the shifted position errors with derivatives are 1.1m after 60s,
        9.1m after 120s, 140m after 300s; 1067m after 600s and 3307m after 900s.
      </action>
      <action dev="luc" type="fix">
        Preserved non-Keplerian acceleration in spacecraft state when computed from numerical propagator.
        Fixes issue #183.
      </action>
      <action dev="luc" type="fix">
        Fixed accuracy of FieldAbsoluteDate.
        Fixes issue #337.
      </action>
      <action dev="luc" type="fix">
        Fixed eccentricity computation for hyperbolic Cartesian orbits.
        Fixes issue #336.
      </action>
      <action dev="luc" type="fix">
        Fixed an array out of bounds error in DSST zonal short periodics terms.
      </action>
      <action dev="luc" type="fix" due-to="Maxime Journot">
        Fixed a factor two error in tropospheric and ionospheric modifiers.
      </action>
      <action dev="luc" type="add" due-to="Maxime Journot">
        Added turn-around (four-way range) measurements to orbit determination.
      </action>
      <action dev="luc" type="update">
        Updated dependency to Hipparchus 1.1, released on 2017, March 16th.
        Fixes issue #329.
      </action>
      <action dev="evan" type="add">
        Added simple Boolean logic with EventDetectors.
      </action>
      <action dev="luc" type="add">
        Added getGMSTRateFunction to IEEEConventions to compute accurately Earth rotation rate.
      </action>
      <action dev="luc" type="update">
        OneAxisEllipsoid can now transform FieldGeodeticPoint from any field
        and not only DerivativeStructure.
      </action>
      <action dev="luc" type="add">
        Completed field-based Cartesian and angular coordinates with missing
        features that were only in the double based versions.
      </action>
      <action dev="luc" type="update" due-to="Maxime Journot">
        Use DerivativeStructure to compute derivatives for Range measurements.
      </action>
      <action dev="luc" type="update">
        Improved conversion speed from Cartesian coordinates to geodetic coordinates
        by about 15%.
      </action>
      <action dev="evan" type="add">
        Replace OrbitFile interface with EphemerisFile, adding support for multiple
        ephemeris segments and the capability to create a propagator from an ephemeris.
      </action>
      <action dev="hank" type="add">
        Added EphemerisFileWriter interface for serializing EphemerisFiles to external
        file formats, and implemented the OEMWriter for CCSDS OEM file export support.
      </action>
      <action dev="hank" type="add">
        Added OrekitEphemerisFile object for encapsulating propagator outputs into an 
        EphemerisFile which can then be exported with EphemerisFileWriter classes.
      </action>
      <action dev="luc" type="fix">
        Fixed thread-safety issues in DTM2000 model.
        Fixes issue #258.
      </action>
      <action dev="pascal" type="add">
        Added JB2008 atmosphere model.
      </action>
      <action dev="pascal" type="add">
        Added NRLMSISE-00 atmosphere model.
      </action>
      <action dev="luc" type="fix" due-to="Hao Peng">
        Fixed outliers configuration parsing in orbit determination tutorial and test.
        Fixes issue #249
      </action>
       <action dev="luc" type="fix" >
        Greatly improved orbit determination speed when a lot of measurements are used
        (several thousands).
      </action>
      <action dev="luc" type="fix" >
        Fixed ant build script to run Junit tests.
        Fixes issue #246.
      </action>
      <action dev="luc" type="update">
        Added a protection against zero scale factors for parameters drivers.
      </action>
      <action dev="evan" type="fix">
        Fix AbsoluteDate.createMJDDate when the time scale is UTC and the date
        is during a leap second.
        Fixes issue #247
      </action>
      <action dev="luc" type="fix" >
        Fixed ant build script to retrieve Hipparchus dependencies correctly.
        Fixes issue #244.
      </action>
    </release>
    <release version="8.0.1" date="2017-11-01"
            description="Version 8.0.1 is a patch release of Orekit.
            It fixes security issus 368.">
      <action dev="evan" type="fix">
        Disabled XML external resources when parsing rapid XML EOP files.
        Part of issue #368.
      </action>
    </release>
    <release version="8.0" date="2016-06-30"
             description="Version 8.0 is a major release of Orekit. It introduces several new
             features and bug fixes as well as a major dependency change. New features introduced
             in version 8.0 are orbit determination, specialized propagator for GPS satellites
             based on SEM or YUMA files, computation of Dilution Of Precision and a new angular
             separation event detector. Several bugs have been fixed. A major change introduced
             with version 8.0 is the switch from Apache Commons Math to Hipparchus as the
             mathematical library, which also implied switching from Java 6 to Java 8.">
      <action dev="luc" type="fix" due-to="Andrea Antolino">
        Improved accuracy of orbits Jacobians.
        Fixes issue #243.
      </action>
      <action dev="luc" type="update">
        Deprecated PropagationException, replaced by OrekitException.
      </action>
      <action dev="evan" type="fix" due-to="Greg Carbott">
        Fix bug in restarting propagation with a ConstantThrustManeuver with an
        updated initial condition.
      </action>
      <action dev="luc" type="fix">
        Fixed a display error for dates less than 0.5ms before a leap second.
      </action>
      <action dev="luc" type="update">
        Use ParameterDriver with scale factor for both orbit determination, conversion,
        and partial derivatives computation when finite differences are needed.
      </action>
      <action dev="luc" type="fix">
        Apply impulse maneuver correctly in backward propagation.
        Fixes issue #241.
      </action>
      <action dev="luc" type="add">
        Added angular separation detector. This is typically used to check separation
        between spacecraft and the Sun as seen from a ground station, to avoid interferences
        or damage.
      </action>
      <action dev="luc" type="update">
        All class and methods that were deprecated in the 7.X series have been removed.
      </action>
      <action dev="luc" type="update">
        Allow ICGEM gravity field reader to parse non-Earth gravity fields.
      </action>
      <action dev="evan" type="add">
        Add methods for a integration step handler to tell if the start/end of the step is
        interpolated due to event detection. Also added ability to add a step handler in
        ephemeris mode.
      </action>
      <action dev="evan" type="fix">
        Switch to a continuous Ap to Kp geomagnetic index conversion.
        Fixes issue #240.
      </action>
      <action dev="pascal" type="add">
        Added computation of Dilution Of Precision (DOP).
      </action>
      <action dev="pascal" type="add">
        Added a specialized propagator for GPS spacecrafts, based on
        SEM or YUMA files.
      </action>
      <action dev="luc" type="update">
        Ported the new Hipparchus event handling algorithm to Orekit.
        This improves robustness in corner cases, typically when different
        event detectors triggers at very close times and one of them
        resets the state such that it affects the other detectors.
      </action>
      <action dev="luc" type="update">
        Simplified step interpolators API, replacing the setDate/getState
        pair with an interpolated state getter taking a date argument.
      </action>
      <action dev="luc" type="update">
        Switched from Apache Commons Math to Hipparchus library.
      </action>
      <action dev="luc" type="add">
        Added an orbit determination feature!
      </action>
      <action dev="evan" type="add">
        Add EventHandler to record all events.
      </action>
      <action dev="evan" type="fix">
        Fix exception during event detection using
        NumericalPropagator.getGeneratedEphemeris() near the start/end date of
        the generated ephemeris.
        Fixes issue #238
      </action>
    </release>
    <release version="7.2.1" date="2017-11-01"
            description="Version 7.2.1 is a patch release of Orekit.
            It fixes security issus 368.">
      <action dev="evan" type="fix">
        Disabled XML external resources when parsing rapid XML EOP files.
        Part of issue #368.
      </action>
    </release>
    <release version="7.2" date="2016-04-05"
             description="Version 7.2 is a minor release of Orekit. It introduces several new
             features and bug fixes. The most important features introduced in version 7.2
             are handling of GLONASS and QZSS time scales, support for local time zones
             according to ISO-8601 standard, and finer tuning of short period terms in
             DSST propagator. Version 7.2 depends on version 3.6.1 of Apache Commons Math,
             which also fixes a bug related to close events detection.">
      <action dev="luc" type="add">
        Added GLONASS and QZSS time scales. These time scales my be used in SP3-c files.
      </action>
      <action dev="luc" type="add">
        Added parsing and displaying of local time according to ISO-8601 standard.
      </action>
      <action dev="luc" type="fix">
        Added some protections against malformed SP3 files.
      </action>
      <action dev="luc" type="fix">
        Fixed Newcomb operators generation in DSST for high degree gravity fields.
        Fixes issue #237
      </action>
      <action dev="luc" type="update">
        Improved tuning of DSST tesseral force models. Users can now tune max degree,
        max eccentricity power and max frequency in mean longitude for short
        period terms, as well as for m-daily terms.
      </action>
      <action dev="luc" type="update">
        Improved tuning of DSST zonal force models. Users can now tune max degree,
        max eccentricity power and max frequency in true longitude for short
        period terms.
      </action>
      <action dev="luc" type="fix">
        Fixed wrong continuous maneuver handling in backward propagation.
        Fixes issue #236
      </action>
    </release>
    <release version="7.1" date="2016-02-07"
             description="Version 7.1 is a minor release of Orekit. It introduces several new
             features and bug fixes. The most important features introduced in version 7.1
             are a lot of new event detectors (field of view based detectors supporting any FoV
             shape, either on ground targetting spacecraft or on spacecraft and targetting
             ground defined zones with any shape, extremum elevation detector, anomaly,
             latitude argument, or longitude argument crossing detectors, either true, mean
             or eccentric, latitude and longitude extremum detectors, latitude and longitude
             crossing detectors), new event filtering capability based on user-provided
             predicate function, ability to customize DSST interpolation grid for short period
             elements, ability to retrieve DSS short periodic coefficients, removed some arbitrary
             limitations in DSST tesseral and zonal contribution, ability to set short period
             degree/order to smaller values than mean elements in DSST, vastly improved
             frames transforms efficiency for various Earth frames, three different types of
             solar radiation pressure coefficients, new tabulated attitudes related to Local
             Orbital Frame, smooth attitude transitions in attitudes sequences, with derivatives
             continuity at both endpoint, ground zone sampling either in tiles or grid with fixed
             or track-based orientation, derivatives handling in geodetic points, parsing of TLE
             with non-unclassified modifiers, support for officiel WMM coefficients from NOAA,
             support for tai-utc.dat file from USNO, tropospheric refraction model following
             Recommendation ITU-R P.834-7, geoid model based on gravity field, and use of the new
             Apache Commons Math rotation API with either Frame transform convention or vector
             operator convention. Numerous bugs were also fixed.
             Version 7.1 depends on version 3.6 of Apache Commons Math.">
      <action dev="thierry" type="add">
        Added tropospheric refraction correction angle following Recommendation ITU-R P.834-7.
      </action>
      <action dev="luc" type="add">
        Added a way to configure max degree/order for short periods separately
        from the mean elements settings in DSST tutorial.
      </action>
      <action dev="luc" type="fix">
        Fixed limitation to degree 12 on zonal short periods, degree/order 8 on
        tesseral short periods, and degree/order 12 for tesseral m-dailies in DSST.
      </action>
      <action dev="luc" type="fix">
        Fixed wrong orbit type in propagator conversion. The type specified by
        user was ignored when computing variable stepsize integrator tolerances.
      </action>
      <action dev="luc" type="add">
        Set up three different implementations of radiation pressure coefficients,
        using either a single reflection coefficient, or a pair of absorption
        and specular reflection coefficients using the classical convention about
        specular reflection, or a pair of absorption and specular reflection
        coefficients using the legacy convention from the 1995 CNES book.
        Fixes issue #170
      </action>
      <action dev="luc" type="fix">
        Fixed wrong latitude normalization in FieldGeodeticPoint.
      </action>
      <action dev="luc" type="fix">
        Fixed blanks handling in CCSDS ODM files.
        Fixes issue #232
      </action>
      <action dev="luc" type="fix">
        Fixed FramesFactory.getNonInterpolatingTransform working only
        in one direction.
        Fixes issue #231
      </action>
      <action dev="evan" type="add">
        Added Field of View based event detector for ground based sensors.
      </action>
      <action dev="luc" type="add">
        Added a getFootprint method to FieldOfView for projecting Field Of View
        to ground, taking limb of ellipsoid into account (including flatness) if
        Field Of View skims over horizon.
      </action>
      <action dev="luc" type="add">
        Added a pointOnLimb method to Ellipsoid for computing points that lie
        on the limb as seen from an external observer.
      </action>
      <action dev="luc" type="add">
        Added an isInside predicate method to Ellipsoid for checking points location.
      </action>
      <action dev="evan" type="fix">
        Support parsing lowercase values in CCSDS orbit data messages.
        Fixes issue #230
      </action>
      <action dev="luc" type="add">
        Added a generic FieldOfViewDetector that can handle any Field Of View shape.
        The DihedralFieldOfViewDetector is deprecated, but the CircularFieldOfViewDetector
        which corresponds to a common case that can be computed more accurately and faster
        than the new generic detector is preserved.
      </action>
      <action dev="luc" type="add">
        Added a FieldOfView class to model Fields Of View with any shape.
      </action>
      <action dev="luc" type="add">
        Added a FootprintOverlapDetector which is triggered when a sensor
        Field Of View (any shape, even split in non-connected parts or
        containing holes) overlaps a geographic zone, which can be non-convex,
        split in different sub-zones, have holes, contain the pole...
        Fixes issue #216
      </action>
      <action dev="luc" type="fix" due-to="Carlos Casas">
        Added a protection against low altitudes in JB2006 model.
        Fixes issue #214
      </action>
      <action dev="luc" type="fix" due-to="Petrus Hyvönen">
        Enlarged access to SGP4 and DeepSDP4 propagators.
        Fixes issue #207
      </action>
      <action dev="luc" type="fix">
        Fixed covariance matrices units when read from CCSDS ODM files. The
        data returned at API level are now consistent with SI units, instead of being
        kilometer-based.
        Fixes issue #217
      </action>
      <action dev="luc" type="fix">
        Fixed DSST ephemeris generation.
        Fixes issue #222
      </action>
      <action dev="luc" type="update">
        Vastly improved DSS short period terms interpolation.
      </action>
      <action dev="luc" type="fix">
        Use new Rotation API from Apache Commons Math 3.6.
        This API allows to use both vector operator convention and frames
        transform convention naturally. This is useful when axis/angles are
        involved, or when composing rotations. This probably fixes one of
        the oldest stumbling blocks for Orekit users.
      </action>
      <action dev="luc" type="fix">
        Fixed state partial derivatives in drag force model.
        Fixes issue #229
      </action>
      <action dev="evan" type="fix">
        Fixed incorrect density in DTM2000 when the input position is not in ECI
        or ECEF.
        Fixes issue #228
      </action>
      <action dev="evan" type="add">
        Added capability to use a single EventHandler with multiple types of
        EventDetectors.
      </action>
      <action dev="luc" type="add" >
        Added a way to customize interpolation grid in DSST, either using a fixed number
        of points or a maximum time gap between points, for each mean elements integration
        step.
      </action>
      <action dev="luc" type="add" >
        Added TabulatedLofOffset for attitudes defined by tabulating rotations between Local Orbital Frame
        and spacecraft frame.
        Fixes issue #227
      </action>
      <action dev="luc" type="fix" >
        Fixed wrong ephemeris generation for analytical propagators with maneuvers.
        Fixes issue #224.
      </action>
       <action dev="luc" type="fix" >
        Fixed date offset by one second for TLE built from their components,
        if a leap second was introduced earlier in the same year.
        Fixes issue #225.
      </action>
      <action dev="luc" type="fix" >
        Allow parsing TLE with non-unclassified modifier.
      </action>
      <action dev="luc" type="add" >
        As a side effect of fixing issue #223, KeplerianPropagator and
        Eckstein-Hechler propagator are now serializable.
      </action>
      <action dev="luc" type="fix" >
        Fixed missing additional states handling in ephemeris propagators
        created from analytical propagators.
      </action>
      <action dev="luc" type="fix" >
        Fixed NPE and serialization issues in ephemeris propagators created
        from analytical propagators.
        Fixes issue #223.
      </action>
      <action dev="luc" type="fix" >
        Fixed time scale issues in JPL ephemerides and IAU pole models.
        The time used for internal computation should be TDB, not TT.
      </action>
      <action dev="luc" type="fix" >
        Fixed an issue with backward propagation on analytical propagator.
        During first step, the analytical interpolator wrongly considered the
        propagation was forward.
      </action>
      <action dev="luc" type="add" >
        Added a way to retrieve short period coefficients from DSST as
        spacecraft state additional parameters. This is mainly intended
        for test and validation purposes.
      </action>
      <action dev="luc" type="fix" >
        Prevent small overshoots of step limits in event detection.
        Fixes issue #218.
      </action>
      <action dev="luc" type="fix" >
        Handle string conversion of dates properly for dates less than 1 millisecond
        before midnight (they should not appear as second 60.0 of previous minute but
        should rather wrap around to next minute).
        Partly fixes issue #218.
      </action>
      <action dev="luc" type="fix" >
        Enforce Lexicographical order in DirectoryCrawler, to ensure reproducible
        loading. Before this changes, some tests could fail in one computer while
        succeeding in another computer as we use a mix of DE-4xx files, some having
        a different EMRAT (81.30056907419062 for DE-431, 81.30056 for DE-405 and DE-406).
      </action>
      <action dev="luc" type="add" >
        Added EventEnablingPredicateFilter to filter event based on an user-provided
        enabling predicate function. This allow for example to dynamically turn some
        events on and off during propagation or to set up some elaborate logic like
        triggering on elevation first time derivative (i.e. one elevation maximum)
        but only when elevation itself is above some threshold.
      </action>
      <action dev="luc" type="update" >
        Renamed EventFilter into EventSlopeFilter.
      </action>
      <action dev="luc" type="add" >
        Added elevation extremum event detector.
      </action>
      <action dev="luc" type="fix" >
        Fixed ellipsoid tessellation with large tolerances.
        Fixes issue #215.
      </action>
      <action dev="evan" type="fix" >
        Fixed numerical precision issues for start/end dates of generated
        ephemerides.
        Fixes issues #210
      </action>
      <action dev="luc" type="add" >
        Added anomaly, latitude argument, or longitude argument crossings detector,
        either true, mean or eccentric.
        Fixes issue #213.
      </action>
      <action dev="luc" type="add" >
        Added latitude and longitude extremum detector.
      </action>
      <action dev="luc" type="add" >
        Added latitude and longitude crossing detector.
      </action>
      <action dev="luc" type="add" >
        Added a way to convert between PVA and geodetic points with time derivatives.
      </action>
      <action dev="luc" type="add" >
        Allow truncation of tiles in ellipsoid tessellation.
      </action>
      <action dev="luc" type="add" >
        Propagator builders can now be configured to accept any orbit types
        and any position angle types in the input flat array.
        Fixes issue #208.
      </action>
      <action dev="luc" type="add" >
        Added smooth attitude transitions in attitudes sequences, with derivatives
        continuity at both endpoints of the transition that can be forced to match
        rotation, rotation rate and rotation acceleration.
        Fixes issue #6.
      </action>
      <action dev="luc" type="fix" >
        Fixed attitudes sequence behavior in backward propagation.
        Fixes issue #206.
      </action>
      <action dev="luc" type="add" >
        Added factory methods to create AbsoluteDate instances from MJD or JD.
        Fixes issue #193.
      </action>
      <action dev="luc" type="fix" due-to="Joris Olympio">
        Fixed wrong attitude switches when an event occurs but the active attitude mode
        is not the one it relates to.
        Fixes issue #190.
      </action>
      <action dev="luc" type="add"  due-to="Joris Olympio">
        Added a way to be notified when attitude switches occur.
        Fixes issue #190.
      </action>
      <action dev="luc" type="fix" >
        Ensure Keplerian propagator uses the specified mu and not only the one from the initial orbit.
        Fixes issue #184.
      </action>
      <action dev="luc" type="update" >
        Improved frames transforms efficiency for various Earth frames.
      </action>
      <action dev="luc" type="fix" >
        Specify inertial frame to compute orbital velocity for ground pointing laws.
        Fixes issue #115.
      </action>
      <action dev="luc" type="fix" >
        Activated two commented-out tests for DTM2000, after ensuring we
        get the same results as the original fortran implementation.
        Fixes issue #204.
      </action>
      <action dev="luc" type="fix" due-to="Javier Martin Avila">
        Fixed resetting of SecularAndHarmonic fitting.
        Fixes issue #205.
      </action>
      <action dev="luc" type="add">
        Added a way to sample a zone on an ellipsoid as grids of inside points.
        Fixes issue #201.
      </action>
      <action dev="luc" type="fix">
        Fixed an event detection problem when two really separate events occur within
        the event detector convergence threshold.
        Fixes issue #203.
      </action>
      <action dev="luc" type="fix">
        Added protections against TLE parameters too large to fit in the format.
        Fixes issue #77.
      </action>
      <action dev="luc" type="fix">
        Allowed slightly malformed TLE to be parsed.
        Fixes issue #196.
      </action>
      <action dev="luc" type="fix">
        Fixed overlapping issue in ellipsoid tessellation, typically for independent
        zones (like islands) close together.
        Fixes issue #195.
      </action>
      <action dev="tn" type="add">
        Added support to load WMM coefficients from the official model file
        provided by NOAA.
      </action>
      <action dev="tn" type="fix">
        Fixed javadoc of method "GeoMagneticField#calculateField(...)": 
        the provided altitude is expected to be a height above the WGS84 ellipsoid.
      </action>
      <action dev="luc" type="update">
        Added a simpler interface for creating custom UTC-TAI offsets loaders.
      </action>
      <action dev="luc" type="add">
        Added support for USNO tai-utc.dat file, enabled by default, in
        addition to the legacy support for IERS UTC-TAI.history file
        which is still supported and also enabled by default.
      </action>
      <action dev="luc" type="add">
        Added a way to load TAI-UTC data from Bulletin A. Using this feature
        is however NOT recommended as there are known issues in TAI-UTC data
        in some bulletin A (for example bulletina-xix-001.txt from 2006-01-05
        has a wrong year for last leap second and bulletina-xxi-053.txt from
        2008-12-31 has an off by one value for TAI-UTC on MJD 54832). This
        feature is therefore not enabled by default, and users wishing to
        rely on it should do it carefully and take their own responsibilities.
      </action>
      <action dev="luc" type="add">
        Added ellipsoid tessellation, with tiles either oriented along track
        (ascending or descending) or at constant azimuth.
      </action>
      <action dev="luc" type="fix">
        Added customization of EOP continuity check threshold.
        Fixes issue #194.
      </action>
      <action dev="evan" type="add">
        Added geoid model based on gravity field.
        Fixes issue #192.
      </action>
      <action dev="luc" type="fix">
        Added automatic loading of Marshall Solar Activity Future Estimation data.
        Fixes issue #191.
      </action>
      <action dev="luc" type="update">
        Simplified Cartesian to ellipsoidal coordinates transform and greatly improved its performances.
      </action>
      <action dev="luc" type="fix">
        Fixed target point in BodyCenterPointing attitude.
        Fixes issue #100.
      </action>
    </release>
    <release version="7.0" date="2015-01-11"
             description="Version 7.0 is a major release of Orekit. It introduces several new
             features and bug fixes. New features introduced in version 7.0 are the complete
             DSST semi-analytical propagator with short-periodics terms (only mean elements
             were available in previous version), extension to second order derivatives for
             many models (Cartesian coordinates, angular coordinates, attitude modes, ...),
             bilinear interpolator in Saastamoinen model, attitude overriding during impulsive
             maneuvers, general relativity force model, geographic zone detector, and ecliptic
             frame.
             Several bugs have been fixed. One noteworthy fix concerns an inconsistency in
             Eckstein-Hechler propagator velocity, which leads to a change of the generated
             orbit type.">
      <action dev="hankg" type="add">
        Added bilinear interpolator and use it on Saastamoinen model.
        Implements feature #182.
      </action>
      <action dev="luc" type="update">
        Removed old parts that were deprecated in previous versions.
      </action>
      <action dev="luc" type="update">
        Updated dependency to Apache Commons Math 3.4, released on 2014-12-26.
      </action>
      <action dev="luc" type="fix">
        Fixed null vector normalization when attempting to project to ground a point already on ground.
        Fixes issue #181.
      </action>
      <action dev="luc" type="add" due-to="Lucian Barbulescu">
        Added Romanian localization for error messages.
      </action>
      <action dev="luc" type="fix">
        Fixed velocity inconsistency in orbit generation in Eckstein-Hechler propagator.
        The Eckstein-Hechler propagator now generated Cartesian orbits, with velocity
        computed to be fully consistent with model evolution. A side effect is that
        if users rebuild circular parameters from the generated orbits, they will
        generally not math exactly the input circular parameters (but position will
        match exactly).
        Fixes issue #180.
      </action>
      <action dev="luc" type="fix">
        Improved acceleration output in Eckstein-Hechler model.
      </action>
      <action dev="luc" type="add">
        Added projection of moving point (i.e. position and derivatives too) to
        ground surface.
      </action>
      <action dev="luc" type="add">
        Added a general 3 axes ellipsoid class, including a feature to compute
        any plane section (which result in a 2D ellipse).
      </action>
      <action dev="luc" type="add">
        Added support for IERS bulletin A (rapid service and prediction)
      </action>
      <action dev="tn" type="fix">
        Fixed various issues in geomagnetic fields models:
        GeoMagneticField.getDecimalYear() returned a slightly wrong result: e.g. for 1/1/2005
        returned 2005.0020 instead of 2005.0, GeoMagneticFieldFactory.getModel() returned
        wrong interpolation near models validity endpoints, GeoMagneticField.transformModel(double)
        method did not check year validity. Added more unit tests and adapted existing tests for
        IGRF/WMM with sample values / results as they have changed slightly.
        Fixes issue #178.
      </action>
      <action dev="luc" type="fix" due-to="Patrice Mathieu">
        Fixed closest TLE search. When filtering first from satellite ID and
        then extracting closest date, the returned satellite was sometime wrong.
      </action>
      <action dev="luc" type="add" due-to="Hank Grabowski">
        Allow attitude overriding during impulsive maneuvers.
        Fixes issue #176.  
      </action>
      <action dev="evan" type="add">
          Added general relativity force model.
      </action>
      <action dev="luc" type="add" due-to="Ioanna Stypsanelli">
        added Greek localization for error messages.
      </action>
      <action dev="evan" type="fix">
          Fixed incorrect partial derivatives for force models that depend on satellite velocity.
          Fixes #174.
      </action>
      <action dev="evan" type="fix">
          Fixed incorrect parameters set in NumericalPropagatorBuilder.
          Fixes #175.
      </action>
      <action dev="luc" type="update" >
        Significantly reduced size of various serialized objects.
      </action>
      <action dev="luc" type="update" >
        PVCoordinatesProvider now produces time-stamped position-velocities.
      </action>
      <action dev="luc" type="update" >
        Tabulated attitude provider can be built directly from time-stamped angular coordinates
        lists, in addition to attitudes lists.
      </action>
      <action dev="luc" type="add" >
        Added time-stamped versions of position-velocity and angular coordinates.
      </action>
      <action dev="luc" type="fix" due-to="Daniel Aguilar Taboada">
        Fixed wrong rotation interpolation for rotations near π.
        Fixes issue #173.
      </action>
      <action dev="luc" type="update" >
        Updated dependency to Apache Commons Math 3.3.
      </action>
      <action dev="luc" type="update" due-to="Lucian Barbulescu, Nicolas Bernard">
        Added short periodics for DSST propagation.
      </action>
      <action dev="luc" type="add" >
        Added a GeographicZoneDetector event detector for complex geographic zones traversal.
        Fixes issue #163.
      </action>
      <action dev="evan" type="fix">
        Add Ecliptic frame. Agrees with JPL ephemerides to within 0.5 arcsec.
        Issue #166.
      </action>
      <action dev="evan" type="fix">
        Fix cache exception when propagating backwards with an interpolated
        gravity force model.
        Fixes issue #169.
      </action>
      <action dev="luc" type="fix">
        Fixed parsing of dates very far in the future.
        Fixes issue #171.
      </action>
      <action dev="luc" type="fix">
        Trigger an exception when attempting to interpolate attitudes without rotation rate
        using only one data point.
      </action>
      <action dev="evan" type="fix">
        Fixed SpacecraftState date mismatch exception with some attitude providers.
      </action>
      <action dev="luc" type="fix" >
        Fixed wrong scaling in JPL ephemeris when retrieving coordinates in a frame
        that is not the defining frame of the celestial body.
        Fixes issue #165.
      </action>
      <action dev="luc" type="update" due-to="Lucian Barbulescu">
        Prepare generation of either mean or osculating orbits by DSST propagator.
        The short periodics terms are not computed yet, but there is ongoing work
        to add them.
      </action>
      <action dev="luc" type="update" due-to="Lucian Barbulescu">
        Avoid recomputing Chi and Chi^2 in Hansen coefficients for tesseral.
      </action>
      <action dev="luc" type="update" due-to="Nicolas Bernard">
        Added better handling of Hansen kernel computation through use of PolynomialFunction.
      </action>
      <action dev="luc" type="update" due-to="Petre Bazavan">
        Compute Hansen coefficients using linear transformation.
      </action>
      <action dev="luc" type="fix" >
        Fixed a non-bracketing exception in event detection, in some rare cases of noisy g function.
        Fixes issue #160.
      </action>
      <action dev="luc" type="fix" >
        Fixed a missing reset of resonant tesseral terms in DSST propagation.
        Fixes issue #159.
      </action>
      <action dev="luc" type="fix" >
        Improved default max check interval for NodeDetector, so it handles correctly
        highly eccentric orbits.
        Fixes issue #158.
      </action>
    </release>
    <release version="6.1" date="2013-12-13"
             description="Version 6.1 is a minor release of Orekit. It introduces several new
             features and bug fixes. The most important features introduced in version 6.1
             are solid tides force model, including pole tide at user choice, and following
             either IERS 1996, IERS 2003 or IERS 2010 conventions ; ocean tides force model,
             including pole tide at user choice, loading a user provided model ; simultaneous
             support for IERS 1996, 2003 and 2010 for frames definition, which is very
             important to support legacy systems and to convert coordinates between older and
             newer reference systems ; greatly improved accuracy of celestial/terrestrial
             frames transforms (we are now at sub-micro arcsecond level for IERS 2003/2010,
             both with equinox based and Non-Rotating Origin, at a sub-milli arcseconds for
             IERS 1996, both with equinox based and Non-Rotating Origin) ; classical
             equinox-based paradigm and new non-rotating origin paradigm for inertial and
             terrestrial frames are now supported with all IERS conventions ; automatic
             conversion of IERS Earth Orientation Paramters from equinoxial to non-rotating
             paradigm ; support for CCSDS Orbit Data Message ; improved API for events,
             allowing separation of event detection and event handling (the older API is still
             available for compatibility) ; merged all the elevation related events, allowing
             to use both refraction model and antenna mask at the same time if desired ;
             new attitude mode based on interpolation on a table. Numerous bugs were also fixed.
             Version 6.1 depends on version 3.2 of Apache commons math.">
      <action dev="luc" type="fix" >
        Reduced number of calls to the g function in event detectors.
        Fixes issue #108.
      </action>
      <action dev="luc" type="fix" >
        Fixed a spurious backward propagation.
        Fixes issue #107.
      </action>
      <action dev="luc" type="fix" >
        Improved error detection for numerical and DSST propagation for cases
        where user attempts to compute integrator tolerances with an orbit for
        which Jacobian is singular (for example equatorial orbit while using
        Keplerian representation).
        Fixes issue #157.
      </action>
      <action dev="luc" type="add" >
        Added a method to get the number or calls to getNeighbors in the generic time stamped cache,
        to allow performing measurements while tuning the cache.
      </action>
      <action dev="luc" type="add" >
        Added high degree ocean load deformation coefficients computed by Pascal
        Gégout (CNRS / UMR5563 - GET).
      </action>
      <action dev="luc" type="add" >
        Time scales are now serializable.
      </action>
      <action dev="luc" type="add" due-to="Nicolas Bernard">
        Improved DSST tesseral computation efficiency by caching Jacobi polynomials.
      </action>
      <action dev="luc" type="fix" due-to="Daniel Aguilar Taboada">
        Fixed yaw steering attitude law, which didn't project spacecraft velocity correctly.
        Fixes issue #156.
      </action>
      <action dev="luc" type="add" >
        Added a way to set the maximum number of iterations for events detection.
        Fixes issue #155.
      </action>
      <action dev="luc" type="add">
        Added an attitude provider from tabulated attitudes.
        Fixes issue #154.
      </action>
      <action dev="luc" type="add" due-to="Hank Grabowski">
        Improved test coverage.
        Fixes issue #153.
      </action>
      <action dev="luc" type="add" due-to="Hank Grabowski">
        Merged all elevation detectors into one. The new detector supports all
        features from the previous (and now deprecated) ApparentElevationDetector
        and GroundMaskElevationDetector.
        Fixes issue #144.  
      </action>
      <action dev="luc" type="add" due-to="Hank Grabowski">
        Added a DetectorEventHandler interface aimed at handling only the
        event occurrence part in propagation. This allows to separate the
        event detection itself (which is declared by the EventDetector interface)
        from the action to perform once the event has been detected. This also
        allows to avoid subclassing of events, which was cumbersome. It also allows
        to share a single handler for several events.
        The previous behavior with eventOccurred declared at detector level and
        subclassing is still available but is deprecated and will be removed in
        the next major release.
      </action>
      <action dev="luc" type="fix" due-to="Christophe Le Bris">
        Fixed an indexing error in Harris-Priester model.
        Fixes issue #152.
      </action>
      <action dev="luc" type="add">
        Added a new force model for ocean tides in numerical propagation, including pole tides.
        Fixes issue #11.
      </action>
      <action dev="luc" type="fix" due-to="Lucian Barbulescu">
        Fixed conversion from position-velocity to Keplerian, when the orbit is
        perfectly equatorial.
        Fixes issue #151.
      </action>
      <action dev="luc" type="add">
        Added a new force model for solid tides in numerical propagation, including pole tides.
        Fixes issue #10.
      </action>
      <action dev="luc" type="add">
        Added a way to select IERS conventions for non-rotating origin
        based ITRF.
      </action>
      <action dev="luc" type="update">
        Greatly improved accuracy of celestial/terrestrial frames transforms.
        We are now at sub-micro arcsecond level for IERS 2003/2010, both with
        equinox based and Non-Rotating Origin, at a sub-milli arcseconds
        for IERS 1996, both with equinox based and Non-Rotating Origin.
      </action>
      <action dev="luc" type="fix">
        Fixed missing nutation correction in Equation Of Equinoxes.
        Fixes issue #150.
      </action>
      <action dev="luc" type="fix">
        Fixed rate for TCB time scale.
      </action>
      <action dev="luc" type="add">
        Added new definition of astronomical unit from IAU-2012 resolution B2.
      </action>
      <action dev="luc" type="fix">
        Fixed Date/Time split problem when date is a few femto-seconds before the end of the day.
        Fixes issue #149.
      </action>
      <action dev="luc" type="fix">
        Fixed overflow problem in TimeComponents.
        Fixes issue #148.
      </action>
      <action dev="luc" type="update">
        Separate parsing from using Poisson series.
      </action>
      <action dev="luc" type="add" due-to="Steven Ports">
        Added support for parsing CCSDS ODM files (OPM, OMM and OEM).
      </action>
      <action dev="luc" type="update">
        Flattened ITRF frames tree so all supported ITRF realizations (2005, 2000, 97, 93) share the same
        parent ITRF2008. Previously, the tree was 2008 &lt;- 2005 &lt;- 2000 &lt;- {93,97} and the reference dates
        for Helmert transforms were all different. We now use the parameters provided at epoch 2000.0 and
        with respect to ITRF2008 at http://itrf.ensg.ign.fr/doc_ITRF/Transfo-ITRF2008_ITRFs.txt.
      </action>
      <action dev="luc" type="fix">
        Fixed azimuth parameter in the TopocentricFrame.pointAtDistance method.
        Fixes issue #145.
      </action>
      <action dev="luc" type="fix"  due-to="Matt Edwards">
        Fixed location of JAVA_EPOCH. As we now take the linear models between UTC and TAI
        that were used between 1961 and 1972, we have to consider the offset that was in
        effect on 1970-01-01 and which was precisely 8.000082s. Fixes issue #142.
      </action>
      <action dev="luc" type="update" >
        Vastly improved performances for Poisson series computations. Poisson series are often
        evaluated several components together (x/y/s in new non-rotating paradigm, ∆ψ/∆ε in old
        equinox paradigm for example). As the components are built from a common model, they
        share many nutation terms. We now evaluate these shared terms only once, as we evaluate
        the components in parallel thanks to a preliminary "compilation" phase performed when
        the Poisson series are set up. This dramatically improves speed: on a test case based
        on x/y/s evaluations over a one year time span without any caching,  we noticed a
        more than two-fold speedup: mean computation time reduced from 6.75 seconds (standard
        deviation 0.49s) to 3.07 seconds (standard deviation 0.04s), so it was a 54.5% reduction
        in mean computation time. At the same time, accuracy was also improved thanks to the
        Møller-Knuth TwoSum algorithm without branching now used for summing all series terms.
      </action>
      <action dev="luc" type="fix" >
        When UT1 time scale is used, it is now possible to choose which Earth Orientation
        Parameters history to use (formerly, only EOP compatible with IAU-2000/2006 was
        used, even for systems relying only on older conventions).
      </action>
      <action dev="luc" type="add" >
        Added Greenwich Mean Sidereal Time and Greenwich Apparent Sidereal Time
        to all supported IERS conventions (i.e. IERS 1996, IERS 2003 and IERS 2010).
      </action>
      <action dev="luc" type="add" >
        Classical equinox-based paradigm and new non-rotating origin paradigm for
        inertial and terrestrial frames are now supported with all IERS conventions.
        This means it is now possible to use MOD/TOD/GTOD with the recent precession/nutation
        models from recent conventions, and it is also possible to use CIRF/TIRF/ITRF with
        the older precession nutation models from ancient conventions. Of course, all these
        conventions and frames can be used at the same time, which is very important to
        support legacy systems and to convert coordinates between older and newer reference
        systems.
      </action>
      <action dev="luc" type="add" >
        Added IERS 1996 in the list of supported IERS conventions.
      </action>
      <action dev="luc" type="add" >
        Added factory methods to compute arbitrary Julian Epochs (J1900.0, J2000.0 ...)
        and Besselian Epochs (B1900.0, B1950.0 ...) that are used as reference dates
        in some models and frames.
      </action>
      <action dev="luc" type="fix" >
        Fixed non-bracketing exception while converting Cartesian points very close to equator into geodetic
        coordinates. Fixes issue #141.
      </action>
      <action dev="evan" type="add" >
        Added getAngularVelocity() to PVCoordinates.
      </action>
      <action dev="luc" type="add" >
        Added back serialization for some ephemerides produced by integration-based propagators.
        The ephemerides produced by NumericalPropagator are always serializable, and the ones
        produced by DSSTPropagator may be serializable or not depending on the force models used.
      </action>
      <action dev="luc" type="fix" >
        Fixed missing events detection when two events occurred at exactly the same time using an analytical
        propagator (like generated ephemerides for example). Fixes issue #138.
      </action>
      <action dev="luc" type="fix" >
        Fixed data loading from zip/jar. A more streamlined architecture has been set up, and each zip entry
        now uses its own input stream. Closing the stream triggers the switch to the next entry, and duplicate
        close are handled gracefully. Fixes issue #139.
      </action>
      <action dev="luc" type="fix" >
        Improved event bracketing by backporting changes made in Apache Commons Math (may fix issues #110
        and #136, but we cannot be sure as neither issues were reproducible even before this change...).
      </action>
      <action dev="luc" type="fix" >
        Fixed GTOD and Veis frame that did apply UT1-UTC correction when they should not (fixes issue #131).
      </action>
      <action dev="luc" type="fix" >
        Completely rewrote conversion from Cartesian to geodetic coordinates to improve
        numerical stability for very far points (typically when computing coordinates
        of Sun). Fixes issue #137.
      </action>
    </release>
    <release version="6.0" date="2013-04-23"
             description="Version 6.0 is a major release of Orekit. It introduces several new
             features and bug fixes. Several incompatibilities with respect to previous
             versions 5.x have been introduced. Users are strongly advised to upgrade to this
             version. The major features introduced in version 6.0 are the inclusion of the DSST
             semi-analytical propagator, an improved propagator architecture where all propagators
             can use events and step handlers, much better and faster gravity field force model,
             Jacobians availability for all force models, converters between different propagation
             models (which can be used to convert between mean and osculating elements), thread
             safety for many parts (mainly frames, but still excluding propagators) while still
             preserving caching for performances even in multi-threaded environments, time-dependent
             gravity fields, support for IERS 2010 conventions, support for INPOP and all DExxx
             ephemerides, new frames, new time scales, support for user-defined states in spacecraft
             state, availability of additional states in events, interpolators for many components
             like position-velocity, spacecraft state and attitude allowing to compute high order
             derivatives if desired, filtering of events, orphan frames, magnetic fields models,
             SP3 files support, visibility circles, support for Marshall Solar Activity Future
             Estimation of solar activity. Numerous bugs were also fixed. Version 6.0 now depends
             on version 3.2 of Apache commons math.">
      <action dev="pascal" type="fix" >
        Fixed conversion of mean anomaly to hyperbolic eccentric anomaly (fixes issue #135).
      </action>
      <action dev="luc" type="add" >
        Extracted fundamental nutation arguments from CIRF frame. This allows both reuse of
        the arguments for other computations (typically tides), and also allows to use
        convention-dependent arguments (they are similar for IERS conventions 2003 and 2010,
        but have changed before and may change in the future).
      </action>
      <action dev="luc" type="fix" >
        Fixed event g function correction when starting exactly at 0 with a backward
        propagation (fixes issue #125).
      </action>
      <action dev="luc" type="update" >
        Error messages properties are now loaded directly in UTF-8.
      </action>
      <action dev="luc" type="add" >
        Added a way to know which tide system is used in gravity fields (zero-tide,
        tide-free or unknown).
      </action>
      <action dev="luc" type="add" >
        Added orphan frame, i.e. trees that are not yet connected to the main
        frame tree but attached later on. This allows building frame trees
        from leaf to root. This change fixes feature request #98.
      </action>
      <action dev="luc" type="add" >
        Added a way to filter only increasing or decreasing events. The filtering
        occurs a priori, i.e. the filtered out events do not trigger a search.
        Only the interesting events are searched for and contribute to computation
        time. This change fixes feature request #104.
      </action>
      <action dev="pascal" type="add" >
        Added a semianalytical propagator based on the Draper Semianalytic
        Satellite Theory. The DSST accounts for all significant perturbations
        (central body including tesseral harmonics, third-body, drag, solar
        radiation pressure) and is applicable to all orbit classes.
        To begin with, only mean elements propagation is available.
      </action>
      <action dev="evan" type="update" >
        Greatly improved performance of time-stamped caches for data that is
        read only once (like UTC leap seconds history or EOP).
      </action>
      <action dev="luc" type="add" >
        Additional states can now be used in events. Note that waiting for the
        fix for issue MATH-965 in Apache Commons Math to be been officially
        published, a workaround has been used in Orekit. This workaround
        implies that events that should be triggered based on additional equations
        for integration-based propagator will be less accurate on the first step
        (full accuracy is recovered once the first step is accepted).
        So in these corner cases, users are advised to start propagation at least
        one step before the first event (or to use a version of Apache Commons Math
        that includes the fix, which has been added to the development version as
        of r1465654). This change fixes feature request #134.
      </action>
      <action dev="luc" type="add" >
        AdditionalStateProviders can now be used for all propagators, not
        only analytical ones. Note that when both state providers and
        additional differential equations are used in an integration-based
        propagator, they must used different states names. A state can only
        be handled by one type at a time, either already integrated or
        integrated by the propagator (fixes feature request #133).
      </action>
      <action dev="luc" type="add" >
        Added a way to store user data into SpacecraftState. User data are
        simply double arrays associated to a name. They are handled properly
        by interpolation, event handlers, ephemerides and adapter propagators.
        Note that since SpacecraftState instances are immutable, adding states
        generates a new instance, using a fluent API principle (fixes feature request #132).
      </action>
      <action dev="luc" type="add" >
        Added a way to retrieve all additional states at once from a step interpolator.
      </action>
      <action dev="luc" type="fix" >
        Fixed wrong orientation for ICRF and all IAU pole and prime meridians
        (a few tens milli-arcseconds). This error mainly induced an error in
        celestial bodies directions, including the Sun which is used in many
        places in Orekit (fixes bug #130).
      </action>
      <action dev="luc" type="add" >
        Added support for IERS conventions 2010. Note that Orekit still also
        support conventions 2003 in addition to conventions 2010. However, as
        IERS does not provide anymore data to link TIRF 2003 with ITRF, ITRF
        based on 2003 convention is not available. ITRF can only be based on
        either 2010 conventions for CIO-based paradigm or on 1996 conventions
        for equinox-based paradigm. 
      </action>
      <action dev="luc" type="add" >
        Atmosphere models now provide their central body frame.
      </action>
      <action dev="luc" type="add" >
        Added versions of angular coordinates and position-velocity that use
        any field instead of double (classes FieldAngularCoordinates and
        FieldPVCoordinates). This allows to compute derivatives of these quantities
        with respect to any number of variables and to any order (using DerivativeStructure
        for the field elements), or to compute at arbitrary precision (using Dfp for
        the field elements). Regular transforms as produced by frames
        handle these objects properly and compute partial derivatives for them.
      </action>
      <action dev="luc" type="update" >
        Converted Cunningham and Droziner force models to use the API of the new
        partial derivatives framework, despite they STILL USE finite differences.
        These two force models are now considered obsolete, they have been
        largely superseded by the Holmes-Featherstone model, which can be used
        for much larger degrees (Cunnigham and Droziner use un-normalized
        equations and coefficients which underflow at about degree 90), which
        already provides analytical derivatives, and which is twice faster. It
        was therefore considered a waste of time to develop analytical derivatives
        for them. As a consequence, they use finite differences to compute their
        derivatives, which adds another huge slow down factor when derivatives are
        requested. So users are strongly recommended to avoid these models when
        partial derivatives are desired...
      </action>
      <action dev="luc" type="add" >
        Added analytical computation of partial derivatives for third-body
        attraction.
      </action>
      <action dev="luc" type="add" >
        Added analytical computation of partial derivatives for constant
        thrust maneuvers.
      </action>
      <action dev="luc" type="update" >
        Converted Newtonian force model to use the new partial derivatives
        framework.
      </action>
      <action dev="luc" type="update" >
        Converted Holmes-Featherstone force model to use the new partial derivatives
        framework.
      </action>
      <action dev="luc" type="add" >
        Added analytical computation of partial derivatives for surface forces
        (drag and radiation pressure) for all supported spacecraft body shapes.
      </action>
      <action dev="luc" type="update" >
        Streamlined the force models partial derivatives computation for numerical
        propagation. It is now far simpler to compute analytically the derivatives
        with respect to state and with respect to force models specific parameters,
        thanks to the new Apache Commons Math differentiation framework. 
      </action>
      <action dev="luc" type="add" >
        Added a new force model for central body gravity field, based on Holmes and Featherstone
        algorithms. This model is a great improvement over Cunningham and Droziner models. It
        allows much higher degrees (it uses normalized coefficients and carefully crafted
        recursions to avoid overflows and underflows). It computes analytically all partial
        derivatives and hence can be used to compute accurate state transition matrices. It is
        also much faster than the other models (for example a 10 days propagation of a low Earth
        orbit with a 1cm tolerance setting and a 69x69 gravity field was about 45% faster with
        Holmes and Featherstone than with Cunningham).
      </action>
      <action dev="luc" type="fix" >
        Improved gravity field un-normalization to allow higher degrees/order with Cunningham and
        Droziner models. Formerly, the coefficients computation underflowed for square fields
        degree = order = 85, and for non-square fields at degree = 130 for order = 40. Now square
        fields can go slightly higher (degree = order = 89) and non-square fields can go much
        higher (degree = 393 for order = 63 for example). Attempts to use un-normalization past
        the underflow limit now raises an exception.
      </action>
      <action dev="luc" type="update" >
        Updated Orekit to version 3.1.1 of Apache Commons Math.
      </action>
      <action dev="luc" type="add" >
        Added support for time-dependent gravity fields. All recent gravity
        fields include time-dependent coefficients (linear trends and pulsations
        at several different periods). They are now properly handled by Orekit.
        For comparison purposes, it is still possible to retrieve only the constant
        part of a field even if the file contains time-dependent coefficients too.
      </action>
      <action dev="luc" type="update" >
        Added a way to speed up parsing and reduce memory consumption when
        loading gravity fields. Now the user can specify the maximal degree
        and order before reading the file.
      </action>
      <action dev="luc" type="fix" >
        The EGM gravity field reader did not complain when files with missing
        coefficients were provided, even when asked to complain.
      </action>
      <action dev="luc" type="fix" >
        Fixed serialization of all predefined frames. This fix implied
        also fixing serialization of celestial bodies as the predefined
        ICRF frame relies on them. Note for both types of objects, only
        some meta-data are really serialized in such a way that at
        deserialization time we retrieve singletons. So the serialized
        data are small (less than 500 bytes) and exchanging many time
        these objects in a distributed application does not imply anymore
        lots of duplication.
      </action>
      <action dev="tn" type="fix" due-to="Yannick Tanguy">
        Throw an exception if the conversion of mean anomaly to hyperbolic
        eccentric anomaly does not converge in KeplerianOrbit (fixes bug #114).
      </action>
      <action dev="luc" type="fix" due-to="Evan Ward">
        Removed weak hash maps in frames (fixes bug #122).
      </action>
        <action dev="luc" type="fix" due-to="Bruno Revelin">
        Improved documentation of interpolation methods (fixes bug #123).
      </action>
      <action dev="tn" type="fix" due-to="Evan Ward">
        Make TIRF2000Provider class thread-safe (fixes bug #118).
      </action>
      <action dev="tn" type="fix" due-to="Christophe Le Bris">
        Correct spelling of the inner class QuadratureComputation (fixes bug #120).
      </action>
      <action dev="tn" type="fix" due-to="Evan Ward">
        Remove unnecessary synchronization in UT1Scale (fixes bug #119).
      </action>
      <action dev="tn" type="fix" due-to="Carlos Casas">
        Clear caches in CelestialBodyFactory when removing CelestialBodyLoaders
        (fixes bug #106).
      </action>
      <action dev="tn" type="fix" due-to="Yannick Tanguy">
        Fix loading of JPL ephemerides files with overlapping periods
        (fixes bug #113).
      </action>
      <action dev="tn" type="fix" due-to="Simon Billemont">
        Prevent initialization exception in UTCScale in case no user-defined
        offsets are provided. (fixes bug #111).
      </action>
      <action dev="luc" type="fix" due-to="Evan Ward">
        Improved performance by caching EME2000 frame in AbstractCelestialBody
        (fixes bug #116).
      </action>
      <action dev="tn" type="fix" due-to="Evan Ward">
        Make TidalCorrections class thread-safe by using the new TimeStampedCache. 
        (fixes bug #117).
      </action>
      <action dev="tn" type="fix" due-to="Evan Ward">
        Convert position entries contained in SP3 files to meters instead of km
        (fixes bug #112).
      </action>
      <action dev="luc" type="add" >
        Added support for version 2011 of ICGEM gravity field format. Orekit
        still ignore the time-dependent part of these fields, though.
      </action>
      <action dev="luc" type="update" >
        Greatly simplified CelestialBodyLoader interface, now it is not related
        to DataLoader anymore (which implies users can more easily provide
        analytical models instead of the JPL/IMCCE ephemerides if they want)
      </action>
      <action dev="luc" type="fix" >
        Use the new thread-safe caches and the new Hermite interpolation feature on
        Transform, Earth Orientation Parameters, JPL/IMCCE ephemerides, UTC-TAI
        history and Ephemeris to remove thread-safety issues in all classes using
        cache (fixes #3).
      </action>
      <action dev="luc" type="add" >
        Added Hermite interpolation features for position-velocity coordinates,
        angular coordinates, orbits, attitudes, spacecraft states and transforms.
        Hermite interpolation matches sample points value and optionally first derivative.
      </action>
      <action dev="luc" type="add" >
        Added an AngularCoordinates as an angular counterpart to PVCoordinates.
      </action>
      <action dev="luc" type="add" >
        Transform now implements both TimeStamped and TimeShiftable. Note that this change
        implied adding an AbsoluteDate parameter to all transform constructors, so this
        is a backward incompatible change.
      </action>
      <action dev="luc" type="fix" >
        Fixed wrong transform for 3D lines (fixes bug #101).
      </action>
      <action dev="luc" type="add" >
        Upgraded support of CCSDS Unsegmented Time Code (CUC) to version 4 of the
        standard published in November 2010 (fixes bug #91), this includes support for
        an extended preamble field and longer time codes.
      </action>
      <action dev="luc" type="add" due-to="Francesco Rocca">
        Added a way to build TLE propagators with attitude providers and mass (fixes bug #84).
      </action>
      <action dev="luc" type="fix" >
        Fixed numerical stability errors for high order gravity field in Cunningham model (fixes bug #97).
      </action>
      <action dev="luc" type="fix" due-to="Yannick Tanguy">
        Fixed an error in radiation pressure for BoxAndSolarArraySpacecraft (fixes bug #92).
      </action>
      <action dev="thomas" type="add">
        Added models for tropospheric delay and geomagnetic field.
      </action>
      <action dev="luc" type="update">
        The existing general mechanism for shifting objects in time has been
        formalized as a parameterized interface implemented by AbsoluteDate, Attitude,
        Orbit, PVCoordinates and SpacecraftState.
      </action>
      <action dev="luc" type="update">
        Time scales are not serializable anymore (this induced problems for the UTC scale
        and its caching feature).
      </action>
      <action dev="luc" type="fix">
        Fixed TLE propagation in deep space when inclination is exactly 0 (fixes bug #88).
      </action>
      <action dev="pascal" type="add" due-to="Francesco Rocca">
        Added a package for spacecraft states to propagators conversion extending an
        original contribution for TLE (Orbit Converter for Two-Lines Elements) to all
        propagators.
      </action>
      <action dev="luc" type="fix">
        Improved testing of error messages.
      </action>
      <action dev="luc" type="fix">
        Removed too stringent test on trajectory in TLE propagator (fixes bug #86).
      </action>      
      <action dev="thomas" type="fix">
          Set the initial state for a TLEPropagator (fixes bug #85).
      </action>
      <action dev="luc" type="update">
        Improved testing of error messages.
      </action>
      <action dev="luc" type="update">
        Updated IAU poles for celestial bodies according to the 2009 report and the
        2011 erratum from the IAU/IAG Working Group on Cartographic Coordinates and
        Rotational Elements of the Planets and Satellites (WGCCRE).
      </action>
      <action dev="luc" type="update">
        Removed code deprecated before 5.0.
      </action>
      <action dev="thomas" type="add">
        Added support for more recent JPL DExxx and INPOP ephemerides files (fixes feature #23).
      </action>
      <action dev="luc" type="fix">
        Fixed formatting of very small values in TLE lines (fixes bug #77).
      </action>
      <action dev="thomas" type="fix">
        Fixed formatting of TLE epoch (fixes bug #74).
      </action>
      <action dev="thomas" type="fix">
        Fixed performance issues when using the singleton UTCScale instance from
        multiple threads. Use a prototype pattern instead (fixes bug #33).
      </action>
      <action dev="luc" type="add">
        Added J2 effect on small maneuvers model.
      </action>
      <action dev="luc" type="fix">
        Fixed attitudeProvider field masking in IntegratedEphemeris.
      </action>
      <action dev="luc" type="add">
        Added a tutorial to compute Earth phased, Sun synchronous orbits.
      </action>
      <action dev="luc" type="add">
        Added a fitter for osculating parameters, allowing conversion to mean parameters.
      </action>
      <action dev="luc" type="update">
        Made Greenwich mean and apparent sidereal time publicly visible in GTOD frame.
      </action>
      <action dev="luc" type="update">
        Made equation of equinoxes sidereal time publicly visible in TOD frame.
      </action>
      <action dev="thomas" type="update">
        Added more german translations for error messages.
      </action>
      <action dev="luc" type="fix">
        Allow ClasspathCrawler and ZipJarCrawler data providers to work in
        OSGi environments by providing an explicit class loader (fixes bug #54).
      </action>
      <action dev="luc" type="update">
        Improved the small maneuvers analytical model to compute orbit Jacobian
        with respect to maneuver parameters.
      </action>
      <action dev="luc" type="fix">
        Force impulse maneuver to preserve orbit type and orbit frame.
      </action>
      <action dev="thomas" type="add">
        Added sp3 file parser.
      </action>
      <action dev="luc" type="add">
        Added a method to compute frames transforms Jacobians in the Transform class.
      </action>
      <action dev="luc" type="fix">
        Fixed a problem with propagation over null or negative ranges.
      </action>
      <action dev="luc" type="add">
        Added a multiplexer for step handlers.
      </action>
      <action dev="luc" type="add">
        Added init methods to step handlers and event handlers.
      </action>
      <action dev="luc" type="add">
        Added an adapter propagator that can add small maneuvers to any propagator, including
        ephemeris based ones.
      </action>
      <action dev="luc" type="add">
        Added an analytical model for the effect at date t1 of a small maneuver performed at date t0.
      </action>
      <action dev="luc" type="fix">
        Fixed a missing reinitialization of start date when state was reset in numerical propagator.
      </action>
      <action dev="luc" type="update">
        Added detection of attempts to create hyperbolic orbits as circular or equinoctial
        instances.
      </action>
      <action dev="pascal" type="fix">
        Fixed potential numerical failure in lightning ratio computation.
      </action>
      <action dev="luc" type="update">
        Simplified construction of atmosphere models, the Earth fixed frame is already present
        in the body shape, there was no need to pass a separate argument for it.
      </action>
      <action dev="pascal" type="add">
        Added Harris-Priester atmosphere model.
      </action>
      <action dev="luc" type="update">
        Changed the return value of eventOccurred method from an int to an enumerate.
      </action>
      <action dev="pascal" type="fix">
        Fixed frame for TLEPropagator (fixes bug #31).
      </action>
      <action dev="luc" type="add">
        Added getters/setters for impulse maneuvers.
      </action>
      <action dev="luc" type="add">
        Added getters/setters for attitude provider in all orbit propagators.
      </action>
      <action dev="luc" type="add">
        Added a method to compute visibility circles in TopocentricFrame.
      </action>
      <action dev="luc" type="add">
        Added an equinox-based version of ITRF.
      </action>
      <action dev="luc" type="add">
        Added getters for thrust, Isp and flow rate in constant thrust maneuvers.
      </action>
      <action dev="luc" type="add">
        Allow use of any supported Local Orbital Frames as the reference frame
        for LofOffset attitude modes.
      </action>
      <action dev="luc" type="add">
        Added support for LVLH, VVLH and VNC local orbital frames.
      </action>
      <action dev="luc" type="fix">
        Fixed a performance bug implying that some frames reloaded all EOP history files
        each time a transform was computed (fixes bug #26).
      </action>
      <action dev="luc" type="add" >
        Added support for columns-based IERS Rapid Data and Prediction files (finals.daily, finals.data
        and finals.all), the XML version was already supported since a few months
      </action>
      <action dev="luc" type="fix" >
        Fixed numerical issue in eccentricity computation (fixes bug #25)
      </action>
      <action dev="luc" type="update" >
        Changed step handling of abstract propagators, now they use a single step
        equal to the duration of the propagation in all cases except when a fixed step
        is requested in master mode. Previously, they arbitrarily used on hundredth of
        the Keplerian period as the step size, hence performing many steps even if not
        strictly required
      </action>
      <action dev="luc" type="add" >
        Added propagation of Jacobians matrices in circular, Keplerian and equinoctial
        parameters, using either true, eccentric or mean position angles. Formerly,
        propagation of Jacobians matrices was possible only in Cartesian parameters
      </action>
      <action dev="luc" type="add" >
        Added a way to propagate additional state along with orbit in abstract
        propagators, as an analytical counterpart to the additional equations that
        can be integrated by numerical propagators
      </action>
      <action dev="luc" type="fix" >
        Fixed missing partial derivatives data in ephemerides produced by a numerical
        propagator despite it was set up to computed them (fixes bug #16)
      </action>
      <action dev="luc" type="fix" >
        Added a new much simpler way to log events occurrences all at once (or
        only a subset of the events if desired)
      </action>
      <action dev="pascal" type="add" >
        Added alternative default name for ICGEM files
      </action>
      <action dev="pascal" type="fix" >
        Fixed EventState reset on propagation direction change (fixes bug #19)
      </action>
      <action dev="luc" type="fix" >
        Fixed Jacobianizer so it can handle force models that do change the spacecraft mass,
        like ConstantThrustManeuver (fixes bug #18)
      </action>
      <action dev="luc" type="add" >
        Added Jacobians between orbital parameters and Cartesian parameters for all orbits
        types (including hyperbolic orbits), all angles types (mean, eccentric, true) and in
        both directions
      </action>
      <action dev="luc" type="update" >
        Replaced the integers parameters used in orbit constructors (MEAN_ANOMALY, ECCENTRIC_ANOMALY ...)
        by a new PositionAngle enumerate for better value safety. The old public constants and the
        corresponding constructors are still available but are deprecated
      </action>
      <action dev="luc" type="fix" >
        Fixed ephemeris generation in numerical propagation. After getEphemeris has been
        called,  later calls to the numerical propagator did reset the already computed
        and returned ephemeris (fixes bug #14)
      </action>
      <action dev="luc" type="add" due-to="Bruno Revelin">
        Added support for the Marshall Solar Activity Future Estimation files
      </action>
      <action dev="luc" type="fix">
        TLEPropagator now implements the Propagator interface, and hence can benefit from all
        events detection and mode handling features (fixes features request #4)
      </action>
      <action dev="luc" type="update">
        improved events detection robustness, by decoupling events handling from adaptive step
        sizes in numerical integrators and  (fix contributed to Apache Commons Math) and from
        classical propagation in analytical and tabulated propagators. This implies the events
        will NOT reduce integration step sizes anymore, thus also increasing speed and in corner
        cases reducing local precision at event occurrence, reducing max step size is often
        sufficient to compensate for this drawback
      </action>
      <action dev="v&#233;ronique" type="add" >
        all propagators, including analytical ones or tabulated ones can now be used for
        event detection. Of course for tabulated propagators, setting up an event that
        would try to reset the state triggers an error when the event occurs
      </action>
      <action dev="v&#233;ronique" type="add" >
        propagation can now be done between two dates, regardless of the date of the initial state
      </action>
      <action dev="v&#233;ronique" type="add" >
        attitude can be specified either using a date only thanks to a new AttitudeLaw interface
        or using a date, a position-velocity provider and a frame (which can be any frame) thanks
        to a new AttitudeProvider interface, wrappers have been added to convert between the two
        interfaces. A side effect of this change is that LofOffset constructor now needs a reference
        to an inertial reference frame, otherwise the attitude woud be wrong if a non-inertial frame
        were passed to getAttitude, due to velocity composition (the computed LOF would not really
        be a LOF)
      </action>
      <action dev="luc" type="update">
        the notion of quasi-inertial frames has been renamed as pseudo-inertial because
        quasi-inertial has a precise relativistic meaning that is not considered here. We
        only consider these frames to be suitable for Newtonian mechanics.
      </action>
      <action dev="luc" type="update">
        the equinox based frames have been renamed to more standard names (MOD, and GTOD
        instead of MEME, and PEF). The implementation of TEME was also wrong (it was
        really a TOD), so now there are both a TOD with a proper name and a TEME with a
        proper implementation.
      </action>
      <action dev="luc" type="update">
        celestial bodies now provide both an inertially oriented body centered
        frame and a body oriented body centered frame, the bodies managed by
        CelestialBodyFactory use the IAU poles and prime meridian definitions
        to build the two frames
      </action>
      <action dev="luc" type="add">
        added the ICRF frame at the solar system barycenter
      </action>
      <action dev="luc" type="add">
        added the ITRF93, ITRF97, ITRF2000 and ITRF2008 frames (previously, only
        the ITRF2005 frame was available)
      </action>
      <action dev="luc" type="add">
        added a getPoint method to TopocentricFrame
      </action>
      <action dev="luc" type="add">
        added the Galileo System Time Scales and the Galileo start epoch.
      </action>
      <action dev="luc" type="add">
        added the UT1, TCB and GMST time scales used in CCSDS Orbit Data Messages
      </action>
      <action dev="luc" type="fix">
        fixed an error when parsing a date occurring during a leap second introduction
      </action>
      <action dev="luc" type="fix">
        fixed a dut1 interpolation error for the day just before a leap second introduction
      </action>
      <action dev="luc" type="fix">
        fixed an error in JPL ephemerides: they are in TDB time scale
      </action>
      <action dev="luc" type="fix">
        fixed an error in date creation/parsing for UTC dates which occur during a
        leap second
      </action>
      <action dev="luc" type="fix">
        fixed UTC time scale between 1961-01-01 and 1971-12-31 ; in this time range
        the offset between UTC and TAI was piecewise linear
      </action>
      <action dev="luc" type="add">
        added an enumerate for specifying months in dates and for simplifying parsing
        of some data files
      </action>
      <action dev="luc" type="add">
        completed support for CCSDS Time Code Format (CCSDS 301.0-B-3) ; now in addition
        to ASCII Calendar Segmented Time Code which has been supported for a while,
        Orekit also supports CCSDS Unsegmented Time Code (CUC), CCSDS Day Segmented
        Time Code (CDS) and CCSDS Calendar Segmented Time Code (CCS)
      </action>
      <action dev="luc" type="add">
        added a freeze method to the Frame and Transform classes, in order to build fixed
        frames from moving ones, this is useful for example to build a launch frame
        at launcher inertial navigation system reset time, or to build an equinox-based
        frame at a specific epoch
      </action>
      <action dev="luc" type="fix">
        fixed an out of memory error when lots of temporary frames were created in loops
        and discarded
      </action>
      <action dev="luc" type="update">
        use the new FastMath class from commons-math instead of the standard java.util.Math
        class for increased accuracy and speed
      </action>
      <action dev="luc" type="add">
        added support for the new bulletinB data published by Paris-Meudon observatory
        for IAU-1980 precession-nutation model (IERS has ceased publishing bulletinB
        files for both IAU-1980 precession-nutation model and IAU-2000
        precession-nutation model as of early 2010).
      </action>
      <action dev="luc" type="add">
        added support for the new XML files containing both bulletinA and bulletinB data
        published by IERS (both the finals and daily files are supported).
      </action>
      <action dev="luc" type="update">
        Orekit now depends on at least version 3.0 of Apache commons-math
      </action>
      <action dev="luc" type="add">
        added a way to list what data have been loaded through DataProvidersManager
      </action>
      <action dev="luc" type="add">
        PropagationException can now be created directly from OrekitException, thus simplifying
        wrapping lower Orekit errors in step handlers
      </action>
      <action dev="luc" type="update">
        improved exception propagation from low level java runtime and Apache commons-math libraries
        preserving initial error stack trace
      </action>
      <action dev="luc" type="update">
        changed exception localization framework to simplify messages handling
      </action>
      <action dev="luc" type="fix">
        greatly improved AbsoluteDate accuracy by shifting epoch when needed and separating
        long/double computations to avoid too large offsets and numerical cancellations, it is
        now possible to still have an absolute date accurate to about 1.0e-13s after shifting
        it 10000 times by 0.1s steps
      </action>
      <action dev="luc" type="fix">
        fixed an error in TopocentricFrame.getPVCoordinates: the coordinates returned were not the
        coordinates of the topocentric frame origin with respect to the specified frame, but were the
        coordinates of the specified frame origin with respect to the topocentric frame.
      </action>
      <action dev="luc" type="fix">
        fixed an errors in data loading in tutorials when one of the path in the classpath
        contained a space
      </action>
      <action dev="luc" type="fix">
        improved CelestialBodyPointed attitude mode: the spin now correctly includes
        the coupling effect of the phasing reference
      </action>
      <action dev="luc" type="fix">
        fixed an error in SpinStabilized attitude mode: the spin was reversed
        with respect to the specification
      </action>
      <action dev="pascal" type="add">
        added a GroundMaskElevationDetector dealing with local physical mask for visibility
      </action>
      <action dev="pascal" type="add">
        added an ApparentElevationDetector taking refraction into account in a terrestrial
        environment
      </action>
      <action dev="pascal" type="update">
        enhanced DateDetector behaviour to allow adding new event dates on the fly
      </action>
      <action dev="pascal" type="fix" due-to="Derek Surka">
        fixed an error in FramesFactory when getting ITRF2005 and TIRF2000 frames:
        ignoreTidalEffects was handled wrong.
      </action>
      <action dev="luc" type="update" >
        removed serialization of some cached data in frames
      </action>
      <action dev="luc" type="fix" >
        fixed deserialization problems of frame singletons, they were not unique any more
      </action>
      <action dev="v&#233;ronique" type="add" >
        numerical propagation can now be done either using Cartesian parameters, circular
        parameters, equinoctial parameters, or Keplerian parameters (elliptical or hyperbolic)
        and using mean, eccentric or true position angles for the parameters where it is relevant.
        So there are now 10 possible configurations for state vector. This allows propagation
        of any kind of trajectories, including hyperbolic orbits used for interplanetary missions,
        or atmospheric re-entry trajectories
      </action>
      <action dev="v&#233;ronique" type="update" >
        completely revamped the partial derivatives matrices computation using the additional
        equations mechanism
      </action>
      <action dev="v&#233;ronique" type="add" >
        added a mechanism to integrate user-supplied additional equations alongside with
        orbital parameters during numerical propagation
      </action>
      <action dev="luc" type="update">
        use A. W. Odell and R. H. Gooding (1986) fast and robust solver for Kepler equation
      </action>
      <action dev="luc" type="add">
        keplerian and cartesian orbits now support hyperbolic orbits (i.e. eccentricity greater
        than 1, and in this case negative semi major axis by convention)
      </action>
      <action dev="luc" type="fix">
        fixed an error in LofOffset attitude mode: the computed attitude was reversed
        with respect to the specification
      </action>
      <action dev="luc" type="add">
        added an AttitudesSequence class which can handle several laws, only one of
        which being active at any time. The active law changes as switch events are
        triggered. This can be used for example to alternate between daylight attitude mode
        and eclipse attitude mode, or between normal observing mode and special modes
        for ground contact or maneuvers.
      </action>
      <action dev="pascal" type="fix" due-to="Bruno Revelin">
        fixed an error when crawling a classpath or a directory a zip file was found.
        This might lead to select an inappropriate data provider.
      </action>
    </release>
    <release version="5.0.3" date="2011-07-12"
             description="version 5.0.3 is a bug-fix release.">
      <action dev="luc" type="fix">
        Fixed a performance bug implying that some frames reloaded all EOP history files
        each time a transform was computed  (fixes bug #26).
      </action>
      <action dev="luc" type="fix">
        Fixed a parsing bug in IERS Rapid Data and Prediction files for dates between 2000 and 2009.
      </action>
    </release>
    <release version="5.0.2" date="2011-07-11"
             description="version 5.0.2 is an interim release of Orekit with support for IERS
                          Rapid Data and Prediction files.">
      <action dev="luc" type="update">
        Added support for IERS Rapid Data and Prediction files finals.all, finals.data and finals.daily,
        for both IAU-1980 and IAU-2000 and with both columns and XML formats.
      </action>
    </release>
    <release version="5.0.1" date="2011-04-15"
             description="version 5.0.1 is a minor release of Orekit without any functional changes.
             The differences with respect to 5.0 are only related to packaging and deployement to
             maven central. There are NO bug fixes and NO evolutions.">
      <action dev="luc" type="update">
        updated packaging to allow deployment to maven central.
      </action>
    </release>
    <release version="5.0" date="2010-05-06"
             description="version 5.0 is a major release of Orekit. It introduces several new
             features and bug fixes. Some slight incompatibilities with respect to previous
             versions have been introduced, but they should be easy to overcome to users. Users
             are strongly advised to upgrade to this version. The major points introduced in version
             5.0 are a very general PVCoordinatesProvider interface, a new shiftedBy method allowing
             many time-dependent instances (AbsoluteDate, Orbit, PVCoordinates, Attitude and SpacecraftState)
             to be slightly shifted in time using simple evolution models (keplerian for orbit, fixed
             angular rate for attitude, fixed translation for position/velocity), a redesign of the
             attitude interfaces and an experimental (read subject to change) numerical propagator
             able to compute jacobians of the state with respect to both initial state and force
             models parameters. Version 5.0 now depends on version 2.1 of Apache commons math.">
      <action dev="pascal" type="add">
        a new experimental numerical propagator has been added, in addition to computing
        the spacecraft state at target time, it also computes the partial derivatives of
        this state with respect to the initial state (one jacobian) and with respect to
        models parameters (another jacobian). The jacobians are integrated alongside with
        the state, using variational equations for better accuracy and numerical robustness.
        This will help further implementation of orbit determination or optimization
        algorithms. This code is still considered to be experimental as of 5.0 and the API
        could change in the future.
      </action>
      <action dev="luc" type="add">
        a new SpacecraftFrame class has been added, taking into account orbit and
        attitude thanks to an underlying propagator. This allows to see the spacecraft just
        as another known geometrical object automatically handled and connected to all
        other frames. For an instantaneous view, Transform instances can also be built
        directly by SpacecraftState instances.
      </action>
      <action dev="luc" type="add">
        frames can now be flagged as quasi-inertial or not; only quasi-inertial frames
        are suitable for defining orbits
      </action>
      <action dev="luc" type="add">
        the Topocentric frame now provides a way to retrieve the body shape on which the
        frame is defined
      </action>
      <action dev="pascal" type="update">
        changed the way Veis 1950 frame is constructed.
        Now, its parent is the PEF frame with no EOP corrections applied.
      </action>
      <action dev="luc" type="fix" due-to="John Pritchard">
        fixed a parameters inversion in Earth Orientation Parameters for IAU-1980 models.
        The error could introduce up to a few meters error in position during transformations
        between TEME and MEME
      </action>
      <action dev="luc" type="add" >
        factories have been introduced for handling all data formats. Their default configuration
        correspond to the legacy formats used in previous versions (IERS format for UTC-TAI, EOPC04
        and bulletins B for Earth Orientation Parameters, JPL format for celestial bodies ...).
        Users can now add support for their own formats if they want (for example if they prefer
        using bulletins A instead of EOPC04 and bulletins B, or if they have their own gravity
        field format ...). Consequences of these changes are that the SolarSystemBody and
        the PotentialReaderFactory classes have been deprecated (replaced by CelestialBodyFactory and
        GravityFieldFactory) and that TimeScalesFactory and FramesFactory have been extended. All these
        factories follow the same generic pattern.
      </action>
      <action dev="luc" type="fix" >
        improved thread safety (however, Orekit is still NOT completely thread-safe).
      </action>
      <action dev="luc" type="add" >
        the loaders for gravity fields now can optionally allow missing coefficients (they will be
        replaced by 0.0 except c[0][0] which will be replaced by 1.0).
      </action>
      <action dev="luc" type="fix" >
        the loader for gravity fields in the ICGEM format now support empty lines in the file
        (there is for example one blank line at the end of the file in the orekit-data zip archive).
      </action>
      <action dev="luc" type="add" >
        added support for the GRGS gravity field files formats.
      </action>
      <action dev="luc" type="add" >
        added a way to list the available satellite numbers in TLE files.
      </action>
      <action dev="luc" type="update" >
        improved TLE elements loading. Now TLE lines are loaded using the standard data loading
        mechanism (thus allowing loading from disk files, network, classpath ...), they can
        contain TLE for several objects in one file, and they may contain some non-TLE lines
        if desired.
      </action>
      <action dev="v&#233;ronique" type="add" >
        a new PVCoordinatesProvider interface has been created on top of several existing classes
        and interfaces (orbit propagator, celestial bodies, some moving frames ...). This is a
        major generalization that allows to use either satellites or celestial bodies in many
        algorithms (attitude pointing target, eclipses and field of view events ...)
      </action>
      <action dev="luc" type="fix" >
        improved numerical propagator efficiency when used from an outside loop: the initial
        state is automatically set to the last state at propagation end, thus allowing to
        restart from here without recomputing everything
      </action>
      <action dev="luc" type="add" >
        added a reset feature in all propagators, allowing to reuse an already configured
        propagator for several different orbits
      </action>
      <action dev="luc" type="fix" >
        fixed a mode handling error in NumericalPropagator: when a propagator was reused
        with a new mode setting, the previous step handlers were still used in addition to
        the new ones instead of replacing them
      </action>
      <action dev="luc" type="fix" >
        fixed an interpolation error for orbits crossing the -PI/+PI singularity between
        entries in the Ephemeris class
      </action>
      <action dev="luc" type="update" >
        KeplerianPropagator now preserve orbits types
      </action>
      <action dev="luc" type="add" >
        AbsoluteDate, Orbit, PVCoordinates, Attitude and SpacecraftState instances can now all
        be slightly shifted in time using simple evolution models (keplerian for orbit, fixed
        angular rate for attitude, fixed translation for position/velocity). This is not a
        replacement for proper propagation but is useful for known simple motions or small
        time shifts or when coarse accuracy is sufficient
      </action>
      <action dev="luc" type="fix" >
        changed AttitudeLaw.getState signature to use complete orbit. This is an incompatible
        change introduced to fix a major bug in spin computation for some attitude laws. The laws
        for which orientation depends on satellite velocity have a spin vector that depends on
        acceleration. This can be computed only if complete orbit is available. This change
        should be simple to handle from a users point of view, as the caller generally already
        has the orbit available and attitude laws implementations can retrieve all the former
        parameters (date, position/velocity, frame) directly from orbit.
      </action>
      <action dev="luc" type="fix" >
        fixed spin rate computation errors in almost all attitude modes
      </action>
      <action dev="luc" type="add" >
        added a new simple linear attitude mode: FixedRate
      </action>
      <action dev="luc" type="fix" >
        fixed an error in event detection: when two events were very close (for example a very
        short ground station visibility), the second one may be ignored despite the first one
        was detected.
      </action>
      <action dev="luc" type="fix" >
        fixed corner cases in event detection during orbit propagation, sometimes
        an already detected and handled event prevented the propagator to go further in time.
      </action>
      <action dev="luc" type="add" >
        added an EventShifter wrapper allowing to slightly shift raw events in time. This is useful
        for example to switch an attitude mode from solar pointing to something else a few minutes
        before eclipse entry and going back to solar pointing mode a few minutes after eclipse exit.
      </action>
      <action dev="pascal" type="add">
        added a new AlignmentDetector.
      </action>
      <action dev="pascal" type="add" >
        added a new EclipseDetector handling either umbra or penumbra entry and exit events.
      </action>
      <action dev="v&#233;ronique" type="add" >
        added new CircularFieldOfViewDetector and DihedralFieldOfViewDetector handling
        field of view entry and exit events for any type of target.
      </action>
      <action dev="luc" type="add" >
        added an experimental implementation of a BoxAndSolarArray spacecraft model considering a convex
        body (either parallelepipedic or defined by a set of facets) and a rotating solar array, for
        accurate modeling of surface forces with attitude. Beware that this class is still considered
        experimental, so use it with care!
      </action>
      <action dev="luc" type="update" >
        completely changed the RadiationSensitive and DragSensitive interfaces to be more comprehensive
        and handle properly lift and side force effects when used with non-symmetric spacecrafts/flux geometry
      </action>
      <action dev="luc" type="fix" due-to="Christelle Blandin">
        fixed denormalization of gravity field coefficients, the last coefficient
        was not initialized
      </action>
      <action dev="luc" type="add" >
        added a relative constructor and a getMomentum method to PVCoordinates
      </action>
      <action dev="luc" type="add">
        added a special implementation improving performances for the frequent case of identity transform
      </action>
      <action dev="luc" type="fix">
        fixed forgotten radians to degrees conversions for inclination and RAAN in CircularOrbit.toString()
      </action>
      <action dev="luc" type="add">
        added a Constants interface including a few useful physical constants.
      </action>
      <action dev="luc" type="add">
        added a way to build date components from week components (this can be used
        for scheduled operations with week-related periods)
      </action>
      <action dev="luc" type="add">
        added string parsing features for dates and times components supporting ISO-8601 formats
      </action>
      <action dev="luc" type="add">
        Orekit is now packaged as an OSGi bundle
      </action>
      <action dev="pascal" type="add">
        added some pieces of an UML model for the library (available in the source distribution)
      </action>
      <action dev="luc" type="update" >
        updated error message localization to be more consistent with Java exception. Now getMessage
        returns a non-localized message and only getLocalizedMessage returns a message localized for
        the platform default locale. A new getMessage(Locale) method has also been added to
        retrieve the message in any desired locale, not only the platform default one. The messages
        are also built and translated only when needed, so if an exception is triggered and
        never displayed, the message will never be built.
      </action>
    </release>
    <release version="4.1" date="2009-08-18"
             description="version 4.1 is an upgrade bringing some new features and fixing a
             few bugs. The equinox-based frames family with IAU1980 precession-nutation
             models that are still used by many legacy systems are now supported. This
             simplifies interoperability with legacy systems and helps migrating from this
             old frames family to the new CIO-based ones that is supported by orekit since its
             first versions. The data loading mechanism used to retrieve IERS data (Earth
             Orientation Parameters, UTC-TAI history) and JPL ephemerides is now also used
             to retrieve gravity potential files. This mechanism has also been vastly improved
             to support new use cases (loading from disk, from classpath, from network delegating
             loading to an external library ...). Another change is the addition of the TDB
             time scale. Some minor incompatibilities have been introduced but they are easy
             to solve for users, the explanations are provided in detailed changes report.">
      <action dev="aude" type="add" >
        added TDB time scale
      </action>
      <action dev="luc" type="update" >
        the RadiationSensitive and DragForce interfaces now have an
        additional SpacecraftState parameter in all their get methods.
        This allows to implement models that take into account solar
        arrays rotation. Note that this changes breaks compatibility
        for users that did add their own implementations, but it is
        simple to deal with (simply add one parameter in the signature
        and ignore it) so its was considered acceptable.
       </action>
      <action dev="luc" type="add" due-to="James Housden">
        added german localization for error messages
      </action>
      <action dev="luc" type="update">
        added a feature allowing all tests to clear the already built reference
        objects (frames, time scales, solar system bodies ...) between each tests,
        thus removing the need to launch tests in separate JVMS. This allows to
        launch all tests directly from eclipse, and this speeds up maven tests by
        a factor 4 at least
      </action>
      <action dev="luc" type="update">
        set up a custom ant build independent from the maven 2 build
      </action>
      <action dev="luc" type="update">
        changed all tests from Junit 3 to Junit 4
      </action>
      <action dev="thierry" type="fix">
        fixed accuracy of PEF frame
      </action>
      <action dev="luc" type="fix" due-to="Aude Privat">
        fixed configuration problems on Windows systems
      </action>
      <action dev="luc" type="fix" due-to="Sébastien Herbinière">
        fixed a reversed sign in solar radiation pressure
      </action>
      <action dev="pascal" type="update" >
        Orekit supports the two different naming patterns for bulletins B provided by IERS
        on http://www.iers.org/ and http://hpiers.obspm.fr/eop-pc/.
      </action>
      <action dev="luc" type="update" >
        the predefined times scales (TAI, UTC ...) are now built using a factory. The various
        XXXScale.getInstance() methods defined in each predefined time scales classes
        are still available, but have been deprecated and will be removed in the future,
        they are replaced by TimeScalesFactory.getXXX().
      </action>
      <action dev="pascal" type="update" >
        the Frame class was split into a FramesFactory class, dealing with the predefined
        reference frames, and a Frame class for the creation of new frames and the navigation
        through any frames tree. The Frame.getXXX() methods for the predefined reference
        frames are still available, but have been deprecated and will be removed in the future,
        they are replaced by FramesFactory.getXXX().
      </action>
      <action dev="pascal" type="add" >
        3 new predefined reference frames have been added in Orekit : MEME, TEME and PEF. They
        implement the classical paradigm of equinox-based transformations including the IAU-76
        precession model, the IAU-80 nutation model and the IAU-82 sidereal time model, with
        the capability to apply the nutation corrections provided by IERS through the EOP data
        files for better agreement with the IAU 2000 precession-nutation model.
      </action>
      <action dev="luc" type="update" >
        the ChronologicalComparator class is not a singleton anymore, this didn't really make sense
      </action>
      <action dev="luc" type="fix" >
        fixed a state reset error: orbital state changed by event detectors like
        ImpulseManeuver were overwritten by other event detectors
      </action>
      <action dev="luc" type="fix" >
        fixed stop date of abstract propagators (Keplerian and Eckstein-Heschler). They used to
        stop at the first event after target date when an event detector was set up, instead of
        stopping at the target date
      </action>
      <action dev="luc" type="fix" >
        the gravity coefficients for solar system bodies are now extracted from JPL files headers
      </action>
      <action dev="luc" type="update" >
        the eventOccurred method in EventDetector interface and its various implementations
        has an additional parameter specifying if the switching function increases or
        decreases at event time. This allows simpler events identification has many switching
        functions have two switches (start/end, raising/setting, entry/exit ...). Note that
        this changes breaks compatibility for users that did implement their own events, but
        it is simple to deal with (simply add one parameter in the signature and ignore it)
        so its was considered acceptable.
      </action>
      <action dev="luc" type="fix" due-to="Christophe Pipo">
        fixed an error occurring when DE406 JPL ephemerides were loaded before DE405 ones
      </action>
      <action dev="luc" type="fix" due-to="Sébastien Herbinière">
        fixed an error in EGM potential file loader
      </action>
      <action dev="luc" type="update">
        trigger exceptions when no data can be loaded
      </action>
      <action dev="luc" type="update">
        remove predefined leap seconds, they are not useful anymore since other
        parts of the library do need configuration data (solar system bodies) and
        since data configuration has been vastly improved
      </action>
      <action dev="luc" type="add" >
        added support for the ICGEM format for gravity fields
      </action>
      <action dev="luc" type="update" >
        load gravity potential data using the same mechanism already used for Earth
        Orientation Parameters, UTC-TAI history and JPL ephemerides files
      </action>
      <action dev="luc" type="add" due-to="quinput and Kai Ruhl">
        re-activated a way to load data from the classpath using a
        data provider plugin.
      </action>
      <action dev="luc" type="add">
        added a way to load data directly from network (either
        locally or through a proxy server) using a data provider plugin.
      </action>
      <action dev="luc" type="add">
        added a small plugin-like mechanism to delegate data loading to a
        user-provided mechanism, thus enabling smooth integration in existing
        systems.
      </action>
      <action dev="luc" type="update">
        updated to latest version of commons-math.
      </action>
      <action dev="luc" type="add" due-to="Silvia Ríos Bergantiños">
        added galician localization for error messages.
      </action>
      <action dev="luc" type="fix" due-to="Guylaine Prat">
        improved javadoc comments in orbit classes.
      </action>
      <action dev="pascal" type="add">
        tidal corrections are now available for ITRF and TIRF frames. Both frames are
        provided in two versions, the standard one with tidal corrections and a stripped
        down one without tidal corrections. A cache/interpolation mechanism is used to
        keep the computation cost of tidal correction to a minimum. With this mechanism,
        the penalty to use tidal correction is slightly above 20% in run time for a
        transformation between GCRF and ITRF. A raw implementation without this mechanism
        would lead to a 550% penalty, or even a 1100% penalty if TIRF and ITRF parts were
        computed independently.
      </action>
    </release>
    <release version="4.0" date="2008-10-13"
             description="major upgrade with new features (GCRF and ITRF2005 frames, DE 405
             and DE 406 ephemerides support, improved and greatly simplified date/time support,
             vastly improved data configuration with zip files support, new tutorials, improved
             performances, more tests and all identified bugs fixed, new translation files for
             italian, spanish and norse.">
      <action dev="pascal" type="fix">
        The ephemeris produced by numerical propagator now checks date validity in
        propagate method.
      </action>
      <action dev="luc" type="fix">
        The EME2000/J2000 frame was slightly mis-oriented (about 20 milli arcseconds).
        It really was the GCRF frame. This has been fixed and now both the GCRF and
        the EME2000/J2000 are available.
      </action>
      <action dev="luc" type="fix">
        Dates in UTC within leap seconds are now displayed correctly (i.e. a 61st
        second is added to the minute).
      </action>
      <action dev="luc" type="fix" due-to="quinput">
        Fixed an overflow error in AbsoluteDate that generated an exception when any
        attempts was made to print dates far away like AbsoluteDate.JULIAN_EPOCH or
        AbsoluteDate.MODIFIED_JULIAN_EPOCH.
      </action>
      <action dev="luc" type="fix">
        Changed test configuration to always use a new JVM for each test. This prevents
        some false positive to be generated.
      </action>
      <action dev="luc" type="update">
        The GeodeticPoint constructor arguments has been reordered to reflect more
        traditional usage, latitude coming before longitude.
      </action>
      <action dev="luc" type="update">
        The low accuracy Sun model based on Newcomb theory and the Moon model based
        on Brown theory have been withdrawn as they are superseded by the support of JPL
        DE 405 binary ephemerides files.
      </action>
      <action dev="luc" type="update">
        The ThirdBody abstract class has been removed and its specific method
        getMu has been moved up into CelestialBody interface and
        renamed getGM.
      </action>
      <action dev="luc" type="update">
        Improved external data configuration. The java property is now called
        orekit.data.path and is a colon or semicolon separated path containing
        directories or zip archives, themselves containing embedded directories
        or zip archives and data files. This allows easy roll-out of system-wide
        configuration data that individual users can override by prepending their
        own data trees in front of the path. This also allows simple configuration
        since many data files can be stored in easy to handle zip archives.
      </action>
      <action dev="luc" type="update">
        Renamed the iers package into data, as it is not IERS specific anymore. Some
        classes where also moved out of the package and into the frame and time
        package and their visibility reduced to package only. This improves decoupling
        and reduces clutter on users by limiting the number of visible classes.
      </action>
      <action dev="luc" type="update">
        The performance of IAU-2000 precession-nutation model computation has been
        tremendously improved, using a combined caching and interpolation approach. The
        simplified model (which was quite inaccurate in version 3.1) has therefore been
        removed as it was not needed anymore.
      </action>
      <action dev="luc" type="update">
        The ITRF 2005 frame is now supported instead of the older ITRF 2000 frame. The
        Earth Orientation Parameters data handling classes have been updated to match
        this change and read the new file format provided by IERS.
      </action>
      <action dev="luc" type="update">
        The J2000 frame has been renamed as EME2000 as this name seems to be more
        widely accepted and reduces confusion with the J2000.0 epoch. The
        Frame.getJ2000() method is still available, but has been deprecated
        and will be removed in the future.
      </action>
      <action dev="luc" type="update">
        Changed TimeScale from base abstract class to interface only.
      </action>
      <action dev="luc" type="update">
        Renamed some classes for better understanding: ChunkedDate is now DateComponents,
        ChunkedTime is now TimeComponents, ChunksPair is now DateTimeComponents. The
        getChunks method from AbsoluteDate as also been renamed into getComponents accordingly.
      </action>
      <action dev="pascal" type="add">
        Added new tutorials.
      </action>
      <action dev="luc" type="add">
        Added predefined local orbital frames: the (t, n, w) frame aligned with velocity
        and the (q, s, w) frame aligned with position.
      </action>
      <action dev="luc" type="add">
        Added a predefined detector for altitude crossing events.
      </action>
      <action dev="luc" type="add">
        Added methods to get zenith, nadir, north, south, east and west direction for
        any GeodeticPoint.
      </action>
      <action dev="luc" type="add" due-to="Silvia Ríos Bergantiños">
        Added spanish localization for error messages.
      </action>
      <action dev="luc" type="add" due-to="Espen Bjørntvedt">
        Added norse localization for error messages.
      </action>
      <action dev="luc" type="add" due-to="Francesco Coccoluto">
        Added italian localization for error messages.
      </action>
      <action dev="luc" type="add" due-to="Derek Surka">
        Added support for mean motion first and second derivatives fields in TLE.
      </action>
      <action dev="luc" type="add" >
        Added a way to rebuild the two lines of TLE instances.
      </action>
      <action dev="luc" type="add" due-to="Derek Surka">
        Added constructor from already parsed elements for TLE.
      </action>
      <action dev="luc" type="add">
        Added a method to retrieve a body-centered inertial frame to the
        CelestialBody interface. As a consequence, thirteen new frames are
        predefined: Sun, Moon, planets and barycenters provided by JPL binary
        ephemerides.
      </action>
      <action dev="luc" type="add">
        Support for the JPL DE 405 and DE 406 binary ephemerides files has been added
        and a factory class SolarSystemBody uses these files to provide implementations
        of the CelestialBody interface for Sun, Moon, the eight solar system
        planets,the Pluto dwarf planet as well as the solar system barycenter and Earth-Moon
        barycenter points.
      </action>
      <action dev="luc" type="add">
        The CelestialBody interface now provides velocity as well as position.
      </action>
      <action dev="luc" type="add">
        A getCalls() method has been added to the NumericalPropagator class to count the
        number of calls to the differential equations computation method. This helps
        tuning the underlying integrator settings in order to improve performances.
      </action>
      <action dev="luc" type="add">
        A lot more classes and interfaces are now serializable, to help users embed
        instance in their own serializable classes.
      </action>
      <action dev="luc" type="add">
        Added predefined leap seconds to allow proper turn-key use of the library
        even without an already configured environment. All known leap seconds at
        time of writing (2008) are predefined, from 1972-01-01 to 2009-01-01 (the
        last one has been announced in Bulletin C 36 on 2008-07-04 and is not yet
        present in the UTC-TAI.history published file)
      </action>
      <action dev="luc" type="add">
        Improved user-friendliness of the time-scales by changing methods parameters
        types to more easily understandable ones.
      </action>
      <action dev="luc" type="add">
        Improved user-friendliness of the AbsoluteDate class by adding several
        new constructors and methods for common cases. It is in particular now possible
        to use offsets within a time scale, for example to build a date given as a
        fractional number of days since a reference date in UTC, explicitly ignoring
        intermediate leap seconds.
      </action>
      <action dev="luc" type="add">
        Improved the class handling date/time components: added a constructor to allow building
        from an offset with respect to a reference epoch, implemented Comparable interface and
        added equals and hashCode methods.
      </action>
      <action dev="luc" type="add">
        Improved the class handling date components: added a constructor to allow building
        from any reference epoch, not only J2000.0 (thus simplifying use of modified julian day),
        added getMJD() method, added several constants JULIAN_EPOCH, MODIFIED_JULIAN_EPOCH,
        FIFTIES_EPOCH, GPS_EPOCH, J2000_EPOCH and JAVA_EPOCH.
      </action>
      <action dev="luc" type="add">
        Added a new time scale: GPSScale.
      </action>
      <action dev="luc" type="add">
        Added the changes page to the generated site.
      </action>
    </release>
    <release version="3.1" date="2008-07-16"
             description="This release is the first public release of Orekit."/>
  </body>
</document><|MERGE_RESOLUTION|>--- conflicted
+++ resolved
@@ -21,13 +21,12 @@
   </properties>
   <body>
   <release version="12.0" date="TBD" description="TBD">
-<<<<<<< HEAD
       <action dev="luc" type="fix" issue="1190">
-          Revamped SP3 data hierarchy, with header and separated ephemeris segments.
+        Revamped SP3 data hierarchy, with header and separated ephemeris segments.
       </action>
       <action dev="luc" type="fix" issue="1187">
-          Fixed units in SP3 files.
-=======
+        Fixed units in SP3 files.
+      </action>
       <action dev="vincent" type="add">
         Added getter for filter in EventSlopeFilter.
       </action>
@@ -36,7 +35,6 @@
       </action>
       <action dev="serrof" type="fix" issue="1165">
         Added non-Euclidean norms for mass flow rates of finite-valued burn.
->>>>>>> bf9d653a
       </action>
       <action dev="maxime" type="update" issue="1167">
         Refactored ForceModel, DSSTForceModel and ParametersDriversProvider.

<?xml version="1.0" encoding="UTF-8" ?>
<!-- Copyright 2002-2023 CS GROUP
  Licensed to CS GROUP (CS) under one or more
  contributor license agreements.  See the NOTICE file distributed with
  this work for additional information regarding copyright ownership.
  CS licenses this file to You under the Apache License, Version 2.0
  (the "License"); you may not use this file except in compliance with
  the License.  You may obtain a copy of the License at

    http://www.apache.org/licenses/LICENSE-2.0

  Unless required by applicable law or agreed to in writing, software
  distributed under the License is distributed on an "AS IS" BASIS,
  WITHOUT WARRANTIES OR CONDITIONS OF ANY KIND, either express or implied.
  See the License for the specific language governing permissions and
  limitations under the License.
-->
<document>
  <properties>
    <title>Orekit Changes</title>
  </properties>
  <body>
<<<<<<< HEAD
    <release version="11.4" date="TBD" description="TBD">
      <action dev="andrewsgoetz" type="add">
        Added support for STK ephemeris files.
=======
    <release version="12.0" date="TBD" description="TBD">
      <action dev="luc" type="add" issue="1031">
         Added support for new EOP C04 format that will be published
         by IERS starting 2023-02-14.
      </action>
      <action dev="afossa" type="add" issue="876">
        Added scaling of linear system and allowed different arc duration in multiple shooting.
      </action>
      <action dev="afossa" type="fix" issue="876">
        Avoided computation of inverse of Jacobian, allowed under-determined
        linear systems and fixed sign of epoch partials in multiple shooting.
      </action>
      <action dev="luc" type="add">
         Added DragSensitive.GLOBAL_DRAG_FACTOR as a new global multiplication
         factor that can be applied to all drag coefficients
      </action>
      <action dev="luc" type="add">
         Added RadiationSensitive.GLOBAL_RADIATION_FACTOR as a new global multiplication
         factor that can be applied to all radiation coefficients
      </action>
      <action dev="luc" type="fix" issue="989">
        Added panel dependent coefficients in BoxAndSolarArraySpacecraft.
      </action>
      <action dev="bryan" type="update" issue="1018">
        Improved documentation of glonass propagators.
      </action>
      <action dev="bryan" type="add" issue="1019">
        Added getPropagator() methods for GNSS almanacs and navigation messages.
      </action>
      <action dev="pascal" type="fix" issue="1021">
        Fixed regression introduced in EventEnablingPredicateFilter when fixing issue 1017.
      </action>
      <action dev="luc" type="fix" issue="1020">
        Fixed regression introduced in ImpulseManeuver when fixing issue 1017.
      </action>
      <action dev="luc" type="update" issue="1017">
        Removed generics in EventHandler.
      </action>
      <action dev="pascal" type="fix" issue="996">
        Fixed HolmesFeatherstoneAttractionModel error with a degree 0 gravity field.
      </action>
      <action dev="luc" type="update" issue="1013">
        Use SI units (i.e. seconds) in GNSSDate.
      </action>
      <action dev="bryan" type="update" issue="1008">
        Removed OrbitDeterminationPropagatorBuilder class.
      </action>
      <action dev="bryan" type="update" issue="1007">
        Removed AbstractKalmanModel and moved functions in KalmanModel.
      </action>
      <action dev="bryan" type="update" issue="899">
        MagneticFieldDetector shall use magnetic field in SI units.
      </action>
      <action dev="bryan" type="update" issue="1003">
        GeoMagneticElements returns magnetic field in SI units.
      </action>
      <action dev="luc" type="add" issue="1001">
        Avoid evaluating derivatives when possible.
      </action>
      <action dev="luc" type="add">
        Added FieldStaticTransform.
      </action>
      <action dev="luc" type="add" issue="1004">
        Removed deprecated methods and classes.
      </action>
      <action dev="luc" type="add" issue="1000">
        Take occulting body flattness into account in solar radiation pressure.
      </action>
      <action dev="luc" type="add" issue="999">
        Added a user-customizable margin to eclipse detectors.
      </action>
      <action dev="luc" type="add" issue="998">
        Take central body flattness into account in FieldEclipseDetector.
      </action>
      <action dev="luc" type="add" issue="991">
        Added filtering capability to CCSDS parsers at token level,
        allowing to fix on fly CCSDS messages.
      </action>
      <action dev="bryan" type="fix" issue="840">
        Fixed typo in class name of AttitudeEndpoints.
      </action>
      <action dev="bryan" type="fix" issue="841">
        Fixed unsafe cast in CSSISpaceWeatherDataLoader.
      </action>
      <action dev="bryan" type="add" issue="941">
        Added RTCM orbit and clock messages for GPS, GLONASS, and Galileo. 
      </action>
      <action dev="luc" type="fix" issue="1002">
        Added adapters in both directions between ExtendedPVCoordinatesProvider and Frame.
      </action>
      <action dev="luc" type="fix" issue="997">
        Fixed longitude crossing detection in stepless propagators.
      </action>
      <action dev="luc" type="fix" issue="994">
        Fixed typo in method name OcmData.getTrajectoryBlocks().
      </action>
      <action dev="luc" type="fix" issue="992">
        Make several OCM sub-components constructors public to allow building an OCM from scratch.
>>>>>>> ce4dc302
      </action>
      <action dev="bryan" type="add" issue="931">
        Added Zeis model for DSST J2-squared second order terms.
      </action>
      <action dev="vincent" type="add" issue="981">
        Added ability to consider LOFType as pseudo-inertial frame.
      </action>
	</release>
    <release version="11.3.1" date="2022-12-24"
             description="Version 11.3.1 is a patch release of Orekit.
             It fixes an issue related to the parsing of dates in the Rinex navigation files.
             It also fixes discontinuity issues in the Brouwer-Lyddane orbit propagator.
             Finally, it includes some improvements in the class documentation">
      <action dev="luc" type="fix" issue="1012">
        Fixed JavaDoc in IsotropicRadiationClassicalConvention class.
      </action>
      <action dev="luc" type="fix" issue="1009">
        Fixed week number parsing in Rinex Navigation files.
      </action>
      <action dev="jvalet" type="fix" issue="966">
        Fixed discontinuity issues in Brouwer-Lyddane orbit propagator.
      </action>
      <action dev="vincent" type="update" issue="978">
        Improved documentation of StateCovariance class.
      </action>
    </release>
    <release version="11.3" date="2022-10-25"
             description="Version 11.3 is a minor release of Orekit.
             It includes both new features and bug fixes. New features introduced in 11.3 are:
             the unscented Kalman filter (numerical version), the semi-analytical unscented Kalman filter (DSST version),
             a new PVCoordinatesProvider modelling waypoints on an ellipsoid following a loxodrome (commonly, a rhumb line),
             a new method to compute hyperbolic anomaly based on Gooding and Odell algorithm,
             a new built-in additional state for covariance propagation (linear method based on the state transition matrix computation),
             with a new state covariance object allowing covariance transformation between frames and orbit types,
             the extrapolation of the state covariance matrix using a Keplerian model,
             a new ExtremumApproachDetector for close encounter computation,
             the migration of all JUnit tests from JUnit 4 to JUnit 5,
             the ability to estimate measurement parameters (station position or clock biases) from an ephemeris,
             new methods to convert from/to Orekit frames and CCSDS frames,
             improvements of CCSDS CDM (Collision Data Message) parsers,
             improvements in date handling and aggregate bounded propagators,
             several bug fixes and documentation improvements.
             See the list below for a full description of the changes.">
      <action dev="bryan" type="add" issue="972">
        Added shiftedBy method for covariance matrix.
      </action>
      <action dev="bryan" type="add" issue="971">
        Added new class to handle covariance matrix.
      </action>
      <action dev="luc" type="fix" issue="974">
        Use Véronique Dehant table for station displacements due to tides.
      </action>  
      <action dev="luc" type="fix" issue="973">
        Avoid losing last measurements in Kalman filter.
      </action>
      <action dev="gc" type="add" issue="940">
        Accept new fields in CCSDS CDM files.
      </action>
      <action dev="vincent" type="add" issue="964">
        Added covariance transformation between local orbital frames.
      </action>
      <action dev="andrewsgoetz" type="fix" issue="951">
        Moved Keplerian anomaly conversion methods to KeplerianAnomalyUtility
        and FieldKeplerianAnomalyUtility, deprecating the methods in
        KeplerianOrbit and FieldKeplerianOrbit. Incorporated Gooding and Odell
        algorithm for solving the hyperbolic Kepler equation.
      </action>
      <action dev="gaetanpierre" type="add" issue="961">
        Added Unscented Semi-analytical Kalman Estimator.
      </action>
      <action dev="gaetanpierre" type="add" issue="960">
        Added Unscented Kalman Estimator.
      </action>
      <action dev="maxime" type="fix" issue="967">
        Fixed documentation in BulletinAFilesLoader.
      </action>
      <action dev="serrof" type="fix" issue="963">
        Fixed rejection of irregular TDM PATH field.
      </action>
      <action dev="bryan" type="update" issue="726">
        Added ephemeris based estimation.
      </action>
      <action dev="maxime" type="update" issue="955">
        Added method to get measurement types.
      </action>
      <action dev="gc" type="fix" issue="943">
        Improved AbsoluteDate.equals method with management of past and future infinity.
      </action>
      <action dev="bryan" type="add" issue="901">
        Added additional state provider for covariance matrix propagation.
      </action>
      <action dev="vincent" type="update" issue="956">
        Migrated all tests from JUnit4 to JUnit5.
      </action>
      <action dev="vincent" type="add" issue="953">
        Added method to convert to/from an Orekit frame and a CCSDS Frame.
      </action>
      <action dev="vincent" type="add" issue="952">
        Added ExtremumApproachEventDetector.
      </action>
      <action dev="evan" type="add">
        Added constructor to AggregateBoundedPropagator for more control over which
        propagator is used.
      </action>
      <action dev="greyskyy" type="add">
        Added waypoint interpolation of PVCoordinatesProvider.
      </action>
      <action dev="evan" type="add" issue="954">
        Added method to round DateTimeComponents for custom formatting.
      </action>
    </release>
    <release version="11.2.1" date="2022-08-01"
             description="Version 11.2.1 is a patch release of Orekit.
             It fixes issues related to the parsing and writing of CCSDS CDM files.
             It also fixes issues related to date management.
             Finally it includes some improvements in the class documentation">
      <action dev="gc" type="fix" issue="945">
        Fixed documentation issue, RTNCovariance constructor initializes the covariance matrix with NaN.
      </action>
      <action dev="gc" type="fix" issue="944">
        Fixed wrong parsing of Area_DRG and Area_SRP from CDM.
      </action>
      <action dev="gc" type="fix" issue="942">
        Fixed N/A value not recognized for field MANEUVERABLE when parsing CDMs.
      </action>
      <action dev="luc" type="fix" issue="939">
        Fixed negative offset when shifting an AbsoluteDate.
      </action>
      <action dev="luc" type="fix" issue="935">
        Fixed internal error on DateEvent capture events in v11.1.2.
      </action>
    </release>
    <release version="11.2" date="2022-06-20"
             description="Version 11.2 is a minor release of Orekit.
             It includes both new features and bug fixes. New features introduced
             in 11.2 are: the Hatch filter for GNSS measurements smoothing, the parsing
             and writing of CCSDS CDM in both KVN and XML formats, the parsing of SOLFSMY
             and DTC data for JB2008 atmospheric model, the parsing of EOP in Sinex
             files, new measurements for orbit determination: TDOA, bi-static range and
             range rate, support for ITRF 2020 version, the computation of mean orbital
             parameters in the sense of Eckstein-Hechler or Brouwer-Lyddane models. It
             also includes an update of the CCSDS ODM format to latest draft version and an
             improvement of the frame transformation.
             See the list below for a full description of the changes.">
      <action dev="bryan" type="update">
        Added possibility to custom analytical mean parameters conversion.
      </action>
      <action dev="louis" type="add" issue="666">
        Added Hatch filters for smoothing of GNSS measurements.
      </action>
      <action dev="bryan" type="update" issue="895">
        Allowed parsing of SP3 files without EOF key.
      </action>
      <action dev="gc" type="add" issue="790">
        Added writing of velocity record in CPF file writers.
      </action>
      <action dev="bryan" type="update" issue="804">
        Added support for loading EOP from Sinex files.
      </action>
      <action dev="luc" type="fix" issue="936">
        Raised a too stringent convergence threshold in Eackstein-Hechler model.
      </action>
      <action dev="bryan" type="add" issue="932">
        Added a way to compute mean parameters in Brouwer-Lyddane model.
      </action>
      <action dev="markrutten" type="add" issue="922">
        Added bistatic range measurement.
      </action>
      <action dev="luc" type="add" issue="933">
        Added a way to compute mean parameters in Eckstein-Hechler model.
      </action>
      <action dev="luc" type="update" issue="934">
        Updated CCSDS ODM to latest draft version (pink book).
      </action>
      <action dev="luc" type="fix" issue="930">
        Prevents zero max check intervals in maneuvers triggers detectors.
      </action>
       <action dev="luc" type="add">
        Added detection of non-positive max check interval and threshold.
      </action>
      <action dev="luc" type="add" issue="929">
        Allow additional derivatives providers to update main state derivatives.
      </action>
      <action dev="luc" type="fix" issue="928">
        Fixed indexing error when estimating a subset of orbital parameters.
      </action>
      <action dev="luc" type="update" issue="925">
        Don't loose additional derivatives when generating ephemeris.
      </action>
      <action dev="gc" type="fix" issue="889">
        Fixed unexpected behavior of two tests in OrekitMessagesTest.
      </action>
      <action dev="mvanel" type="add" issue="777">
        Added support for parsing and writing CDM files in both KVN and XML formats.
      </action>
      <action dev="luc" type="add" issue="918">
        Added support for ITRF-2020.
      </action>
      <action dev="pascal" type="add" issue="911">
        Added TDOA and bistatic range rate measurements.
      </action>
      <action dev="bryan" type="add" issue="900">
        Added init method in {Field}AdditionalStateProvider.
      </action>
      <action dev="louis" type="add" issue="888">
        Added J2-contribution for relativistic clock correction.
      </action>
      <action dev="evan" type="update">
        Allow creating Geoid without default data context.
      </action>
      <action dev="louis" type="add" issue="759">
        Added data loaders for Space Environment's JB2008 data.
      </action>
      <action dev="bryan" type="add" issue="898">
        Added static method to create a BodyFacade from a CenterName.
      </action>
      <action dev="evan" type="update" issue="903">
        Added Frame.getStaticTransformTo(...) and supporting methods to improve
        performance.
      </action>
    </release>
    <release version="11.1.2" date="2022-04-27"
             description="Version 11.1.2 is a patch release of Orekit.
             It fixes issues related to the parsing and writing of CCSDS and ILRS files.
             It also fixes issues in ECOM2 solar radiation pressure model, event bracketing,
             ephemeris generation, and NTW local orbital frame.
             Finally it includes some improvements in the class documentation">
      <action dev="luc" type="fix" issue="917">
        Fixed missing tags in XML generation by EphemerisWriter.
      </action>
      <action dev="louis" type="fix" issue="886">
        Fixed rollover in CRD parser.
      </action>
      <action dev="louis" type="fix" issue="786">
        Fixed NaNs when constructing Keplerian orbit from PV
        computed from KeplerianOrbit.
      </action>
      <action dev="louis" type="fix" issue="826">
        Fixed ephemeris generation using PropagatorParallelizer.
      </action>
      <action dev="luc" type="fix" issue="921">
        Fixed event bracketing problem induced by numerical noise at end of search interval.
      </action>
      <action dev="luc" type="fix" issue="919">
        Fixed ephemeris generation with several derivatives providers.
      </action>
      <action dev="maxime" type="fix" issue="909">
        Fixed wrong implementation of NTW LOF frame.
      </action>
      <action dev="bryan" type="fix" issue="910">
        Fixed eD and eY equation in ECOM2 model.
      </action>
      <action dev="pascal" type="fix" issue="908">
        Fixed unmanaged comment in OMM.
      </action>
      <action dev="pascal" type="fix" issue="906">
        Fixed unmanaged units in OMM.
      </action>
      <action dev="evan" type="fix" issue="882">
        Fix StreamingOemWriter in ITRF and without optional fields.
      </action>
      <action dev="evan" type="fix" issue="912">
        Fix StreamingOemWriter without acceleration.
      </action>
      <action dev="luc" type="fix" issue="184">
        Fixed non-bracketing issue when RESET_STATE slightly moves an event at the start
        of a step and another regular event happens in the first half of the same step
      </action>
    </release>
    <release version="11.1.1" date="2022-03-17"
             description="Version 11.1.1 is a patch release of Orekit.
             It fixes issues related to the parsing of SP3 and Rinex files. It also takes
             additional derivatives into account in {Field}SpacecraftState.shiftedBy method.
             Finally it includes some improvements in the class documentation">
      <action dev="lars" type="add" issue="896">
        Added Git configuration instructions in contributing guide.
      </action>
      <action dev="lars" type="fix" issue="897">
        Corrected wrong path in release guide.
      </action>
      <action dev="bryan" type="fix" issue="894">
        Fixed dead link in contributing guidelines.
      </action>
      <action dev="bryan" type="fix" issue="698">
        Added missing BDS-3 signal for Rinex 3.04.
      </action>
      <action dev="bryan" type="fixed" issue="892">
        Removed check of not supported keys in RinexLoader.
      </action>
      <action dev="lirw1984" type="update" issue="895">
        Enhanced parsing of SP3 files.
      </action>
      <action dev="luc" type="add" issue="902">
        Take additional derivatives into account in {Field}SpacecraftState.shiftedBy.
      </action>
    </release>
    <release version="11.1" date="2022-02-14"
             description="Version 11.1 is a minor release of Orekit.
             It includes both new features and bug fixes. New features introduced
             in 11.1 are: the estimation of maneuver start/stop time, the Brouwer-Lyddane
             orbit propagation model with Warren Phipps’ correction for the critical
             inclination of 63.4° and the perturbative acceleration due to atmospheric
             drag, the Extended Semi-analytical Kalman Filter, a new API for
             State Transition Matrix and Jacobian matrices computation, orbit
             determination  using analytical propagation models, parsing of ICGEM V2.0 format.
             This release includes important fixes in CCSDS files, TimeSpanMap, and
             display of dates. See the list below for a full description of the changes.">
      <action dev="luc" type="fix" issue="722">
        Prefer values from Bulletin B rather than Bulletin A if both are present
        in rapid data column format. This handling of priority was already in
        place for XML file, but not for column format.
      </action>
      <action dev="luc" type="fix" issue="448">
        Added support for ICGEM V2.0 format for piecewise gravity fields
        that contain discontinuities around major earthquakes, like
        Eigen 6S4 V2.
      </action>
      <action dev="andrewsgoetz" type="add">
        Added Automatic-Module-Name "org.orekit" to JAR manifest to improve usability
        of Orekit by modular Java projects.
      </action>
      <action dev="julie,bryan,maxime" type="add" issue="823">
        Added the Extended Semi-analytical Kalman Filter.
      </action>
      <action dev="luc" type="fix" issue="875">
        Allow empty comments in CCSDS messages
      </action>
      <action dev="luc" type="fix" issue="884">
        Deprecated TimeSpanMap.getTransitions()
      </action>
      <action dev="luc" type="fix" issue="832,885">
        Allow to enter the same transition date in TimeSpanMap several times
      </action>
      <action dev="luc" type="fix" issue="833">
        Added a way to erase all earlier/later transitions when adding an entry
        and added addValidBetween to TimeSpanMap.
      </action>
      <action dev="bryan" type="add">
        Added a new and simpler API for State Transition Matrix and Jacobian
        matrix computation for analytical orbit propagators.
      </action>
      <action dev="bryan" type="fix" issue="878">
        Fixed writing of ITRF frames before 2000 when generating CCSDS files.
      </action>
      <action dev="luc" type="fix" issue="836">
        Use the orbit normalization feature to reduce discontinuities across impulsive maneuvers.
      </action>
      <action dev="luc" type="add">
        Added an orbit normalization feature.
      </action>
      <action dev="evan" type="add" issue="881">
        Add AbsoluteDate.toStringWithoutUtcOffset(TimeScale, int) and
        DateTimeComponents.toStringWithoutUtcOffset(int, int) to emulate
        AbsoluteDate.toString() from Orekit 10.
      </action>
      <action dev="evan" type="fix" issue="880">
        Fix UTC offset in DateTimeComponents.toString(int, int)
      </action>
      <action dev="luc" type="fix" issue="849">
        Added detector to FieldEventHandler.init arguments list.
      </action>
      <action dev="luc" type="fix" issue="837">
        Added getters for raw detectors in event shifter, slope filter and predicate filter.
      </action>
      <action dev="bryan" type="fix" issue="874">
        Fixed initialization of maneuver trigger events when using EventBasedManeuverTriggers.
      </action>
      <action dev="luc" type="fix" issue="872">
        Fixed multiple detection of events when using propagate(start, target) with
        integration-based propagators.
      </action>
      <action dev="bryan" type="add" issue="871">
        Added atmospheric drag effect for Brouwer-Lyddane model.
      </action>
      <action dev="bryan" type="add" issue="869">
        Allowed Brouwer-Lyddane model to work for the critical inclination.
      </action>
      <action dev="bryan" type="fix" issue="867">
        Fixed handling of multiple historical eccentricities for a same station.
      </action>
      <action dev="bryan" type="fix" issue="868">
        Fixed writing of whitespace characters in CPF writer.
      </action>
      <action dev="bryan" type="fix" issue="864">
        Fixed BStar estimation in TLE-based orbit determination.
      </action>
      <action dev="mvanel" type="add" issue="653">
        Added Brouwer-Lyddane orbit propagator.
      </action>
      <action dev="luc" type="add" issue="865">
        Added derivatives with respect to maneuvers start/stop dates
        or median date/duration.
      </action>
      <action dev="luc" type="add" >
        Added observers for maneuvers triggers.
      </action>
      <action dev="luc" type="fix" issue="853">
        Added field-based init method in ForceModel and DSSTForceModel.
      </action>
      <action dev="luc" type="fix" >
        Added ParameterDrivenDateIntervalDetector and FieldParameterDrivenDateIntervalDetector.
      </action>
      <action dev="luc" type="add" >
        Added DateDriver to drive dates using a ParameterDriver.
      </action>
      <action dev="luc" type="fix" issue="848">
        Allow backward propagation in EventBasedManeuverTriggers.
      </action>
      <action dev="luc" type="add" >
        Added IntervalEventTrigger and StartStopEventsTrigger to streamline
        several ways to trigger maneuvers.
      </action>
      <action dev="luc" type="add" >
        When propagating with integrated additional equations, the generated
        spacecraft states now also contain both state and derivatives
        managed by the equations.
      </action>
      <action dev="luc" type="add" >
        Replaced AdditionalEquations by AdditionalDerivativesProvider with
        support for dimension retrieval and yield feature between providers.
      </action>
      <action dev="luc" type="add" issue="856">
        Added a new and simpler API for State Transition Matrix and Jacobian
        matrix computation. This new API is for now only used with NumericalPropagator
        and DSSTPropagator (both in batch least squares and in Kalman filter), but it
        is expected to be generalized to analytical propagators as well when it is
        stabilized.
      </action>
      <action dev="luc" type="add" >
        Added DoubleArrayDictionary and FieldArrayDictionary as replacements
        for HashMap when the number of keys is very small (such as in spacecraft
        states).
      </action>
      <action dev="luc" type="add">
        Manage dependencies between additional states in propagators using a yield
        feature between providers.
      </action>
      <action dev="luc" type="add" >
        SpacecraftState now handle derivatives of additional states.
      </action>
      <action dev="luc" type="add" issue="862">
        PropagatorParallelizer now preserves existing step handlers in the propagators it runs.
      </action>
      <action dev="ShippingEnjoyer" type="add">
        Get rid of StringBuffer for logging without unnecessary synchronization (bias-locking disabled at jdk18)
      </action>
    </release>
    <release version="11.0.2" date="2021-11-24"
             description="Version 11.0.2 is a patch release of Orekit.
             It fixes an important issue related to the handling of indexes
             when building the state transition matrix in multi satellites
             orbit determination. It also fixes bugs in TLE and CRD files.
             Finally it includes an update of the release guide.">
         <action dev="bryan" type="fix" issue="859" due-to="Emmanuel Papanagiotou">
        Allowed custom setting of state to TLE conversion in propagator builder. 
      </action>
         <action dev="bryan" type="fix" issue="847">
        Fixed handling of comments in CRD files.
      </action>
         <action dev="bryan" type="fix" issue="851">
        Fixed deserialization of TLE caused by the bStarParameterDriver.
      </action>
         <action dev="bryan" type="fix" issue="850">
        Fixed indexes when build state transition matrix for multi sat Kalman.
      </action>
         <action dev="sdinot" type="update">
        Updated the release guide to remove actions that are no longer required.
      </action>
    </release>
    <release version="11.0.1" date="2021-10-22"
             description="Version 11.0.1 is a patch release of Orekit.
             It fixes an important issue related to the calculation of the relativistic
             clock correction for GNSS measurements. It also fixes bugs in OEM and CPF
             files writing. Finally it includes some improvements in the class documentation">
         <action dev="bryan" type="fix" issue="846">
        Fixed wrong computation of relativistic clock correction for GNSS measurements.
      </action>
         <action dev="bryan" type="fix" issue="845">
        Fixed parsing of Rinex clock files.
      </action>
         <action dev="bryan" type="fix" issue="844">
        Fixed null pointer exception when constructing CPF from coordinates.
      </action>
         <action dev="bryan" type="update" issue="843">
        Improved documentation of solar radiation pressure class to include
        additional information about osculating bodies.
      </action>
         <action dev="sdinot" type="update" issue="842">
        Used the latest version of Maven available in RedHat 8.
      </action>
         <action dev="pascal" type="fix" issue="839">
        Fixed handling of time system in OemWriter.
      </action>
         <action dev="bryan" type="update" issue="838" due-to="Kendra Hale">
        Improved documentation of ImpulseManeuver class.
      </action>
    </release>
    <release version="11.0" date="2021-09-20"
             description="Orekit 11.0 is a major new release.
             It includes both new features and bug fixes. New features introduced
             in 11.0 are: orbit determination using SGP4/SDP4 models, a sequential
             batch least squares estimator using initial covariance and state vector,
             writer and parser for all CCSDS Navigation Data Messages in both KVN
             and XML formats, version 2 of CCSDS Tracking Data Messages, version 3
             of CCSDS Orbit Data Messages, support for Rinex navigation files,
             support for IGS clock correction files, support for IGS real time
             data including both SSR and RTCM messages, NTrip protocole, eclipses
             by Moon in solar radiation pressure force, a new API for analytical
             GNSS orbit propagators, removal of propagation modes, possibility
             to add several step handlers for the same orbit propagation, a new
             event detector for angular separation as seen from the spacecraft.
             See the list below for a full description of the changes.">
         <action dev="bryan" type="update" issue="766" due-to="Gowtham Sivaraman">
        Allowed setting of AttitudeProvider to the BoundedPropagator
        generated via propagation.
      </action>
         <action dev="bryan" type="fix" issue="835">
        Fixed format symbols for year, month, day in DateComponents#toString().
      </action>
         <action dev="thomas" type="fix" issue="668">
        Added a new event detector for angular separation as seen from the spacecraft.
      </action>
      <action dev="maxime" type="fix" issue="829">
        Fixed DataSourceTest.testFileName for Windows users.
      </action>
      <action dev="bryan" type="fix" issue="818">
        Use observed solar flux instead of adjusted in DTM2000 model.
      </action>
      <action dev="evan" type="fix" issue="798">
        Allow DSST event detection when propagating backwards.
      </action>
      <action dev="bryan" type="fix" issue="717" due-to="evan">
        Fixed DSST orbit determination when propagating backwards.
      </action>
      <action dev="evan" type="remove" issue="586">
        Remove InertialProvider.EME2000_ALIGNED, Propagator.DEFAULT_LAW. Use
        InertialProvider.of(Frame).
      </action>
      <action dev="evan" type="update" issue="586">
        Change default attitude provider to be aligned with propagation frame for all
        analytic propagators and GLONASS propagator. Backward incompatible.
      </action>
      <action dev="evan" type="update" issue="586">
        Improve performance of IntertialProvider(Frame)
      </action>
      <action dev="anne-laure" type="update" issue="797">
        Add information if a detector failed during propagation
      </action>
      <action dev="bryan" type="fix" issue="788" due-to="luc">
        Fixed missing call to setMuCreated() in OemParser.
      </action>
      <action dev="evan" type="update" issue="618">
        Fix supportedNames matching in ClasspathCrawler. Backwards incompatible.
      </action>
      <action dev="bryan" type="fix" issue="828">
        Fixed missing file types in SP3Parser.
      </action>
      <action dev="bryan" type="fix" issue="827">
        Fixed time system used in SP3 files.
      </action>
      <action dev="evan" type="fix" issue="685">
        Fix AnalyticalPropagator RESET_STATE when new state is null.
      </action>
      <action dev="bryan" type="fix" issue="803">
        Fixed parsing of clock values in SP3 files.
      </action>
      <action dev="bryan" type="fix" issue="820">
        TLE Jacobians are now calculated in cartesian elements.
      </action>
      <action dev="evan" type="update" issue="825">
        Improve exception messages with two AbsoluteDates by including duration between
        them.
      </action>
      <action dev="evan" type="update" issue="637" due-to="Piotr">
        Add trailing "Z" to AbsoluteDate.toString() to indicate UTC.
        Backwards incompatible.
      </action>
      <action dev="evan" type="update" issue="825">
        In AbsoluteDate.toString() fallback to TAI when no leap seconds are loaded.
      </action>
      <action dev="evan" type="update" issue="591">
        Fix TimeComponents.toString(): correct ISO 8601 with UTC offset, rounding issues.
        Backwards incompatible.
      </action>
      <action dev="evan" type="update" issue="590">
        Fix DateTimeComponents.toString(): correct ISO 8601, leap second, rounding issues.
        Backwards incompatible.
      </action>
      <action dev="evan" type="update" issue="637" due-to="Piotr">
        Fix AbsoluteDate.toString(timeZone) and toString(minutesFromUtc) to include the
        UTC offset when it is zero.
      </action>
      <action dev="evan" type="add">
        Add DateTimeComponents.toString(...) method with correct rounding for user
        specified precision.
      </action>
      <action dev="bryan" type="update" issue="626">
        Used a separate Comparator for sorting integer least square solutions.
      </action>
      <action dev="bryan" type="update" issue="799">
        Used the field-specific value of π.
      </action>
      <action dev="evan" type="update" issue="830" due-to="skyrex">
        Remove step size limitations in analytic propagators. Backwards incompatible.
      </action>
      <action dev="evan" type="fix">
        Fix part of step passed to the step handler twice in analytic propagators with
        event handlers.
      </action>
      <action dev="bryan" type="fix" issue="795" due-to="guylaine">
        Fixed output of NRLMSISE00 for altitude at 32.5 km.
      </action>
      <action dev="luc" type="add" issue="821">
        Added support for CCSDS TDM V2.0.
      </action>
      <action dev="luc" type="add" issue="819">
        Allow data filtering upon loading to be used for explicit loading by applications.
      </action>
      <action dev="julie" type="add" issue="745">
        Added sequential batch least squares estimator.
      </action>
      <action dev="luc" type="add" issue="814" due-to="Valerian">
        Fixed additional states handling in ephemeris generated by analytical propagator.
      </action>
      <action dev="luc" type="add" issue="809">
        Dropped master/slave/ephemeris generation propagation modes, replaced by a
        versatile step handler multiplexer fulfilling all these needs
        simultaneously during a single propagation run
      </action>
      <action dev="luc" type="add" issue="812">
        Dropped master/slave terminology in turn-around and inter-satellite measurements.
      </action>
      <action dev="luc" type="add" issue="813">
        Fixed derivatives with respect to secondary station in turn-around modifiers.
      </action>
      <action dev="luc" type="add" issue="811">
        Allow on-the-fly add/remove/clean for step handlers.
      </action>
      <action dev="luc" type="add" issue="810">
        Merged multiplexers for fixed steps and variable steps.
      </action>
      <action dev="luc" type="fix" issue="808">
        Moved isLast argument in step handler handleStep method to a separate method.
      </action>
      <action dev="luc" type="fix" issue="807">
        Fixed scheduling between calls to step handlers and events handlers.
      </action>
      <action dev="luc" type="fix" issue="806">
        Added restrictStep method to FieldOrekitStepInterpolator interface.
      </action>
      <action dev="bryan" type="fix" issue="801">
        Added getter for meteorological data used in CRD data block.
      </action>
      <action dev="bryan" type="fix" issue="796">
        Fixed writing of line H2 in CPF file header.
      </action>
      <action dev="thomas" type="fix" issue="702">
        Added possibility to take in account several bodies while computing SRP perturbation.
      </action>
      <action dev="bryan" type="update" issue="793">
        Updated SP3File visibility to public.
      </action>
      <action dev="bryan" type="update" issue="784">
        Updated architecture of GNSS orbit propagators.
      </action>
      <action dev="bryan" type="update" issue="782">
        Updated error message of Orekit internal error exception.
      </action>
      <action dev="luc" type="add">
        Added support for reading and writing CCSDS NDM composite messages.
      </action>
      <action dev="afossa" type="fix" issue="781">
        Fixed parsing in buildLine2() method of FieldTLE.
      </action>
      <action dev="luc" type="fix" issue="776">
        Fixed associativity in units parsing.
      </action>
      <action dev="bryan" type="update" issue="773">
        TimeStampedFieldAngularCoordinates now implements FieldTimeStamped.
      </action>
      <action dev="bryan" type="update" issue="774">
        TimeStampedFieldPVCoordinates now implements FieldTimeStamped.
      </action>
      <action dev="nfialton" type="fix" issue="775">
        Fixed NullPointerException in FieldSpacecraftState when orbit is not defined.
      </action>
      <action dev="bryan" type="add" issue="763">
        Added support for RTCM ephemeris messages.
      </action>
      <action dev="bryan" type="add" issue="769">
        Added ionospheric model based on IM201 SSR message.
      </action>
      <action dev="bryan" type="add" issue="763">
        Added support for Ntrip protocol.
      </action>
      <action dev="bryan" type="add" issue="763">
        Added support for IGS SSR messages.
      </action>
      <action dev="afossa" type="fix" issue="772">
        Fixed computation of velocity derivative in FieldNumericalPropagator.Main.addKeplerContribution()
        with superGetOrbitType() == null.
      </action>
      <action dev="luc" type="add" >
        Added AccurateFormatter to output double numbers and dates
        with adaptive number of digits, preserving one ULP accuracy.
      </action>
      <action dev="luc" type="add" >
        Added a units converter.
      </action>
      <action dev="luc" type="update" >
        INCOMPATIBLE CHANGE! Now observations parsed from TDM files are in SI units.
      </action>
      <action dev="luc" type="update" issue="768">
        Allow parsing several variations of ITRF specifications (like itrf-97, ITRF2000, ITRF_2014…).
      </action>
      <action dev="luc" type="add" >
        Added a time scale for drifting on-board clocks.
      </action>
      <action dev="bryan" type="add" issue="523">
        Added support for RINEX 3.X navigation files.
      </action>
      <action dev="bryan" type="update" issue="691">
        Improved consistency between getParametersDrivers() method signatures.
      </action>
      <action dev="andrewsgoetz" type="add" issue="764">
        Added new method to UTCScale which exposes the raw UTC-TAI offset data.
      </action>
      <action dev="bryan" type="fix" issue="670">
        Fixed call to ForceModel.init() in AbstractGaussianContribution class.
      </action>
         <action dev="thomas" type="add" issue="712">
          Added IGS clock file support.
      </action>
      <action dev="bryan" type="update" issue="650">
        Methods computeMeanState() and computeOsculatingState()
        of FieldDSSTPropagator are now statics.
      </action>
      <action dev="bryan" type="update" issue="762">
        TabulatelofOffset now implements BoundedAttitudeProvider.
      </action>
      <action dev="luc" type="update" issue="761">
        TabulateProvider now implements BoundedAttitudeProvider.
      </action>
      <action dev="luc" type="fix" issue="760">
        Fixed reference frame in tabulated attitude provider.
      </action>
      <action dev="luc" type="update" >
          Renamed SINEXLoader into SinexLoader.
      </action>
      <action dev="luc" type="update" >
        Use DataSource in RinexLoader and SinexLoader.
      </action>
      <action dev="luc" type="update" >
        Renamed NamedData into DataSource.
      </action>
      <action dev="luc" type="add" issue="474">
        Added support for CCSDS ODM V3, with the new
        Orbit Comprehensive Message format.
      </action>
      <action dev="luc" type="update">
        Overhauled generic Ephemeris and AttitudeEphemeris writing.
      </action>
      <action dev="luc" type="update">
        Overhauled CCSDS messages handling, both parsing and writing.
      </action>
      <action dev="amir" type="fix" issue="746">
        Fixed combination of measurements using GNSS phase measurements.
      </action>
      <action dev="bryan" type="add" issue="756">
        Added new method signature in IodGooding using AngularRaDec measurement.
      </action>
      <action dev="thomas" type="fix" issue="688">
        Fixed ignored fields from TLE template in TLEPropagatorBuilder.
      </action>
      <action dev="thomas" type="fix" issue="372">
        Added TLE generation.
      </action>
      <action dev="bryan" type="fix" issue="624">
        Allowed dynamic station coordinates when calculating tropospheric delay.
      </action>
      <action dev="bryan" type="update" issue="755">
        Modified IodGooding constructor to be consistent with other IOD methods.
      </action>
      <action dev="bryan" type="add" issue="753">
        Added new method signature in IodLaplace using AngularRaDec measurement.
      </action>
      <action dev="bryan" type="add" issue="752">
        Added new method signature in IodLambert using Position measurement.
      </action>
      <action dev="bryan" type="add" issue="751">
        Added new method signature in IodGibbs using Position measurement.
      </action>
      <action dev="luc" type="fix" issue="749">
        Allow building PVCoordinates and AngularCoordinates (as well as their Field,
        Absolute and TimeStamped variations) to be build from UnivariateDerivative1
        and UnivariateDerivative2 in addition to DerivativeStructure.
      </action>
      <action dev="bryan" type="fix" issue="736">
        Fixed NullPointerException in DSSTTesseral Hansen object.
      </action>
      <action dev="bryan" type="update" issue="601">
          Changed getPVInPZ90() method to private.
      </action>
      <action dev="bryan" type="fix" issue="744">
          Fixed calculation of CR3BP constants.
      </action>
      <action dev="bryan" type="update" issue="743">
          Updated JUnit version to 4.13.1.
      </action>
    </release>
    <release version="10.3.1" date="2021-06-16"
             description="Version 10.3.1 is a patch release of Orekit.
             It fixes one critical bug that could cause potential infinite loops in tesselation
             in very rare cases due to numerical noise.">
      <action dev="luc" type="fix" issue="792">
        Fixed potential infinite loops in tesselation in very rare cases due to numerical noise.
      </action>
    </release>
    <release version="10.3" date="2020-12-21"
             description="Version 10.3 is a minor release of Orekit.
             It includes both new features and bug fixes. New features introduced
             in 10.3 are: relativistic clock correction for range, phase, and range rate
             measurements, piece wise models for empirical forces, one-way GNSS code
             and phase measurements, support for laser ranging data (both CPF and
             CRD formats), Lense-Thirring and De Sitter relativistic corrections to
             satellite acceleration, support for AGI leap second files, new interfaces
             for attitude ephemeris files, Knocke model for Earth's albedo and infrared,
             as well as several other new features. This release includes an important
             fix in DSST orbit determination allowing to used short period Jacobian
             during state transition matrix calculation. It also fixes issues in Kalman
             orbit determination and CCSDS ADM format. See the list below for a full
             description of the changes.">
      <action dev="bryan" type="update" issue="741">
        Updated Hipparchus version to 1.8 and updated code with new functionalities.
      </action>
         <action dev="bryan" type="add" issue="740">
          Added aggregator for bounded attitude providers.
      </action>
         <action dev="thomas" type="add" issue="8">
        Added Knocke's Earth rediffused radiation pressure force model.
      </action>
         <action dev="bryan" type="add" issue="739">
          Allowed initialization of attitude provider from attitude segment.
      </action>
      <action dev="raphael" type="add" issue="705">
        Allowed writing an AEM file from a list of SpacecraftStates.
      </action>
      <action dev="luc" type="add" issue="738">
        Added user-defined max iteration and convergence criterion in SecularAndHarmonic.
      </action>
      <action dev="luc" type="add" issue="737">
        Added loading of AGI LeapSecond.dat files.
      </action>
      <action dev="raphael" type="add" issue="686">
        Allowed user-defined format for ephemeris data lines in
        StreamingAemWriter, AEMWriter, StreamingOemWriter and OEMWriter.
      </action>
         <action dev="bryan" type="fix" issue="683">
          Updated building instructions.
      </action>
         <action dev="bryan" type="add" issue="734">
          Added getters for phase measurement ambiguity driver.
      </action>
         <action dev="bryan" type="fix" issue="696">
          Allowed to configure initial covariance for measurements in Kalman Filter.
      </action>
      <action dev="thomas, bryan" type="add" issue="709">
        Added clock drift contribution to range rate measurements.
      </action>
         <action dev="bryan" type="fix" issue="687">
          Fixed Javadoc of ElevationMask.
      </action>
      <action dev="raphael" type="fix" issue="711">
        Allowed definition of a default interpolation degree in both AEMParser and OEMParser.
      </action>
      <action dev="bryan" type="add" issue="733">
        Added Lense-Thirring and De Sitter relativistic effects.
      </action>
      <action dev="melanisti" type="fix" issue="725">
        Fixed missing measurement parameter in InterSatellitesRange measurement.
      </action>
      <action dev="bryan" type="add" issue="732">
        Added documentation for checkstyle configuration.
      </action>
         <action dev="thomas" type="fix" issue="730">
          Removed useless loop over an empty list
      </action>
      <action dev="luc" type="fix" issue="731">
        Fixed parsing of some ICGEM gravity fields files.
      </action>
      <action dev="raphael" type="fix" issue="720">
          Added support for measurements parameters in UnivariateProcessNoise
      </action>
      <action dev="luc" type="fix" issue="729">
        Fixed wrong handling of RESET-STATE in analytical propagators.
      </action>
      <action dev="luc" type="add" issue="728">
        Allow creating a node detector without an orbit.
      </action>
      <action dev="bryan" type="add" issue="671">
        Added support for laser ranging file formats.
      </action>
      <action dev="clement" type="fix" issue="724">
        Remove range checks in TLE constructor.
      </action>
      <action dev="bryan" type="fix" issue="723">
        Allowed AEM and OEM writers to write header comments.
      </action>
      <action dev="bryan" type="add" issue="719">
        Added one-way GNSS range and phase measurements for LEO satellite
        orbit determination applications.
      </action>
      <action dev="bryan" type="add" issue="716">
        Added piecewise empirical force model.
      </action>
      <action dev="bryan" type="add" >
        Considered a new implementation for empirical forces, to allow piecewise model.
      </action>
      <action dev="bryan" type="add" issue="703">
        Added inter-satellites phase measurement.
      </action>
      <action dev="bryan" type="fix" issue="695">
        Considered covariance matrix from Position measurement in Kalman estimator.
      </action>
      <action dev="bryan" type="fix" issue="718">
        Fixed orbital state used for short periodic Jacobian computation.
      </action>
      <action dev="bryan" type="add" issue="704">
        Allow using user specified velocity error for computing
        tolerance vectors for integrators.
      </action>
      <action dev="bryan" type="add" issue="714">
        Added frequency deviation for range-rate measurements.
      </action>
      <action dev="bryan" type="add" issue="715">
        Added relativistic clock correction for range, phase and
        inter-satellite range measurements.
      </action>
      <action dev="bryan" type="fix" issue="706">
        Fixed missing measurement parameter in inter-satellites range measurement.
      </action>
         <action dev="thomas" type="fix" issue="713">
        Fixed computation of DSST short period Jacobian.
      </action>
      <action dev="luc" type="fix" issue="699">
        Fixed missing measurement parameter in Phase measurement
      </action>
      <action dev="luc" type="fix" issue="701">
        Fixed wrong handling of propagation parameters by Kalman filter in multi-satellite
        context
      </action>
    </release>
    <release version="10.2" date="2020-07-14"
             description="Version 10.2 is a minor release of Orekit.
             It includes both new features and bug fixes. New features introduced
             in 10.2 are: support for CCSDS ADM files, modelling of trajectories
             around Lagrangian points using CR3BP model, a piece wise drag force model,
             a time span tropospheric estimated model, an estimated ionospheric model,
             an improved modelling of the GNSS phase measurement, several bug fixes
             for date functionnalities, a new organization of the maneuvers package,
             a configurable low thrust maneuver model based on detectors,
             support for CSSI space weather data, , as well as several other minor
             features and bug fixes. See the list below for a full description
             of the changes.">
      <action dev="bryan" type="fix" issue="661">
        Fixed visibility of WindUpFactory.
      </action>
      <action dev="bryan" type="update" >
        Increased visibility of setters in CCSDS ADM related classes.
      </action>
      <action dev="clement" type="add" issue="656">
        Added CssiSpaceWeatherLoader which provides three-hourly space weather
        data and implements DTM2000InputParameters and NRLMSISE00InputParameters
      </action>
      <action dev="maxime" type="update" issue="690">
        Increased visibility of setters in CCSDS OEM related classes.
      </action>
      <action dev="bryan" type="update" >
        Improved Orekit performance by using new Hipparchus' differentiation classes.
      </action>
      <action dev="bryan" type="update" issue="682">
        Changed visibility of OrbitType parameter drivers' names to public.
      </action>
      <action dev="evan" type="add" issue="684" due-to="Mikael">
        Fix infinite loop in event detection when a RESET_* event causes two other events
        to occur simultaneously and discontinuously.
      </action>
      <action dev="evan" type="add" issue="684">
        Add FieldFunctionalDetector.
      </action>
      <action dev="mikael" type="add">
        Added a configurable low thrust maneuver based on detectors.
      </action>
      <action dev="bryan" type="fix" issue="605">
        Added support for Rinex C0, L0, S0 and D0 observation types.
      </action>
      <action dev="bryan" type="fix" issue="641">
        Allow Pattern functionalities instead of String.replaceAll() and String.split().
      </action>
      <action dev="evan" type="fix" issue="658">
        Fix invalid hour when using TimeScale(double) or TimeScale(int, double) with a
        value in [86400, 86401]. Treat these values as indicating a leap second.
      </action>
      <action dev="evan" type="add" issue="677">
        Add AbsoluteDate.toStringRfc3339() and DateTimeComponents.toStringRfc3339().
      </action>
      <action dev="evan" type="fix" issue="681">
        Fix AbsoluteDate.getComponents(...) produces invalid times.
      </action>
      <action dev="evan" type="fix" issue="676">
        Fix AbsoluteDate.getComponents(utc) throws "non-existent time 23:59:61".
      </action>
      <action dev="bryan" type="fix" issue="651">
        Improved use of try with resources statement.
      </action>
      <action dev="bryan" type="fix" issue="679" due-to="luc, maxime">
        Improved testRetrogradeOrbit in CircularOrbit and KeplerianOrbit tests.
      </action>
      <action dev="bryan" type="fix" issue="680">
        Allowed ephemeris class to be used with absolute PV coordinates.
      </action>
      <action dev="bryan" type="fix" issue="674">
        Added an exception if eccentricity is negative for keplerian orbit.
      </action>
      <action dev="evan" type="fix" issue="667">
        Fix build on CentOS/RedHat 7.
      </action>
      <action dev="bryan" type="fix" issue="662">
        Fixed forgotten additional state in Ephemeris propagator.
      </action>
      <action dev="evan" type="update">
        Improve error message for TimeStampedCache by including requested date.
      </action>
      <action dev="bryan" type="fix" issue="663">
        Fixed initialization of the triggering event for ImpulseManeuver class.
      </action>
      <action dev="clement" type="fix" issue="664">
        Fix sign of RAAN and PA parameters in TLE constructor if negative, range check most other orbit parameters.
      </action>
      <action dev="bryan" type="add" issue="669">
        Added estimated ionospheric model.
      </action>
      <action dev="bryan" type="add" issue="645">
        Merged phase-measurement branch into develop.
      </action>
      <action dev="bryan" type="add" >
        Added a time span tropospheric estimated model.
      </action>
      <action dev="bryan" type="add" issue="646">
        Merged cr3bp branch into develop.
      </action>
      <action dev="bryan" type="add" issue="660">
        Improved exception handling in IODGibbs.
      </action>
      <action dev="bryan" type="add" issue="647">
        Improved package-info documentation.
      </action>
      <action dev="nick" type="update" >
        Upgrade maven-checkstyle-plugin to 3.1.1.
      </action>
      <action dev="bryan" type="add" issue="657">
        Added multiplexed Orekit fixed step handler.
      </action>
      <action dev="bryan" type="add" issue="655">
        Added support for CCSDS ADM files.
      </action>
      <action dev="maxime" type="add" issue="649">
        Added a piece wise drag force model: TimeSpanDragForce in forces package.
      </action>
      <action dev="yannick" type="fix" issue="654">
        Prevent divergence of Saastomoinen model pathDelay method at low elevation.
      </action>
      <action dev="bryan" type="fix" issue="542">
        Removed duplicated BUILDING.txt file.
      </action>
      <action dev="bryan" type="add" issue="504">
        Allowed Eckstein Hechler propagator to be initialized with a mean orbit.
      </action>
      <action dev="bryan" type="update" issue="644">
        Removed try and catch statements for ParameterDriver initialization.
      </action>
      <action dev="bryan" type="fix" issue="613">
        Allowed DSST propagation in osculating type with event detectors.
      </action>
    </release>
    <release version="10.1" date="2020-02-19"
             description="Version 10.1 is a minor release of Orekit.
             It includes both new features and bug fixes. New features introduced
             in 10.1 are: wind-up effect for phase measurement, NeQuick ionospheric model,
             support for Hatanaka compact RINEX format, methods for the combination
             of GNSS measurements, Laplace method for initial orbit determination,
             a new Field Of View package, comparison methods for absolute dates,
             a new multiplexed measurement, specialized propagators for GNSS constellation,
             default constructors for DSST force models, covariance matrices in OEM writer,
             a new data context implementation, connection with Gitlab CI, improved documentation,
             the migration of the tutorials to a separate sister project, as well as several other minor
             features and bug fixes. See the list below for a full description of the changes.">
      <action dev="ward" type="fix">
        Improve performance of loading CCSDS files.
      </action>
      <action dev="ward" type="fix" issue="639" due-to="qmor">
        In Ellipsoid.pointOnLimb(...) improved numerical stability by cancelling terms.
      </action>
      <action dev="maxime" type="fix" issue="639" due-to="qmor">
        Fixed pointOnLimb method in bodies.Ellipsoid class. Normalized equations should now avoid numerical issues.
      </action>
      <action dev="evan" type="fix" issue="627">
        Fix TimeScalesFactory.getGMST(conventions, simpleEop) always returning the same
        value.
      </action>
      <action dev="evan" type="fix" issue="636">
        Fix UT1 and Earth rotation during a leap second. Was off by 1 second.
      </action>
      <action dev="luc" type="fix" issue="635">
        Fixed inconsistency in constant thrust maneuver acceleration.
      </action>
      <action dev="evan" type="add" >
        Added an annotation and a compiler plugin that generates a warning
        when default context is used without being explicitly annotated.
      </action>
      <action dev="luc" type="fix" issue="632" due-to="Evan Ward">
        Fixed projection to ellipsoid at pole.
      </action>
      <action dev="evan,luc,yannick" type="add" issue="607">
        Add DataContext, a way to load separate sets of EOP, leap seconds, etc.
      </action>
      <action dev="luc" type="fix" issue="630">
        Improve performance of UnixCompressFilter.
      </action>
      <action dev="luc" type="fix" issue="631">
        Improve performance of HatanakaCompressFilter.
      </action>
      <action dev="evan" type="fix" issue="629">
        Improve performance of ZipJarCrawler.
      </action>
      <action dev="bryan" type="add" issue="625">
          Added default constructors for DSSTZonal and DSSTTesseral. 
      </action>   
      <action dev="bryan" type="add" issue="622">
          Added OrekitException for unknown number of frequencies in ANTEX files. 
      </action>
      <action dev="bryan" type="add" issue="621">
          Added OrekitException in the case where IONEX header is corrupted. 
      </action>
      <action dev="dylan" type="add" issue="359">
          Added a specific test for issue 359 in BatchLSEstimatorTest.
          The test verifies that a Newtonian attraction is known
          by both the propagator builder and the propagator when
          it is not added explicitly.
      </action>
      <action dev="dylan" type="add" issue="367">
          Added write of covariance matrices in OEMWriter.
      </action>
      <action dev="dylan" type="fix" issue="619">
        Fixed origin transform in CcsdsModifierFrame.
      </action>
      <action dev="bryan" type="add" issue="611">
        Added SBAS orbit propagator.
      </action>
      <action dev="bryan" type="fix" issue="617">
        Fixed null pointer exception in MultiplexedMeasurement.
      </action>
      <action dev="luc" type="fix" issue="575">
        Allow users to provide custom convergence checkers for
        batch least squares orbit determination.
      </action>
      <action dev="luc" type="add" issue="614">
        Added multiplexed measurements.
      </action>
      <action dev="luc" type="fix" issue="616">
        Fixed missed changes updates in ParameterDriversList embedding
        other ParameterDriversList instances.
      </action>
      <action dev="luc" type="update">
        Moved tutorials to a separate sister project.
      </action>
      <action dev="bryan" type="add" due-to="Shiva Iyer">
        Added Laplace method for initial orbit determination.
      </action>
      <action dev="bryan" type="fix" issue="612">
        Fixed DSST orbit determination tutorial.
      </action>
      <action dev="bryan" type="add" issue="610">
        Added IRNSS orbit propagator.
      </action>
      <action dev="bryan" type="add" issue="608">
        Added support for RINEX 3.04 files.
      </action>
      <action dev="gabb" type="fix" issue="533">
        Fixed bugs in the derivatives computation in IodGooding.
        Fixed bugs in IodLambert when there's more than an half revolution
        between start and final position.
      </action>
      <action dev="bryan" type="fix" issue="604">
        Fixed parsing of compact RINEX files with wrong key in header
        produced by some Septentrio receivers.
      </action>
      <action dev="luc" type="fix" issue="603">
        Fixed parsing of compact RINEX files with missing types in header
        produced by some Septentrio receivers.
      </action>
      <action dev="evan" type="fix" issue="589">
        Improve performance of AggregateBoundedPropagator by factor of 2.
      </action>
      <action dev="luc" type="fix" issue="600">
        Fixed parsing of compact RINEX files with many observation types.
      </action>
      <action dev="bryan" type="fix">
        Fixed poor design of GLONASS numerical propagator.
      </action>
      <action dev="luc" type="fix" issue="599">
        Fixed an issue in projection to flat ellipse.
      </action>
      <action dev="bryan" type="fix" issue="598">
        Added lazily addition of Newtonian attraction to the DSST and
        numerical propagator builders.
      </action>
      <action dev="luc" type="add" issue="595">
        Added EllipticalFieldOfView (with two different ways to define the
        ellipticity constraint) that can be used in FieldOfViewDetector,
        GroundFieldOfViewDetector and FootprintOverlapDetector.
      </action>
      <action dev="luc" type="add">
        Fields of view with regular polygonal shape can now be built either
        based on a defining cone inside the Fov and touching it at edges
        middle points, or based on a defining cone outside the Fov and touching
        it at vertices.
      </action>
      <action dev="luc" type="add" issue="594">
        Added CircularFieldOfView that can be used in FieldOfViewDetector,
        GroundFieldOfViewDetector and FootprintOverlapDetector.
      </action>
      <action dev="luc" type="add">
        Set up a general hierarchy for Field Of View with various shapes. At
        start, it includes DoubleDihedraFieldOfView and PolygonalFieldOfView.
      </action>
      <action dev="luc" type="add" issue="592">
        Added FilesListCrawler to load files from an explicit list.
      </action>
      <action dev="evan" type="fix" issue="583">
        Fix AbsoluteDate.compareTo() for future/past infinity.
      </action>
      <action dev="luc" type="fix" issue="588">
        Fixed wrong handling of spacecraft states in multi-satellites orbit determination
        and multi-satellite measurements generation.
      </action>
      <action dev="bryan" type="fix" issue="585">
        Improved contributing guide.
      </action>
      <action dev="petrus" type="fix" issue="570">
        Make FieldOfView.getFootprint public.
      </action>
      <action dev="bryan" type="add">
        Added combination of measurements.
      </action>
      <action dev="bryan" type="fix">
        Fix values of GPS C2D, L2D, D2D and S2D frequencies.
      </action>
      <action dev="bryan" type="add">
        Add Nequick ionospheric model.
      </action>
      <action dev="luc" type="fix" issue="581">
        Fixed spurious empty line insertion during Rinex 2 decompression
        when the number of observations per satellite is a multiple of 5
      </action>
      <action dev="luc" type="fix" issue="580">
        Fixed decompression of very small negative values in Hatanaka
        Compact RINEX format.
      </action>
      <action dev="luc" type="fix" issue="578">
        Orbit determination tutorials (and tests too) now supports compressed
        measurement files (gzip, Unix compress, Hatanaka Compact RINEX).
      </action>
      <action dev="luc" type="fix" issue="579">
        Handle properly special events flags in Hatanaka Compact RINEX format.
      </action>
      <action dev="luc" type="fix" issue="483">
        Reset additional state changed by event handlers and not managed by any
        additional state providers.
      </action>
      <action dev="luc" type="add" issue="472">
        Added support for Hatanaka Compact RINEX format.
      </action>
      <action dev="luc" type="fix" issue="574">
        Cope with input stream readers that keep asking for new bytes after end
        of Unix compressed files has been reached.
      </action>
      <action dev="luc" type="fix" issue="573">
        Added detection of some corrupted Unix-compressed files.
      </action>
      <action dev="bryan" type="fix" issue="572">
        Fixed the Saastamoinen model when station altitude is bigger than 5000.0 meters.
      </action>
      <action dev="luc" type="fix" issue="568">
        Fixed too fast step increase in a bracketing attempt.
      </action>
      <action dev="luc" type="add">
        Added phase measurement builder.
      </action>
      <action dev="luc" type="add">
        Added getWavelength in GNSS Frequency.
      </action>
    </release>
    <release version="10.0" date="2019-06-24"
             description="Orekit 10.0 is a major new release. It includes DSST OD,
             propagation in non-inertial frames, specialized propagators for GNSS
             constellations, a new ionospheric model, modeling for phase measurements, the
             LAMBDA method for phase ambiguity resolution, Shapiro effect for range
             measurements, improved documentation, as well as several other new features
             and bug fixes. This release fixes a security denial of service bug regarding
             itrf-versions.conf present since Orekit 9.2. Some APIs have incompatibly
             changed since the 9.X series including the format of itrf-versions.conf,
             removal of deprecated methods, reorganization of the models package, as well
             as updates to AbstractDetector, AbstractGNSSAttitudeProvider, DragSensitive,
             RadiationSensitive, and ZipJarCrawler. See the list below for a full
             description of the changes.">
      <action dev="evan" type="fix">
        Fix  name of GLONASS G2 frequency.
      </action>
      <action dev="luc" type="fix" >
        Fixed accuracy of dates conversions from java dates.
      </action>
      <action dev="evan" type="fix" issue="566">
        Make ITRFVersionLoader public.
      </action>
      <action dev="bryan" type="fix" issue="564">
        Fixed private argument of getLLimits() abstract method.
      </action>
      <action dev="bryan" type="fix" issue="565">
        Fixed static loading of UTC for GLONASS reference epoch.
      </action>
      <action dev="luc" type="fix" issue="547">
        Added a tile/sampling aiming direction that diverts singularity outside of a
        area of interest. This is mainly useful when sampling areas of interest that
        cover the pole as the pole is singular for classical aiming directions (constant
        azimuth or along track).
      </action>
      <action dev="luc" type="update" >
        Removed latitude limitation in AlongTrackAiming. If latitude is above (resp. below)
        the maximum (resp. minimum) latitude reached by the defining orbit, then aiming
        will be towards East for prograde orbits and towards West for retrograde orbits.
      </action>
      <action dev="bryan" type="fix">
        Fixes broken links on Orekit JavaDoc.
      </action>
       <action dev="pascal" type="fix" issue="558">
        Fixes broken links on Maven site.
      </action>
      <action dev="luc" type="fix" issue="559">
        Take into account changes in MSAFE files names published by NASA.
      </action>
      <action dev="bryan" type="add">
        Add Global Ionosphere Map model.
      </action>
      <action dev="maxime" type="add" issue="554">
        Added propagation in inertial frame.
      </action>
      <action dev="luc" type="fix" issue="557">
        Improved documentation about DatesSelector not being reusable across several
        schedulers during measurements generation.
      </action>
      <action dev="evan" type="fix">
        Fix some possible NPEs in AntexLoader, FieldAngularCoordinates.
      </action>
      <action dev="evan" type="fix">
        Fix locale dependent comparisons in SP3File, TDMParser, and YUMAParser.
      </action>
      <action dev="evan" type="fix">
        Ensure opened streams are closed in ZipJarCrawler, DTM2000, IERSConventions, and
        OceanLoadDeformationCoefficients.
      </action>
      <action dev="bryan" type="add">
        Add DSST Orbit Determination for both Kalman Filter and Batch Least Squares estimator.
      </action>
      <action dev="romaric" type="add">
        Add a events detector based on the geomagnetic field intensity at the satellite altitude
        or at sea level above the satellite, and the associated tests
      </action>
      <action dev="maxime" type="update" issue="549">
        Deleted deprecated methods in EclipseDetector.
      </action>
      <action dev="romaric" type="fix" issue="553">
        Fix the bug of attitude transition with Ephemeris propagator
        by adding a way for the LocalPVProvider to get the attitude at the end of the transition
      </action>
      <action dev="petrus" type="update" issue="518">
        Changing AbstractGNSSAttitudeProvider from public to package-private.
      </action>
      <action dev="romaric" type="fix" issue="551">
        Fix the bug of attitude transition with analytical propagator 
        by refreshing the attitude after the events triggering
      </action>
      <action dev="romaric" type="fix" issue="552">
        Fix the bug of attitude transition if a reset occurs during the transition
        by adding margins to the reset of TimeSpanMap to keep the one corresponding to the "after" attitude law.
      </action>
      <action dev="bryan" type="add" issue="522">
        Generalized the GPSPropagator class to handle all GNSS constellations using
        the same algorithm.
      </action>
      <action dev="bryan" type="add" issue="519">
        Added numerical and analytical GLONASS propagators.
      </action>
      <action dev="luc" type="add" >
        Added ambiguity resolution for phase measurements.
        This feature is not complete yet and is considered experimental.
      </action>
      <action dev="bryan" type="update" issue="548">
        Reorganized models package by adding new sub-packages.
      </action>
      <action dev="maxime" type="update" issue="546">
        Updated Hipparchus dependency to version 1.5 in pom.xml file.
      </action>
      <action dev="maxime" type="update" issue="514">
        Deleted unused DerivativeStructure acceleration computation methods.
        In interfaces radiationPressureAcceleration and dragAcceleration, and all their implementations and their tests.
      </action>
      <action dev="evan" type="update" issue="543">
        Change format of itrf-versions.conf to use prefix matching instead of Regular
        Expression matching. All existing itrf-versions.conf files will need to be
        updated. This is to avoid a potential denial of service where a crafted
        itrf-versions.conf could cause the application to hang.
      </action>
      <action dev="evan" type="update" issue="543">
        ZipJarCrawler now uses "!/" to denote the start of the path within the archive
        which matches the convention used by JarURLConnection. ZipJarCrawler used to use
        "!".
      </action>
      <action dev="bryan" type="fix" issue="544" due-to="Josef Probst">
        Fixed endless loop on GPSPropagator and (Field)KeplerianOrbit.
      </action>
      <action dev="maxime" type="add" issue="403">
        Added tests for class UnivariateProcessNoise.
        Working tests for non-Cartesian orbit propagation are still needed.
      </action>
      <action dev="maxime" type="fix" issue="514">
        Deprecated unused DerivativeStructure acceleration computation methods.
        In interfaces radiationPressureAcceleration and dragAcceleration, and all their implementations and their tests. 
      </action>
      <action dev="luc" type="add" issue="536">
        Take target radius into account in CircularFieldOfViewDetector and FieldOfViewDetector.
      </action>
      <action dev="maxime" type="fix" issue="539">
        Fixed DTM2000.getDensity method, made it independent of user time zone.
      </action>
      <action dev="luc" type="add" issue="535">
        Take occulting body flattening into account in eclipse detector.
      </action>
      <action dev="maxime" type="fix" issue="538" due-to="Dorian Gegout">
        Fixed default method compareTo in interface ComparableMeasurement.
      </action>
      <action dev="luc" type="add" issue="532">
        Added Shapiro effect modifier for Range and InterSatelliteRange measurements.
      </action>
      <action dev="evan" type="update" issue="389">
        Fix type parametrization of AbstractDetector so that multiple with* methods can be
        called when the type parameter is '?'.
      </action>
      <action dev="evan" type="remove" issue="506">
        Remove EventHandler.Action and FieldEventHandler.Action. Use
        org.hipparchus.ode.events.Action instead.
      </action>
      <action dev="bryan" type="update" issue="527">
        Changed API for magnetic field model to a SI base unit API.
      </action>
      <action dev="evan" type="fix">
        OrekitException preserves the stack trace when formatting the message throws
        another exception.
      </action>
      <action dev="luc" type="remove" issue="530">
        Event detectors, field of view and attitude providers are not serializable anymore.
      </action>
      <action dev="bryan" type="update" issue="526">
        Replaced private class BilinearInterpolatingFunction of Saastamoinen model
        by the one of Hipparchus
      </action>
      <action dev="evan" type="add" issue="507">
        Add Action.RESET_EVENTS to check all detectors for events without recomputing the
        propagation step.
      </action>
      <action dev="evan" type="add" issue="507">
        Add Action.RESET_EVENTS to check all detectors for events without recomputing the
        propagation step.
      </action>
      <action dev="evan" type="add" issue="507">
        Add toString() implementations to SpacecraftState, RecordAndContinue.Event and
        Field versions.
      </action>
      <action dev="evan" type="add" issue="507">
        Add Field version of RecordAndContinue.
      </action>
      <action dev="evan" type="add" issue="507">
        Add Field version of LatitudeCrossingDetector.
      </action>
      <action dev="luc" type="update">
        Removed classes and methods deprecated in the 9.X series.
      </action>
      <action dev="luc" type="fix" issue="528" due-to="Gowtham Sivaraman">
        Fixed parsing of clock in SP3 files.
      </action>
    </release>
    <release version="9.3.1" date="2019-03-16" description="Version 9.3.1 is a minor version of Orekit.
    It fixes an issue with GPS week rollover.">
      <action dev="luc" type="add" issue="534">
        Handle GPS week rollover in GPSDate.
      </action>
    </release>
    <release version="9.3" date="2019-01-25" description="Version 9.3 is a minor version of Orekit.
    It includes both new features and bug fixes. New features introduced in 9.3 are: a new GPSDate class,
    changed OrekitException from checked to unchecked exceptions, parameter drivers scales and reference
    value can be changed, access to Kalman filter internal matrices, position-only measurements in orbit determination,
    support for unofficial versions 2.12 and 2.20 of Rinex files (mainly for spaceborne receivers),
    direct building of appropriate attitude law with eclipses for all GNSS satellite types, inter-satellites
    view detector, measurement generation feature, possibility fo use Marshall Solar Activity Future Estimation
    to feed NRL MSISE 2000 atmosphere model, new tropospheric models: Mendes-Pavlis, Vienna 1, Vienna 3, estimated model,
    new mapping functions for tropospheric effect: Global Mapping Function, Niell Mapping Function, Global
    Pression Temperature Models GPT and GPT2, possibility to estimate tropospheric zenith delay,
    clock offset that can be estimated (both for ground station and satellite clocks).">
      <action dev="luc" type="add" issue="516">
        Added a way to manage clock corrections from GPSPropagator.
      </action>
      <action dev="bryan" type="add" issue="498">
        Added several tropospheric models: Mendes-Pavlis, Vienna 1, Vienna 3, estimated model
        where the total zenith delay can be estimated during Orbit Determination.
      </action>
      <action dev="bryan" type="add" issue="498">
        Added Global Mapping Function and Niell Mapping Function to be used with tropospheric
        models.
      </action>
      <action dev="luc" type="add" issue="515">
        Added clock offset parameter at satellites level for orbit determination.
      </action>
      <action dev="luc" type="add" issue="513">
        Added clock offset parameter at ground stations level for orbit determination.
      </action>
      <action dev="bryan" type="add" issue="512">
        Added weather model Global Pressure and Temperature 2.
      </action>
      <action dev="bryan" type="add" issue="511">
        Added weather model Global Pressure and Temperature.
      </action>
      <action dev="luc" type="fix" issue="510">
        Fixed dropped derivatives in TimeStampedFieldPVCoordinates.shiftedBy(dt).
      </action>
      <action dev="luc" type="fix" issue="509">
        Fixed scaling error in ParameterFunction differentiation.
      </action>
      <action dev="luc" type="fix" issue="508">
        Fixed inconsistency leading to inaccuracies in conversions from AbsoluteDate to FieldAbsoluteDate.
      </action>
      <action dev="pascal" type="fix" issue="495">
        The MarshallSolarActivityFutureEstimation class implements
        the NRLMSISE00InputParameters interface.
      </action>
      <action dev="evan" type="fix" issue="486">
        Make FieldTransform.shiftedBy(T) public.
      </action>
      <action dev="evan" type="fix" issue="496">
        Fix JavaDoc for TimeComponents.getSecond().
      </action>
      <action dev="evan" type="update" issue="501">
        Deprecate GFunction in favor of ToDoubleFunction.
      </action>
      <action dev="luc" type="add" issue="494">
        Added a measurements generation feature for use with orbit determination.
        Fixes issue #494
      </action>
      <action dev="luc" type="add">
        Added adapter for event detectors, allowing to wrap existing detector
        while changing their behaviour.
      </action>
      <action dev="luc" type="add">
        Added ground at night detector.
      </action>
      <action dev="luc" type="add">
        Added inter-satellites direct view detector.
      </action>
      <action dev="luc" type="add">
        Added constants defined by IAU 2015 resolution B3 for Sun, Earth and Jupiter.
      </action>
      <action dev="luc" type="add" issue="500">
        Added retrieval of full time span (start time, end time and data) containing
        a specified date in TimeSpanMap.
        Fixes issue #500
      </action>
      <action dev="luc" type="add">
        Added direct building of attitude provider from GNSS satellite type.
      </action>
      <action dev="luc" type="add">
        Added parsing of unofficial versions 2.12 and 2.20 of Rinex files
        (used by some spaceborne receivers like IceSat 1).
      </action>
      <action dev="luc" type="add">
        Added a way to retrieve Rinex header directly from the observations data set.
      </action>
      <action dev="luc" type="add">
        Added position-only measurements in orbit determination.
      </action>
      <action dev="luc" type="fix" issue="491">
        Allow parsing of SP3 files that use non-predefined orbit types.
        Fixes issue #491.
      </action>
      <action dev="maxime" type="add" issue="485">
        Added access to Kalman filter matrices.
        KalmanEstimation interface now has methods returning the physical values of:
        state transition matrix phi, measurement matrix H, innovation matrix S and Kalman gain matrix K.
        The methods are implemented in Model class. A class ModelTest was added to test these values.
        Fixes issue #485
      </action>
      <action dev="luc" type="fix" issue="492" due-to="Lebas">
        Fixed error message for TLE with incorrect checksum.
        Fixes issue #492.
      </action>
      <action dev="maxime" type="fix" issue="490">
        Fixed reference value of parameter drivers updating in Kalman filter. 
        When resetting the orbit in the propagator builder, the reference values
        of the drivers are now reset too.
        Fixes issue #490.
      </action>
      <action dev="maxime" type="add" issue="489">
        Made ParameterDriver class fully mutable.
        By adding setters for attributes scale, reference, minimum and maximum values.
        Fixes issue #489.
      </action>
      <action dev="maxime" type="fix" issue="488">
        Fixed method unNormalizeStateVector in Model class of Kalman estimator.
        Previous value did not take into account the reference values of the drivers.
        Fixes issue #488.
      </action>
      <action dev="luc" type="fix" issue="484" due-to="Yannick Jeandroz">
        Changed OrekitException from checked to unchecked exception.
        Most functions do throw such exceptions. As they are unchecked, they are
        not advertised in either `throws` statements in the function signature or
        in the javadoc. So users must consider that as soon as they use any Orekit
        feature, an unchecked `OrekitException` may be thrown. In most cases, users
        will not attempt to recover for this but will only use them to display or
        log a meaningful error message.
        Fixes #484.
      </action>
      <action dev="luc" type="fix" issue="480">
        Added GPSDate class to convert back and forth with AbsoluteDate.
        Fixes #480.
      </action>
      <action dev="evan" type="fix" issue="476">
        Fix generics in EventEnablingPredicateFilter.
        Fixes #476.
      </action>
      <action dev="maxime" type="fix" issue="473">
        Fixed wrong values of radec generated in AngularRaDecMeasurementCreator.
        Fixed wrong values of range rate generated in RangeRateMeasurementCreator.
        Added tests that check the values of measurements for each type of measurement.
        Upgraded precision in Kalman and batch least-squares OD tests that are using range-rate and radec measurements.
        Fixes issue #473.
      </action>
      <action dev="luc" type="fix">
        Derivatives with respect to mass are not computed anymore since several versions,
        some remnants of former computation remained and have now been removed.
      </action>
    </release>
    <release version="9.2" date="2018-05-26" description="Version 9.2 is a minor release of Orekit.
    It introduces several new features and bug fixes. New features introduced in version 9.2 are
    Kalman filter for orbit determination, loading of RINEX files, loading of ANTEX files, loading
    of version d of SP3 files (version a to c were already supported), on-the-fly decompression of .Z
    files, code measurements, phase measurements (but only a very basic implementation for now),
    specific attitude laws (GPS, GLONASS, GALILEO, BEIDOU) with midnight/noon turns, possibility to
    use backward propagation in LS orbit determination, support for any ITRF version, even if EOP
    files do not match the desired version, attitude overriding in constant thrust maneuvers,
    FunctionalDetector, filtering mechanism to insert specific decompression or deciphering algorithms
    during data loading, frames for Lagrange L1 and L2 point for any two related celestial bodies.
    WARNING: phase measurements, GNSS attitude and time-dependent process noise are considered
    experimental features for now, they should not be used yet for operational systems.
    Several bugs have been fixed.">
      <action dev="luc" type="fix">
        Fixed missing eclipse detectors in field version of Solar radiation pressure.
        Fixes issue #366.
      </action>
      <action dev="evan" type="fix">
        Fixed issue where EventHandler.init() was never called.
        Fixes issue #471.
      </action>
      <action dev="luc" type="fix">
        Fixed error in relative humidity units in Marini-Murray tropospheric model.
        Fixes issue #352.
      </action>
      <action dev="luc" type="fix">
        Fixed DSST events detection in the osculating case.
        Fixes issue #398.
      </action>
      <action dev="luc" type="fix">
        Allow several TLE with same date in TLESeries.
        Fixes issue #411.
      </action>
      <action dev="luc" type="fix">
        Fixed compilation problems with JDK 1.8
        Fixes issue #462.
      </action>
      <action dev="luc" type="add" >
        Added specific attitude mode for GNSS satellites: GPS (block IIA, block IIF, block IIF),
        GLONASS, GALILEO, BEIDOU (GEO, IGSO, MEO). This is still considered experimental as there
        are some problems when Sun crosses the orbital plane during a midnight/noon turn maneuver
        (which is a rare event but nevertheless occurs)
      </action>
      <action dev="luc" type="add" >
        Added natural order for observed measurements primarily based on
        chronological order, but with also value comparisons if measurements
        are simultaneous (which occurs a lot in GNSS), and ensuring no
        measurements are lost if stored in SortedSet
      </action>
      <action dev="luc" type="add" due-to="Albert Alcarraz García">
        Added GNSS code measurements
      </action>
      <action dev="luc" type="add" due-to="Albert Alcarraz García">
        Added GNSS phase measurements (very basic implementation for now, not usable as is)
      </action>
      <action dev="luc" type="add" due-to="Albert Alcarraz García">
        Added loading of RINEX observation files (versions 2 and 3)
      </action>
      <action dev="luc" type="fix">
        Fixed compression table reset problem in .Z files
        Fixes issue #450.
      </action>
      <action dev="maxime" type="fix">
        Fixed de-activation of event detection.
        In the propagate(startDate, endDate) function of class "AbstractIntegratedPropagator",
        for dates out of the time interval defined by ]startDate, endDate].
        Fixes issue #449.
      </action>
      <action dev="luc" type="add">
        Added support for loading Unix-compressed files (ending in .Z).
        This file compression algorithm is still widely used in the GNSS
        community (SP3 files, clock files, Klobuchar coefficients...)
        Fixes issue #447.
      </action>
      <action dev="luc" type="add">
        Added a customizable filtering capability in data loading.
        This allows users to insert layers providing features like
        custom decompression algorithms, deciphering, monitoring...
        Fixes issue #446.
      </action>
      <action dev="luc" type="add">
        Allow direct retrieval of rotation part without derivatives from
        LOFType without computing the full transform from inertial frame.
      </action>
      <action dev="maxime" type="fix">
        Added a provider for time-dependent process noise in Kalman estimator.
        This providers allow users to set up realistic models where the process
        noise increases in the along track direction.
        Fixes issue #403.
      </action>
      <action dev="maxime" type="add">
        Increased visibility of attributes in ConstantThrustManeuver class.
        Added getters for all attributes. Also added an attribute name that
        allows the differentiation of the maneuvers, both from a parameter driver
        point of view and from a force model point of view.
        Fixes issue #426.
      </action>
      <action dev="maxime" type="add">
        Increased visibility of attributes in propagator builders.
        By adding getters for all attributes in NumericalPropagatorBuilder
        and AbstractPropagatorBuilder.
        Also made the method findByName in ParameterDriversList public.
        Fixes issue #425.
      </action>
      <action dev="luc" type="fix">
        Ensure the correct ITRF version is used in CCSDS files, regardless
        of the EOP source chosen, defaulting to ITRF-2014.
      </action>
      <action dev="luc" type="fix">
        Split initial covariance matrix and process noise matrix in two
        methods in the covariance matrix provider interface.
      </action>
      <action dev="luc" type="add">
        Added VersionedITRF frame that allow users with needs for very high
        accuracy to specify which ITRF version they want, and stick to it
        regardless of their EOP source.
        Fixes issue #412.
      </action>
      <action dev="luc" type="add">
        Added an itrf-versions.conf configuration file allowing to specify
        which ITRF version each EOP file defines for which date
      </action>
      <action dev="luc" type="add">
        EOP history now contains the ITRF version corresponding to each
        EOP entry on a per date basis
      </action>
      <action dev="luc" type="add">
        Added an ITRFVersion enumerate to simplify conversion between ITRF frames,
        even when no direct Helmert transformation is available
      </action>
      <action dev="luc" type="add">
        Added TransformProviderUtility to reverse or combine TransformProvider instances.
      </action>
      <action dev="luc" type="add">
        Allow attitude overriding during constant-thrust maneuvers.
        Fixes issue #410.
      </action>
      <action dev="luc" type="fix">
        Fixed out-of-sync attitude computation near switch events in AttitudeSequence.
        Fixes issue #404.
      </action>
      <action dev="luc" type="add">
        Added a method to extract sub-ranges from TimeSpanMap instances.
      </action>
      <action dev="luc" type="fix">
        Fixed TLE creation with B* coefficients having single digits like 1.0e-4.
        Fixes issue #388.
      </action>
      <action dev="evan" type="add">
        Add FunctionalDetector.
      </action>
      <action dev="luc" type="add">
        Added handling of IGS ANTEX GNSS antenna models file.
      </action>
      <action dev="luc" type="add">
        Added support for SP3-d files.
      </action>
      <action dev="luc" type="fix">
        Improved SP3 files parsing.
        Some files already operationally produced by IGS Multi-GNSS Experiment (MGEX)
        exceed the maximum number of satellites supported by the regular SP3-c file
        format (which is 85 satellites) and extended the header, without updating the
        format version to SP3-d, which specifically raises the 85 satellites limitation.
        Fixes issue #376.
      </action>
      <action dev="maxime" type="add">
        Allow backward propagation in batch LS orbit determination.
        Fixes issue #375.
      </action>
      <action dev="maxime" type="add">
        Added covariance matrix to PV measurements.
        Fixes issue #374.
      </action>
      <action dev="luc" type="fix">
        Fixed issue when converting very far points (such as Sun center) to geodetic coordinates.
        Fixes issue #373.
      </action>
      <action dev="luc" type="add" >
        Added more conversions between PV coordinates and DerivativeStructure.
        This simplifies for example getting the time derivative of the momentum.
      </action>
      <action dev="maxime" type="fix">
        Fixed weights for angular measurements in W3B orbit determination.
        Fixed in test and tutorial.
        Fixes issue #370.
      </action>
      <action dev="luc" type="add" due-to="Julio Hernanz">
        Added frames for L1 and L2 Lagrange points, for any pair of celestial bodies.
      </action>
    </release>
    <release version="9.1" date="2017-11-26"
             description="Version 9.1 is a minor release of Orekit. It introduces a few new
             features and bug fixes. New features introduced in version 9.1 are some
             frames in OEM parser, retrieval of EOP from frames and ground station displacements
             modelling (both displacements due to tides and displacements due to ocean loading),
             and retrieval of covariance matrix in orbit determination. Several bugs have been fixed.
             Version 9.1 depends on Hipparchus 1.2.">
      <action dev="evan" type="add">
        Added ITRF2005 and ITRF2008 to the frames recognized by OEMParser.
        Fixes issue #361.
      </action>
      <action dev="evan" type="fix">
        Fixed FiniteDifferencePropagatorConverter so that the scale factor is only applied
        once instead of twice.
        Fixes issue #362.
      </action>
      <action dev="maxime" type="fix">
        Fixed derivatives computation in turn-around range ionospheric delay modifier.
        Fixes issue #369.
      </action>
      <action dev="evan" type="fix">
        Disabled XML external resources when parsing rapid XML TDM files.
        Part of issue #368.
      </action>
      <action dev="evan" type="fix">
        Disabled XML external resources when parsing rapid XML EOP files.
        Part of issue #368.
      </action>
      <action dev="evan" type="fix">
        Fixed NPE in OrekitException when localized string is null.
      </action>
      <action dev="luc" type="fix">
        Fixed a singularity error in derivatives for perfectly circular orbits in DSST third body force model.
        Fixes issue #364.
      </action>
      <action dev="luc" type="fix" due-to="Lucian Bărbulescu">
        Fixed an error in array size computation for Hansen coefficients.
        Fixes issue #363.
      </action>
      <action dev="luc" type="add">
        Added a way to retrieve EOP from frames by walking the frames hierarchy tree
        using parent frame links. This allows to retrieve EOP from topocentric frames,
        from Earth frames, from TOD...
      </action>
      <action dev="luc" type="add">
        Take ground stations displacements into account in orbit determination.
        The predefined displacement models are the direct effect of solid tides
        and the indirect effect of ocean loading, but users can add their own models
        too.
      </action>
      <action dev="luc" type="add">
        Added ground stations displacements due to ocean loading as per IERS conventions,
        including all the 342 tides considered in the HARDISP.F program.
        Computation is based on Onsala Space Observatory files in BLQ format.
      </action>
      <action dev="luc" type="add">
        Added ground points displacements due to tides as per IERS conventions.
        We have slightly edited one entry in table 7.3a from IERS 2010 conventions
        to fix a sign error identified by Dr. Hana Krásná from TU Wien (out of phase
        radial term for the P₁ tide, which is -0.07mm in conventions when it should be
        +0.07mm). This implies that our implementation may differ up to 0.14mm from
        other implementations.
      </action>
      <action dev="luc" type="fix">
        Avoid intermixed ChangeForwarder instances calling each other.
        Fixes issue #360.
      </action>
      <action dev="maxime" type="fix">
        Modified the way the propagation parameter drivers are mapped in the
        Jacobian matrix in class "Model".
        Added a test for multi-sat orbit determination with estimated
        propagation parameters (µ and SRP coefficients).
        Fixes issue #354.
      </action>
      <action dev="luc" type="fix">
         Added a convenience method to retrieve covariance matrix in
         physical units in orbit determination.
         Fixes issue #353.
      </action>
      <action dev="luc" type="fix" due-to="Rongwang Li">
         Fixed two errors in Marini-Murray model implementation.
         Fixes issue #352.
      </action>
      <action dev="luc" type="fix">
         Prevent duplicated Newtonian attraction in FieldNumericalPropagator.
         Fixes issue #350.
      </action>
      <action dev="luc" type="fix">
         Copy additional states through impulse maneuvers.
         Fixes issue #349.
      </action>
      <action dev="luc" type="fix">
         Removed unused construction parameters in ShiftingTransformProvider
         and InterpolatingTransformProvider.
         Fixes issue #356.
      </action>
      <action dev="luc" type="fix">
         Fixed wrong inertial frame for Earth retrieved from CelestialBodyFactory.
         Fixes issue #355.
      </action>
      <action dev="luc" type="update">
        Use a git-flow like branching workflow, with a develop branch for bleeding-edge
        development, and master branch for stable published versions.
      </action>
    </release>
    <release version="9.0.1" date="2017-11-01"
            description="Version 9.0.1 is a patch release of Orekit.
            It fixes security issus 368.">
      <action dev="evan" type="fix">
        Disabled XML external resources when parsing rapid XML TDM files.
        Part of issue #368.
      </action>
      <action dev="evan" type="fix">
        Disabled XML external resources when parsing rapid XML EOP files.
        Part of issue #368.
      </action>
    </release>
    <release version="9.0" date="2017-07-26"
             description="Version 9.0 is a major release of Orekit. It introduces several new
             features and bug fixes. New features introduced in version 9.0 are Taylor algebra
             propagation (for high order uncertainties propagation or very fast Monte-Carlo
             studies), multi-satellites orbit determination, parallel multi-satellites propagation,
             parametric accelerations (polynomial and harmonic), turn-around measurements,
             inter-satellite range measurements, rigth ascension/declination measurements,
             Antenna Phase Center measurements modifiers, EOP estimation in precise orbit
             determination, orbit to attitude coupling in partial derivatives, parsing of CCSDS
             Tracking Data Messages, parsing of university of Bern Astronomical Institute files
             for Klobuchar coefficients, ITRF 2014, preservation of non-Keplerian orbits derivatives,
             JB2008 atmosphere model, NRL MSISE 2000 atmosphere model, boolean combination of events
             detectors, ephemeris writer, speed improvements when tens of thousands of measurements
             are used in orbit determination, Danish translations. Several bugs have been fixed.">
     <action dev="luc" type="add">
       Added on-board antenna phase center effect on inter-satellites range measurements.
     </action>
     <action dev="luc" type="add">
       Added on-board antenna phase center effect on turn-around range measurements.
     </action>
     <action dev="luc" type="add">
       Added on-board antenna phase center effect on range measurements.
     </action>
     <action dev="luc" type="update">
       Moved Bias and OutlierFilter classes together with the other estimation modifiers.
     </action>
     <action dev="luc" type="update">
       Forced states derivatives to be dimension 6 rather than either 6 or 7. The
       additional mass was not really useful, it was intended for maneuvers calibration,
       but in fact during maneuver calibration we adjust either flow rate or specific
       impulse but not directly mass itself. 
     </action>
      <action dev="luc" type="add">
        Added parametric acceleration force models, where acceleration amplitude is a
        simple parametric function. Acceleration direction is fixed in either inertial
        frame, or spacecraft frame, or in a dedicated attitude frame overriding spacecraft
        attitude. The latter could for example be used to model solar arrays orientation if
        the force is related to solar arrays). Two predefined implementations are provided,
        one for polynomial amplitude and one for harmonic amplitude. Users can add other
        cases at will. This allows for example to model the infamous GPS Y-bias, which is
        thought to be related to a radiator thermal radiation.
      </action>
      <action dev="luc" type="remove">
        Removed obsolete Cunningham and Droziner attraction models. These models have
        been superseded by Holmes-Featherstone attraction model available since 2013
        in Orekit.
      </action>
      <action dev="luc" type="update">
        Take orbit to attitude coupling into account in the partial derivatives for all attitude modes.
        Fixes issue #200.
      </action>
      <action dev="luc" type="update">
        Merged FieldAttitudeProvider into AttitudeProvider.
      </action>
      <action dev="luc" type="update">
        Simplified ForceModel interface. It does not require dedicated methods anymore for
        computing derivatives with respect to either state or parameters.
      </action>
      <action dev="luc" type="remove">
        Removed Jacchia-Bowman 2006 now completely superseded by Jacchia-Bowman 2008.
      </action>
      <action dev="luc" type="update">
        Make Jacchia-Bowman 2008 thread-safe and field-aware.
      </action>
      <action dev="luc" type="update">
        Make NRL MSISE 2000 thread-safe and field-aware.
      </action>
      <action dev="luc" type="update">
        Make DTM2000 thread-safe and field-aware.
      </action>
      <action dev="luc" type="add">
        Added support for ITRF 2014.
        As of mid-2017, depending on the source of EOP, the ITRF retrieved using
        FramesFactory.getITRF will be either ITRF-2014 (if using EOP 14 C04) or
        ITRF-2008 (if using EOP 08 C04, bulletins A, bulletins B, or finals .all).
        If another ITRF is needed, it can be built using HelmertTransformation.
      </action>
      <action dev="luc" type="remove">
        Removed classes and methods deprecated in 8.0.
      </action>
      <action dev="luc" type="add">
        Added coordinates of all intermediate participants in estimated measurements.
        This will allow estimation modifiers to get important vectors (sighting
        directions for example) without recomputing everything from the states.
      </action>
      <action dev="luc" type="add">
        Added a multi-satellites orbit determination feature.
      </action>
      <action dev="luc" type="add">
        Added one-way and two-way inter-satellites range measurements.
      </action>
      <action dev="luc" type="fix" due-to="Glenn Ehrlich">
        Avoid clash with Python reserved keywords and, or and not in BooleanDetector.
      </action>
      <action dev="luc" type="add" due-to="Maxime Journot">
        Added right ascension and declination angular measurements.
      </action>
      <action dev="luc" type="add">
        Added a parallel propagation feature for addressing multi-satellites needs.
        Propagators of different types (analytical, semi-analytical, numerical,
        ephemerides ...) can be mixed at will.
      </action>
      <action dev="luc" type="fix">
        Fixed Gaussian quadrature inconsistent with DSST theory when orbit derivatives are present.
        Fixes issue #345.
      </action>
      <action dev="luc" type="fix">
        Fixed infinite recursion when attempting two orbit determinations in row.
        Fixes issue #347.
      </action>
      <action dev="luc" type="add" due-to="Lars Næsbye Christensen">
        Added Danish translations.
        Fixes issue #346.
      </action>
      <action dev="luc" type="add" >
        Allow estimation of polar motion (offset plus linear drift) and prime meridian
        correction (offset plus linear drift) in orbit determination. This is essentially
        equivalent to add correction to the xp, yp, dtu1 and lod Earth Orientation Parameters.
      </action>
      <action dev="luc" type="add">
        Parameters in orbit determination can be associated with a per-parameter reference date.
      </action>
      <action dev="luc" type="fix">
        Fixed wrong generation of FieldTransforms by time stamped cache, when generation
        happens backward in time.
        Fixes issue #344.
      </action>
      <action dev="luc" type="update">
        Improved computation ground station parameters derivatives
        in orbit determination.
      </action>
      <action dev="luc" type="update" >
        Use automatic differentiation for all orbit determination measurements types.
        This allows simpler evolutions to estimate parameters for which derivatives
        are not straightforward to compute; some of these parameters are needed for
        precise orbit determination.
      </action>
      <action dev="luc" type="add" due-to="Maxime Journot">
        Added parsing of University of Bern Astronomical Institute files for α and β Klobuchar coefficients.
      </action>
      <action dev="luc" type="add" due-to="Maxime Journot">
        Added parsing of CCSDS TDM (Tracking Data Messages) files, both text and XML.
      </action>
      <action dev="luc" type="fix" due-to="Florentin-Alin Butu">
        Fixed lighting ratio in solar radiation pressure for interplanetary trajectories.
      </action>
      <action dev="hank" type="fix">
        Allow small extrapolation before and after ephemeris.
        Fixes issue #261.
      </action>
      <action dev="luc" type="fix">
        Fixed missing attitude in DSST mean/osculating conversions.
        Fixes issue #339.
      </action>
      <action dev="luc" type="fix">
        Optionally take lift component of the drag force into account in BoxAndSolarArraySpacecraft.
        Fixes issue #324.
      </action>
      <action dev="luc" type="fix" due-to="James Schatzman">
        Change visibility of getTargetPV in GroundPointing to public so it can be subclassed by
        users in other packages.
        Fixes issue #341.
      </action>
      <action dev="luc" type="update">
        Deprecated the TLESeries class. The file format used was considered to be too specific and
        the API not really well designed. Users are encouraged to use their own parser for series of TLE.
      </action>
      <action dev="luc" type="fix" due-to="Gavin Eadie">
        Removed dead code in deep SDP4 propagation model.
        Fixes issue #342.
      </action>
      <action dev="luc" type="fix" due-to="Quentin Rhone">
        Added a way to prefix parameters names when estimating several maneuvers
        in one orbit determination.
        Fixes issue #338.
      </action>
      <action dev="luc" type="fix" due-to="Pascal Parraud">
        Removed unneeded reset at end of sample creation in propagators conversion.
        Fixes issue #335.
      </action>
      <action dev="luc" type="fix" due-to="Michiel Zittersteijn">
        Fixed wrong angle wrapping computation in IodLambert.
      </action>
      <action dev="luc" type="fix" due-to="Lucian Barbulescu">
        Fixed boundaries of thrust parameter driver in ConstantThrustManeuver.
        Fixes issue #327.
      </action>
      <action dev="luc" type="fix" due-to="Hao Peng">
        Allow some old version of TLE format to be parsed correctly.
        Fixes issue #330.
      </action>
      <action dev="luc" type="fix" due-to="James Schatzman">
        Fixed ArrayOutOfBoundException appearing when converting dates at past or future infinity
        to string.
        Fixes issue #340.
      </action>
      <action dev="luc" type="fix">
        Extended range of DateComponents to allow the full integer range as days offset
        from J2000.
      </action>
      <action dev="luc" type="fix">
        Prevent NaN appearing in UTC-TAI offsets for dates at past or future infinity.
      </action>
      <action dev="luc" type="fix">
        Prevent central attraction coefficient from being adjusted in TLEPropagatorBuilder,
        as it is specified by the TLE theory.
        Fixes issue #313.
      </action>
      <action dev="luc" type="fix" due-to="Hao Peng">
        Added a flag to prevent resetting initial state at the end of integrating propagators.
        Fixes issue #251.
      </action>
      <action dev="luc" type="fix">
        Tutorials now all rely on orekit-data being in user home folder.
        Fixes issue #245.
      </action>
       <action dev="luc" type="fix">
        Apply delay corresponding to h = 0 when station altitude is below 0 in SaastamoinenModel.
        Fixes issue #202.
      </action>
      <action dev="luc" type="add">
        Added derivatives to orbits computed from non-Keplerian models, and use
        these derivatives when available. This improves shiftedBy() accuracy,
        and as a consequence also the accuracy of EventShifter. As example, when
        comparing shiftedBy and numerical model on a low Earth Sun Synchronous Orbit,
        with a 20x20 gravity field, Sun and Moon third bodies attractions, drag and
        solar radiation pressure, shifted position errors without derivatives are 18m
        after 60s, 72m after 120s, 447m after 300s; 1601m after 600s and 3141m after
        900s, whereas the shifted position errors with derivatives are 1.1m after 60s,
        9.1m after 120s, 140m after 300s; 1067m after 600s and 3307m after 900s.
      </action>
      <action dev="luc" type="fix">
        Preserved non-Keplerian acceleration in spacecraft state when computed from numerical propagator.
        Fixes issue #183.
      </action>
      <action dev="luc" type="fix">
        Fixed accuracy of FieldAbsoluteDate.
        Fixes issue #337.
      </action>
      <action dev="luc" type="fix">
        Fixed eccentricity computation for hyperbolic Cartesian orbits.
        Fixes issue #336.
      </action>
      <action dev="luc" type="fix">
        Fixed an array out of bounds error in DSST zonal short periodics terms.
      </action>
      <action dev="luc" type="fix" due-to="Maxime Journot">
        Fixed a factor two error in tropospheric and ionospheric modifiers.
      </action>
      <action dev="luc" type="add" due-to="Maxime Journot">
        Added turn-around (four-way range) measurements to orbit determination.
      </action>
      <action dev="luc" type="update">
        Updated dependency to Hipparchus 1.1, released on 2017, March 16th.
        Fixes issue #329.
      </action>
      <action dev="evan" type="add">
        Added simple Boolean logic with EventDetectors.
      </action>
      <action dev="luc" type="add">
        Added getGMSTRateFunction to IEEEConventions to compute accurately Earth rotation rate.
      </action>
      <action dev="luc" type="update">
        OneAxisEllipsoid can now transform FieldGeodeticPoint from any field
        and not only DerivativeStructure.
      </action>
      <action dev="luc" type="add">
        Completed field-based Cartesian and angular coordinates with missing
        features that were only in the double based versions.
      </action>
      <action dev="luc" type="update" due-to="Maxime Journot">
        Use DerivativeStructure to compute derivatives for Range measurements.
      </action>
      <action dev="luc" type="update">
        Improved conversion speed from Cartesian coordinates to geodetic coordinates
        by about 15%.
      </action>
      <action dev="evan" type="add">
        Replace OrbitFile interface with EphemerisFile, adding support for multiple
        ephemeris segments and the capability to create a propagator from an ephemeris.
      </action>
      <action dev="hank" type="add">
        Added EphemerisFileWriter interface for serializing EphemerisFiles to external
        file formats, and implemented the OEMWriter for CCSDS OEM file export support.
      </action>
      <action dev="hank" type="add">
        Added OrekitEphemerisFile object for encapsulating propagator outputs into an 
        EphemerisFile which can then be exported with EphemerisFileWriter classes.
      </action>
      <action dev="luc" type="fix">
        Fixed thread-safety issues in DTM2000 model.
        Fixes issue #258.
      </action>
      <action dev="pascal" type="add">
        Added JB2008 atmosphere model.
      </action>
      <action dev="pascal" type="add">
        Added NRLMSISE-00 atmosphere model.
      </action>
      <action dev="luc" type="fix" due-to="Hao Peng">
        Fixed outliers configuration parsing in orbit determination tutorial and test.
        Fixes issue #249
      </action>
       <action dev="luc" type="fix" >
        Greatly improved orbit determination speed when a lot of measurements are used
        (several thousands).
      </action>
      <action dev="luc" type="fix" >
        Fixed ant build script to run Junit tests.
        Fixes issue #246.
      </action>
      <action dev="luc" type="update">
        Added a protection against zero scale factors for parameters drivers.
      </action>
      <action dev="evan" type="fix">
        Fix AbsoluteDate.createMJDDate when the time scale is UTC and the date
        is during a leap second.
        Fixes issue #247
      </action>
      <action dev="luc" type="fix" >
        Fixed ant build script to retrieve Hipparchus dependencies correctly.
        Fixes issue #244.
      </action>
    </release>
    <release version="8.0.1" date="2017-11-01"
            description="Version 8.0.1 is a patch release of Orekit.
            It fixes security issus 368.">
      <action dev="evan" type="fix">
        Disabled XML external resources when parsing rapid XML EOP files.
        Part of issue #368.
      </action>
    </release>
    <release version="8.0" date="2016-06-30"
             description="Version 8.0 is a major release of Orekit. It introduces several new
             features and bug fixes as well as a major dependency change. New features introduced
             in version 8.0 are orbit determination, specialized propagator for GPS satellites
             based on SEM or YUMA files, computation of Dilution Of Precision and a new angular
             separation event detector. Several bugs have been fixed. A major change introduced
             with version 8.0 is the switch from Apache Commons Math to Hipparchus as the
             mathematical library, which also implied switching from Java 6 to Java 8.">
      <action dev="luc" type="fix" due-to="Andrea Antolino">
        Improved accuracy of orbits Jacobians.
        Fixes issue #243.
      </action>
      <action dev="luc" type="update">
        Deprecated PropagationException, replaced by OrekitException.
      </action>
      <action dev="evan" type="fix" due-to="Greg Carbott">
        Fix bug in restarting propagation with a ConstantThrustManeuver with an
        updated initial condition.
      </action>
      <action dev="luc" type="fix">
        Fixed a display error for dates less than 0.5ms before a leap second.
      </action>
      <action dev="luc" type="update">
        Use ParameterDriver with scale factor for both orbit determination, conversion,
        and partial derivatives computation when finite differences are needed.
      </action>
      <action dev="luc" type="fix">
        Apply impulse maneuver correctly in backward propagation.
        Fixes issue #241.
      </action>
      <action dev="luc" type="add">
        Added angular separation detector. This is typically used to check separation
        between spacecraft and the Sun as seen from a ground station, to avoid interferences
        or damage.
      </action>
      <action dev="luc" type="update">
        All class and methods that were deprecated in the 7.X series have been removed.
      </action>
      <action dev="luc" type="update">
        Allow ICGEM gravity field reader to parse non-Earth gravity fields.
      </action>
      <action dev="evan" type="add">
        Add methods for a integration step handler to tell if the start/end of the step is
        interpolated due to event detection. Also added ability to add a step handler in
        ephemeris mode.
      </action>
      <action dev="evan" type="fix">
        Switch to a continuous Ap to Kp geomagnetic index conversion.
        Fixes issue #240.
      </action>
      <action dev="pascal" type="add">
        Added computation of Dilution Of Precision (DOP).
      </action>
      <action dev="pascal" type="add">
        Added a specialized propagator for GPS spacecrafts, based on
        SEM or YUMA files.
      </action>
      <action dev="luc" type="update">
        Ported the new Hipparchus event handling algorithm to Orekit.
        This improves robustness in corner cases, typically when different
        event detectors triggers at very close times and one of them
        resets the state such that it affects the other detectors.
      </action>
      <action dev="luc" type="update">
        Simplified step interpolators API, replacing the setDate/getState
        pair with an interpolated state getter taking a date argument.
      </action>
      <action dev="luc" type="update">
        Switched from Apache Commons Math to Hipparchus library.
      </action>
      <action dev="luc" type="add">
        Added an orbit determination feature!
      </action>
      <action dev="evan" type="add">
        Add EventHandler to record all events.
      </action>
      <action dev="evan" type="fix">
        Fix exception during event detection using
        NumericalPropagator.getGeneratedEphemeris() near the start/end date of
        the generated ephemeris.
        Fixes issue #238
      </action>
    </release>
    <release version="7.2.1" date="2017-11-01"
            description="Version 7.2.1 is a patch release of Orekit.
            It fixes security issus 368.">
      <action dev="evan" type="fix">
        Disabled XML external resources when parsing rapid XML EOP files.
        Part of issue #368.
      </action>
    </release>
    <release version="7.2" date="2016-04-05"
             description="Version 7.2 is a minor release of Orekit. It introduces several new
             features and bug fixes. The most important features introduced in version 7.2
             are handling of GLONASS and QZSS time scales, support for local time zones
             according to ISO-8601 standard, and finer tuning of short period terms in
             DSST propagator. Version 7.2 depends on version 3.6.1 of Apache Commons Math,
             which also fixes a bug related to close events detection.">
      <action dev="luc" type="add">
        Added GLONASS and QZSS time scales. These time scales my be used in SP3-c files.
      </action>
      <action dev="luc" type="add">
        Added parsing and displaying of local time according to ISO-8601 standard.
      </action>
      <action dev="luc" type="fix">
        Added some protections against malformed SP3 files.
      </action>
      <action dev="luc" type="fix">
        Fixed Newcomb operators generation in DSST for high degree gravity fields.
        Fixes issue #237
      </action>
      <action dev="luc" type="update">
        Improved tuning of DSST tesseral force models. Users can now tune max degree,
        max eccentricity power and max frequency in mean longitude for short
        period terms, as well as for m-daily terms.
      </action>
      <action dev="luc" type="update">
        Improved tuning of DSST zonal force models. Users can now tune max degree,
        max eccentricity power and max frequency in true longitude for short
        period terms.
      </action>
      <action dev="luc" type="fix">
        Fixed wrong continuous maneuver handling in backward propagation.
        Fixes issue #236
      </action>
    </release>
    <release version="7.1" date="2016-02-07"
             description="Version 7.1 is a minor release of Orekit. It introduces several new
             features and bug fixes. The most important features introduced in version 7.1
             are a lot of new event detectors (field of view based detectors supporting any FoV
             shape, either on ground targetting spacecraft or on spacecraft and targetting
             ground defined zones with any shape, extremum elevation detector, anomaly,
             latitude argument, or longitude argument crossing detectors, either true, mean
             or eccentric, latitude and longitude extremum detectors, latitude and longitude
             crossing detectors), new event filtering capability based on user-provided
             predicate function, ability to customize DSST interpolation grid for short period
             elements, ability to retrieve DSS short periodic coefficients, removed some arbitrary
             limitations in DSST tesseral and zonal contribution, ability to set short period
             degree/order to smaller values than mean elements in DSST, vastly improved
             frames transforms efficiency for various Earth frames, three different types of
             solar radiation pressure coefficients, new tabulated attitudes related to Local
             Orbital Frame, smooth attitude transitions in attitudes sequences, with derivatives
             continuity at both endpoint, ground zone sampling either in tiles or grid with fixed
             or track-based orientation, derivatives handling in geodetic points, parsing of TLE
             with non-unclassified modifiers, support for officiel WMM coefficients from NOAA,
             support for tai-utc.dat file from USNO, tropospheric refraction model following
             Recommendation ITU-R P.834-7, geoid model based on gravity field, and use of the new
             Apache Commons Math rotation API with either Frame transform convention or vector
             operator convention. Numerous bugs were also fixed.
             Version 7.1 depends on version 3.6 of Apache Commons Math.">
      <action dev="thierry" type="add">
        Added tropospheric refraction correction angle following Recommendation ITU-R P.834-7.
      </action>
      <action dev="luc" type="add">
        Added a way to configure max degree/order for short periods separately
        from the mean elements settings in DSST tutorial.
      </action>
      <action dev="luc" type="fix">
        Fixed limitation to degree 12 on zonal short periods, degree/order 8 on
        tesseral short periods, and degree/order 12 for tesseral m-dailies in DSST.
      </action>
      <action dev="luc" type="fix">
        Fixed wrong orbit type in propagator conversion. The type specified by
        user was ignored when computing variable stepsize integrator tolerances.
      </action>
      <action dev="luc" type="add">
        Set up three different implementations of radiation pressure coefficients,
        using either a single reflection coefficient, or a pair of absorption
        and specular reflection coefficients using the classical convention about
        specular reflection, or a pair of absorption and specular reflection
        coefficients using the legacy convention from the 1995 CNES book.
        Fixes issue #170
      </action>
      <action dev="luc" type="fix">
        Fixed wrong latitude normalization in FieldGeodeticPoint.
      </action>
      <action dev="luc" type="fix">
        Fixed blanks handling in CCSDS ODM files.
        Fixes issue #232
      </action>
      <action dev="luc" type="fix">
        Fixed FramesFactory.getNonInterpolatingTransform working only
        in one direction.
        Fixes issue #231
      </action>
      <action dev="evan" type="add">
        Added Field of View based event detector for ground based sensors.
      </action>
      <action dev="luc" type="add">
        Added a getFootprint method to FieldOfView for projecting Field Of View
        to ground, taking limb of ellipsoid into account (including flatness) if
        Field Of View skims over horizon.
      </action>
      <action dev="luc" type="add">
        Added a pointOnLimb method to Ellipsoid for computing points that lie
        on the limb as seen from an external observer.
      </action>
      <action dev="luc" type="add">
        Added an isInside predicate method to Ellipsoid for checking points location.
      </action>
      <action dev="evan" type="fix">
        Support parsing lowercase values in CCSDS orbit data messages.
        Fixes issue #230
      </action>
      <action dev="luc" type="add">
        Added a generic FieldOfViewDetector that can handle any Field Of View shape.
        The DihedralFieldOfViewDetector is deprecated, but the CircularFieldOfViewDetector
        which corresponds to a common case that can be computed more accurately and faster
        than the new generic detector is preserved.
      </action>
      <action dev="luc" type="add">
        Added a FieldOfView class to model Fields Of View with any shape.
      </action>
      <action dev="luc" type="add">
        Added a FootprintOverlapDetector which is triggered when a sensor
        Field Of View (any shape, even split in non-connected parts or
        containing holes) overlaps a geographic zone, which can be non-convex,
        split in different sub-zones, have holes, contain the pole...
        Fixes issue #216
      </action>
      <action dev="luc" type="fix" due-to="Carlos Casas">
        Added a protection against low altitudes in JB2006 model.
        Fixes issue #214
      </action>
      <action dev="luc" type="fix" due-to="Petrus Hyvönen">
        Enlarged access to SGP4 and DeepSDP4 propagators.
        Fixes issue #207
      </action>
      <action dev="luc" type="fix">
        Fixed covariance matrices units when read from CCSDS ODM files. The
        data returned at API level are now consistent with SI units, instead of being
        kilometer-based.
        Fixes issue #217
      </action>
      <action dev="luc" type="fix">
        Fixed DSST ephemeris generation.
        Fixes issue #222
      </action>
      <action dev="luc" type="update">
        Vastly improved DSS short period terms interpolation.
      </action>
      <action dev="luc" type="fix">
        Use new Rotation API from Apache Commons Math 3.6.
        This API allows to use both vector operator convention and frames
        transform convention naturally. This is useful when axis/angles are
        involved, or when composing rotations. This probably fixes one of
        the oldest stumbling blocks for Orekit users.
      </action>
      <action dev="luc" type="fix">
        Fixed state partial derivatives in drag force model.
        Fixes issue #229
      </action>
      <action dev="evan" type="fix">
        Fixed incorrect density in DTM2000 when the input position is not in ECI
        or ECEF.
        Fixes issue #228
      </action>
      <action dev="evan" type="add">
        Added capability to use a single EventHandler with multiple types of
        EventDetectors.
      </action>
      <action dev="luc" type="add" >
        Added a way to customize interpolation grid in DSST, either using a fixed number
        of points or a maximum time gap between points, for each mean elements integration
        step.
      </action>
      <action dev="luc" type="add" >
        Added TabulatedLofOffset for attitudes defined by tabulating rotations between Local Orbital Frame
        and spacecraft frame.
        Fixes issue #227
      </action>
      <action dev="luc" type="fix" >
        Fixed wrong ephemeris generation for analytical propagators with maneuvers.
        Fixes issue #224.
      </action>
       <action dev="luc" type="fix" >
        Fixed date offset by one second for TLE built from their components,
        if a leap second was introduced earlier in the same year.
        Fixes issue #225.
      </action>
      <action dev="luc" type="fix" >
        Allow parsing TLE with non-unclassified modifier.
      </action>
      <action dev="luc" type="add" >
        As a side effect of fixing issue #223, KeplerianPropagator and
        Eckstein-Hechler propagator are now serializable.
      </action>
      <action dev="luc" type="fix" >
        Fixed missing additional states handling in ephemeris propagators
        created from analytical propagators.
      </action>
      <action dev="luc" type="fix" >
        Fixed NPE and serialization issues in ephemeris propagators created
        from analytical propagators.
        Fixes issue #223.
      </action>
      <action dev="luc" type="fix" >
        Fixed time scale issues in JPL ephemerides and IAU pole models.
        The time used for internal computation should be TDB, not TT.
      </action>
      <action dev="luc" type="fix" >
        Fixed an issue with backward propagation on analytical propagator.
        During first step, the analytical interpolator wrongly considered the
        propagation was forward.
      </action>
      <action dev="luc" type="add" >
        Added a way to retrieve short period coefficients from DSST as
        spacecraft state additional parameters. This is mainly intended
        for test and validation purposes.
      </action>
      <action dev="luc" type="fix" >
        Prevent small overshoots of step limits in event detection.
        Fixes issue #218.
      </action>
      <action dev="luc" type="fix" >
        Handle string conversion of dates properly for dates less than 1 millisecond
        before midnight (they should not appear as second 60.0 of previous minute but
        should rather wrap around to next minute).
        Partly fixes issue #218.
      </action>
      <action dev="luc" type="fix" >
        Enforce Lexicographical order in DirectoryCrawler, to ensure reproducible
        loading. Before this changes, some tests could fail in one computer while
        succeeding in another computer as we use a mix of DE-4xx files, some having
        a different EMRAT (81.30056907419062 for DE-431, 81.30056 for DE-405 and DE-406).
      </action>
      <action dev="luc" type="add" >
        Added EventEnablingPredicateFilter to filter event based on an user-provided
        enabling predicate function. This allow for example to dynamically turn some
        events on and off during propagation or to set up some elaborate logic like
        triggering on elevation first time derivative (i.e. one elevation maximum)
        but only when elevation itself is above some threshold.
      </action>
      <action dev="luc" type="update" >
        Renamed EventFilter into EventSlopeFilter.
      </action>
      <action dev="luc" type="add" >
        Added elevation extremum event detector.
      </action>
      <action dev="luc" type="fix" >
        Fixed ellipsoid tessellation with large tolerances.
        Fixes issue #215.
      </action>
      <action dev="evan" type="fix" >
        Fixed numerical precision issues for start/end dates of generated
        ephemerides.
        Fixes issues #210
      </action>
      <action dev="luc" type="add" >
        Added anomaly, latitude argument, or longitude argument crossings detector,
        either true, mean or eccentric.
        Fixes issue #213.
      </action>
      <action dev="luc" type="add" >
        Added latitude and longitude extremum detector.
      </action>
      <action dev="luc" type="add" >
        Added latitude and longitude crossing detector.
      </action>
      <action dev="luc" type="add" >
        Added a way to convert between PVA and geodetic points with time derivatives.
      </action>
      <action dev="luc" type="add" >
        Allow truncation of tiles in ellipsoid tessellation.
      </action>
      <action dev="luc" type="add" >
        Propagator builders can now be configured to accept any orbit types
        and any position angle types in the input flat array.
        Fixes issue #208.
      </action>
      <action dev="luc" type="add" >
        Added smooth attitude transitions in attitudes sequences, with derivatives
        continuity at both endpoints of the transition that can be forced to match
        rotation, rotation rate and rotation acceleration.
        Fixes issue #6.
      </action>
      <action dev="luc" type="fix" >
        Fixed attitudes sequence behavior in backward propagation.
        Fixes issue #206.
      </action>
      <action dev="luc" type="add" >
        Added factory methods to create AbsoluteDate instances from MJD or JD.
        Fixes issue #193.
      </action>
      <action dev="luc" type="fix" due-to="Joris Olympio">
        Fixed wrong attitude switches when an event occurs but the active attitude mode
        is not the one it relates to.
        Fixes issue #190.
      </action>
      <action dev="luc" type="add"  due-to="Joris Olympio">
        Added a way to be notified when attitude switches occur.
        Fixes issue #190.
      </action>
      <action dev="luc" type="fix" >
        Ensure Keplerian propagator uses the specified mu and not only the one from the initial orbit.
        Fixes issue #184.
      </action>
      <action dev="luc" type="update" >
        Improved frames transforms efficiency for various Earth frames.
      </action>
      <action dev="luc" type="fix" >
        Specify inertial frame to compute orbital velocity for ground pointing laws.
        Fixes issue #115.
      </action>
      <action dev="luc" type="fix" >
        Activated two commented-out tests for DTM2000, after ensuring we
        get the same results as the original fortran implementation.
        Fixes issue #204.
      </action>
      <action dev="luc" type="fix" due-to="Javier Martin Avila">
        Fixed resetting of SecularAndHarmonic fitting.
        Fixes issue #205.
      </action>
      <action dev="luc" type="add">
        Added a way to sample a zone on an ellipsoid as grids of inside points.
        Fixes issue #201.
      </action>
      <action dev="luc" type="fix">
        Fixed an event detection problem when two really separate events occur within
        the event detector convergence threshold.
        Fixes issue #203.
      </action>
      <action dev="luc" type="fix">
        Added protections against TLE parameters too large to fit in the format.
        Fixes issue #77.
      </action>
      <action dev="luc" type="fix">
        Allowed slightly malformed TLE to be parsed.
        Fixes issue #196.
      </action>
      <action dev="luc" type="fix">
        Fixed overlapping issue in ellipsoid tessellation, typically for independent
        zones (like islands) close together.
        Fixes issue #195.
      </action>
      <action dev="tn" type="add">
        Added support to load WMM coefficients from the official model file
        provided by NOAA.
      </action>
      <action dev="tn" type="fix">
        Fixed javadoc of method "GeoMagneticField#calculateField(...)": 
        the provided altitude is expected to be a height above the WGS84 ellipsoid.
      </action>
      <action dev="luc" type="update">
        Added a simpler interface for creating custom UTC-TAI offsets loaders.
      </action>
      <action dev="luc" type="add">
        Added support for USNO tai-utc.dat file, enabled by default, in
        addition to the legacy support for IERS UTC-TAI.history file
        which is still supported and also enabled by default.
      </action>
      <action dev="luc" type="add">
        Added a way to load TAI-UTC data from Bulletin A. Using this feature
        is however NOT recommended as there are known issues in TAI-UTC data
        in some bulletin A (for example bulletina-xix-001.txt from 2006-01-05
        has a wrong year for last leap second and bulletina-xxi-053.txt from
        2008-12-31 has an off by one value for TAI-UTC on MJD 54832). This
        feature is therefore not enabled by default, and users wishing to
        rely on it should do it carefully and take their own responsibilities.
      </action>
      <action dev="luc" type="add">
        Added ellipsoid tessellation, with tiles either oriented along track
        (ascending or descending) or at constant azimuth.
      </action>
      <action dev="luc" type="fix">
        Added customization of EOP continuity check threshold.
        Fixes issue #194.
      </action>
      <action dev="evan" type="add">
        Added geoid model based on gravity field.
        Fixes issue #192.
      </action>
      <action dev="luc" type="fix">
        Added automatic loading of Marshall Solar Activity Future Estimation data.
        Fixes issue #191.
      </action>
      <action dev="luc" type="update">
        Simplified Cartesian to ellipsoidal coordinates transform and greatly improved its performances.
      </action>
      <action dev="luc" type="fix">
        Fixed target point in BodyCenterPointing attitude.
        Fixes issue #100.
      </action>
    </release>
    <release version="7.0" date="2015-01-11"
             description="Version 7.0 is a major release of Orekit. It introduces several new
             features and bug fixes. New features introduced in version 7.0 are the complete
             DSST semi-analytical propagator with short-periodics terms (only mean elements
             were available in previous version), extension to second order derivatives for
             many models (Cartesian coordinates, angular coordinates, attitude modes, ...),
             bilinear interpolator in Saastamoinen model, attitude overriding during impulsive
             maneuvers, general relativity force model, geographic zone detector, and ecliptic
             frame.
             Several bugs have been fixed. One noteworthy fix concerns an inconsistency in
             Eckstein-Hechler propagator velocity, which leads to a change of the generated
             orbit type.">
      <action dev="hankg" type="add">
        Added bilinear interpolator and use it on Saastamoinen model.
        Implements feature #182.
      </action>
      <action dev="luc" type="update">
        Removed old parts that were deprecated in previous versions.
      </action>
      <action dev="luc" type="update">
        Updated dependency to Apache Commons Math 3.4, released on 2014-12-26.
      </action>
      <action dev="luc" type="fix">
        Fixed null vector normalization when attempting to project to ground a point already on ground.
        Fixes issue #181.
      </action>
      <action dev="luc" type="add" due-to="Lucian Barbulescu">
        Added Romanian localization for error messages.
      </action>
      <action dev="luc" type="fix">
        Fixed velocity inconsistency in orbit generation in Eckstein-Hechler propagator.
        The Eckstein-Hechler propagator now generated Cartesian orbits, with velocity
        computed to be fully consistent with model evolution. A side effect is that
        if users rebuild circular parameters from the generated orbits, they will
        generally not math exactly the input circular parameters (but position will
        match exactly).
        Fixes issue #180.
      </action>
      <action dev="luc" type="fix">
        Improved acceleration output in Eckstein-Hechler model.
      </action>
      <action dev="luc" type="add">
        Added projection of moving point (i.e. position and derivatives too) to
        ground surface.
      </action>
      <action dev="luc" type="add">
        Added a general 3 axes ellipsoid class, including a feature to compute
        any plane section (which result in a 2D ellipse).
      </action>
      <action dev="luc" type="add">
        Added support for IERS bulletin A (rapid service and prediction)
      </action>
      <action dev="tn" type="fix">
        Fixed various issues in geomagnetic fields models:
        GeoMagneticField.getDecimalYear() returned a slightly wrong result: e.g. for 1/1/2005
        returned 2005.0020 instead of 2005.0, GeoMagneticFieldFactory.getModel() returned
        wrong interpolation near models validity endpoints, GeoMagneticField.transformModel(double)
        method did not check year validity. Added more unit tests and adapted existing tests for
        IGRF/WMM with sample values / results as they have changed slightly.
        Fixes issue #178.
      </action>
      <action dev="luc" type="fix" due-to="Patrice Mathieu">
        Fixed closest TLE search. When filtering first from satellite ID and
        then extracting closest date, the returned satellite was sometime wrong.
      </action>
      <action dev="luc" type="add" due-to="Hank Grabowski">
        Allow attitude overriding during impulsive maneuvers.
        Fixes issue #176.  
      </action>
      <action dev="evan" type="add">
          Added general relativity force model.
      </action>
      <action dev="luc" type="add" due-to="Ioanna Stypsanelli">
        added Greek localization for error messages.
      </action>
      <action dev="evan" type="fix">
          Fixed incorrect partial derivatives for force models that depend on satellite velocity.
          Fixes #174.
      </action>
      <action dev="evan" type="fix">
          Fixed incorrect parameters set in NumericalPropagatorBuilder.
          Fixes #175.
      </action>
      <action dev="luc" type="update" >
        Significantly reduced size of various serialized objects.
      </action>
      <action dev="luc" type="update" >
        PVCoordinatesProvider now produces time-stamped position-velocities.
      </action>
      <action dev="luc" type="update" >
        Tabulated attitude provider can be built directly from time-stamped angular coordinates
        lists, in addition to attitudes lists.
      </action>
      <action dev="luc" type="add" >
        Added time-stamped versions of position-velocity and angular coordinates.
      </action>
      <action dev="luc" type="fix" due-to="Daniel Aguilar Taboada">
        Fixed wrong rotation interpolation for rotations near π.
        Fixes issue #173.
      </action>
      <action dev="luc" type="update" >
        Updated dependency to Apache Commons Math 3.3.
      </action>
      <action dev="luc" type="update" due-to="Lucian Barbulescu, Nicolas Bernard">
        Added short periodics for DSST propagation.
      </action>
      <action dev="luc" type="add" >
        Added a GeographicZoneDetector event detector for complex geographic zones traversal.
        Fixes issue #163.
      </action>
      <action dev="evan" type="fix">
        Add Ecliptic frame. Agrees with JPL ephemerides to within 0.5 arcsec.
        Issue #166.
      </action>
      <action dev="evan" type="fix">
        Fix cache exception when propagating backwards with an interpolated
        gravity force model.
        Fixes issue #169.
      </action>
      <action dev="luc" type="fix">
        Fixed parsing of dates very far in the future.
        Fixes issue #171.
      </action>
      <action dev="luc" type="fix">
        Trigger an exception when attempting to interpolate attitudes without rotation rate
        using only one data point.
      </action>
      <action dev="evan" type="fix">
        Fixed SpacecraftState date mismatch exception with some attitude providers.
      </action>
      <action dev="luc" type="fix" >
        Fixed wrong scaling in JPL ephemeris when retrieving coordinates in a frame
        that is not the defining frame of the celestial body.
        Fixes issue #165.
      </action>
      <action dev="luc" type="update" due-to="Lucian Barbulescu">
        Prepare generation of either mean or osculating orbits by DSST propagator.
        The short periodics terms are not computed yet, but there is ongoing work
        to add them.
      </action>
      <action dev="luc" type="update" due-to="Lucian Barbulescu">
        Avoid recomputing Chi and Chi^2 in Hansen coefficients for tesseral.
      </action>
      <action dev="luc" type="update" due-to="Nicolas Bernard">
        Added better handling of Hansen kernel computation through use of PolynomialFunction.
      </action>
      <action dev="luc" type="update" due-to="Petre Bazavan">
        Compute Hansen coefficients using linear transformation.
      </action>
      <action dev="luc" type="fix" >
        Fixed a non-bracketing exception in event detection, in some rare cases of noisy g function.
        Fixes issue #160.
      </action>
      <action dev="luc" type="fix" >
        Fixed a missing reset of resonant tesseral terms in DSST propagation.
        Fixes issue #159.
      </action>
      <action dev="luc" type="fix" >
        Improved default max check interval for NodeDetector, so it handles correctly
        highly eccentric orbits.
        Fixes issue #158.
      </action>
    </release>
    <release version="6.1" date="2013-12-13"
             description="Version 6.1 is a minor release of Orekit. It introduces several new
             features and bug fixes. The most important features introduced in version 6.1
             are solid tides force model, including pole tide at user choice, and following
             either IERS 1996, IERS 2003 or IERS 2010 conventions ; ocean tides force model,
             including pole tide at user choice, loading a user provided model ; simultaneous
             support for IERS 1996, 2003 and 2010 for frames definition, which is very
             important to support legacy systems and to convert coordinates between older and
             newer reference systems ; greatly improved accuracy of celestial/terrestrial
             frames transforms (we are now at sub-micro arcsecond level for IERS 2003/2010,
             both with equinox based and Non-Rotating Origin, at a sub-milli arcseconds for
             IERS 1996, both with equinox based and Non-Rotating Origin) ; classical
             equinox-based paradigm and new non-rotating origin paradigm for inertial and
             terrestrial frames are now supported with all IERS conventions ; automatic
             conversion of IERS Earth Orientation Paramters from equinoxial to non-rotating
             paradigm ; support for CCSDS Orbit Data Message ; improved API for events,
             allowing separation of event detection and event handling (the older API is still
             available for compatibility) ; merged all the elevation related events, allowing
             to use both refraction model and antenna mask at the same time if desired ;
             new attitude mode based on interpolation on a table. Numerous bugs were also fixed.
             Version 6.1 depends on version 3.2 of Apache commons math.">
      <action dev="luc" type="fix" >
        Reduced number of calls to the g function in event detectors.
        Fixes issue #108.
      </action>
      <action dev="luc" type="fix" >
        Fixed a spurious backward propagation.
        Fixes issue #107.
      </action>
      <action dev="luc" type="fix" >
        Improved error detection for numerical and DSST propagation for cases
        where user attempts to compute integrator tolerances with an orbit for
        which Jacobian is singular (for example equatorial orbit while using
        Keplerian representation).
        Fixes issue #157.
      </action>
      <action dev="luc" type="add" >
        Added a method to get the number or calls to getNeighbors in the generic time stamped cache,
        to allow performing measurements while tuning the cache.
      </action>
      <action dev="luc" type="add" >
        Added high degree ocean load deformation coefficients computed by Pascal
        Gégout (CNRS / UMR5563 - GET).
      </action>
      <action dev="luc" type="add" >
        Time scales are now serializable.
      </action>
      <action dev="luc" type="add" due-to="Nicolas Bernard">
        Improved DSST tesseral computation efficiency by caching Jacobi polynomials.
      </action>
      <action dev="luc" type="fix" due-to="Daniel Aguilar Taboada">
        Fixed yaw steering attitude law, which didn't project spacecraft velocity correctly.
        Fixes issue #156.
      </action>
      <action dev="luc" type="add" >
        Added a way to set the maximum number of iterations for events detection.
        Fixes issue #155.
      </action>
      <action dev="luc" type="add">
        Added an attitude provider from tabulated attitudes.
        Fixes issue #154.
      </action>
      <action dev="luc" type="add" due-to="Hank Grabowski">
        Improved test coverage.
        Fixes issue #153.
      </action>
      <action dev="luc" type="add" due-to="Hank Grabowski">
        Merged all elevation detectors into one. The new detector supports all
        features from the previous (and now deprecated) ApparentElevationDetector
        and GroundMaskElevationDetector.
        Fixes issue #144.  
      </action>
      <action dev="luc" type="add" due-to="Hank Grabowski">
        Added a DetectorEventHandler interface aimed at handling only the
        event occurrence part in propagation. This allows to separate the
        event detection itself (which is declared by the EventDetector interface)
        from the action to perform once the event has been detected. This also
        allows to avoid subclassing of events, which was cumbersome. It also allows
        to share a single handler for several events.
        The previous behavior with eventOccurred declared at detector level and
        subclassing is still available but is deprecated and will be removed in
        the next major release.
      </action>
      <action dev="luc" type="fix" due-to="Christophe Le Bris">
        Fixed an indexing error in Harris-Priester model.
        Fixes issue #152.
      </action>
      <action dev="luc" type="add">
        Added a new force model for ocean tides in numerical propagation, including pole tides.
        Fixes issue #11.
      </action>
      <action dev="luc" type="fix" due-to="Lucian Barbulescu">
        Fixed conversion from position-velocity to Keplerian, when the orbit is
        perfectly equatorial.
        Fixes issue #151.
      </action>
      <action dev="luc" type="add">
        Added a new force model for solid tides in numerical propagation, including pole tides.
        Fixes issue #10.
      </action>
      <action dev="luc" type="add">
        Added a way to select IERS conventions for non-rotating origin
        based ITRF.
      </action>
      <action dev="luc" type="update">
        Greatly improved accuracy of celestial/terrestrial frames transforms.
        We are now at sub-micro arcsecond level for IERS 2003/2010, both with
        equinox based and Non-Rotating Origin, at a sub-milli arcseconds
        for IERS 1996, both with equinox based and Non-Rotating Origin.
      </action>
      <action dev="luc" type="fix">
        Fixed missing nutation correction in Equation Of Equinoxes.
        Fixes issue #150.
      </action>
      <action dev="luc" type="fix">
        Fixed rate for TCB time scale.
      </action>
      <action dev="luc" type="add">
        Added new definition of astronomical unit from IAU-2012 resolution B2.
      </action>
      <action dev="luc" type="fix">
        Fixed Date/Time split problem when date is a few femto-seconds before the end of the day.
        Fixes issue #149.
      </action>
      <action dev="luc" type="fix">
        Fixed overflow problem in TimeComponents.
        Fixes issue #148.
      </action>
      <action dev="luc" type="update">
        Separate parsing from using Poisson series.
      </action>
      <action dev="luc" type="add" due-to="Steven Ports">
        Added support for parsing CCSDS ODM files (OPM, OMM and OEM).
      </action>
      <action dev="luc" type="update">
        Flattened ITRF frames tree so all supported ITRF realizations (2005, 2000, 97, 93) share the same
        parent ITRF2008. Previously, the tree was 2008 &lt;- 2005 &lt;- 2000 &lt;- {93,97} and the reference dates
        for Helmert transforms were all different. We now use the parameters provided at epoch 2000.0 and
        with respect to ITRF2008 at http://itrf.ensg.ign.fr/doc_ITRF/Transfo-ITRF2008_ITRFs.txt.
      </action>
      <action dev="luc" type="fix">
        Fixed azimuth parameter in the TopocentricFrame.pointAtDistance method.
        Fixes issue #145.
      </action>
      <action dev="luc" type="fix"  due-to="Matt Edwards">
        Fixed location of JAVA_EPOCH. As we now take the linear models between UTC and TAI
        that were used between 1961 and 1972, we have to consider the offset that was in
        effect on 1970-01-01 and which was precisely 8.000082s. Fixes issue #142.
      </action>
      <action dev="luc" type="update" >
        Vastly improved performances for Poisson series computations. Poisson series are often
        evaluated several components together (x/y/s in new non-rotating paradigm, ∆ψ/∆ε in old
        equinox paradigm for example). As the components are built from a common model, they
        share many nutation terms. We now evaluate these shared terms only once, as we evaluate
        the components in parallel thanks to a preliminary "compilation" phase performed when
        the Poisson series are set up. This dramatically improves speed: on a test case based
        on x/y/s evaluations over a one year time span without any caching,  we noticed a
        more than two-fold speedup: mean computation time reduced from 6.75 seconds (standard
        deviation 0.49s) to 3.07 seconds (standard deviation 0.04s), so it was a 54.5% reduction
        in mean computation time. At the same time, accuracy was also improved thanks to the
        Møller-Knuth TwoSum algorithm without branching now used for summing all series terms.
      </action>
      <action dev="luc" type="fix" >
        When UT1 time scale is used, it is now possible to choose which Earth Orientation
        Parameters history to use (formerly, only EOP compatible with IAU-2000/2006 was
        used, even for systems relying only on older conventions).
      </action>
      <action dev="luc" type="add" >
        Added Greenwich Mean Sidereal Time and Greenwich Apparent Sidereal Time
        to all supported IERS conventions (i.e. IERS 1996, IERS 2003 and IERS 2010).
      </action>
      <action dev="luc" type="add" >
        Classical equinox-based paradigm and new non-rotating origin paradigm for
        inertial and terrestrial frames are now supported with all IERS conventions.
        This means it is now possible to use MOD/TOD/GTOD with the recent precession/nutation
        models from recent conventions, and it is also possible to use CIRF/TIRF/ITRF with
        the older precession nutation models from ancient conventions. Of course, all these
        conventions and frames can be used at the same time, which is very important to
        support legacy systems and to convert coordinates between older and newer reference
        systems.
      </action>
      <action dev="luc" type="add" >
        Added IERS 1996 in the list of supported IERS conventions.
      </action>
      <action dev="luc" type="add" >
        Added factory methods to compute arbitrary Julian Epochs (J1900.0, J2000.0 ...)
        and Besselian Epochs (B1900.0, B1950.0 ...) that are used as reference dates
        in some models and frames.
      </action>
      <action dev="luc" type="fix" >
        Fixed non-bracketing exception while converting Cartesian points very close to equator into geodetic
        coordinates. Fixes issue #141.
      </action>
      <action dev="evan" type="add" >
        Added getAngularVelocity() to PVCoordinates.
      </action>
      <action dev="luc" type="add" >
        Added back serialization for some ephemerides produced by integration-based propagators.
        The ephemerides produced by NumericalPropagator are always serializable, and the ones
        produced by DSSTPropagator may be serializable or not depending on the force models used.
      </action>
      <action dev="luc" type="fix" >
        Fixed missing events detection when two events occurred at exactly the same time using an analytical
        propagator (like generated ephemerides for example). Fixes issue #138.
      </action>
      <action dev="luc" type="fix" >
        Fixed data loading from zip/jar. A more streamlined architecture has been set up, and each zip entry
        now uses its own input stream. Closing the stream triggers the switch to the next entry, and duplicate
        close are handled gracefully. Fixes issue #139.
      </action>
      <action dev="luc" type="fix" >
        Improved event bracketing by backporting changes made in Apache Commons Math (may fix issues #110
        and #136, but we cannot be sure as neither issues were reproducible even before this change...).
      </action>
      <action dev="luc" type="fix" >
        Fixed GTOD and Veis frame that did apply UT1-UTC correction when they should not (fixes issue #131).
      </action>
      <action dev="luc" type="fix" >
        Completely rewrote conversion from Cartesian to geodetic coordinates to improve
        numerical stability for very far points (typically when computing coordinates
        of Sun). Fixes issue #137.
      </action>
    </release>
    <release version="6.0" date="2013-04-23"
             description="Version 6.0 is a major release of Orekit. It introduces several new
             features and bug fixes. Several incompatibilities with respect to previous
             versions 5.x have been introduced. Users are strongly advised to upgrade to this
             version. The major features introduced in version 6.0 are the inclusion of the DSST
             semi-analytical propagator, an improved propagator architecture where all propagators
             can use events and step handlers, much better and faster gravity field force model,
             Jacobians availability for all force models, converters between different propagation
             models (which can be used to convert between mean and osculating elements), thread
             safety for many parts (mainly frames, but still excluding propagators) while still
             preserving caching for performances even in multi-threaded environments, time-dependent
             gravity fields, support for IERS 2010 conventions, support for INPOP and all DExxx
             ephemerides, new frames, new time scales, support for user-defined states in spacecraft
             state, availability of additional states in events, interpolators for many components
             like position-velocity, spacecraft state and attitude allowing to compute high order
             derivatives if desired, filtering of events, orphan frames, magnetic fields models,
             SP3 files support, visibility circles, support for Marshall Solar Activity Future
             Estimation of solar activity. Numerous bugs were also fixed. Version 6.0 now depends
             on version 3.2 of Apache commons math.">
      <action dev="pascal" type="fix" >
        Fixed conversion of mean anomaly to hyperbolic eccentric anomaly (fixes issue #135).
      </action>
      <action dev="luc" type="add" >
        Extracted fundamental nutation arguments from CIRF frame. This allows both reuse of
        the arguments for other computations (typically tides), and also allows to use
        convention-dependent arguments (they are similar for IERS conventions 2003 and 2010,
        but have changed before and may change in the future).
      </action>
      <action dev="luc" type="fix" >
        Fixed event g function correction when starting exactly at 0 with a backward
        propagation (fixes issue #125).
      </action>
      <action dev="luc" type="update" >
        Error messages properties are now loaded directly in UTF-8.
      </action>
      <action dev="luc" type="add" >
        Added a way to know which tide system is used in gravity fields (zero-tide,
        tide-free or unknown).
      </action>
      <action dev="luc" type="add" >
        Added orphan frame, i.e. trees that are not yet connected to the main
        frame tree but attached later on. This allows building frame trees
        from leaf to root. This change fixes feature request #98.
      </action>
      <action dev="luc" type="add" >
        Added a way to filter only increasing or decreasing events. The filtering
        occurs a priori, i.e. the filtered out events do not trigger a search.
        Only the interesting events are searched for and contribute to computation
        time. This change fixes feature request #104.
      </action>
      <action dev="pascal" type="add" >
        Added a semianalytical propagator based on the Draper Semianalytic
        Satellite Theory. The DSST accounts for all significant perturbations
        (central body including tesseral harmonics, third-body, drag, solar
        radiation pressure) and is applicable to all orbit classes.
        To begin with, only mean elements propagation is available.
      </action>
      <action dev="evan" type="update" >
        Greatly improved performance of time-stamped caches for data that is
        read only once (like UTC leap seconds history or EOP).
      </action>
      <action dev="luc" type="add" >
        Additional states can now be used in events. Note that waiting for the
        fix for issue MATH-965 in Apache Commons Math to be been officially
        published, a workaround has been used in Orekit. This workaround
        implies that events that should be triggered based on additional equations
        for integration-based propagator will be less accurate on the first step
        (full accuracy is recovered once the first step is accepted).
        So in these corner cases, users are advised to start propagation at least
        one step before the first event (or to use a version of Apache Commons Math
        that includes the fix, which has been added to the development version as
        of r1465654). This change fixes feature request #134.
      </action>
      <action dev="luc" type="add" >
        AdditionalStateProviders can now be used for all propagators, not
        only analytical ones. Note that when both state providers and
        additional differential equations are used in an integration-based
        propagator, they must used different states names. A state can only
        be handled by one type at a time, either already integrated or
        integrated by the propagator (fixes feature request #133).
      </action>
      <action dev="luc" type="add" >
        Added a way to store user data into SpacecraftState. User data are
        simply double arrays associated to a name. They are handled properly
        by interpolation, event handlers, ephemerides and adapter propagators.
        Note that since SpacecraftState instances are immutable, adding states
        generates a new instance, using a fluent API principle (fixes feature request #132).
      </action>
      <action dev="luc" type="add" >
        Added a way to retrieve all additional states at once from a step interpolator.
      </action>
      <action dev="luc" type="fix" >
        Fixed wrong orientation for ICRF and all IAU pole and prime meridians
        (a few tens milli-arcseconds). This error mainly induced an error in
        celestial bodies directions, including the Sun which is used in many
        places in Orekit (fixes bug #130).
      </action>
      <action dev="luc" type="add" >
        Added support for IERS conventions 2010. Note that Orekit still also
        support conventions 2003 in addition to conventions 2010. However, as
        IERS does not provide anymore data to link TIRF 2003 with ITRF, ITRF
        based on 2003 convention is not available. ITRF can only be based on
        either 2010 conventions for CIO-based paradigm or on 1996 conventions
        for equinox-based paradigm. 
      </action>
      <action dev="luc" type="add" >
        Atmosphere models now provide their central body frame.
      </action>
      <action dev="luc" type="add" >
        Added versions of angular coordinates and position-velocity that use
        any field instead of double (classes FieldAngularCoordinates and
        FieldPVCoordinates). This allows to compute derivatives of these quantities
        with respect to any number of variables and to any order (using DerivativeStructure
        for the field elements), or to compute at arbitrary precision (using Dfp for
        the field elements). Regular transforms as produced by frames
        handle these objects properly and compute partial derivatives for them.
      </action>
      <action dev="luc" type="update" >
        Converted Cunningham and Droziner force models to use the API of the new
        partial derivatives framework, despite they STILL USE finite differences.
        These two force models are now considered obsolete, they have been
        largely superseded by the Holmes-Featherstone model, which can be used
        for much larger degrees (Cunnigham and Droziner use un-normalized
        equations and coefficients which underflow at about degree 90), which
        already provides analytical derivatives, and which is twice faster. It
        was therefore considered a waste of time to develop analytical derivatives
        for them. As a consequence, they use finite differences to compute their
        derivatives, which adds another huge slow down factor when derivatives are
        requested. So users are strongly recommended to avoid these models when
        partial derivatives are desired...
      </action>
      <action dev="luc" type="add" >
        Added analytical computation of partial derivatives for third-body
        attraction.
      </action>
      <action dev="luc" type="add" >
        Added analytical computation of partial derivatives for constant
        thrust maneuvers.
      </action>
      <action dev="luc" type="update" >
        Converted Newtonian force model to use the new partial derivatives
        framework.
      </action>
      <action dev="luc" type="update" >
        Converted Holmes-Featherstone force model to use the new partial derivatives
        framework.
      </action>
      <action dev="luc" type="add" >
        Added analytical computation of partial derivatives for surface forces
        (drag and radiation pressure) for all supported spacecraft body shapes.
      </action>
      <action dev="luc" type="update" >
        Streamlined the force models partial derivatives computation for numerical
        propagation. It is now far simpler to compute analytically the derivatives
        with respect to state and with respect to force models specific parameters,
        thanks to the new Apache Commons Math differentiation framework. 
      </action>
      <action dev="luc" type="add" >
        Added a new force model for central body gravity field, based on Holmes and Featherstone
        algorithms. This model is a great improvement over Cunningham and Droziner models. It
        allows much higher degrees (it uses normalized coefficients and carefully crafted
        recursions to avoid overflows and underflows). It computes analytically all partial
        derivatives and hence can be used to compute accurate state transition matrices. It is
        also much faster than the other models (for example a 10 days propagation of a low Earth
        orbit with a 1cm tolerance setting and a 69x69 gravity field was about 45% faster with
        Holmes and Featherstone than with Cunningham).
      </action>
      <action dev="luc" type="fix" >
        Improved gravity field un-normalization to allow higher degrees/order with Cunningham and
        Droziner models. Formerly, the coefficients computation underflowed for square fields
        degree = order = 85, and for non-square fields at degree = 130 for order = 40. Now square
        fields can go slightly higher (degree = order = 89) and non-square fields can go much
        higher (degree = 393 for order = 63 for example). Attempts to use un-normalization past
        the underflow limit now raises an exception.
      </action>
      <action dev="luc" type="update" >
        Updated Orekit to version 3.1.1 of Apache Commons Math.
      </action>
      <action dev="luc" type="add" >
        Added support for time-dependent gravity fields. All recent gravity
        fields include time-dependent coefficients (linear trends and pulsations
        at several different periods). They are now properly handled by Orekit.
        For comparison purposes, it is still possible to retrieve only the constant
        part of a field even if the file contains time-dependent coefficients too.
      </action>
      <action dev="luc" type="update" >
        Added a way to speed up parsing and reduce memory consumption when
        loading gravity fields. Now the user can specify the maximal degree
        and order before reading the file.
      </action>
      <action dev="luc" type="fix" >
        The EGM gravity field reader did not complain when files with missing
        coefficients were provided, even when asked to complain.
      </action>
      <action dev="luc" type="fix" >
        Fixed serialization of all predefined frames. This fix implied
        also fixing serialization of celestial bodies as the predefined
        ICRF frame relies on them. Note for both types of objects, only
        some meta-data are really serialized in such a way that at
        deserialization time we retrieve singletons. So the serialized
        data are small (less than 500 bytes) and exchanging many time
        these objects in a distributed application does not imply anymore
        lots of duplication.
      </action>
      <action dev="tn" type="fix" due-to="Yannick Tanguy">
        Throw an exception if the conversion of mean anomaly to hyperbolic
        eccentric anomaly does not converge in KeplerianOrbit (fixes bug #114).
      </action>
      <action dev="luc" type="fix" due-to="Evan Ward">
        Removed weak hash maps in frames (fixes bug #122).
      </action>
        <action dev="luc" type="fix" due-to="Bruno Revelin">
        Improved documentation of interpolation methods (fixes bug #123).
      </action>
      <action dev="tn" type="fix" due-to="Evan Ward">
        Make TIRF2000Provider class thread-safe (fixes bug #118).
      </action>
      <action dev="tn" type="fix" due-to="Christophe Le Bris">
        Correct spelling of the inner class QuadratureComputation (fixes bug #120).
      </action>
      <action dev="tn" type="fix" due-to="Evan Ward">
        Remove unnecessary synchronization in UT1Scale (fixes bug #119).
      </action>
      <action dev="tn" type="fix" due-to="Carlos Casas">
        Clear caches in CelestialBodyFactory when removing CelestialBodyLoaders
        (fixes bug #106).
      </action>
      <action dev="tn" type="fix" due-to="Yannick Tanguy">
        Fix loading of JPL ephemerides files with overlapping periods
        (fixes bug #113).
      </action>
      <action dev="tn" type="fix" due-to="Simon Billemont">
        Prevent initialization exception in UTCScale in case no user-defined
        offsets are provided. (fixes bug #111).
      </action>
      <action dev="luc" type="fix" due-to="Evan Ward">
        Improved performance by caching EME2000 frame in AbstractCelestialBody
        (fixes bug #116).
      </action>
      <action dev="tn" type="fix" due-to="Evan Ward">
        Make TidalCorrections class thread-safe by using the new TimeStampedCache. 
        (fixes bug #117).
      </action>
      <action dev="tn" type="fix" due-to="Evan Ward">
        Convert position entries contained in SP3 files to meters instead of km
        (fixes bug #112).
      </action>
      <action dev="luc" type="add" >
        Added support for version 2011 of ICGEM gravity field format. Orekit
        still ignore the time-dependent part of these fields, though.
      </action>
      <action dev="luc" type="update" >
        Greatly simplified CelestialBodyLoader interface, now it is not related
        to DataLoader anymore (which implies users can more easily provide
        analytical models instead of the JPL/IMCCE ephemerides if they want)
      </action>
      <action dev="luc" type="fix" >
        Use the new thread-safe caches and the new Hermite interpolation feature on
        Transform, Earth Orientation Parameters, JPL/IMCCE ephemerides, UTC-TAI
        history and Ephemeris to remove thread-safety issues in all classes using
        cache (fixes #3).
      </action>
      <action dev="luc" type="add" >
        Added Hermite interpolation features for position-velocity coordinates,
        angular coordinates, orbits, attitudes, spacecraft states and transforms.
        Hermite interpolation matches sample points value and optionally first derivative.
      </action>
      <action dev="luc" type="add" >
        Added an AngularCoordinates as an angular counterpart to PVCoordinates.
      </action>
      <action dev="luc" type="add" >
        Transform now implements both TimeStamped and TimeShiftable. Note that this change
        implied adding an AbsoluteDate parameter to all transform constructors, so this
        is a backward incompatible change.
      </action>
      <action dev="luc" type="fix" >
        Fixed wrong transform for 3D lines (fixes bug #101).
      </action>
      <action dev="luc" type="add" >
        Upgraded support of CCSDS Unsegmented Time Code (CUC) to version 4 of the
        standard published in November 2010 (fixes bug #91), this includes support for
        an extended preamble field and longer time codes.
      </action>
      <action dev="luc" type="add" due-to="Francesco Rocca">
        Added a way to build TLE propagators with attitude providers and mass (fixes bug #84).
      </action>
      <action dev="luc" type="fix" >
        Fixed numerical stability errors for high order gravity field in Cunningham model (fixes bug #97).
      </action>
      <action dev="luc" type="fix" due-to="Yannick Tanguy">
        Fixed an error in radiation pressure for BoxAndSolarArraySpacecraft (fixes bug #92).
      </action>
      <action dev="thomas" type="add">
        Added models for tropospheric delay and geomagnetic field.
      </action>
      <action dev="luc" type="update">
        The existing general mechanism for shifting objects in time has been
        formalized as a parameterized interface implemented by AbsoluteDate, Attitude,
        Orbit, PVCoordinates and SpacecraftState.
      </action>
      <action dev="luc" type="update">
        Time scales are not serializable anymore (this induced problems for the UTC scale
        and its caching feature).
      </action>
      <action dev="luc" type="fix">
        Fixed TLE propagation in deep space when inclination is exactly 0 (fixes bug #88).
      </action>
      <action dev="pascal" type="add" due-to="Francesco Rocca">
        Added a package for spacecraft states to propagators conversion extending an
        original contribution for TLE (Orbit Converter for Two-Lines Elements) to all
        propagators.
      </action>
      <action dev="luc" type="fix">
        Improved testing of error messages.
      </action>
      <action dev="luc" type="fix">
        Removed too stringent test on trajectory in TLE propagator (fixes bug #86).
      </action>      
      <action dev="thomas" type="fix">
          Set the initial state for a TLEPropagator (fixes bug #85).
      </action>
      <action dev="luc" type="update">
        Improved testing of error messages.
      </action>
      <action dev="luc" type="update">
        Updated IAU poles for celestial bodies according to the 2009 report and the
        2011 erratum from the IAU/IAG Working Group on Cartographic Coordinates and
        Rotational Elements of the Planets and Satellites (WGCCRE).
      </action>
      <action dev="luc" type="update">
        Removed code deprecated before 5.0.
      </action>
      <action dev="thomas" type="add">
        Added support for more recent JPL DExxx and INPOP ephemerides files (fixes feature #23).
      </action>
      <action dev="luc" type="fix">
        Fixed formatting of very small values in TLE lines (fixes bug #77).
      </action>
      <action dev="thomas" type="fix">
        Fixed formatting of TLE epoch (fixes bug #74).
      </action>
      <action dev="thomas" type="fix">
        Fixed performance issues when using the singleton UTCScale instance from
        multiple threads. Use a prototype pattern instead (fixes bug #33).
      </action>
      <action dev="luc" type="add">
        Added J2 effect on small maneuvers model.
      </action>
      <action dev="luc" type="fix">
        Fixed attitudeProvider field masking in IntegratedEphemeris.
      </action>
      <action dev="luc" type="add">
        Added a tutorial to compute Earth phased, Sun synchronous orbits.
      </action>
      <action dev="luc" type="add">
        Added a fitter for osculating parameters, allowing conversion to mean parameters.
      </action>
      <action dev="luc" type="update">
        Made Greenwich mean and apparent sidereal time publicly visible in GTOD frame.
      </action>
      <action dev="luc" type="update">
        Made equation of equinoxes sidereal time publicly visible in TOD frame.
      </action>
      <action dev="thomas" type="update">
        Added more german translations for error messages.
      </action>
      <action dev="luc" type="fix">
        Allow ClasspathCrawler and ZipJarCrawler data providers to work in
        OSGi environments by providing an explicit class loader (fixes bug #54).
      </action>
      <action dev="luc" type="update">
        Improved the small maneuvers analytical model to compute orbit Jacobian
        with respect to maneuver parameters.
      </action>
      <action dev="luc" type="fix">
        Force impulse maneuver to preserve orbit type and orbit frame.
      </action>
      <action dev="thomas" type="add">
        Added sp3 file parser.
      </action>
      <action dev="luc" type="add">
        Added a method to compute frames transforms Jacobians in the Transform class.
      </action>
      <action dev="luc" type="fix">
        Fixed a problem with propagation over null or negative ranges.
      </action>
      <action dev="luc" type="add">
        Added a multiplexer for step handlers.
      </action>
      <action dev="luc" type="add">
        Added init methods to step handlers and event handlers.
      </action>
      <action dev="luc" type="add">
        Added an adapter propagator that can add small maneuvers to any propagator, including
        ephemeris based ones.
      </action>
      <action dev="luc" type="add">
        Added an analytical model for the effect at date t1 of a small maneuver performed at date t0.
      </action>
      <action dev="luc" type="fix">
        Fixed a missing reinitialization of start date when state was reset in numerical propagator.
      </action>
      <action dev="luc" type="update">
        Added detection of attempts to create hyperbolic orbits as circular or equinoctial
        instances.
      </action>
      <action dev="pascal" type="fix">
        Fixed potential numerical failure in lightning ratio computation.
      </action>
      <action dev="luc" type="update">
        Simplified construction of atmosphere models, the Earth fixed frame is already present
        in the body shape, there was no need to pass a separate argument for it.
      </action>
      <action dev="pascal" type="add">
        Added Harris-Priester atmosphere model.
      </action>
      <action dev="luc" type="update">
        Changed the return value of eventOccurred method from an int to an enumerate.
      </action>
      <action dev="pascal" type="fix">
        Fixed frame for TLEPropagator (fixes bug #31).
      </action>
      <action dev="luc" type="add">
        Added getters/setters for impulse maneuvers.
      </action>
      <action dev="luc" type="add">
        Added getters/setters for attitude provider in all orbit propagators.
      </action>
      <action dev="luc" type="add">
        Added a method to compute visibility circles in TopocentricFrame.
      </action>
      <action dev="luc" type="add">
        Added an equinox-based version of ITRF.
      </action>
      <action dev="luc" type="add">
        Added getters for thrust, Isp and flow rate in constant thrust maneuvers.
      </action>
      <action dev="luc" type="add">
        Allow use of any supported Local Orbital Frames as the reference frame
        for LofOffset attitude modes.
      </action>
      <action dev="luc" type="add">
        Added support for LVLH, VVLH and VNC local orbital frames.
      </action>
      <action dev="luc" type="fix">
        Fixed a performance bug implying that some frames reloaded all EOP history files
        each time a transform was computed (fixes bug #26).
      </action>
      <action dev="luc" type="add" >
        Added support for columns-based IERS Rapid Data and Prediction files (finals.daily, finals.data
        and finals.all), the XML version was already supported since a few months
      </action>
      <action dev="luc" type="fix" >
        Fixed numerical issue in eccentricity computation (fixes bug #25)
      </action>
      <action dev="luc" type="update" >
        Changed step handling of abstract propagators, now they use a single step
        equal to the duration of the propagation in all cases except when a fixed step
        is requested in master mode. Previously, they arbitrarily used on hundredth of
        the Keplerian period as the step size, hence performing many steps even if not
        strictly required
      </action>
      <action dev="luc" type="add" >
        Added propagation of Jacobians matrices in circular, Keplerian and equinoctial
        parameters, using either true, eccentric or mean position angles. Formerly,
        propagation of Jacobians matrices was possible only in Cartesian parameters
      </action>
      <action dev="luc" type="add" >
        Added a way to propagate additional state along with orbit in abstract
        propagators, as an analytical counterpart to the additional equations that
        can be integrated by numerical propagators
      </action>
      <action dev="luc" type="fix" >
        Fixed missing partial derivatives data in ephemerides produced by a numerical
        propagator despite it was set up to computed them (fixes bug #16)
      </action>
      <action dev="luc" type="fix" >
        Added a new much simpler way to log events occurrences all at once (or
        only a subset of the events if desired)
      </action>
      <action dev="pascal" type="add" >
        Added alternative default name for ICGEM files
      </action>
      <action dev="pascal" type="fix" >
        Fixed EventState reset on propagation direction change (fixes bug #19)
      </action>
      <action dev="luc" type="fix" >
        Fixed Jacobianizer so it can handle force models that do change the spacecraft mass,
        like ConstantThrustManeuver (fixes bug #18)
      </action>
      <action dev="luc" type="add" >
        Added Jacobians between orbital parameters and Cartesian parameters for all orbits
        types (including hyperbolic orbits), all angles types (mean, eccentric, true) and in
        both directions
      </action>
      <action dev="luc" type="update" >
        Replaced the integers parameters used in orbit constructors (MEAN_ANOMALY, ECCENTRIC_ANOMALY ...)
        by a new PositionAngle enumerate for better value safety. The old public constants and the
        corresponding constructors are still available but are deprecated
      </action>
      <action dev="luc" type="fix" >
        Fixed ephemeris generation in numerical propagation. After getEphemeris has been
        called,  later calls to the numerical propagator did reset the already computed
        and returned ephemeris (fixes bug #14)
      </action>
      <action dev="luc" type="add" due-to="Bruno Revelin">
        Added support for the Marshall Solar Activity Future Estimation files
      </action>
      <action dev="luc" type="fix">
        TLEPropagator now implements the Propagator interface, and hence can benefit from all
        events detection and mode handling features (fixes features request #4)
      </action>
      <action dev="luc" type="update">
        improved events detection robustness, by decoupling events handling from adaptive step
        sizes in numerical integrators and  (fix contributed to Apache Commons Math) and from
        classical propagation in analytical and tabulated propagators. This implies the events
        will NOT reduce integration step sizes anymore, thus also increasing speed and in corner
        cases reducing local precision at event occurrence, reducing max step size is often
        sufficient to compensate for this drawback
      </action>
      <action dev="v&#233;ronique" type="add" >
        all propagators, including analytical ones or tabulated ones can now be used for
        event detection. Of course for tabulated propagators, setting up an event that
        would try to reset the state triggers an error when the event occurs
      </action>
      <action dev="v&#233;ronique" type="add" >
        propagation can now be done between two dates, regardless of the date of the initial state
      </action>
      <action dev="v&#233;ronique" type="add" >
        attitude can be specified either using a date only thanks to a new AttitudeLaw interface
        or using a date, a position-velocity provider and a frame (which can be any frame) thanks
        to a new AttitudeProvider interface, wrappers have been added to convert between the two
        interfaces. A side effect of this change is that LofOffset constructor now needs a reference
        to an inertial reference frame, otherwise the attitude woud be wrong if a non-inertial frame
        were passed to getAttitude, due to velocity composition (the computed LOF would not really
        be a LOF)
      </action>
      <action dev="luc" type="update">
        the notion of quasi-inertial frames has been renamed as pseudo-inertial because
        quasi-inertial has a precise relativistic meaning that is not considered here. We
        only consider these frames to be suitable for Newtonian mechanics.
      </action>
      <action dev="luc" type="update">
        the equinox based frames have been renamed to more standard names (MOD, and GTOD
        instead of MEME, and PEF). The implementation of TEME was also wrong (it was
        really a TOD), so now there are both a TOD with a proper name and a TEME with a
        proper implementation.
      </action>
      <action dev="luc" type="update">
        celestial bodies now provide both an inertially oriented body centered
        frame and a body oriented body centered frame, the bodies managed by
        CelestialBodyFactory use the IAU poles and prime meridian definitions
        to build the two frames
      </action>
      <action dev="luc" type="add">
        added the ICRF frame at the solar system barycenter
      </action>
      <action dev="luc" type="add">
        added the ITRF93, ITRF97, ITRF2000 and ITRF2008 frames (previously, only
        the ITRF2005 frame was available)
      </action>
      <action dev="luc" type="add">
        added a getPoint method to TopocentricFrame
      </action>
      <action dev="luc" type="add">
        added the Galileo System Time Scales and the Galileo start epoch.
      </action>
      <action dev="luc" type="add">
        added the UT1, TCB and GMST time scales used in CCSDS Orbit Data Messages
      </action>
      <action dev="luc" type="fix">
        fixed an error when parsing a date occurring during a leap second introduction
      </action>
      <action dev="luc" type="fix">
        fixed a dut1 interpolation error for the day just before a leap second introduction
      </action>
      <action dev="luc" type="fix">
        fixed an error in JPL ephemerides: they are in TDB time scale
      </action>
      <action dev="luc" type="fix">
        fixed an error in date creation/parsing for UTC dates which occur during a
        leap second
      </action>
      <action dev="luc" type="fix">
        fixed UTC time scale between 1961-01-01 and 1971-12-31 ; in this time range
        the offset between UTC and TAI was piecewise linear
      </action>
      <action dev="luc" type="add">
        added an enumerate for specifying months in dates and for simplifying parsing
        of some data files
      </action>
      <action dev="luc" type="add">
        completed support for CCSDS Time Code Format (CCSDS 301.0-B-3) ; now in addition
        to ASCII Calendar Segmented Time Code which has been supported for a while,
        Orekit also supports CCSDS Unsegmented Time Code (CUC), CCSDS Day Segmented
        Time Code (CDS) and CCSDS Calendar Segmented Time Code (CCS)
      </action>
      <action dev="luc" type="add">
        added a freeze method to the Frame and Transform classes, in order to build fixed
        frames from moving ones, this is useful for example to build a launch frame
        at launcher inertial navigation system reset time, or to build an equinox-based
        frame at a specific epoch
      </action>
      <action dev="luc" type="fix">
        fixed an out of memory error when lots of temporary frames were created in loops
        and discarded
      </action>
      <action dev="luc" type="update">
        use the new FastMath class from commons-math instead of the standard java.util.Math
        class for increased accuracy and speed
      </action>
      <action dev="luc" type="add">
        added support for the new bulletinB data published by Paris-Meudon observatory
        for IAU-1980 precession-nutation model (IERS has ceased publishing bulletinB
        files for both IAU-1980 precession-nutation model and IAU-2000
        precession-nutation model as of early 2010).
      </action>
      <action dev="luc" type="add">
        added support for the new XML files containing both bulletinA and bulletinB data
        published by IERS (both the finals and daily files are supported).
      </action>
      <action dev="luc" type="update">
        Orekit now depends on at least version 3.0 of Apache commons-math
      </action>
      <action dev="luc" type="add">
        added a way to list what data have been loaded through DataProvidersManager
      </action>
      <action dev="luc" type="add">
        PropagationException can now be created directly from OrekitException, thus simplifying
        wrapping lower Orekit errors in step handlers
      </action>
      <action dev="luc" type="update">
        improved exception propagation from low level java runtime and Apache commons-math libraries
        preserving initial error stack trace
      </action>
      <action dev="luc" type="update">
        changed exception localization framework to simplify messages handling
      </action>
      <action dev="luc" type="fix">
        greatly improved AbsoluteDate accuracy by shifting epoch when needed and separating
        long/double computations to avoid too large offsets and numerical cancellations, it is
        now possible to still have an absolute date accurate to about 1.0e-13s after shifting
        it 10000 times by 0.1s steps
      </action>
      <action dev="luc" type="fix">
        fixed an error in TopocentricFrame.getPVCoordinates: the coordinates returned were not the
        coordinates of the topocentric frame origin with respect to the specified frame, but were the
        coordinates of the specified frame origin with respect to the topocentric frame.
      </action>
      <action dev="luc" type="fix">
        fixed an errors in data loading in tutorials when one of the path in the classpath
        contained a space
      </action>
      <action dev="luc" type="fix">
        improved CelestialBodyPointed attitude mode: the spin now correctly includes
        the coupling effect of the phasing reference
      </action>
      <action dev="luc" type="fix">
        fixed an error in SpinStabilized attitude mode: the spin was reversed
        with respect to the specification
      </action>
      <action dev="pascal" type="add">
        added a GroundMaskElevationDetector dealing with local physical mask for visibility
      </action>
      <action dev="pascal" type="add">
        added an ApparentElevationDetector taking refraction into account in a terrestrial
        environment
      </action>
      <action dev="pascal" type="update">
        enhanced DateDetector behaviour to allow adding new event dates on the fly
      </action>
      <action dev="pascal" type="fix" due-to="Derek Surka">
        fixed an error in FramesFactory when getting ITRF2005 and TIRF2000 frames:
        ignoreTidalEffects was handled wrong.
      </action>
      <action dev="luc" type="update" >
        removed serialization of some cached data in frames
      </action>
      <action dev="luc" type="fix" >
        fixed deserialization problems of frame singletons, they were not unique any more
      </action>
      <action dev="v&#233;ronique" type="add" >
        numerical propagation can now be done either using Cartesian parameters, circular
        parameters, equinoctial parameters, or Keplerian parameters (elliptical or hyperbolic)
        and using mean, eccentric or true position angles for the parameters where it is relevant.
        So there are now 10 possible configurations for state vector. This allows propagation
        of any kind of trajectories, including hyperbolic orbits used for interplanetary missions,
        or atmospheric re-entry trajectories
      </action>
      <action dev="v&#233;ronique" type="update" >
        completely revamped the partial derivatives matrices computation using the additional
        equations mechanism
      </action>
      <action dev="v&#233;ronique" type="add" >
        added a mechanism to integrate user-supplied additional equations alongside with
        orbital parameters during numerical propagation
      </action>
      <action dev="luc" type="update">
        use A. W. Odell and R. H. Gooding (1986) fast and robust solver for Kepler equation
      </action>
      <action dev="luc" type="add">
        keplerian and cartesian orbits now support hyperbolic orbits (i.e. eccentricity greater
        than 1, and in this case negative semi major axis by convention)
      </action>
      <action dev="luc" type="fix">
        fixed an error in LofOffset attitude mode: the computed attitude was reversed
        with respect to the specification
      </action>
      <action dev="luc" type="add">
        added an AttitudesSequence class which can handle several laws, only one of
        which being active at any time. The active law changes as switch events are
        triggered. This can be used for example to alternate between daylight attitude mode
        and eclipse attitude mode, or between normal observing mode and special modes
        for ground contact or maneuvers.
      </action>
      <action dev="pascal" type="fix" due-to="Bruno Revelin">
        fixed an error when crawling a classpath or a directory a zip file was found.
        This might lead to select an inappropriate data provider.
      </action>
    </release>
    <release version="5.0.3" date="2011-07-12"
             description="version 5.0.3 is a bug-fix release.">
      <action dev="luc" type="fix">
        Fixed a performance bug implying that some frames reloaded all EOP history files
        each time a transform was computed  (fixes bug #26).
      </action>
      <action dev="luc" type="fix">
        Fixed a parsing bug in IERS Rapid Data and Prediction files for dates between 2000 and 2009.
      </action>
    </release>
    <release version="5.0.2" date="2011-07-11"
             description="version 5.0.2 is an interim release of Orekit with support for IERS
                          Rapid Data and Prediction files.">
      <action dev="luc" type="update">
        Added support for IERS Rapid Data and Prediction files finals.all, finals.data and finals.daily,
        for both IAU-1980 and IAU-2000 and with both columns and XML formats.
      </action>
    </release>
    <release version="5.0.1" date="2011-04-15"
             description="version 5.0.1 is a minor release of Orekit without any functional changes.
             The differences with respect to 5.0 are only related to packaging and deployement to
             maven central. There are NO bug fixes and NO evolutions.">
      <action dev="luc" type="update">
        updated packaging to allow deployment to maven central.
      </action>
    </release>
    <release version="5.0" date="2010-05-06"
             description="version 5.0 is a major release of Orekit. It introduces several new
             features and bug fixes. Some slight incompatibilities with respect to previous
             versions have been introduced, but they should be easy to overcome to users. Users
             are strongly advised to upgrade to this version. The major points introduced in version
             5.0 are a very general PVCoordinatesProvider interface, a new shiftedBy method allowing
             many time-dependent instances (AbsoluteDate, Orbit, PVCoordinates, Attitude and SpacecraftState)
             to be slightly shifted in time using simple evolution models (keplerian for orbit, fixed
             angular rate for attitude, fixed translation for position/velocity), a redesign of the
             attitude interfaces and an experimental (read subject to change) numerical propagator
             able to compute jacobians of the state with respect to both initial state and force
             models parameters. Version 5.0 now depends on version 2.1 of Apache commons math.">
      <action dev="pascal" type="add">
        a new experimental numerical propagator has been added, in addition to computing
        the spacecraft state at target time, it also computes the partial derivatives of
        this state with respect to the initial state (one jacobian) and with respect to
        models parameters (another jacobian). The jacobians are integrated alongside with
        the state, using variational equations for better accuracy and numerical robustness.
        This will help further implementation of orbit determination or optimization
        algorithms. This code is still considered to be experimental as of 5.0 and the API
        could change in the future.
      </action>
      <action dev="luc" type="add">
        a new SpacecraftFrame class has been added, taking into account orbit and
        attitude thanks to an underlying propagator. This allows to see the spacecraft just
        as another known geometrical object automatically handled and connected to all
        other frames. For an instantaneous view, Transform instances can also be built
        directly by SpacecraftState instances.
      </action>
      <action dev="luc" type="add">
        frames can now be flagged as quasi-inertial or not; only quasi-inertial frames
        are suitable for defining orbits
      </action>
      <action dev="luc" type="add">
        the Topocentric frame now provides a way to retrieve the body shape on which the
        frame is defined
      </action>
      <action dev="pascal" type="update">
        changed the way Veis 1950 frame is constructed.
        Now, its parent is the PEF frame with no EOP corrections applied.
      </action>
      <action dev="luc" type="fix" due-to="John Pritchard">
        fixed a parameters inversion in Earth Orientation Parameters for IAU-1980 models.
        The error could introduce up to a few meters error in position during transformations
        between TEME and MEME
      </action>
      <action dev="luc" type="add" >
        factories have been introduced for handling all data formats. Their default configuration
        correspond to the legacy formats used in previous versions (IERS format for UTC-TAI, EOPC04
        and bulletins B for Earth Orientation Parameters, JPL format for celestial bodies ...).
        Users can now add support for their own formats if they want (for example if they prefer
        using bulletins A instead of EOPC04 and bulletins B, or if they have their own gravity
        field format ...). Consequences of these changes are that the SolarSystemBody and
        the PotentialReaderFactory classes have been deprecated (replaced by CelestialBodyFactory and
        GravityFieldFactory) and that TimeScalesFactory and FramesFactory have been extended. All these
        factories follow the same generic pattern.
      </action>
      <action dev="luc" type="fix" >
        improved thread safety (however, Orekit is still NOT completely thread-safe).
      </action>
      <action dev="luc" type="add" >
        the loaders for gravity fields now can optionally allow missing coefficients (they will be
        replaced by 0.0 except c[0][0] which will be replaced by 1.0).
      </action>
      <action dev="luc" type="fix" >
        the loader for gravity fields in the ICGEM format now support empty lines in the file
        (there is for example one blank line at the end of the file in the orekit-data zip archive).
      </action>
      <action dev="luc" type="add" >
        added support for the GRGS gravity field files formats.
      </action>
      <action dev="luc" type="add" >
        added a way to list the available satellite numbers in TLE files.
      </action>
      <action dev="luc" type="update" >
        improved TLE elements loading. Now TLE lines are loaded using the standard data loading
        mechanism (thus allowing loading from disk files, network, classpath ...), they can
        contain TLE for several objects in one file, and they may contain some non-TLE lines
        if desired.
      </action>
      <action dev="v&#233;ronique" type="add" >
        a new PVCoordinatesProvider interface has been created on top of several existing classes
        and interfaces (orbit propagator, celestial bodies, some moving frames ...). This is a
        major generalization that allows to use either satellites or celestial bodies in many
        algorithms (attitude pointing target, eclipses and field of view events ...)
      </action>
      <action dev="luc" type="fix" >
        improved numerical propagator efficiency when used from an outside loop: the initial
        state is automatically set to the last state at propagation end, thus allowing to
        restart from here without recomputing everything
      </action>
      <action dev="luc" type="add" >
        added a reset feature in all propagators, allowing to reuse an already configured
        propagator for several different orbits
      </action>
      <action dev="luc" type="fix" >
        fixed a mode handling error in NumericalPropagator: when a propagator was reused
        with a new mode setting, the previous step handlers were still used in addition to
        the new ones instead of replacing them
      </action>
      <action dev="luc" type="fix" >
        fixed an interpolation error for orbits crossing the -PI/+PI singularity between
        entries in the Ephemeris class
      </action>
      <action dev="luc" type="update" >
        KeplerianPropagator now preserve orbits types
      </action>
      <action dev="luc" type="add" >
        AbsoluteDate, Orbit, PVCoordinates, Attitude and SpacecraftState instances can now all
        be slightly shifted in time using simple evolution models (keplerian for orbit, fixed
        angular rate for attitude, fixed translation for position/velocity). This is not a
        replacement for proper propagation but is useful for known simple motions or small
        time shifts or when coarse accuracy is sufficient
      </action>
      <action dev="luc" type="fix" >
        changed AttitudeLaw.getState signature to use complete orbit. This is an incompatible
        change introduced to fix a major bug in spin computation for some attitude laws. The laws
        for which orientation depends on satellite velocity have a spin vector that depends on
        acceleration. This can be computed only if complete orbit is available. This change
        should be simple to handle from a users point of view, as the caller generally already
        has the orbit available and attitude laws implementations can retrieve all the former
        parameters (date, position/velocity, frame) directly from orbit.
      </action>
      <action dev="luc" type="fix" >
        fixed spin rate computation errors in almost all attitude modes
      </action>
      <action dev="luc" type="add" >
        added a new simple linear attitude mode: FixedRate
      </action>
      <action dev="luc" type="fix" >
        fixed an error in event detection: when two events were very close (for example a very
        short ground station visibility), the second one may be ignored despite the first one
        was detected.
      </action>
      <action dev="luc" type="fix" >
        fixed corner cases in event detection during orbit propagation, sometimes
        an already detected and handled event prevented the propagator to go further in time.
      </action>
      <action dev="luc" type="add" >
        added an EventShifter wrapper allowing to slightly shift raw events in time. This is useful
        for example to switch an attitude mode from solar pointing to something else a few minutes
        before eclipse entry and going back to solar pointing mode a few minutes after eclipse exit.
      </action>
      <action dev="pascal" type="add">
        added a new AlignmentDetector.
      </action>
      <action dev="pascal" type="add" >
        added a new EclipseDetector handling either umbra or penumbra entry and exit events.
      </action>
      <action dev="v&#233;ronique" type="add" >
        added new CircularFieldOfViewDetector and DihedralFieldOfViewDetector handling
        field of view entry and exit events for any type of target.
      </action>
      <action dev="luc" type="add" >
        added an experimental implementation of a BoxAndSolarArray spacecraft model considering a convex
        body (either parallelepipedic or defined by a set of facets) and a rotating solar array, for
        accurate modeling of surface forces with attitude. Beware that this class is still considered
        experimental, so use it with care!
      </action>
      <action dev="luc" type="update" >
        completely changed the RadiationSensitive and DragSensitive interfaces to be more comprehensive
        and handle properly lift and side force effects when used with non-symmetric spacecrafts/flux geometry
      </action>
      <action dev="luc" type="fix" due-to="Christelle Blandin">
        fixed denormalization of gravity field coefficients, the last coefficient
        was not initialized
      </action>
      <action dev="luc" type="add" >
        added a relative constructor and a getMomentum method to PVCoordinates
      </action>
      <action dev="luc" type="add">
        added a special implementation improving performances for the frequent case of identity transform
      </action>
      <action dev="luc" type="fix">
        fixed forgotten radians to degrees conversions for inclination and RAAN in CircularOrbit.toString()
      </action>
      <action dev="luc" type="add">
        added a Constants interface including a few useful physical constants.
      </action>
      <action dev="luc" type="add">
        added a way to build date components from week components (this can be used
        for scheduled operations with week-related periods)
      </action>
      <action dev="luc" type="add">
        added string parsing features for dates and times components supporting ISO-8601 formats
      </action>
      <action dev="luc" type="add">
        Orekit is now packaged as an OSGi bundle
      </action>
      <action dev="pascal" type="add">
        added some pieces of an UML model for the library (available in the source distribution)
      </action>
      <action dev="luc" type="update" >
        updated error message localization to be more consistent with Java exception. Now getMessage
        returns a non-localized message and only getLocalizedMessage returns a message localized for
        the platform default locale. A new getMessage(Locale) method has also been added to
        retrieve the message in any desired locale, not only the platform default one. The messages
        are also built and translated only when needed, so if an exception is triggered and
        never displayed, the message will never be built.
      </action>
    </release>
    <release version="4.1" date="2009-08-18"
             description="version 4.1 is an upgrade bringing some new features and fixing a
             few bugs. The equinox-based frames family with IAU1980 precession-nutation
             models that are still used by many legacy systems are now supported. This
             simplifies interoperability with legacy systems and helps migrating from this
             old frames family to the new CIO-based ones that is supported by orekit since its
             first versions. The data loading mechanism used to retrieve IERS data (Earth
             Orientation Parameters, UTC-TAI history) and JPL ephemerides is now also used
             to retrieve gravity potential files. This mechanism has also been vastly improved
             to support new use cases (loading from disk, from classpath, from network delegating
             loading to an external library ...). Another change is the addition of the TDB
             time scale. Some minor incompatibilities have been introduced but they are easy
             to solve for users, the explanations are provided in detailed changes report.">
      <action dev="aude" type="add" >
        added TDB time scale
      </action>
      <action dev="luc" type="update" >
        the RadiationSensitive and DragForce interfaces now have an
        additional SpacecraftState parameter in all their get methods.
        This allows to implement models that take into account solar
        arrays rotation. Note that this changes breaks compatibility
        for users that did add their own implementations, but it is
        simple to deal with (simply add one parameter in the signature
        and ignore it) so its was considered acceptable.
       </action>
      <action dev="luc" type="add" due-to="James Housden">
        added german localization for error messages
      </action>
      <action dev="luc" type="update">
        added a feature allowing all tests to clear the already built reference
        objects (frames, time scales, solar system bodies ...) between each tests,
        thus removing the need to launch tests in separate JVMS. This allows to
        launch all tests directly from eclipse, and this speeds up maven tests by
        a factor 4 at least
      </action>
      <action dev="luc" type="update">
        set up a custom ant build independent from the maven 2 build
      </action>
      <action dev="luc" type="update">
        changed all tests from Junit 3 to Junit 4
      </action>
      <action dev="thierry" type="fix">
        fixed accuracy of PEF frame
      </action>
      <action dev="luc" type="fix" due-to="Aude Privat">
        fixed configuration problems on Windows systems
      </action>
      <action dev="luc" type="fix" due-to="Sébastien Herbinière">
        fixed a reversed sign in solar radiation pressure
      </action>
      <action dev="pascal" type="update" >
        Orekit supports the two different naming patterns for bulletins B provided by IERS
        on http://www.iers.org/ and http://hpiers.obspm.fr/eop-pc/.
      </action>
      <action dev="luc" type="update" >
        the predefined times scales (TAI, UTC ...) are now built using a factory. The various
        XXXScale.getInstance() methods defined in each predefined time scales classes
        are still available, but have been deprecated and will be removed in the future,
        they are replaced by TimeScalesFactory.getXXX().
      </action>
      <action dev="pascal" type="update" >
        the Frame class was split into a FramesFactory class, dealing with the predefined
        reference frames, and a Frame class for the creation of new frames and the navigation
        through any frames tree. The Frame.getXXX() methods for the predefined reference
        frames are still available, but have been deprecated and will be removed in the future,
        they are replaced by FramesFactory.getXXX().
      </action>
      <action dev="pascal" type="add" >
        3 new predefined reference frames have been added in Orekit : MEME, TEME and PEF. They
        implement the classical paradigm of equinox-based transformations including the IAU-76
        precession model, the IAU-80 nutation model and the IAU-82 sidereal time model, with
        the capability to apply the nutation corrections provided by IERS through the EOP data
        files for better agreement with the IAU 2000 precession-nutation model.
      </action>
      <action dev="luc" type="update" >
        the ChronologicalComparator class is not a singleton anymore, this didn't really make sense
      </action>
      <action dev="luc" type="fix" >
        fixed a state reset error: orbital state changed by event detectors like
        ImpulseManeuver were overwritten by other event detectors
      </action>
      <action dev="luc" type="fix" >
        fixed stop date of abstract propagators (Keplerian and Eckstein-Heschler). They used to
        stop at the first event after target date when an event detector was set up, instead of
        stopping at the target date
      </action>
      <action dev="luc" type="fix" >
        the gravity coefficients for solar system bodies are now extracted from JPL files headers
      </action>
      <action dev="luc" type="update" >
        the eventOccurred method in EventDetector interface and its various implementations
        has an additional parameter specifying if the switching function increases or
        decreases at event time. This allows simpler events identification has many switching
        functions have two switches (start/end, raising/setting, entry/exit ...). Note that
        this changes breaks compatibility for users that did implement their own events, but
        it is simple to deal with (simply add one parameter in the signature and ignore it)
        so its was considered acceptable.
      </action>
      <action dev="luc" type="fix" due-to="Christophe Pipo">
        fixed an error occurring when DE406 JPL ephemerides were loaded before DE405 ones
      </action>
      <action dev="luc" type="fix" due-to="Sébastien Herbinière">
        fixed an error in EGM potential file loader
      </action>
      <action dev="luc" type="update">
        trigger exceptions when no data can be loaded
      </action>
      <action dev="luc" type="update">
        remove predefined leap seconds, they are not useful anymore since other
        parts of the library do need configuration data (solar system bodies) and
        since data configuration has been vastly improved
      </action>
      <action dev="luc" type="add" >
        added support for the ICGEM format for gravity fields
      </action>
      <action dev="luc" type="update" >
        load gravity potential data using the same mechanism already used for Earth
        Orientation Parameters, UTC-TAI history and JPL ephemerides files
      </action>
      <action dev="luc" type="add" due-to="quinput and Kai Ruhl">
        re-activated a way to load data from the classpath using a
        data provider plugin.
      </action>
      <action dev="luc" type="add">
        added a way to load data directly from network (either
        locally or through a proxy server) using a data provider plugin.
      </action>
      <action dev="luc" type="add">
        added a small plugin-like mechanism to delegate data loading to a
        user-provided mechanism, thus enabling smooth integration in existing
        systems.
      </action>
      <action dev="luc" type="update">
        updated to latest version of commons-math.
      </action>
      <action dev="luc" type="add" due-to="Silvia Ríos Bergantiños">
        added galician localization for error messages.
      </action>
      <action dev="luc" type="fix" due-to="Guylaine Prat">
        improved javadoc comments in orbit classes.
      </action>
      <action dev="pascal" type="add">
        tidal corrections are now available for ITRF and TIRF frames. Both frames are
        provided in two versions, the standard one with tidal corrections and a stripped
        down one without tidal corrections. A cache/interpolation mechanism is used to
        keep the computation cost of tidal correction to a minimum. With this mechanism,
        the penalty to use tidal correction is slightly above 20% in run time for a
        transformation between GCRF and ITRF. A raw implementation without this mechanism
        would lead to a 550% penalty, or even a 1100% penalty if TIRF and ITRF parts were
        computed independently.
      </action>
    </release>
    <release version="4.0" date="2008-10-13"
             description="major upgrade with new features (GCRF and ITRF2005 frames, DE 405
             and DE 406 ephemerides support, improved and greatly simplified date/time support,
             vastly improved data configuration with zip files support, new tutorials, improved
             performances, more tests and all identified bugs fixed, new translation files for
             italian, spanish and norse.">
      <action dev="pascal" type="fix">
        The ephemeris produced by numerical propagator now checks date validity in
        propagate method.
      </action>
      <action dev="luc" type="fix">
        The EME2000/J2000 frame was slightly mis-oriented (about 20 milli arcseconds).
        It really was the GCRF frame. This has been fixed and now both the GCRF and
        the EME2000/J2000 are available.
      </action>
      <action dev="luc" type="fix">
        Dates in UTC within leap seconds are now displayed correctly (i.e. a 61st
        second is added to the minute).
      </action>
      <action dev="luc" type="fix" due-to="quinput">
        Fixed an overflow error in AbsoluteDate that generated an exception when any
        attempts was made to print dates far away like AbsoluteDate.JULIAN_EPOCH or
        AbsoluteDate.MODIFIED_JULIAN_EPOCH.
      </action>
      <action dev="luc" type="fix">
        Changed test configuration to always use a new JVM for each test. This prevents
        some false positive to be generated.
      </action>
      <action dev="luc" type="update">
        The GeodeticPoint constructor arguments has been reordered to reflect more
        traditional usage, latitude coming before longitude.
      </action>
      <action dev="luc" type="update">
        The low accuracy Sun model based on Newcomb theory and the Moon model based
        on Brown theory have been withdrawn as they are superseded by the support of JPL
        DE 405 binary ephemerides files.
      </action>
      <action dev="luc" type="update">
        The ThirdBody abstract class has been removed and its specific method
        getMu has been moved up into CelestialBody interface and
        renamed getGM.
      </action>
      <action dev="luc" type="update">
        Improved external data configuration. The java property is now called
        orekit.data.path and is a colon or semicolon separated path containing
        directories or zip archives, themselves containing embedded directories
        or zip archives and data files. This allows easy roll-out of system-wide
        configuration data that individual users can override by prepending their
        own data trees in front of the path. This also allows simple configuration
        since many data files can be stored in easy to handle zip archives.
      </action>
      <action dev="luc" type="update">
        Renamed the iers package into data, as it is not IERS specific anymore. Some
        classes where also moved out of the package and into the frame and time
        package and their visibility reduced to package only. This improves decoupling
        and reduces clutter on users by limiting the number of visible classes.
      </action>
      <action dev="luc" type="update">
        The performance of IAU-2000 precession-nutation model computation has been
        tremendously improved, using a combined caching and interpolation approach. The
        simplified model (which was quite inaccurate in version 3.1) has therefore been
        removed as it was not needed anymore.
      </action>
      <action dev="luc" type="update">
        The ITRF 2005 frame is now supported instead of the older ITRF 2000 frame. The
        Earth Orientation Parameters data handling classes have been updated to match
        this change and read the new file format provided by IERS.
      </action>
      <action dev="luc" type="update">
        The J2000 frame has been renamed as EME2000 as this name seems to be more
        widely accepted and reduces confusion with the J2000.0 epoch. The
        Frame.getJ2000() method is still available, but has been deprecated
        and will be removed in the future.
      </action>
      <action dev="luc" type="update">
        Changed TimeScale from base abstract class to interface only.
      </action>
      <action dev="luc" type="update">
        Renamed some classes for better understanding: ChunkedDate is now DateComponents,
        ChunkedTime is now TimeComponents, ChunksPair is now DateTimeComponents. The
        getChunks method from AbsoluteDate as also been renamed into getComponents accordingly.
      </action>
      <action dev="pascal" type="add">
        Added new tutorials.
      </action>
      <action dev="luc" type="add">
        Added predefined local orbital frames: the (t, n, w) frame aligned with velocity
        and the (q, s, w) frame aligned with position.
      </action>
      <action dev="luc" type="add">
        Added a predefined detector for altitude crossing events.
      </action>
      <action dev="luc" type="add">
        Added methods to get zenith, nadir, north, south, east and west direction for
        any GeodeticPoint.
      </action>
      <action dev="luc" type="add" due-to="Silvia Ríos Bergantiños">
        Added spanish localization for error messages.
      </action>
      <action dev="luc" type="add" due-to="Espen Bjørntvedt">
        Added norse localization for error messages.
      </action>
      <action dev="luc" type="add" due-to="Francesco Coccoluto">
        Added italian localization for error messages.
      </action>
      <action dev="luc" type="add" due-to="Derek Surka">
        Added support for mean motion first and second derivatives fields in TLE.
      </action>
      <action dev="luc" type="add" >
        Added a way to rebuild the two lines of TLE instances.
      </action>
      <action dev="luc" type="add" due-to="Derek Surka">
        Added constructor from already parsed elements for TLE.
      </action>
      <action dev="luc" type="add">
        Added a method to retrieve a body-centered inertial frame to the
        CelestialBody interface. As a consequence, thirteen new frames are
        predefined: Sun, Moon, planets and barycenters provided by JPL binary
        ephemerides.
      </action>
      <action dev="luc" type="add">
        Support for the JPL DE 405 and DE 406 binary ephemerides files has been added
        and a factory class SolarSystemBody uses these files to provide implementations
        of the CelestialBody interface for Sun, Moon, the eight solar system
        planets,the Pluto dwarf planet as well as the solar system barycenter and Earth-Moon
        barycenter points.
      </action>
      <action dev="luc" type="add">
        The CelestialBody interface now provides velocity as well as position.
      </action>
      <action dev="luc" type="add">
        A getCalls() method has been added to the NumericalPropagator class to count the
        number of calls to the differential equations computation method. This helps
        tuning the underlying integrator settings in order to improve performances.
      </action>
      <action dev="luc" type="add">
        A lot more classes and interfaces are now serializable, to help users embed
        instance in their own serializable classes.
      </action>
      <action dev="luc" type="add">
        Added predefined leap seconds to allow proper turn-key use of the library
        even without an already configured environment. All known leap seconds at
        time of writing (2008) are predefined, from 1972-01-01 to 2009-01-01 (the
        last one has been announced in Bulletin C 36 on 2008-07-04 and is not yet
        present in the UTC-TAI.history published file)
      </action>
      <action dev="luc" type="add">
        Improved user-friendliness of the time-scales by changing methods parameters
        types to more easily understandable ones.
      </action>
      <action dev="luc" type="add">
        Improved user-friendliness of the AbsoluteDate class by adding several
        new constructors and methods for common cases. It is in particular now possible
        to use offsets within a time scale, for example to build a date given as a
        fractional number of days since a reference date in UTC, explicitly ignoring
        intermediate leap seconds.
      </action>
      <action dev="luc" type="add">
        Improved the class handling date/time components: added a constructor to allow building
        from an offset with respect to a reference epoch, implemented Comparable interface and
        added equals and hashCode methods.
      </action>
      <action dev="luc" type="add">
        Improved the class handling date components: added a constructor to allow building
        from any reference epoch, not only J2000.0 (thus simplifying use of modified julian day),
        added getMJD() method, added several constants JULIAN_EPOCH, MODIFIED_JULIAN_EPOCH,
        FIFTIES_EPOCH, GPS_EPOCH, J2000_EPOCH and JAVA_EPOCH.
      </action>
      <action dev="luc" type="add">
        Added a new time scale: GPSScale.
      </action>
      <action dev="luc" type="add">
        Added the changes page to the generated site.
      </action>
    </release>
    <release version="3.1" date="2008-07-16"
             description="This release is the first public release of Orekit."/>
  </body>
</document><|MERGE_RESOLUTION|>--- conflicted
+++ resolved
@@ -20,15 +20,12 @@
     <title>Orekit Changes</title>
   </properties>
   <body>
-<<<<<<< HEAD
-    <release version="11.4" date="TBD" description="TBD">
-      <action dev="andrewsgoetz" type="add">
+    <release version="12.0" date="TBD" description="TBD">
+      <action dev="andrewsgoetz" type="add" issue="1038">
         Added support for STK ephemeris files.
-=======
-    <release version="12.0" date="TBD" description="TBD">
+      </action>
       <action dev="luc" type="add" issue="1031">
-         Added support for new EOP C04 format that will be published
-         by IERS starting 2023-02-14.
+         Added support for new EOP C04 format that will be published by IERS starting 2023-02-14.
       </action>
       <action dev="afossa" type="add" issue="876">
         Added scaling of linear system and allowed different arc duration in multiple shooting.
@@ -123,7 +120,6 @@
       </action>
       <action dev="luc" type="fix" issue="992">
         Make several OCM sub-components constructors public to allow building an OCM from scratch.
->>>>>>> ce4dc302
       </action>
       <action dev="bryan" type="add" issue="931">
         Added Zeis model for DSST J2-squared second order terms.
@@ -131,7 +127,7 @@
       <action dev="vincent" type="add" issue="981">
         Added ability to consider LOFType as pseudo-inertial frame.
       </action>
-	</release>
+    </release>
     <release version="11.3.1" date="2022-12-24"
              description="Version 11.3.1 is a patch release of Orekit.
              It fixes an issue related to the parsing of dates in the Rinex navigation files.

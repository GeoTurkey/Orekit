--- conflicted
+++ resolved
@@ -21,10 +21,9 @@
   </properties>
   <body>
   <release version="12.0" date="TBD" description="TBD">
-<<<<<<< HEAD
       <action dev="bryan" type="fix" issue="859">
         Created a new API for TLE generation allowing user defined setting.
-=======
+      </action>
       <action dev="luc" type="add" issue="1177">
         Fixed writing of Rinex observation files with empty GLONASS SLOT / FRQ #.
       </action>
@@ -45,7 +44,6 @@
       </action>
       <action dev="bryan" type="add" issue="950">
         Added getOrbitType() and getPositionAngle in MatricesHarvester.
->>>>>>> 34ecb378
       </action>
       <action dev="bryan" type="add" issue="1118">
         Verified that MSAFE data can be loaded from a DataSource.

--- conflicted
+++ resolved
@@ -20,96 +20,10 @@
     <title>Orekit Changes</title>
   </properties>
   <body>
-<<<<<<< HEAD
-    <release version="10.3" date="TBD" description="TBD">
+    <release version="11.0" date="TBD" description="TBD">
       <action dev="thomas" type="fix" issue="702">
         Added possibility to take in account several bodies while computing SRP perturbation.
       </action>
-      <action dev="bryan" type="add" issue="671">
-        Added support for laser ranging file formats.
-      </action>
-      <action dev="clement" type="fix" issue="724">
-        Remove range checks in TLE constructor.
-      </action>
-      <action dev="bryan" type="fix" issue="723">
-        Allowed AEM and OEM writers to write header comments.
-      </action>
-      <action dev="bryan" type="add" issue="719">
-        Added one-way GNSS range and phase measurements for LEO satellite
-        orbit determination applications.
-      </action>
-      <action dev="bryan" type="add" issue="716">
-        Added piecewise empirical force model.
-      </action>
-      <action dev="bryan" type="add" >
-        Considered a new implementation for empirical forces, to allow piecewise model.
-      </action>
-      <action dev="bryan" type="add" issue="703">
-        Added inter-satellites phase measurement.
-      </action>
-      <action dev="bryan" type="fix" issue="695">
-        Considered covariance matrix from Position measurement in Kalman estimator.
-      </action>
-      <action dev="bryan" type="fix" issue="718">
-        Fixed orbital state used for short periodic Jacobian computation.
-      </action>
-      <action dev="bryan" type="add" issue="704">
-        Allow using user specified velocity error for computing
-        tolerance vectors for integrators.
-      </action>
-      <action dev="bryan" type="add" issue="714">
-        Added frequency deviation for range-rate measurements.
-      </action>
-      <action dev="bryan" type="add" issue="715">
-        Added relativistic clock correction for range, phase and
-        inter-satellite range measurements.
-      </action>
-      <action dev="bryan" type="fix" issue="706">
-        Fixed missing measurement parameter in inter-satellites range measurement.
-      </action>
-      <action dev="bryan" type="add" issue="671">
-        Added support for laser ranging file formats.
-      </action>
-      <action dev="clement" type="fix" issue="724">
-        Remove range checks in TLE constructor.
-      </action>
-      <action dev="bryan" type="fix" issue="723">
-        Allowed AEM and OEM writers to write header comments.
-      </action>
-      <action dev="bryan" type="add" issue="719">
-        Added one-way GNSS range and phase measurements for LEO satellite
-        orbit determination applications.
-      </action>
-      <action dev="bryan" type="add" issue="716">
-        Added piecewise empirical force model.
-      </action>
-      <action dev="bryan" type="add" >
-        Considered a new implementation for empirical forces, to allow piecewise model.
-      </action>
-      <action dev="bryan" type="add" issue="703">
-        Added inter-satellites phase measurement.
-      </action>
-      <action dev="bryan" type="fix" issue="695">
-        Considered covariance matrix from Position measurement in Kalman estimator.
-      </action>
-      <action dev="bryan" type="fix" issue="718">
-        Fixed orbital state used for short periodic Jacobian computation.
-      </action>
-      <action dev="bryan" type="add" issue="704">
-        Allow using user specified velocity error for computing
-        tolerance vectors for integrators.
-      </action>
-      <action dev="bryan" type="add" issue="714">
-        Added frequency deviation for range-rate measurements.
-      </action>
-      <action dev="bryan" type="add" issue="715">
-        Added relativistic clock correction for range, phase and
-        inter-satellite range measurements.
-      </action>
-      <action dev="bryan" type="fix" issue="706">
-        Fixed missing measurement parameter in inter-satellites range measurement.
-=======
-    <release version="11.0" date="TBD" description="TBD">
       <action dev="bryan" type="update" issue="793">
         Updated SP3File visibility to public.
       </action>
@@ -341,7 +255,6 @@
       </action>
       <action dev="luc" type="add" issue="728">
         Allow creating a node detector without an orbit.
->>>>>>> eee4db78
       </action>
       <action dev="bryan" type="add" issue="671">
         Added support for laser ranging file formats.

<?xml version="1.0" encoding="UTF-8" ?>
<!-- Copyright 2002-2022 CS GROUP
  Licensed to CS GROUP (CS) under one or more
  contributor license agreements.  See the NOTICE file distributed with
  this work for additional information regarding copyright ownership.
  CS licenses this file to You under the Apache License, Version 2.0
  (the "License"); you may not use this file except in compliance with
  the License.  You may obtain a copy of the License at

    http://www.apache.org/licenses/LICENSE-2.0

  Unless required by applicable law or agreed to in writing, software
  distributed under the License is distributed on an "AS IS" BASIS,
  WITHOUT WARRANTIES OR CONDITIONS OF ANY KIND, either express or implied.
  See the License for the specific language governing permissions and
  limitations under the License.
-->
<document>
  <properties>
    <title>Orekit Changes</title>
  </properties>
  <body>
    <release version="11.3" date="TBD" description="TBD">
<<<<<<< HEAD
      <action dev="serrof" type="fix" issue="963">
        Fixed rejection of irregular TDM PATH field.
      </action>
      <action dev="bryan" type="update" issue="726">
        Added ephemeris based estimation.
      </action>
      <action dev="maxime" type="update" issue="955">
        Added method to get measurement types.
=======
      <action dev="gc" type="fix" issue="943">
        Improved AbsoluteDate.equals method with management of past and future infinity.
>>>>>>> 595026b9
      </action>
      <action dev="bryan" type="add" issue="901">
        Added additional state provider for covariance matrix propagation.
      </action>
      <action dev="vincent" type="update" issue="956">
        Migrated all tests from JUnit4 to JUnit5.
      </action>
      <action dev="vincent" type="add" issue="952">
        Added ExtremumApproachEventDetector.
      </action>
      <action dev="evan" type="add">
        Added constructor to AggregateBoundedPropagator for more control over which
        propagator is used.
      </action>
      <action dev="greyskyy" type="add">
        Added waypoint interpolation of PVCoordinatesProvider.
      </action>
      <action dev="evan" type="add" issue="954">
        Added method to round DateTimeComponents for custom formatting.
      </action>
    </release>
    <release version="11.2.1" date="2022-08-01"
             description="Version 11.2.1 is a patch release of Orekit.
             It fixes issues related to the parsing and writing of CCSDS CDM files.
             It also fixes issues related to date management.
             Finally it includes some improvements in the class documentation">
      <action dev="gc" type="fix" issue="945">
        Fixed documentation issue, RTNCovariance constructor initializes the covariance matrix with NaN.
      </action>
      <action dev="gc" type="fix" issue="944">
        Fixed wrong parsing of Area_DRG and Area_SRP from CDM.
      </action>
      <action dev="gc" type="fix" issue="942">
        Fixed N/A value not recognized for field MANEUVERABLE when parsing CDMs.
      </action>
      <action dev="luc" type="fix" issue="939">
        Fixed negative offset when shifting an AbsoluteDate.
      </action>
      <action dev="luc" type="fix" issue="935">
        Fixed internal error on DateEvent capture events in v11.1.2.
      </action>
    </release>
    <release version="11.2" date="2022-06-20"
             description="Version 11.2 is a minor release of Orekit.
             It includes both new features and bug fixes. New features introduced
             in 11.2 are: the Hatch filter for GNSS measurements smoothing, the parsing
             and writing of CCSDS CDM in both KVN and XML formats, the parsing of SOLFSMY
             and DTC data for JB2008 atmospheric model, the parsing of EOP in Sinex
             files, new measurements for orbit determination: TDOA, bi-static range and
             range rate, support for ITRF 2020 version, the computation of mean orbital
             parameters in the sense of Eckstein-Hechler or Brouwer-Lyddane models. It
             also includes an update of the CCSDS ODM format to latest draft version and an
             improvement of the frame transformation.
             See the list below for a full description of the changes.">
      <action dev="bryan" type="update">
        Added possibility to custom analytical mean parameters conversion.
      </action>
      <action dev="louis" type="add" issue="666">
        Added Hatch filters for smoothing of GNSS measurements.
      </action>
      <action dev="bryan" type="update" issue="895">
        Allowed parsing of SP3 files without EOF key.
      </action>
      <action dev="gc" type="add" issue="790">
        Added writing of velocity record in CPF file writers.
      </action>
      <action dev="bryan" type="update" issue="804">
        Added support for loading EOP from Sinex files.
      </action>
      <action dev="luc" type="fix" issue="936">
        Raised a too stringent convergence threshold in Eackstein-Hechler model.
      </action>
      <action dev="bryan" type="add" issue="932">
        Added a way to compute mean parameters in Brouwer-Lyddane model.
      </action>
      <action dev="markrutten" type="add" issue="922">
        Added bistatic range measurement.
      </action>
      <action dev="luc" type="add" issue="933">
        Added a way to compute mean parameters in Eckstein-Hechler model.
      </action>
      <action dev="luc" type="update" issue="934">
        Updated CCSDS ODM to latest draft version (pink book).
      </action>
      <action dev="luc" type="fix" issue="930">
        Prevents zero max check intervals in maneuvers triggers detectors.
      </action>
       <action dev="luc" type="add">
        Added detection of non-positive max check interval and threshold.
      </action>
      <action dev="luc" type="add" issue="929">
        Allow additional derivatives providers to update main state derivatives.
      </action>
      <action dev="luc" type="fix" issue="928">
        Fixed indexing error when estimating a subset of orbital parameters.
      </action>
      <action dev="luc" type="update" issue="925">
        Don't loose additional derivatives when generating ephemeris.
      </action>
      <action dev="gc" type="fix" issue="889">
        Fixed unexpected behavior of two tests in OrekitMessagesTest.
      </action>
      <action dev="mvanel" type="add" issue="777">
        Added support for parsing and writing CDM files in both KVN and XML formats.
      </action>
      <action dev="luc" type="add" issue="918">
        Added support for ITRF-2020.
      </action>
      <action dev="pascal" type="add" issue="911">
        Added TDOA and bistatic range rate measurements.
      </action>
      <action dev="bryan" type="add" issue="900">
        Added init method in {Field}AdditionalStateProvider.
      </action>
      <action dev="louis" type="add" issue="888">
        Added J2-contribution for relativistic clock correction.
      </action>
      <action dev="evan" type="update">
        Allow creating Geoid without default data context.
      </action>
      <action dev="louis" type="add" issue="759">
        Added data loaders for Space Environment's JB2008 data.
      </action>
      <action dev="bryan" type="add" issue="898">
        Added static method to create a BodyFacade from a CenterName.
      </action>
      <action dev="evan" type="update" issue="903">
        Added Frame.getStaticTransformTo(...) and supporting methods to improve
        performance.
      </action>
    </release>
    <release version="11.1.2" date="2022-04-27"
             description="Version 11.1.2 is a patch release of Orekit.
             It fixes issues related to the parsing and writing of CCSDS and ILRS files.
             It also fixes issues in ECOM2 solar radiation pressure model, event bracketing,
             ephemeris generation, and NTW local orbital frame.
             Finally it includes some improvements in the class documentation">
      <action dev="luc" type="fix" issue="917">
        Fixed missing tags in XML generation by EphemerisWriter.
      </action>
      <action dev="louis" type="fix" issue="886">
        Fixed rollover in CRD parser.
      </action>
      <action dev="louis" type="fix" issue="786">
        Fixed NaNs when constructing Keplerian orbit from PV
        computed from KeplerianOrbit.
      </action>
      <action dev="louis" type="fix" issue="826">
        Fixed ephemeris generation using PropagatorParallelizer.
      </action>
      <action dev="luc" type="fix" issue="921">
        Fixed event bracketing problem induced by numerical noise at end of search interval.
      </action>
      <action dev="luc" type="fix" issue="919">
        Fixed ephemeris generation with several derivatives providers.
      </action>
      <action dev="maxime" type="fix" issue="909">
        Fixed wrong implementation of NTW LOF frame.
      </action>
      <action dev="bryan" type="fix" issue="910">
        Fixed eD and eY equation in ECOM2 model.
      </action>
      <action dev="pascal" type="fix" issue="908">
        Fixed unmanaged comment in OMM.
      </action>
      <action dev="pascal" type="fix" issue="906">
        Fixed unmanaged units in OMM.
      </action>
      <action dev="evan" type="fix" issue="882">
        Fix StreamingOemWriter in ITRF and without optional fields.
      </action>
      <action dev="evan" type="fix" issue="912">
        Fix StreamingOemWriter without acceleration.
      </action>
      <action dev="luc" type="fix" issue="184">
        Fixed non-bracketing issue when RESET_STATE slightly moves an event at the start
        of a step and another regular event happens in the first half of the same step
      </action>
    </release>
    <release version="11.1.1" date="2022-03-17"
             description="Version 11.1.1 is a patch release of Orekit.
             It fixes issues related to the parsing of SP3 and Rinex files. It also takes
             additional derivatives into account in {Field}SpacecraftState.shiftedBy method.
             Finally it includes some improvements in the class documentation">
      <action dev="lars" type="add" issue="896">
        Added Git configuration instructions in contributing guide.
      </action>
      <action dev="lars" type="fix" issue="897">
        Corrected wrong path in release guide.
      </action>
      <action dev="bryan" type="fix" issue="894">
        Fixed dead link in contributing guidelines.
      </action>
      <action dev="bryan" type="fix" issue="698">
        Added missing BDS-3 signal for Rinex 3.04.
      </action>
      <action dev="bryan" type="fixed" issue="892">
        Removed check of not supported keys in RinexLoader.
      </action>
      <action dev="lirw1984" type="update" issue="895">
        Enhanced parsing of SP3 files.
      </action>
      <action dev="luc" type="add" issue="902">
        Take additional derivatives into account in {Field}SpacecraftState.shiftedBy.
      </action>
    </release>
    <release version="11.1" date="2022-02-14"
             description="Version 11.1 is a minor release of Orekit.
             It includes both new features and bug fixes. New features introduced
             in 11.1 are: the estimation of maneuver start/stop time, the Brouwer-Lyddane
             orbit propagation model with Warren Phipps’ correction for the critical
             inclination of 63.4° and the perturbative acceleration due to atmospheric
             drag, the Extended Semi-analytical Kalman Filter, a new API for
             State Transition Matrix and Jacobian matrices computation, orbit
             determination  using analytical propagation models, parsing of ICGEM V2.0 format.
             This release includes important fixes in CCSDS files, TimeSpanMap, and
             display of dates. See the list below for a full description of the changes.">
      <action dev="luc" type="fix" issue="722">
        Prefer values from Bulletin B rather than Bulletin A if both are present
        in rapid data column format. This handling of priority was already in
        place for XML file, but not for column format.
      </action>
      <action dev="luc" type="fix" issue="448">
        Added support for ICGEM V2.0 format for piecewise gravity fields
        that contain discontinuities around major earthquakes, like
        Eigen 6S4 V2.
      </action>
      <action dev="andrewsgoetz" type="add">
        Added Automatic-Module-Name "org.orekit" to JAR manifest to improve usability
        of Orekit by modular Java projects.
      </action>
      <action dev="julie,bryan,maxime" type="add" issue="823">
        Added the Extended Semi-analytical Kalman Filter.
      </action>
      <action dev="luc" type="fix" issue="875">
        Allow empty comments in CCSDS messages
      </action>
      <action dev="luc" type="fix" issue="884">
        Deprecated TimeSpanMap.getTransitions()
      </action>
      <action dev="luc" type="fix" issue="832,885">
        Allow to enter the same transition date in TimeSpanMap several times
      </action>
      <action dev="luc" type="fix" issue="833">
        Added a way to erase all earlier/later transitions when adding an entry
        and added addValidBetween to TimeSpanMap.
      </action>
      <action dev="bryan" type="add">
        Added a new and simpler API for State Transition Matrix and Jacobian
        matrix computation for analytical orbit propagators.
      </action>
      <action dev="bryan" type="fix" issue="878">
        Fixed writing of ITRF frames before 2000 when generating CCSDS files.
      </action>
      <action dev="luc" type="fix" issue="836">
        Use the orbit normalization feature to reduce discontinuities across impulsive maneuvers.
      </action>
      <action dev="luc" type="add">
        Added an orbit normalization feature.
      </action>
      <action dev="evan" type="add" issue="881">
        Add AbsoluteDate.toStringWithoutUtcOffset(TimeScale, int) and
        DateTimeComponents.toStringWithoutUtcOffset(int, int) to emulate
        AbsoluteDate.toString() from Orekit 10.
      </action>
      <action dev="evan" type="fix" issue="880">
        Fix UTC offset in DateTimeComponents.toString(int, int)
      </action>
      <action dev="luc" type="fix" issue="849">
        Added detector to FieldEventHandler.init arguments list.
      </action>
      <action dev="luc" type="fix" issue="837">
        Added getters for raw detectors in event shifter, slope filter and predicate filter.
      </action>
      <action dev="bryan" type="fix" issue="874">
        Fixed initialization of maneuver trigger events when using EventBasedManeuverTriggers.
      </action>
      <action dev="luc" type="fix" issue="872">
        Fixed multiple detection of events when using propagate(start, target) with
        integration-based propagators.
      </action>
      <action dev="bryan" type="add" issue="871">
        Added atmospheric drag effect for Brouwer-Lyddane model.
      </action>
      <action dev="bryan" type="add" issue="869">
        Allowed Brouwer-Lyddane model to work for the critical inclination.
      </action>
      <action dev="bryan" type="fix" issue="867">
        Fixed handling of multiple historical eccentricities for a same station.
      </action>
      <action dev="bryan" type="fix" issue="868">
        Fixed writing of whitespace characters in CPF writer.
      </action>
      <action dev="bryan" type="fix" issue="864">
        Fixed BStar estimation in TLE-based orbit determination.
      </action>
      <action dev="mvanel" type="add" issue="653">
        Added Brouwer-Lyddane orbit propagator.
      </action>
      <action dev="luc" type="add" issue="865">
        Added derivatives with respect to maneuvers start/stop dates
        or median date/duration.
      </action>
      <action dev="luc" type="add" >
        Added observers for maneuvers triggers.
      </action>
      <action dev="luc" type="fix" issue="853">
        Added field-based init method in ForceModel and DSSTForceModel.
      </action>
      <action dev="luc" type="fix" >
        Added ParameterDrivenDateIntervalDetector and FieldParameterDrivenDateIntervalDetector.
      </action>
      <action dev="luc" type="add" >
        Added DateDriver to drive dates using a ParameterDriver.
      </action>
      <action dev="luc" type="fix" issue="848">
        Allow backward propagation in EventBasedManeuverTriggers.
      </action>
      <action dev="luc" type="add" >
        Added IntervalEventTrigger and StartStopEventsTrigger to streamline
        several ways to trigger maneuvers.
      </action>
      <action dev="luc" type="add" >
        When propagating with integrated additional equations, the generated
        spacecraft states now also contain both state and derivatives
        managed by the equations.
      </action>
      <action dev="luc" type="add" >
        Replaced AdditionalEquations by AdditionalDerivativesProvider with
        support for dimension retrieval and yield feature between providers.
      </action>
      <action dev="luc" type="add" issue="856">
        Added a new and simpler API for State Transition Matrix and Jacobian
        matrix computation. This new API is for now only used with NumericalPropagator
        and DSSTPropagator (both in batch least squares and in Kalman filter), but it
        is expected to be generalized to analytical propagators as well when it is
        stabilized.
      </action>
      <action dev="luc" type="add" >
        Added DoubleArrayDictionary and FieldArrayDictionary as replacements
        for HashMap when the number of keys is very small (such as in spacecraft
        states).
      </action>
      <action dev="luc" type="add">
        Manage dependencies between additional states in propagators using a yield
        feature between providers.
      </action>
      <action dev="luc" type="add" >
        SpacecraftState now handle derivatives of additional states.
      </action>
      <action dev="luc" type="add" issue="862">
        PropagatorParallelizer now preserves existing step handlers in the propagators it runs.
      </action>
      <action dev="ShippingEnjoyer" type="add">
        Get rid of StringBuffer for logging without unnecessary synchronization (bias-locking disabled at jdk18)
      </action>
    </release>
    <release version="11.0.2" date="2021-11-24"
             description="Version 11.0.2 is a patch release of Orekit.
             It fixes an important issue related to the handling of indexes
             when building the state transition matrix in multi satellites
             orbit determination. It also fixes bugs in TLE and CRD files.
             Finally it includes an update of the release guide.">
         <action dev="bryan" type="fix" issue="859" due-to="Emmanuel Papanagiotou">
        Allowed custom setting of state to TLE conversion in propagator builder. 
      </action>
         <action dev="bryan" type="fix" issue="847">
        Fixed handling of comments in CRD files.
      </action>
         <action dev="bryan" type="fix" issue="851">
        Fixed deserialization of TLE caused by the bStarParameterDriver.
      </action>
         <action dev="bryan" type="fix" issue="850">
        Fixed indexes when build state transition matrix for multi sat Kalman.
      </action>
         <action dev="sdinot" type="update">
        Updated the release guide to remove actions that are no longer required.
      </action>
    </release>
    <release version="11.0.1" date="2021-10-22"
             description="Version 11.0.1 is a patch release of Orekit.
             It fixes an important issue related to the calculation of the relativistic
             clock correction for GNSS measurements. It also fixes bugs in OEM and CPF
             files writing. Finally it includes some improvements in the class documentation">
         <action dev="bryan" type="fix" issue="846">
        Fixed wrong computation of relativistic clock correction for GNSS measurements.
      </action>
         <action dev="bryan" type="fix" issue="845">
        Fixed parsing of Rinex clock files.
      </action>
         <action dev="bryan" type="fix" issue="844">
        Fixed null pointer exception when constructing CPF from coordinates.
      </action>
         <action dev="bryan" type="update" issue="843">
        Improved documentation of solar radiation pressure class to include
        additional information about osculating bodies.
      </action>
         <action dev="sdinot" type="update" issue="842">
        Used the latest version of Maven available in RedHat 8.
      </action>
         <action dev="pascal" type="fix" issue="839">
        Fixed handling of time system in OemWriter.
      </action>
         <action dev="bryan" type="update" issue="838" due-to="Kendra Hale">
        Improved documentation of ImpulseManeuver class.
      </action>
    </release>
    <release version="11.0" date="2021-09-20"
             description="Orekit 11.0 is a major new release.
             It includes both new features and bug fixes. New features introduced
             in 11.0 are: orbit determination using SGP4/SDP4 models, a sequential
             batch least squares estimator using initial covariance and state vector,
             writer and parser for all CCSDS Navigation Data Messages in both KVN
             and XML formats, version 2 of CCSDS Tracking Data Messages, version 3
             of CCSDS Orbit Data Messages, support for Rinex navigation files,
             support for IGS clock correction files, support for IGS real time
             data including both SSR and RTCM messages, NTrip protocole, eclipses
             by Moon in solar radiation pressure force, a new API for analytical
             GNSS orbit propagators, removal of propagation modes, possibility
             to add several step handlers for the same orbit propagation, a new
             event detector for angular separation as seen from the spacecraft.
             See the list below for a full description of the changes.">
         <action dev="bryan" type="update" issue="766" due-to="Gowtham Sivaraman">
        Allowed setting of AttitudeProvider to the BoundedPropagator
        generated via propagation.
      </action>
         <action dev="bryan" type="fix" issue="835">
        Fixed format symbols for year, month, day in DateComponents#toString().
      </action>
         <action dev="thomas" type="fix" issue="668">
        Added a new event detector for angular separation as seen from the spacecraft.
      </action>
      <action dev="maxime" type="fix" issue="829">
        Fixed DataSourceTest.testFileName for Windows users.
      </action>
      <action dev="bryan" type="fix" issue="818">
        Use observed solar flux instead of adjusted in DTM2000 model.
      </action>
      <action dev="evan" type="fix" issue="798">
        Allow DSST event detection when propagating backwards.
      </action>
      <action dev="bryan" type="fix" issue="717" due-to="evan">
        Fixed DSST orbit determination when propagating backwards.
      </action>
      <action dev="evan" type="remove" issue="586">
        Remove InertialProvider.EME2000_ALIGNED, Propagator.DEFAULT_LAW. Use
        InertialProvider.of(Frame).
      </action>
      <action dev="evan" type="update" issue="586">
        Change default attitude provider to be aligned with propagation frame for all
        analytic propagators and GLONASS propagator. Backward incompatible.
      </action>
      <action dev="evan" type="update" issue="586">
        Improve performance of IntertialProvider(Frame)
      </action>
      <action dev="anne-laure" type="update" issue="797">
        Add information if a detector failed during propagation
      </action>
      <action dev="bryan" type="fix" issue="788" due-to="luc">
        Fixed missing call to setMuCreated() in OemParser.
      </action>
      <action dev="evan" type="update" issue="618">
        Fix supportedNames matching in ClasspathCrawler. Backwards incompatible.
      </action>
      <action dev="bryan" type="fix" issue="828">
        Fixed missing file types in SP3Parser.
      </action>
      <action dev="bryan" type="fix" issue="827">
        Fixed time system used in SP3 files.
      </action>
      <action dev="evan" type="fix" issue="685">
        Fix AnalyticalPropagator RESET_STATE when new state is null.
      </action>
      <action dev="bryan" type="fix" issue="803">
        Fixed parsing of clock values in SP3 files.
      </action>
      <action dev="bryan" type="fix" issue="820">
        TLE Jacobians are now calculated in cartesian elements.
      </action>
      <action dev="evan" type="update" issue="825">
        Improve exception messages with two AbsoluteDates by including duration between
        them.
      </action>
      <action dev="evan" type="update" issue="637" due-to="Piotr">
        Add trailing "Z" to AbsoluteDate.toString() to indicate UTC.
        Backwards incompatible.
      </action>
      <action dev="evan" type="update" issue="825">
        In AbsoluteDate.toString() fallback to TAI when no leap seconds are loaded.
      </action>
      <action dev="evan" type="update" issue="591">
        Fix TimeComponents.toString(): correct ISO 8601 with UTC offset, rounding issues.
        Backwards incompatible.
      </action>
      <action dev="evan" type="update" issue="590">
        Fix DateTimeComponents.toString(): correct ISO 8601, leap second, rounding issues.
        Backwards incompatible.
      </action>
      <action dev="evan" type="update" issue="637" due-to="Piotr">
        Fix AbsoluteDate.toString(timeZone) and toString(minutesFromUtc) to include the
        UTC offset when it is zero.
      </action>
      <action dev="evan" type="add">
        Add DateTimeComponents.toString(...) method with correct rounding for user
        specified precision.
      </action>
      <action dev="bryan" type="update" issue="626">
        Used a separate Comparator for sorting integer least square solutions.
      </action>
      <action dev="bryan" type="update" issue="799">
        Used the field-specific value of π.
      </action>
      <action dev="evan" type="update" issue="830" due-to="skyrex">
        Remove step size limitations in analytic propagators. Backwards incompatible.
      </action>
      <action dev="evan" type="fix">
        Fix part of step passed to the step handler twice in analytic propagators with
        event handlers.
      </action>
      <action dev="bryan" type="fix" issue="795" due-to="guylaine">
        Fixed output of NRLMSISE00 for altitude at 32.5 km.
      </action>
      <action dev="luc" type="add" issue="821">
        Added support for CCSDS TDM V2.0.
      </action>
      <action dev="luc" type="add" issue="819">
        Allow data filtering upon loading to be used for explicit loading by applications.
      </action>
      <action dev="julie" type="add" issue="745">
        Added sequential batch least squares estimator.
      </action>
      <action dev="luc" type="add" issue="814" due-to="Valerian">
        Fixed additional states handling in ephemeris generated by analytical propagator.
      </action>
      <action dev="luc" type="add" issue="809">
        Dropped master/slave/ephemeris generation propagation modes, replaced by a
        versatile step handler multiplexer fulfilling all these needs
        simultaneously during a single propagation run
      </action>
      <action dev="luc" type="add" issue="812">
        Dropped master/slave terminology in turn-around and inter-satellite measurements.
      </action>
      <action dev="luc" type="add" issue="813">
        Fixed derivatives with respect to secondary station in turn-around modifiers.
      </action>
      <action dev="luc" type="add" issue="811">
        Allow on-the-fly add/remove/clean for step handlers.
      </action>
      <action dev="luc" type="add" issue="810">
        Merged multiplexers for fixed steps and variable steps.
      </action>
      <action dev="luc" type="fix" issue="808">
        Moved isLast argument in step handler handleStep method to a separate method.
      </action>
      <action dev="luc" type="fix" issue="807">
        Fixed scheduling between calls to step handlers and events handlers.
      </action>
      <action dev="luc" type="fix" issue="806">
        Added restrictStep method to FieldOrekitStepInterpolator interface.
      </action>
      <action dev="bryan" type="fix" issue="801">
        Added getter for meteorological data used in CRD data block.
      </action>
      <action dev="bryan" type="fix" issue="796">
        Fixed writing of line H2 in CPF file header.
      </action>
      <action dev="thomas" type="fix" issue="702">
        Added possibility to take in account several bodies while computing SRP perturbation.
      </action>
      <action dev="bryan" type="update" issue="793">
        Updated SP3File visibility to public.
      </action>
      <action dev="bryan" type="update" issue="784">
        Updated architecture of GNSS orbit propagators.
      </action>
      <action dev="bryan" type="update" issue="782">
        Updated error message of Orekit internal error exception.
      </action>
      <action dev="luc" type="add">
        Added support for reading and writing CCSDS NDM composite messages.
      </action>
      <action dev="afossa" type="fix" issue="781">
        Fixed parsing in buildLine2() method of FieldTLE.
      </action>
      <action dev="luc" type="fix" issue="776">
        Fixed associativity in units parsing.
      </action>
      <action dev="bryan" type="update" issue="773">
        TimeStampedFieldAngularCoordinates now implements FieldTimeStamped.
      </action>
      <action dev="bryan" type="update" issue="774">
        TimeStampedFieldPVCoordinates now implements FieldTimeStamped.
      </action>
      <action dev="nfialton" type="fix" issue="775">
        Fixed NullPointerException in FieldSpacecraftState when orbit is not defined.
      </action>
      <action dev="bryan" type="add" issue="763">
        Added support for RTCM ephemeris messages.
      </action>
      <action dev="bryan" type="add" issue="769">
        Added ionospheric model based on IM201 SSR message.
      </action>
      <action dev="bryan" type="add" issue="763">
        Added support for Ntrip protocol.
      </action>
      <action dev="bryan" type="add" issue="763">
        Added support for IGS SSR messages.
      </action>
      <action dev="afossa" type="fix" issue="772">
        Fixed computation of velocity derivative in FieldNumericalPropagator.Main.addKeplerContribution()
        with superGetOrbitType() == null.
      </action>
      <action dev="luc" type="add" >
        Added AccurateFormatter to output double numbers and dates
        with adaptive number of digits, preserving one ULP accuracy.
      </action>
      <action dev="luc" type="add" >
        Added a units converter.
      </action>
      <action dev="luc" type="update" >
        INCOMPATIBLE CHANGE! Now observations parsed from TDM files are in SI units.
      </action>
      <action dev="luc" type="update" issue="768">
        Allow parsing several variations of ITRF specifications (like itrf-97, ITRF2000, ITRF_2014…).
      </action>
      <action dev="luc" type="add" >
        Added a time scale for drifting on-board clocks.
      </action>
      <action dev="bryan" type="add" issue="523">
        Added support for RINEX 3.X navigation files.
      </action>
      <action dev="bryan" type="update" issue="691">
        Improved consistency between getParametersDrivers() method signatures.
      </action>
      <action dev="andrewsgoetz" type="add" issue="764">
        Added new method to UTCScale which exposes the raw UTC-TAI offset data.
      </action>
      <action dev="bryan" type="fix" issue="670">
        Fixed call to ForceModel.init() in AbstractGaussianContribution class.
      </action>
         <action dev="thomas" type="add" issue="712">
          Added IGS clock file support.
      </action>
      <action dev="bryan" type="update" issue="650">
        Methods computeMeanState() and computeOsculatingState()
        of FieldDSSTPropagator are now statics.
      </action>
      <action dev="bryan" type="update" issue="762">
        TabulatelofOffset now implements BoundedAttitudeProvider.
      </action>
      <action dev="luc" type="update" issue="761">
        TabulateProvider now implements BoundedAttitudeProvider.
      </action>
      <action dev="luc" type="fix" issue="760">
        Fixed reference frame in tabulated attitude provider.
      </action>
      <action dev="luc" type="update" >
          Renamed SINEXLoader into SinexLoader.
      </action>
      <action dev="luc" type="update" >
        Use DataSource in RinexLoader and SinexLoader.
      </action>
      <action dev="luc" type="update" >
        Renamed NamedData into DataSource.
      </action>
      <action dev="luc" type="add" issue="474">
        Added support for CCSDS ODM V3, with the new
        Orbit Comprehensive Message format.
      </action>
      <action dev="luc" type="update">
        Overhauled generic Ephemeris and AttitudeEphemeris writing.
      </action>
      <action dev="luc" type="update">
        Overhauled CCSDS messages handling, both parsing and writing.
      </action>
      <action dev="amir" type="fix" issue="746">
        Fixed combination of measurements using GNSS phase measurements.
      </action>
      <action dev="bryan" type="add" issue="756">
        Added new method signature in IodGooding using AngularRaDec measurement.
      </action>
      <action dev="thomas" type="fix" issue="688">
        Fixed ignored fields from TLE template in TLEPropagatorBuilder.
      </action>
      <action dev="thomas" type="fix" issue="372">
        Added TLE generation.
      </action>
      <action dev="bryan" type="fix" issue="624">
        Allowed dynamic station coordinates when calculating tropospheric delay.
      </action>
      <action dev="bryan" type="update" issue="755">
        Modified IodGooding constructor to be consistent with other IOD methods.
      </action>
      <action dev="bryan" type="add" issue="753">
        Added new method signature in IodLaplace using AngularRaDec measurement.
      </action>
      <action dev="bryan" type="add" issue="752">
        Added new method signature in IodLambert using Position measurement.
      </action>
      <action dev="bryan" type="add" issue="751">
        Added new method signature in IodGibbs using Position measurement.
      </action>
      <action dev="luc" type="fix" issue="749">
        Allow building PVCoordinates and AngularCoordinates (as well as their Field,
        Absolute and TimeStamped variations) to be build from UnivariateDerivative1
        and UnivariateDerivative2 in addition to DerivativeStructure.
      </action>
      <action dev="bryan" type="fix" issue="736">
        Fixed NullPointerException in DSSTTesseral Hansen object.
      </action>
      <action dev="bryan" type="update" issue="601">
          Changed getPVInPZ90() method to private.
      </action>
      <action dev="bryan" type="fix" issue="744">
          Fixed calculation of CR3BP constants.
      </action>
      <action dev="bryan" type="update" issue="743">
          Updated JUnit version to 4.13.1.
      </action>
    </release>
    <release version="10.3.1" date="2021-06-16"
             description="Version 10.3.1 is a patch release of Orekit.
             It fixes one critical bug that could cause potential infinite loops in tesselation
             in very rare cases due to numerical noise.">
      <action dev="luc" type="fix" issue="792">
        Fixed potential infinite loops in tesselation in very rare cases due to numerical noise.
      </action>
    </release>
    <release version="10.3" date="2020-12-21"
             description="Version 10.3 is a minor release of Orekit.
             It includes both new features and bug fixes. New features introduced
             in 10.3 are: relativistic clock correction for range, phase, and range rate
             measurements, piece wise models for empirical forces, one-way GNSS code
             and phase measurements, support for laser ranging data (both CPF and
             CRD formats), Lense-Thirring and De Sitter relativistic corrections to
             satellite acceleration, support for AGI leap second files, new interfaces
             for attitude ephemeris files, Knocke model for Earth's albedo and infrared,
             as well as several other new features. This release includes an important
             fix in DSST orbit determination allowing to used short period Jacobian
             during state transition matrix calculation. It also fixes issues in Kalman
             orbit determination and CCSDS ADM format. See the list below for a full
             description of the changes.">
      <action dev="bryan" type="update" issue="741">
        Updated Hipparchus version to 1.8 and updated code with new functionalities.
      </action>
         <action dev="bryan" type="add" issue="740">
          Added aggregator for bounded attitude providers.
      </action>
         <action dev="thomas" type="add" issue="8">
        Added Knocke's Earth rediffused radiation pressure force model.
      </action>
         <action dev="bryan" type="add" issue="739">
          Allowed initialization of attitude provider from attitude segment.
      </action>
      <action dev="raphael" type="add" issue="705">
        Allowed writing an AEM file from a list of SpacecraftStates.
      </action>
      <action dev="luc" type="add" issue="738">
        Added user-defined max iteration and convergence criterion in SecularAndHarmonic.
      </action>
      <action dev="luc" type="add" issue="737">
        Added loading of AGI LeapSecond.dat files.
      </action>
      <action dev="raphael" type="add" issue="686">
        Allowed user-defined format for ephemeris data lines in
        StreamingAemWriter, AEMWriter, StreamingOemWriter and OEMWriter.
      </action>
         <action dev="bryan" type="fix" issue="683">
          Updated building instructions.
      </action>
         <action dev="bryan" type="add" issue="734">
          Added getters for phase measurement ambiguity driver.
      </action>
         <action dev="bryan" type="fix" issue="696">
          Allowed to configure initial covariance for measurements in Kalman Filter.
      </action>
      <action dev="thomas, bryan" type="add" issue="709">
        Added clock drift contribution to range rate measurements.
      </action>
         <action dev="bryan" type="fix" issue="687">
          Fixed Javadoc of ElevationMask.
      </action>
      <action dev="raphael" type="fix" issue="711">
        Allowed definition of a default interpolation degree in both AEMParser and OEMParser.
      </action>
      <action dev="bryan" type="add" issue="733">
        Added Lense-Thirring and De Sitter relativistic effects.
      </action>
      <action dev="melanisti" type="fix" issue="725">
        Fixed missing measurement parameter in InterSatellitesRange measurement.
      </action>
      <action dev="bryan" type="add" issue="732">
        Added documentation for checkstyle configuration.
      </action>
         <action dev="thomas" type="fix" issue="730">
          Removed useless loop over an empty list
      </action>
      <action dev="luc" type="fix" issue="731">
        Fixed parsing of some ICGEM gravity fields files.
      </action>
      <action dev="raphael" type="fix" issue="720">
          Added support for measurements parameters in UnivariateProcessNoise
      </action>
      <action dev="luc" type="fix" issue="729">
        Fixed wrong handling of RESET-STATE in analytical propagators.
      </action>
      <action dev="luc" type="add" issue="728">
        Allow creating a node detector without an orbit.
      </action>
      <action dev="bryan" type="add" issue="671">
        Added support for laser ranging file formats.
      </action>
      <action dev="clement" type="fix" issue="724">
        Remove range checks in TLE constructor.
      </action>
      <action dev="bryan" type="fix" issue="723">
        Allowed AEM and OEM writers to write header comments.
      </action>
      <action dev="bryan" type="add" issue="719">
        Added one-way GNSS range and phase measurements for LEO satellite
        orbit determination applications.
      </action>
      <action dev="bryan" type="add" issue="716">
        Added piecewise empirical force model.
      </action>
      <action dev="bryan" type="add" >
        Considered a new implementation for empirical forces, to allow piecewise model.
      </action>
      <action dev="bryan" type="add" issue="703">
        Added inter-satellites phase measurement.
      </action>
      <action dev="bryan" type="fix" issue="695">
        Considered covariance matrix from Position measurement in Kalman estimator.
      </action>
      <action dev="bryan" type="fix" issue="718">
        Fixed orbital state used for short periodic Jacobian computation.
      </action>
      <action dev="bryan" type="add" issue="704">
        Allow using user specified velocity error for computing
        tolerance vectors for integrators.
      </action>
      <action dev="bryan" type="add" issue="714">
        Added frequency deviation for range-rate measurements.
      </action>
      <action dev="bryan" type="add" issue="715">
        Added relativistic clock correction for range, phase and
        inter-satellite range measurements.
      </action>
      <action dev="bryan" type="fix" issue="706">
        Fixed missing measurement parameter in inter-satellites range measurement.
      </action>
         <action dev="thomas" type="fix" issue="713">
        Fixed computation of DSST short period Jacobian.
      </action>
      <action dev="luc" type="fix" issue="699">
        Fixed missing measurement parameter in Phase measurement
      </action>
      <action dev="luc" type="fix" issue="701">
        Fixed wrong handling of propagation parameters by Kalman filter in multi-satellite
        context
      </action>
    </release>
    <release version="10.2" date="2020-07-14"
             description="Version 10.2 is a minor release of Orekit.
             It includes both new features and bug fixes. New features introduced
             in 10.2 are: support for CCSDS ADM files, modelling of trajectories
             around Lagrangian points using CR3BP model, a piece wise drag force model,
             a time span tropospheric estimated model, an estimated ionospheric model,
             an improved modelling of the GNSS phase measurement, several bug fixes
             for date functionnalities, a new organization of the maneuvers package,
             a configurable low thrust maneuver model based on detectors,
             support for CSSI space weather data, , as well as several other minor
             features and bug fixes. See the list below for a full description
             of the changes.">
      <action dev="bryan" type="fix" issue="661">
        Fixed visibility of WindUpFactory.
      </action>
      <action dev="bryan" type="update" >
        Increased visibility of setters in CCSDS ADM related classes.
      </action>
      <action dev="clement" type="add" issue="656">
        Added CssiSpaceWeatherLoader which provides three-hourly space weather
        data and implements DTM2000InputParameters and NRLMSISE00InputParameters
      </action>
      <action dev="maxime" type="update" issue="690">
        Increased visibility of setters in CCSDS OEM related classes.
      </action>
      <action dev="bryan" type="update" >
        Improved Orekit performance by using new Hipparchus' differentiation classes.
      </action>
      <action dev="bryan" type="update" issue="682">
        Changed visibility of OrbitType parameter drivers' names to public.
      </action>
      <action dev="evan" type="add" issue="684" due-to="Mikael">
        Fix infinite loop in event detection when a RESET_* event causes two other events
        to occur simultaneously and discontinuously.
      </action>
      <action dev="evan" type="add" issue="684">
        Add FieldFunctionalDetector.
      </action>
      <action dev="mikael" type="add">
        Added a configurable low thrust maneuver based on detectors.
      </action>
      <action dev="bryan" type="fix" issue="605">
        Added support for Rinex C0, L0, S0 and D0 observation types.
      </action>
      <action dev="bryan" type="fix" issue="641">
        Allow Pattern functionalities instead of String.replaceAll() and String.split().
      </action>
      <action dev="evan" type="fix" issue="658">
        Fix invalid hour when using TimeScale(double) or TimeScale(int, double) with a
        value in [86400, 86401]. Treat these values as indicating a leap second.
      </action>
      <action dev="evan" type="add" issue="677">
        Add AbsoluteDate.toStringRfc3339() and DateTimeComponents.toStringRfc3339().
      </action>
      <action dev="evan" type="fix" issue="681">
        Fix AbsoluteDate.getComponents(...) produces invalid times.
      </action>
      <action dev="evan" type="fix" issue="676">
        Fix AbsoluteDate.getComponents(utc) throws "non-existent time 23:59:61".
      </action>
      <action dev="bryan" type="fix" issue="651">
        Improved use of try with resources statement.
      </action>
      <action dev="bryan" type="fix" issue="679" due-to="luc, maxime">
        Improved testRetrogradeOrbit in CircularOrbit and KeplerianOrbit tests.
      </action>
      <action dev="bryan" type="fix" issue="680">
        Allowed ephemeris class to be used with absolute PV coordinates.
      </action>
      <action dev="bryan" type="fix" issue="674">
        Added an exception if eccentricity is negative for keplerian orbit.
      </action>
      <action dev="evan" type="fix" issue="667">
        Fix build on CentOS/RedHat 7.
      </action>
      <action dev="bryan" type="fix" issue="662">
        Fixed forgotten additional state in Ephemeris propagator.
      </action>
      <action dev="evan" type="update">
        Improve error message for TimeStampedCache by including requested date.
      </action>
      <action dev="bryan" type="fix" issue="663">
        Fixed initialization of the triggering event for ImpulseManeuver class.
      </action>
      <action dev="clement" type="fix" issue="664">
        Fix sign of RAAN and PA parameters in TLE constructor if negative, range check most other orbit parameters.
      </action>
      <action dev="bryan" type="add" issue="669">
        Added estimated ionospheric model.
      </action>
      <action dev="bryan" type="add" issue="645">
        Merged phase-measurement branch into develop.
      </action>
      <action dev="bryan" type="add" >
        Added a time span tropospheric estimated model.
      </action>
      <action dev="bryan" type="add" issue="646">
        Merged cr3bp branch into develop.
      </action>
      <action dev="bryan" type="add" issue="660">
        Improved exception handling in IODGibbs.
      </action>
      <action dev="bryan" type="add" issue="647">
        Improved package-info documentation.
      </action>
      <action dev="nick" type="update" >
        Upgrade maven-checkstyle-plugin to 3.1.1.
      </action>
      <action dev="bryan" type="add" issue="657">
        Added multiplexed Orekit fixed step handler.
      </action>
      <action dev="bryan" type="add" issue="655">
        Added support for CCSDS ADM files.
      </action>
      <action dev="maxime" type="add" issue="649">
        Added a piece wise drag force model: TimeSpanDragForce in forces package.
      </action>
      <action dev="yannick" type="fix" issue="654">
        Prevent divergence of Saastomoinen model pathDelay method at low elevation.
      </action>
      <action dev="bryan" type="fix" issue="542">
        Removed duplicated BUILDING.txt file.
      </action>
      <action dev="bryan" type="add" issue="504">
        Allowed Eckstein Hechler propagator to be initialized with a mean orbit.
      </action>
      <action dev="bryan" type="update" issue="644">
        Removed try and catch statements for ParameterDriver initialization.
      </action>
      <action dev="bryan" type="fix" issue="613">
        Allowed DSST propagation in osculating type with event detectors.
      </action>
    </release>
    <release version="10.1" date="2020-02-19"
             description="Version 10.1 is a minor release of Orekit.
             It includes both new features and bug fixes. New features introduced
             in 10.1 are: wind-up effect for phase measurement, NeQuick ionospheric model,
             support for Hatanaka compact RINEX format, methods for the combination
             of GNSS measurements, Laplace method for initial orbit determination,
             a new Field Of View package, comparison methods for absolute dates,
             a new multiplexed measurement, specialized propagators for GNSS constellation,
             default constructors for DSST force models, covariance matrices in OEM writer,
             a new data context implementation, connection with Gitlab CI, improved documentation,
             the migration of the tutorials to a separate sister project, as well as several other minor
             features and bug fixes. See the list below for a full description of the changes.">
      <action dev="ward" type="fix">
        Improve performance of loading CCSDS files.
      </action>
      <action dev="ward" type="fix" issue="639" due-to="qmor">
        In Ellipsoid.pointOnLimb(...) improved numerical stability by cancelling terms.
      </action>
      <action dev="maxime" type="fix" issue="639" due-to="qmor">
        Fixed pointOnLimb method in bodies.Ellipsoid class. Normalized equations should now avoid numerical issues.
      </action>
      <action dev="evan" type="fix" issue="627">
        Fix TimeScalesFactory.getGMST(conventions, simpleEop) always returning the same
        value.
      </action>
      <action dev="evan" type="fix" issue="636">
        Fix UT1 and Earth rotation during a leap second. Was off by 1 second.
      </action>
      <action dev="luc" type="fix" issue="635">
        Fixed inconsistency in constant thrust maneuver acceleration.
      </action>
      <action dev="evan" type="add" >
        Added an annotation and a compiler plugin that generates a warning
        when default context is used without being explicitly annotated.
      </action>
      <action dev="luc" type="fix" issue="632" due-to="Evan Ward">
        Fixed projection to ellipsoid at pole.
      </action>
      <action dev="evan,luc,yannick" type="add" issue="607">
        Add DataContext, a way to load separate sets of EOP, leap seconds, etc.
      </action>
      <action dev="luc" type="fix" issue="630">
        Improve performance of UnixCompressFilter.
      </action>
      <action dev="luc" type="fix" issue="631">
        Improve performance of HatanakaCompressFilter.
      </action>
      <action dev="evan" type="fix" issue="629">
        Improve performance of ZipJarCrawler.
      </action>
      <action dev="bryan" type="add" issue="625">
          Added default constructors for DSSTZonal and DSSTTesseral. 
      </action>   
      <action dev="bryan" type="add" issue="622">
          Added OrekitException for unknown number of frequencies in ANTEX files. 
      </action>
      <action dev="bryan" type="add" issue="621">
          Added OrekitException in the case where IONEX header is corrupted. 
      </action>
      <action dev="dylan" type="add" issue="359">
          Added a specific test for issue 359 in BatchLSEstimatorTest.
          The test verifies that a Newtonian attraction is known
          by both the propagator builder and the propagator when
          it is not added explicitly.
      </action>
      <action dev="dylan" type="add" issue="367">
          Added write of covariance matrices in OEMWriter.
      </action>
      <action dev="dylan" type="fix" issue="619">
        Fixed origin transform in CcsdsModifierFrame.
      </action>
      <action dev="bryan" type="add" issue="611">
        Added SBAS orbit propagator.
      </action>
      <action dev="bryan" type="fix" issue="617">
        Fixed null pointer exception in MultiplexedMeasurement.
      </action>
      <action dev="luc" type="fix" issue="575">
        Allow users to provide custom convergence checkers for
        batch least squares orbit determination.
      </action>
      <action dev="luc" type="add" issue="614">
        Added multiplexed measurements.
      </action>
      <action dev="luc" type="fix" issue="616">
        Fixed missed changes updates in ParameterDriversList embedding
        other ParameterDriversList instances.
      </action>
      <action dev="luc" type="update">
        Moved tutorials to a separate sister project.
      </action>
      <action dev="bryan" type="add" due-to="Shiva Iyer">
        Added Laplace method for initial orbit determination.
      </action>
      <action dev="bryan" type="fix" issue="612">
        Fixed DSST orbit determination tutorial.
      </action>
      <action dev="bryan" type="add" issue="610">
        Added IRNSS orbit propagator.
      </action>
      <action dev="bryan" type="add" issue="608">
        Added support for RINEX 3.04 files.
      </action>
      <action dev="gabb" type="fix" issue="533">
        Fixed bugs in the derivatives computation in IodGooding.
        Fixed bugs in IodLambert when there's more than an half revolution
        between start and final position.
      </action>
      <action dev="bryan" type="fix" issue="604">
        Fixed parsing of compact RINEX files with wrong key in header
        produced by some Septentrio receivers.
      </action>
      <action dev="luc" type="fix" issue="603">
        Fixed parsing of compact RINEX files with missing types in header
        produced by some Septentrio receivers.
      </action>
      <action dev="evan" type="fix" issue="589">
        Improve performance of AggregateBoundedPropagator by factor of 2.
      </action>
      <action dev="luc" type="fix" issue="600">
        Fixed parsing of compact RINEX files with many observation types.
      </action>
      <action dev="bryan" type="fix">
        Fixed poor design of GLONASS numerical propagator.
      </action>
      <action dev="luc" type="fix" issue="599">
        Fixed an issue in projection to flat ellipse.
      </action>
      <action dev="bryan" type="fix" issue="598">
        Added lazily addition of Newtonian attraction to the DSST and
        numerical propagator builders.
      </action>
      <action dev="luc" type="add" issue="595">
        Added EllipticalFieldOfView (with two different ways to define the
        ellipticity constraint) that can be used in FieldOfViewDetector,
        GroundFieldOfViewDetector and FootprintOverlapDetector.
      </action>
      <action dev="luc" type="add">
        Fields of view with regular polygonal shape can now be built either
        based on a defining cone inside the Fov and touching it at edges
        middle points, or based on a defining cone outside the Fov and touching
        it at vertices.
      </action>
      <action dev="luc" type="add" issue="594">
        Added CircularFieldOfView that can be used in FieldOfViewDetector,
        GroundFieldOfViewDetector and FootprintOverlapDetector.
      </action>
      <action dev="luc" type="add">
        Set up a general hierarchy for Field Of View with various shapes. At
        start, it includes DoubleDihedraFieldOfView and PolygonalFieldOfView.
      </action>
      <action dev="luc" type="add" issue="592">
        Added FilesListCrawler to load files from an explicit list.
      </action>
      <action dev="evan" type="fix" issue="583">
        Fix AbsoluteDate.compareTo() for future/past infinity.
      </action>
      <action dev="luc" type="fix" issue="588">
        Fixed wrong handling of spacecraft states in multi-satellites orbit determination
        and multi-satellite measurements generation.
      </action>
      <action dev="bryan" type="fix" issue="585">
        Improved contributing guide.
      </action>
      <action dev="petrus" type="fix" issue="570">
        Make FieldOfView.getFootprint public.
      </action>
      <action dev="bryan" type="add">
        Added combination of measurements.
      </action>
      <action dev="bryan" type="fix">
        Fix values of GPS C2D, L2D, D2D and S2D frequencies.
      </action>
      <action dev="bryan" type="add">
        Add Nequick ionospheric model.
      </action>
      <action dev="luc" type="fix" issue="581">
        Fixed spurious empty line insertion during Rinex 2 decompression
        when the number of observations per satellite is a multiple of 5
      </action>
      <action dev="luc" type="fix" issue="580">
        Fixed decompression of very small negative values in Hatanaka
        Compact RINEX format.
      </action>
      <action dev="luc" type="fix" issue="578">
        Orbit determination tutorials (and tests too) now supports compressed
        measurement files (gzip, Unix compress, Hatanaka Compact RINEX).
      </action>
      <action dev="luc" type="fix" issue="579">
        Handle properly special events flags in Hatanaka Compact RINEX format.
      </action>
      <action dev="luc" type="fix" issue="483">
        Reset additional state changed by event handlers and not managed by any
        additional state providers.
      </action>
      <action dev="luc" type="add" issue="472">
        Added support for Hatanaka Compact RINEX format.
      </action>
      <action dev="luc" type="fix" issue="574">
        Cope with input stream readers that keep asking for new bytes after end
        of Unix compressed files has been reached.
      </action>
      <action dev="luc" type="fix" issue="573">
        Added detection of some corrupted Unix-compressed files.
      </action>
      <action dev="bryan" type="fix" issue="572">
        Fixed the Saastamoinen model when station altitude is bigger than 5000.0 meters.
      </action>
      <action dev="luc" type="fix" issue="568">
        Fixed too fast step increase in a bracketing attempt.
      </action>
      <action dev="luc" type="add">
        Added phase measurement builder.
      </action>
      <action dev="luc" type="add">
        Added getWavelength in GNSS Frequency.
      </action>
    </release>
    <release version="10.0" date="2019-06-24"
             description="Orekit 10.0 is a major new release. It includes DSST OD,
             propagation in non-inertial frames, specialized propagators for GNSS
             constellations, a new ionospheric model, modeling for phase measurements, the
             LAMBDA method for phase ambiguity resolution, Shapiro effect for range
             measurements, improved documentation, as well as several other new features
             and bug fixes. This release fixes a security denial of service bug regarding
             itrf-versions.conf present since Orekit 9.2. Some APIs have incompatibly
             changed since the 9.X series including the format of itrf-versions.conf,
             removal of deprecated methods, reorganization of the models package, as well
             as updates to AbstractDetector, AbstractGNSSAttitudeProvider, DragSensitive,
             RadiationSensitive, and ZipJarCrawler. See the list below for a full
             description of the changes.">
      <action dev="evan" type="fix">
        Fix  name of GLONASS G2 frequency.
      </action>
      <action dev="luc" type="fix" >
        Fixed accuracy of dates conversions from java dates.
      </action>
      <action dev="evan" type="fix" issue="566">
        Make ITRFVersionLoader public.
      </action>
      <action dev="bryan" type="fix" issue="564">
        Fixed private argument of getLLimits() abstract method.
      </action>
      <action dev="bryan" type="fix" issue="565">
        Fixed static loading of UTC for GLONASS reference epoch.
      </action>
      <action dev="luc" type="fix" issue="547">
        Added a tile/sampling aiming direction that diverts singularity outside of a
        area of interest. This is mainly useful when sampling areas of interest that
        cover the pole as the pole is singular for classical aiming directions (constant
        azimuth or along track).
      </action>
      <action dev="luc" type="update" >
        Removed latitude limitation in AlongTrackAiming. If latitude is above (resp. below)
        the maximum (resp. minimum) latitude reached by the defining orbit, then aiming
        will be towards East for prograde orbits and towards West for retrograde orbits.
      </action>
      <action dev="bryan" type="fix">
        Fixes broken links on Orekit JavaDoc.
      </action>
       <action dev="pascal" type="fix" issue="558">
        Fixes broken links on Maven site.
      </action>
      <action dev="luc" type="fix" issue="559">
        Take into account changes in MSAFE files names published by NASA.
      </action>
      <action dev="bryan" type="add">
        Add Global Ionosphere Map model.
      </action>
      <action dev="maxime" type="add" issue="554">
        Added propagation in inertial frame.
      </action>
      <action dev="luc" type="fix" issue="557">
        Improved documentation about DatesSelector not being reusable across several
        schedulers during measurements generation.
      </action>
      <action dev="evan" type="fix">
        Fix some possible NPEs in AntexLoader, FieldAngularCoordinates.
      </action>
      <action dev="evan" type="fix">
        Fix locale dependent comparisons in SP3File, TDMParser, and YUMAParser.
      </action>
      <action dev="evan" type="fix">
        Ensure opened streams are closed in ZipJarCrawler, DTM2000, IERSConventions, and
        OceanLoadDeformationCoefficients.
      </action>
      <action dev="bryan" type="add">
        Add DSST Orbit Determination for both Kalman Filter and Batch Least Squares estimator.
      </action>
      <action dev="romaric" type="add">
        Add a events detector based on the geomagnetic field intensity at the satellite altitude
        or at sea level above the satellite, and the associated tests
      </action>
      <action dev="maxime" type="update" issue="549">
        Deleted deprecated methods in EclipseDetector.
      </action>
      <action dev="romaric" type="fix" issue="553">
        Fix the bug of attitude transition with Ephemeris propagator
        by adding a way for the LocalPVProvider to get the attitude at the end of the transition
      </action>
      <action dev="petrus" type="update" issue="518">
        Changing AbstractGNSSAttitudeProvider from public to package-private.
      </action>
      <action dev="romaric" type="fix" issue="551">
        Fix the bug of attitude transition with analytical propagator 
        by refreshing the attitude after the events triggering
      </action>
      <action dev="romaric" type="fix" issue="552">
        Fix the bug of attitude transition if a reset occurs during the transition
        by adding margins to the reset of TimeSpanMap to keep the one corresponding to the "after" attitude law.
      </action>
      <action dev="bryan" type="add" issue="522">
        Generalized the GPSPropagator class to handle all GNSS constellations using
        the same algorithm.
      </action>
      <action dev="bryan" type="add" issue="519">
        Added numerical and analytical GLONASS propagators.
      </action>
      <action dev="luc" type="add" >
        Added ambiguity resolution for phase measurements.
        This feature is not complete yet and is considered experimental.
      </action>
      <action dev="bryan" type="update" issue="548">
        Reorganized models package by adding new sub-packages.
      </action>
      <action dev="maxime" type="update" issue="546">
        Updated Hipparchus dependency to version 1.5 in pom.xml file.
      </action>
      <action dev="maxime" type="update" issue="514">
        Deleted unused DerivativeStructure acceleration computation methods.
        In interfaces radiationPressureAcceleration and dragAcceleration, and all their implementations and their tests.
      </action>
      <action dev="evan" type="update" issue="543">
        Change format of itrf-versions.conf to use prefix matching instead of Regular
        Expression matching. All existing itrf-versions.conf files will need to be
        updated. This is to avoid a potential denial of service where a crafted
        itrf-versions.conf could cause the application to hang.
      </action>
      <action dev="evan" type="update" issue="543">
        ZipJarCrawler now uses "!/" to denote the start of the path within the archive
        which matches the convention used by JarURLConnection. ZipJarCrawler used to use
        "!".
      </action>
      <action dev="bryan" type="fix" issue="544" due-to="Josef Probst">
        Fixed endless loop on GPSPropagator and (Field)KeplerianOrbit.
      </action>
      <action dev="maxime" type="add" issue="403">
        Added tests for class UnivariateProcessNoise.
        Working tests for non-Cartesian orbit propagation are still needed.
      </action>
      <action dev="maxime" type="fix" issue="514">
        Deprecated unused DerivativeStructure acceleration computation methods.
        In interfaces radiationPressureAcceleration and dragAcceleration, and all their implementations and their tests. 
      </action>
      <action dev="luc" type="add" issue="536">
        Take target radius into account in CircularFieldOfViewDetector and FieldOfViewDetector.
      </action>
      <action dev="maxime" type="fix" issue="539">
        Fixed DTM2000.getDensity method, made it independent of user time zone.
      </action>
      <action dev="luc" type="add" issue="535">
        Take occulting body flattening into account in eclipse detector.
      </action>
      <action dev="maxime" type="fix" issue="538" due-to="Dorian Gegout">
        Fixed default method compareTo in interface ComparableMeasurement.
      </action>
      <action dev="luc" type="add" issue="532">
        Added Shapiro effect modifier for Range and InterSatelliteRange measurements.
      </action>
      <action dev="evan" type="update" issue="389">
        Fix type parametrization of AbstractDetector so that multiple with* methods can be
        called when the type parameter is '?'.
      </action>
      <action dev="evan" type="remove" issue="506">
        Remove EventHandler.Action and FieldEventHandler.Action. Use
        org.hipparchus.ode.events.Action instead.
      </action>
      <action dev="bryan" type="update" issue="527">
        Changed API for magnetic field model to a SI base unit API.
      </action>
      <action dev="evan" type="fix">
        OrekitException preserves the stack trace when formatting the message throws
        another exception.
      </action>
      <action dev="luc" type="remove" issue="530">
        Event detectors, field of view and attitude providers are not serializable anymore.
      </action>
      <action dev="bryan" type="update" issue="526">
        Replaced private class BilinearInterpolatingFunction of Saastamoinen model
        by the one of Hipparchus
      </action>
      <action dev="evan" type="add" issue="507">
        Add Action.RESET_EVENTS to check all detectors for events without recomputing the
        propagation step.
      </action>
      <action dev="evan" type="add" issue="507">
        Add Action.RESET_EVENTS to check all detectors for events without recomputing the
        propagation step.
      </action>
      <action dev="evan" type="add" issue="507">
        Add toString() implementations to SpacecraftState, RecordAndContinue.Event and
        Field versions.
      </action>
      <action dev="evan" type="add" issue="507">
        Add Field version of RecordAndContinue.
      </action>
      <action dev="evan" type="add" issue="507">
        Add Field version of LatitudeCrossingDetector.
      </action>
      <action dev="luc" type="update">
        Removed classes and methods deprecated in the 9.X series.
      </action>
      <action dev="luc" type="fix" issue="528" due-to="Gowtham Sivaraman">
        Fixed parsing of clock in SP3 files.
      </action>
    </release>
    <release version="9.3.1" date="2019-03-16" description="Version 9.3.1 is a minor version of Orekit.
    It fixes an issue with GPS week rollover.">
      <action dev="luc" type="add" issue="534">
        Handle GPS week rollover in GPSDate.
      </action>
    </release>
    <release version="9.3" date="2019-01-25" description="Version 9.3 is a minor version of Orekit.
    It includes both new features and bug fixes. New features introduced in 9.3 are: a new GPSDate class,
    changed OrekitException from checked to unchecked exceptions, parameter drivers scales and reference
    value can be changed, access to Kalman filter internal matrices, position-only measurements in orbit determination,
    support for unofficial versions 2.12 and 2.20 of Rinex files (mainly for spaceborne receivers),
    direct building of appropriate attitude law with eclipses for all GNSS satellite types, inter-satellites
    view detector, measurement generation feature, possibility fo use Marshall Solar Activity Future Estimation
    to feed NRL MSISE 2000 atmosphere model, new tropospheric models: Mendes-Pavlis, Vienna 1, Vienna 3, estimated model,
    new mapping functions for tropospheric effect: Global Mapping Function, Niell Mapping Function, Global
    Pression Temperature Models GPT and GPT2, possibility to estimate tropospheric zenith delay,
    clock offset that can be estimated (both for ground station and satellite clocks).">
      <action dev="luc" type="add" issue="516">
        Added a way to manage clock corrections from GPSPropagator.
      </action>
      <action dev="bryan" type="add" issue="498">
        Added several tropospheric models: Mendes-Pavlis, Vienna 1, Vienna 3, estimated model
        where the total zenith delay can be estimated during Orbit Determination.
      </action>
      <action dev="bryan" type="add" issue="498">
        Added Global Mapping Function and Niell Mapping Function to be used with tropospheric
        models.
      </action>
      <action dev="luc" type="add" issue="515">
        Added clock offset parameter at satellites level for orbit determination.
      </action>
      <action dev="luc" type="add" issue="513">
        Added clock offset parameter at ground stations level for orbit determination.
      </action>
      <action dev="bryan" type="add" issue="512">
        Added weather model Global Pressure and Temperature 2.
      </action>
      <action dev="bryan" type="add" issue="511">
        Added weather model Global Pressure and Temperature.
      </action>
      <action dev="luc" type="fix" issue="510">
        Fixed dropped derivatives in TimeStampedFieldPVCoordinates.shiftedBy(dt).
      </action>
      <action dev="luc" type="fix" issue="509">
        Fixed scaling error in ParameterFunction differentiation.
      </action>
      <action dev="luc" type="fix" issue="508">
        Fixed inconsistency leading to inaccuracies in conversions from AbsoluteDate to FieldAbsoluteDate.
      </action>
      <action dev="pascal" type="fix" issue="495">
        The MarshallSolarActivityFutureEstimation class implements
        the NRLMSISE00InputParameters interface.
      </action>
      <action dev="evan" type="fix" issue="486">
        Make FieldTransform.shiftedBy(T) public.
      </action>
      <action dev="evan" type="fix" issue="496">
        Fix JavaDoc for TimeComponents.getSecond().
      </action>
      <action dev="evan" type="update" issue="501">
        Deprecate GFunction in favor of ToDoubleFunction.
      </action>
      <action dev="luc" type="add" issue="494">
        Added a measurements generation feature for use with orbit determination.
        Fixes issue #494
      </action>
      <action dev="luc" type="add">
        Added adapter for event detectors, allowing to wrap existing detector
        while changing their behaviour.
      </action>
      <action dev="luc" type="add">
        Added ground at night detector.
      </action>
      <action dev="luc" type="add">
        Added inter-satellites direct view detector.
      </action>
      <action dev="luc" type="add">
        Added constants defined by IAU 2015 resolution B3 for Sun, Earth and Jupiter.
      </action>
      <action dev="luc" type="add" issue="500">
        Added retrieval of full time span (start time, end time and data) containing
        a specified date in TimeSpanMap.
        Fixes issue #500
      </action>
      <action dev="luc" type="add">
        Added direct building of attitude provider from GNSS satellite type.
      </action>
      <action dev="luc" type="add">
        Added parsing of unofficial versions 2.12 and 2.20 of Rinex files
        (used by some spaceborne receivers like IceSat 1).
      </action>
      <action dev="luc" type="add">
        Added a way to retrieve Rinex header directly from the observations data set.
      </action>
      <action dev="luc" type="add">
        Added position-only measurements in orbit determination.
      </action>
      <action dev="luc" type="fix" issue="491">
        Allow parsing of SP3 files that use non-predefined orbit types.
        Fixes issue #491.
      </action>
      <action dev="maxime" type="add" issue="485">
        Added access to Kalman filter matrices.
        KalmanEstimation interface now has methods returning the physical values of:
        state transition matrix phi, measurement matrix H, innovation matrix S and Kalman gain matrix K.
        The methods are implemented in Model class. A class ModelTest was added to test these values.
        Fixes issue #485
      </action>
      <action dev="luc" type="fix" issue="492" due-to="Lebas">
        Fixed error message for TLE with incorrect checksum.
        Fixes issue #492.
      </action>
      <action dev="maxime" type="fix" issue="490">
        Fixed reference value of parameter drivers updating in Kalman filter. 
        When resetting the orbit in the propagator builder, the reference values
        of the drivers are now reset too.
        Fixes issue #490.
      </action>
      <action dev="maxime" type="add" issue="489">
        Made ParameterDriver class fully mutable.
        By adding setters for attributes scale, reference, minimum and maximum values.
        Fixes issue #489.
      </action>
      <action dev="maxime" type="fix" issue="488">
        Fixed method unNormalizeStateVector in Model class of Kalman estimator.
        Previous value did not take into account the reference values of the drivers.
        Fixes issue #488.
      </action>
      <action dev="luc" type="fix" issue="484" due-to="Yannick Jeandroz">
        Changed OrekitException from checked to unchecked exception.
        Most functions do throw such exceptions. As they are unchecked, they are
        not advertised in either `throws` statements in the function signature or
        in the javadoc. So users must consider that as soon as they use any Orekit
        feature, an unchecked `OrekitException` may be thrown. In most cases, users
        will not attempt to recover for this but will only use them to display or
        log a meaningful error message.
        Fixes #484.
      </action>
      <action dev="luc" type="fix" issue="480">
        Added GPSDate class to convert back and forth with AbsoluteDate.
        Fixes #480.
      </action>
      <action dev="evan" type="fix" issue="476">
        Fix generics in EventEnablingPredicateFilter.
        Fixes #476.
      </action>
      <action dev="maxime" type="fix" issue="473">
        Fixed wrong values of radec generated in AngularRaDecMeasurementCreator.
        Fixed wrong values of range rate generated in RangeRateMeasurementCreator.
        Added tests that check the values of measurements for each type of measurement.
        Upgraded precision in Kalman and batch least-squares OD tests that are using range-rate and radec measurements.
        Fixes issue #473.
      </action>
      <action dev="luc" type="fix">
        Derivatives with respect to mass are not computed anymore since several versions,
        some remnants of former computation remained and have now been removed.
      </action>
    </release>
    <release version="9.2" date="2018-05-26" description="Version 9.2 is a minor release of Orekit.
    It introduces several new features and bug fixes. New features introduced in version 9.2 are
    Kalman filter for orbit determination, loading of RINEX files, loading of ANTEX files, loading
    of version d of SP3 files (version a to c were already supported), on-the-fly decompression of .Z
    files, code measurements, phase measurements (but only a very basic implementation for now),
    specific attitude laws (GPS, GLONASS, GALILEO, BEIDOU) with midnight/noon turns, possibility to
    use backward propagation in LS orbit determination, support for any ITRF version, even if EOP
    files do not match the desired version, attitude overriding in constant thrust maneuvers,
    FunctionalDetector, filtering mechanism to insert specific decompression or deciphering algorithms
    during data loading, frames for Lagrange L1 and L2 point for any two related celestial bodies.
    WARNING: phase measurements, GNSS attitude and time-dependent process noise are considered
    experimental features for now, they should not be used yet for operational systems.
    Several bugs have been fixed.">
      <action dev="luc" type="fix">
        Fixed missing eclipse detectors in field version of Solar radiation pressure.
        Fixes issue #366.
      </action>
      <action dev="evan" type="fix">
        Fixed issue where EventHandler.init() was never called.
        Fixes issue #471.
      </action>
      <action dev="luc" type="fix">
        Fixed error in relative humidity units in Marini-Murray tropospheric model.
        Fixes issue #352.
      </action>
      <action dev="luc" type="fix">
        Fixed DSST events detection in the osculating case.
        Fixes issue #398.
      </action>
      <action dev="luc" type="fix">
        Allow several TLE with same date in TLESeries.
        Fixes issue #411.
      </action>
      <action dev="luc" type="fix">
        Fixed compilation problems with JDK 1.8
        Fixes issue #462.
      </action>
      <action dev="luc" type="add" >
        Added specific attitude mode for GNSS satellites: GPS (block IIA, block IIF, block IIF),
        GLONASS, GALILEO, BEIDOU (GEO, IGSO, MEO). This is still considered experimental as there
        are some problems when Sun crosses the orbital plane during a midnight/noon turn maneuver
        (which is a rare event but nevertheless occurs)
      </action>
      <action dev="luc" type="add" >
        Added natural order for observed measurements primarily based on
        chronological order, but with also value comparisons if measurements
        are simultaneous (which occurs a lot in GNSS), and ensuring no
        measurements are lost if stored in SortedSet
      </action>
      <action dev="luc" type="add" due-to="Albert Alcarraz García">
        Added GNSS code measurements
      </action>
      <action dev="luc" type="add" due-to="Albert Alcarraz García">
        Added GNSS phase measurements (very basic implementation for now, not usable as is)
      </action>
      <action dev="luc" type="add" due-to="Albert Alcarraz García">
        Added loading of RINEX observation files (versions 2 and 3)
      </action>
      <action dev="luc" type="fix">
        Fixed compression table reset problem in .Z files
        Fixes issue #450.
      </action>
      <action dev="maxime" type="fix">
        Fixed de-activation of event detection.
        In the propagate(startDate, endDate) function of class "AbstractIntegratedPropagator",
        for dates out of the time interval defined by ]startDate, endDate].
        Fixes issue #449.
      </action>
      <action dev="luc" type="add">
        Added support for loading Unix-compressed files (ending in .Z).
        This file compression algorithm is still widely used in the GNSS
        community (SP3 files, clock files, Klobuchar coefficients...)
        Fixes issue #447.
      </action>
      <action dev="luc" type="add">
        Added a customizable filtering capability in data loading.
        This allows users to insert layers providing features like
        custom decompression algorithms, deciphering, monitoring...
        Fixes issue #446.
      </action>
      <action dev="luc" type="add">
        Allow direct retrieval of rotation part without derivatives from
        LOFType without computing the full transform from inertial frame.
      </action>
      <action dev="maxime" type="fix">
        Added a provider for time-dependent process noise in Kalman estimator.
        This providers allow users to set up realistic models where the process
        noise increases in the along track direction.
        Fixes issue #403.
      </action>
      <action dev="maxime" type="add">
        Increased visibility of attributes in ConstantThrustManeuver class.
        Added getters for all attributes. Also added an attribute name that
        allows the differentiation of the maneuvers, both from a parameter driver
        point of view and from a force model point of view.
        Fixes issue #426.
      </action>
      <action dev="maxime" type="add">
        Increased visibility of attributes in propagator builders.
        By adding getters for all attributes in NumericalPropagatorBuilder
        and AbstractPropagatorBuilder.
        Also made the method findByName in ParameterDriversList public.
        Fixes issue #425.
      </action>
      <action dev="luc" type="fix">
        Ensure the correct ITRF version is used in CCSDS files, regardless
        of the EOP source chosen, defaulting to ITRF-2014.
      </action>
      <action dev="luc" type="fix">
        Split initial covariance matrix and process noise matrix in two
        methods in the covariance matrix provider interface.
      </action>
      <action dev="luc" type="add">
        Added VersionedITRF frame that allow users with needs for very high
        accuracy to specify which ITRF version they want, and stick to it
        regardless of their EOP source.
        Fixes issue #412.
      </action>
      <action dev="luc" type="add">
        Added an itrf-versions.conf configuration file allowing to specify
        which ITRF version each EOP file defines for which date
      </action>
      <action dev="luc" type="add">
        EOP history now contains the ITRF version corresponding to each
        EOP entry on a per date basis
      </action>
      <action dev="luc" type="add">
        Added an ITRFVersion enumerate to simplify conversion between ITRF frames,
        even when no direct Helmert transformation is available
      </action>
      <action dev="luc" type="add">
        Added TransformProviderUtility to reverse or combine TransformProvider instances.
      </action>
      <action dev="luc" type="add">
        Allow attitude overriding during constant-thrust maneuvers.
        Fixes issue #410.
      </action>
      <action dev="luc" type="fix">
        Fixed out-of-sync attitude computation near switch events in AttitudeSequence.
        Fixes issue #404.
      </action>
      <action dev="luc" type="add">
        Added a method to extract sub-ranges from TimeSpanMap instances.
      </action>
      <action dev="luc" type="fix">
        Fixed TLE creation with B* coefficients having single digits like 1.0e-4.
        Fixes issue #388.
      </action>
      <action dev="evan" type="add">
        Add FunctionalDetector.
      </action>
      <action dev="luc" type="add">
        Added handling of IGS ANTEX GNSS antenna models file.
      </action>
      <action dev="luc" type="add">
        Added support for SP3-d files.
      </action>
      <action dev="luc" type="fix">
        Improved SP3 files parsing.
        Some files already operationally produced by IGS Multi-GNSS Experiment (MGEX)
        exceed the maximum number of satellites supported by the regular SP3-c file
        format (which is 85 satellites) and extended the header, without updating the
        format version to SP3-d, which specifically raises the 85 satellites limitation.
        Fixes issue #376.
      </action>
      <action dev="maxime" type="add">
        Allow backward propagation in batch LS orbit determination.
        Fixes issue #375.
      </action>
      <action dev="maxime" type="add">
        Added covariance matrix to PV measurements.
        Fixes issue #374.
      </action>
      <action dev="luc" type="fix">
        Fixed issue when converting very far points (such as Sun center) to geodetic coordinates.
        Fixes issue #373.
      </action>
      <action dev="luc" type="add" >
        Added more conversions between PV coordinates and DerivativeStructure.
        This simplifies for example getting the time derivative of the momentum.
      </action>
      <action dev="maxime" type="fix">
        Fixed weights for angular measurements in W3B orbit determination.
        Fixed in test and tutorial.
        Fixes issue #370.
      </action>
      <action dev="luc" type="add" due-to="Julio Hernanz">
        Added frames for L1 and L2 Lagrange points, for any pair of celestial bodies.
      </action>
    </release>
    <release version="9.1" date="2017-11-26"
             description="Version 9.1 is a minor release of Orekit. It introduces a few new
             features and bug fixes. New features introduced in version 9.1 are some
             frames in OEM parser, retrieval of EOP from frames and ground station displacements
             modelling (both displacements due to tides and displacements due to ocean loading),
             and retrieval of covariance matrix in orbit determination. Several bugs have been fixed.
             Version 9.1 depends on Hipparchus 1.2.">
      <action dev="evan" type="add">
        Added ITRF2005 and ITRF2008 to the frames recognized by OEMParser.
        Fixes issue #361.
      </action>
      <action dev="evan" type="fix">
        Fixed FiniteDifferencePropagatorConverter so that the scale factor is only applied
        once instead of twice.
        Fixes issue #362.
      </action>
      <action dev="maxime" type="fix">
        Fixed derivatives computation in turn-around range ionospheric delay modifier.
        Fixes issue #369.
      </action>
      <action dev="evan" type="fix">
        Disabled XML external resources when parsing rapid XML TDM files.
        Part of issue #368.
      </action>
      <action dev="evan" type="fix">
        Disabled XML external resources when parsing rapid XML EOP files.
        Part of issue #368.
      </action>
      <action dev="evan" type="fix">
        Fixed NPE in OrekitException when localized string is null.
      </action>
      <action dev="luc" type="fix">
        Fixed a singularity error in derivatives for perfectly circular orbits in DSST third body force model.
        Fixes issue #364.
      </action>
      <action dev="luc" type="fix" due-to="Lucian Bărbulescu">
        Fixed an error in array size computation for Hansen coefficients.
        Fixes issue #363.
      </action>
      <action dev="luc" type="add">
        Added a way to retrieve EOP from frames by walking the frames hierarchy tree
        using parent frame links. This allows to retrieve EOP from topocentric frames,
        from Earth frames, from TOD...
      </action>
      <action dev="luc" type="add">
        Take ground stations displacements into account in orbit determination.
        The predefined displacement models are the direct effect of solid tides
        and the indirect effect of ocean loading, but users can add their own models
        too.
      </action>
      <action dev="luc" type="add">
        Added ground stations displacements due to ocean loading as per IERS conventions,
        including all the 342 tides considered in the HARDISP.F program.
        Computation is based on Onsala Space Observatory files in BLQ format.
      </action>
      <action dev="luc" type="add">
        Added ground points displacements due to tides as per IERS conventions.
        We have slightly edited one entry in table 7.3a from IERS 2010 conventions
        to fix a sign error identified by Dr. Hana Krásná from TU Wien (out of phase
        radial term for the P₁ tide, which is -0.07mm in conventions when it should be
        +0.07mm). This implies that our implementation may differ up to 0.14mm from
        other implementations.
      </action>
      <action dev="luc" type="fix">
        Avoid intermixed ChangeForwarder instances calling each other.
        Fixes issue #360.
      </action>
      <action dev="maxime" type="fix">
        Modified the way the propagation parameter drivers are mapped in the
        Jacobian matrix in class "Model".
        Added a test for multi-sat orbit determination with estimated
        propagation parameters (µ and SRP coefficients).
        Fixes issue #354.
      </action>
      <action dev="luc" type="fix">
         Added a convenience method to retrieve covariance matrix in
         physical units in orbit determination.
         Fixes issue #353.
      </action>
      <action dev="luc" type="fix" due-to="Rongwang Li">
         Fixed two errors in Marini-Murray model implementation.
         Fixes issue #352.
      </action>
      <action dev="luc" type="fix">
         Prevent duplicated Newtonian attraction in FieldNumericalPropagator.
         Fixes issue #350.
      </action>
      <action dev="luc" type="fix">
         Copy additional states through impulse maneuvers.
         Fixes issue #349.
      </action>
      <action dev="luc" type="fix">
         Removed unused construction parameters in ShiftingTransformProvider
         and InterpolatingTransformProvider.
         Fixes issue #356.
      </action>
      <action dev="luc" type="fix">
         Fixed wrong inertial frame for Earth retrieved from CelestialBodyFactory.
         Fixes issue #355.
      </action>
      <action dev="luc" type="update">
        Use a git-flow like branching workflow, with a develop branch for bleeding-edge
        development, and master branch for stable published versions.
      </action>
    </release>
    <release version="9.0.1" date="2017-11-01"
            description="Version 9.0.1 is a patch release of Orekit.
            It fixes security issus 368.">
      <action dev="evan" type="fix">
        Disabled XML external resources when parsing rapid XML TDM files.
        Part of issue #368.
      </action>
      <action dev="evan" type="fix">
        Disabled XML external resources when parsing rapid XML EOP files.
        Part of issue #368.
      </action>
    </release>
    <release version="9.0" date="2017-07-26"
             description="Version 9.0 is a major release of Orekit. It introduces several new
             features and bug fixes. New features introduced in version 9.0 are Taylor algebra
             propagation (for high order uncertainties propagation or very fast Monte-Carlo
             studies), multi-satellites orbit determination, parallel multi-satellites propagation,
             parametric accelerations (polynomial and harmonic), turn-around measurements,
             inter-satellite range measurements, rigth ascension/declination measurements,
             Antenna Phase Center measurements modifiers, EOP estimation in precise orbit
             determination, orbit to attitude coupling in partial derivatives, parsing of CCSDS
             Tracking Data Messages, parsing of university of Bern Astronomical Institute files
             for Klobuchar coefficients, ITRF 2014, preservation of non-Keplerian orbits derivatives,
             JB2008 atmosphere model, NRL MSISE 2000 atmosphere model, boolean combination of events
             detectors, ephemeris writer, speed improvements when tens of thousands of measurements
             are used in orbit determination, Danish translations. Several bugs have been fixed.">
     <action dev="luc" type="add">
       Added on-board antenna phase center effect on inter-satellites range measurements.
     </action>
     <action dev="luc" type="add">
       Added on-board antenna phase center effect on turn-around range measurements.
     </action>
     <action dev="luc" type="add">
       Added on-board antenna phase center effect on range measurements.
     </action>
     <action dev="luc" type="update">
       Moved Bias and OutlierFilter classes together with the other estimation modifiers.
     </action>
     <action dev="luc" type="update">
       Forced states derivatives to be dimension 6 rather than either 6 or 7. The
       additional mass was not really useful, it was intended for maneuvers calibration,
       but in fact during maneuver calibration we adjust either flow rate or specific
       impulse but not directly mass itself. 
     </action>
      <action dev="luc" type="add">
        Added parametric acceleration force models, where acceleration amplitude is a
        simple parametric function. Acceleration direction is fixed in either inertial
        frame, or spacecraft frame, or in a dedicated attitude frame overriding spacecraft
        attitude. The latter could for example be used to model solar arrays orientation if
        the force is related to solar arrays). Two predefined implementations are provided,
        one for polynomial amplitude and one for harmonic amplitude. Users can add other
        cases at will. This allows for example to model the infamous GPS Y-bias, which is
        thought to be related to a radiator thermal radiation.
      </action>
      <action dev="luc" type="remove">
        Removed obsolete Cunningham and Droziner attraction models. These models have
        been superseded by Holmes-Featherstone attraction model available since 2013
        in Orekit.
      </action>
      <action dev="luc" type="update">
        Take orbit to attitude coupling into account in the partial derivatives for all attitude modes.
        Fixes issue #200.
      </action>
      <action dev="luc" type="update">
        Merged FieldAttitudeProvider into AttitudeProvider.
      </action>
      <action dev="luc" type="update">
        Simplified ForceModel interface. It does not require dedicated methods anymore for
        computing derivatives with respect to either state or parameters.
      </action>
      <action dev="luc" type="remove">
        Removed Jacchia-Bowman 2006 now completely superseded by Jacchia-Bowman 2008.
      </action>
      <action dev="luc" type="update">
        Make Jacchia-Bowman 2008 thread-safe and field-aware.
      </action>
      <action dev="luc" type="update">
        Make NRL MSISE 2000 thread-safe and field-aware.
      </action>
      <action dev="luc" type="update">
        Make DTM2000 thread-safe and field-aware.
      </action>
      <action dev="luc" type="add">
        Added support for ITRF 2014.
        As of mid-2017, depending on the source of EOP, the ITRF retrieved using
        FramesFactory.getITRF will be either ITRF-2014 (if using EOP 14 C04) or
        ITRF-2008 (if using EOP 08 C04, bulletins A, bulletins B, or finals .all).
        If another ITRF is needed, it can be built using HelmertTransformation.
      </action>
      <action dev="luc" type="remove">
        Removed classes and methods deprecated in 8.0.
      </action>
      <action dev="luc" type="add">
        Added coordinates of all intermediate participants in estimated measurements.
        This will allow estimation modifiers to get important vectors (sighting
        directions for example) without recomputing everything from the states.
      </action>
      <action dev="luc" type="add">
        Added a multi-satellites orbit determination feature.
      </action>
      <action dev="luc" type="add">
        Added one-way and two-way inter-satellites range measurements.
      </action>
      <action dev="luc" type="fix" due-to="Glenn Ehrlich">
        Avoid clash with Python reserved keywords and, or and not in BooleanDetector.
      </action>
      <action dev="luc" type="add" due-to="Maxime Journot">
        Added right ascension and declination angular measurements.
      </action>
      <action dev="luc" type="add">
        Added a parallel propagation feature for addressing multi-satellites needs.
        Propagators of different types (analytical, semi-analytical, numerical,
        ephemerides ...) can be mixed at will.
      </action>
      <action dev="luc" type="fix">
        Fixed Gaussian quadrature inconsistent with DSST theory when orbit derivatives are present.
        Fixes issue #345.
      </action>
      <action dev="luc" type="fix">
        Fixed infinite recursion when attempting two orbit determinations in row.
        Fixes issue #347.
      </action>
      <action dev="luc" type="add" due-to="Lars Næsbye Christensen">
        Added Danish translations.
        Fixes issue #346.
      </action>
      <action dev="luc" type="add" >
        Allow estimation of polar motion (offset plus linear drift) and prime meridian
        correction (offset plus linear drift) in orbit determination. This is essentially
        equivalent to add correction to the xp, yp, dtu1 and lod Earth Orientation Parameters.
      </action>
      <action dev="luc" type="add">
        Parameters in orbit determination can be associated with a per-parameter reference date.
      </action>
      <action dev="luc" type="fix">
        Fixed wrong generation of FieldTransforms by time stamped cache, when generation
        happens backward in time.
        Fixes issue #344.
      </action>
      <action dev="luc" type="update">
        Improved computation ground station parameters derivatives
        in orbit determination.
      </action>
      <action dev="luc" type="update" >
        Use automatic differentiation for all orbit determination measurements types.
        This allows simpler evolutions to estimate parameters for which derivatives
        are not straightforward to compute; some of these parameters are needed for
        precise orbit determination.
      </action>
      <action dev="luc" type="add" due-to="Maxime Journot">
        Added parsing of University of Bern Astronomical Institute files for α and β Klobuchar coefficients.
      </action>
      <action dev="luc" type="add" due-to="Maxime Journot">
        Added parsing of CCSDS TDM (Tracking Data Messages) files, both text and XML.
      </action>
      <action dev="luc" type="fix" due-to="Florentin-Alin Butu">
        Fixed lighting ratio in solar radiation pressure for interplanetary trajectories.
      </action>
      <action dev="hank" type="fix">
        Allow small extrapolation before and after ephemeris.
        Fixes issue #261.
      </action>
      <action dev="luc" type="fix">
        Fixed missing attitude in DSST mean/osculating conversions.
        Fixes issue #339.
      </action>
      <action dev="luc" type="fix">
        Optionally take lift component of the drag force into account in BoxAndSolarArraySpacecraft.
        Fixes issue #324.
      </action>
      <action dev="luc" type="fix" due-to="James Schatzman">
        Change visibility of getTargetPV in GroundPointing to public so it can be subclassed by
        users in other packages.
        Fixes issue #341.
      </action>
      <action dev="luc" type="update">
        Deprecated the TLESeries class. The file format used was considered to be too specific and
        the API not really well designed. Users are encouraged to use their own parser for series of TLE.
      </action>
      <action dev="luc" type="fix" due-to="Gavin Eadie">
        Removed dead code in deep SDP4 propagation model.
        Fixes issue #342.
      </action>
      <action dev="luc" type="fix" due-to="Quentin Rhone">
        Added a way to prefix parameters names when estimating several maneuvers
        in one orbit determination.
        Fixes issue #338.
      </action>
      <action dev="luc" type="fix" due-to="Pascal Parraud">
        Removed unneeded reset at end of sample creation in propagators conversion.
        Fixes issue #335.
      </action>
      <action dev="luc" type="fix" due-to="Michiel Zittersteijn">
        Fixed wrong angle wrapping computation in IodLambert.
      </action>
      <action dev="luc" type="fix" due-to="Lucian Barbulescu">
        Fixed boundaries of thrust parameter driver in ConstantThrustManeuver.
        Fixes issue #327.
      </action>
      <action dev="luc" type="fix" due-to="Hao Peng">
        Allow some old version of TLE format to be parsed correctly.
        Fixes issue #330.
      </action>
      <action dev="luc" type="fix" due-to="James Schatzman">
        Fixed ArrayOutOfBoundException appearing when converting dates at past or future infinity
        to string.
        Fixes issue #340.
      </action>
      <action dev="luc" type="fix">
        Extended range of DateComponents to allow the full integer range as days offset
        from J2000.
      </action>
      <action dev="luc" type="fix">
        Prevent NaN appearing in UTC-TAI offsets for dates at past or future infinity.
      </action>
      <action dev="luc" type="fix">
        Prevent central attraction coefficient from being adjusted in TLEPropagatorBuilder,
        as it is specified by the TLE theory.
        Fixes issue #313.
      </action>
      <action dev="luc" type="fix" due-to="Hao Peng">
        Added a flag to prevent resetting initial state at the end of integrating propagators.
        Fixes issue #251.
      </action>
      <action dev="luc" type="fix">
        Tutorials now all rely on orekit-data being in user home folder.
        Fixes issue #245.
      </action>
       <action dev="luc" type="fix">
        Apply delay corresponding to h = 0 when station altitude is below 0 in SaastamoinenModel.
        Fixes issue #202.
      </action>
      <action dev="luc" type="add">
        Added derivatives to orbits computed from non-Keplerian models, and use
        these derivatives when available. This improves shiftedBy() accuracy,
        and as a consequence also the accuracy of EventShifter. As example, when
        comparing shiftedBy and numerical model on a low Earth Sun Synchronous Orbit,
        with a 20x20 gravity field, Sun and Moon third bodies attractions, drag and
        solar radiation pressure, shifted position errors without derivatives are 18m
        after 60s, 72m after 120s, 447m after 300s; 1601m after 600s and 3141m after
        900s, whereas the shifted position errors with derivatives are 1.1m after 60s,
        9.1m after 120s, 140m after 300s; 1067m after 600s and 3307m after 900s.
      </action>
      <action dev="luc" type="fix">
        Preserved non-Keplerian acceleration in spacecraft state when computed from numerical propagator.
        Fixes issue #183.
      </action>
      <action dev="luc" type="fix">
        Fixed accuracy of FieldAbsoluteDate.
        Fixes issue #337.
      </action>
      <action dev="luc" type="fix">
        Fixed eccentricity computation for hyperbolic Cartesian orbits.
        Fixes issue #336.
      </action>
      <action dev="luc" type="fix">
        Fixed an array out of bounds error in DSST zonal short periodics terms.
      </action>
      <action dev="luc" type="fix" due-to="Maxime Journot">
        Fixed a factor two error in tropospheric and ionospheric modifiers.
      </action>
      <action dev="luc" type="add" due-to="Maxime Journot">
        Added turn-around (four-way range) measurements to orbit determination.
      </action>
      <action dev="luc" type="update">
        Updated dependency to Hipparchus 1.1, released on 2017, March 16th.
        Fixes issue #329.
      </action>
      <action dev="evan" type="add">
        Added simple Boolean logic with EventDetectors.
      </action>
      <action dev="luc" type="add">
        Added getGMSTRateFunction to IEEEConventions to compute accurately Earth rotation rate.
      </action>
      <action dev="luc" type="update">
        OneAxisEllipsoid can now transform FieldGeodeticPoint from any field
        and not only DerivativeStructure.
      </action>
      <action dev="luc" type="add">
        Completed field-based Cartesian and angular coordinates with missing
        features that were only in the double based versions.
      </action>
      <action dev="luc" type="update" due-to="Maxime Journot">
        Use DerivativeStructure to compute derivatives for Range measurements.
      </action>
      <action dev="luc" type="update">
        Improved conversion speed from Cartesian coordinates to geodetic coordinates
        by about 15%.
      </action>
      <action dev="evan" type="add">
        Replace OrbitFile interface with EphemerisFile, adding support for multiple
        ephemeris segments and the capability to create a propagator from an ephemeris.
      </action>
      <action dev="hank" type="add">
        Added EphemerisFileWriter interface for serializing EphemerisFiles to external
        file formats, and implemented the OEMWriter for CCSDS OEM file export support.
      </action>
      <action dev="hank" type="add">
        Added OrekitEphemerisFile object for encapsulating propagator outputs into an 
        EphemerisFile which can then be exported with EphemerisFileWriter classes.
      </action>
      <action dev="luc" type="fix">
        Fixed thread-safety issues in DTM2000 model.
        Fixes issue #258.
      </action>
      <action dev="pascal" type="add">
        Added JB2008 atmosphere model.
      </action>
      <action dev="pascal" type="add">
        Added NRLMSISE-00 atmosphere model.
      </action>
      <action dev="luc" type="fix" due-to="Hao Peng">
        Fixed outliers configuration parsing in orbit determination tutorial and test.
        Fixes issue #249
      </action>
       <action dev="luc" type="fix" >
        Greatly improved orbit determination speed when a lot of measurements are used
        (several thousands).
      </action>
      <action dev="luc" type="fix" >
        Fixed ant build script to run Junit tests.
        Fixes issue #246.
      </action>
      <action dev="luc" type="update">
        Added a protection against zero scale factors for parameters drivers.
      </action>
      <action dev="evan" type="fix">
        Fix AbsoluteDate.createMJDDate when the time scale is UTC and the date
        is during a leap second.
        Fixes issue #247
      </action>
      <action dev="luc" type="fix" >
        Fixed ant build script to retrieve Hipparchus dependencies correctly.
        Fixes issue #244.
      </action>
    </release>
    <release version="8.0.1" date="2017-11-01"
            description="Version 8.0.1 is a patch release of Orekit.
            It fixes security issus 368.">
      <action dev="evan" type="fix">
        Disabled XML external resources when parsing rapid XML EOP files.
        Part of issue #368.
      </action>
    </release>
    <release version="8.0" date="2016-06-30"
             description="Version 8.0 is a major release of Orekit. It introduces several new
             features and bug fixes as well as a major dependency change. New features introduced
             in version 8.0 are orbit determination, specialized propagator for GPS satellites
             based on SEM or YUMA files, computation of Dilution Of Precision and a new angular
             separation event detector. Several bugs have been fixed. A major change introduced
             with version 8.0 is the switch from Apache Commons Math to Hipparchus as the
             mathematical library, which also implied switching from Java 6 to Java 8.">
      <action dev="luc" type="fix" due-to="Andrea Antolino">
        Improved accuracy of orbits Jacobians.
        Fixes issue #243.
      </action>
      <action dev="luc" type="update">
        Deprecated PropagationException, replaced by OrekitException.
      </action>
      <action dev="evan" type="fix" due-to="Greg Carbott">
        Fix bug in restarting propagation with a ConstantThrustManeuver with an
        updated initial condition.
      </action>
      <action dev="luc" type="fix">
        Fixed a display error for dates less than 0.5ms before a leap second.
      </action>
      <action dev="luc" type="update">
        Use ParameterDriver with scale factor for both orbit determination, conversion,
        and partial derivatives computation when finite differences are needed.
      </action>
      <action dev="luc" type="fix">
        Apply impulse maneuver correctly in backward propagation.
        Fixes issue #241.
      </action>
      <action dev="luc" type="add">
        Added angular separation detector. This is typically used to check separation
        between spacecraft and the Sun as seen from a ground station, to avoid interferences
        or damage.
      </action>
      <action dev="luc" type="update">
        All class and methods that were deprecated in the 7.X series have been removed.
      </action>
      <action dev="luc" type="update">
        Allow ICGEM gravity field reader to parse non-Earth gravity fields.
      </action>
      <action dev="evan" type="add">
        Add methods for a integration step handler to tell if the start/end of the step is
        interpolated due to event detection. Also added ability to add a step handler in
        ephemeris mode.
      </action>
      <action dev="evan" type="fix">
        Switch to a continuous Ap to Kp geomagnetic index conversion.
        Fixes issue #240.
      </action>
      <action dev="pascal" type="add">
        Added computation of Dilution Of Precision (DOP).
      </action>
      <action dev="pascal" type="add">
        Added a specialized propagator for GPS spacecrafts, based on
        SEM or YUMA files.
      </action>
      <action dev="luc" type="update">
        Ported the new Hipparchus event handling algorithm to Orekit.
        This improves robustness in corner cases, typically when different
        event detectors triggers at very close times and one of them
        resets the state such that it affects the other detectors.
      </action>
      <action dev="luc" type="update">
        Simplified step interpolators API, replacing the setDate/getState
        pair with an interpolated state getter taking a date argument.
      </action>
      <action dev="luc" type="update">
        Switched from Apache Commons Math to Hipparchus library.
      </action>
      <action dev="luc" type="add">
        Added an orbit determination feature!
      </action>
      <action dev="evan" type="add">
        Add EventHandler to record all events.
      </action>
      <action dev="evan" type="fix">
        Fix exception during event detection using
        NumericalPropagator.getGeneratedEphemeris() near the start/end date of
        the generated ephemeris.
        Fixes issue #238
      </action>
    </release>
    <release version="7.2.1" date="2017-11-01"
            description="Version 7.2.1 is a patch release of Orekit.
            It fixes security issus 368.">
      <action dev="evan" type="fix">
        Disabled XML external resources when parsing rapid XML EOP files.
        Part of issue #368.
      </action>
    </release>
    <release version="7.2" date="2016-04-05"
             description="Version 7.2 is a minor release of Orekit. It introduces several new
             features and bug fixes. The most important features introduced in version 7.2
             are handling of GLONASS and QZSS time scales, support for local time zones
             according to ISO-8601 standard, and finer tuning of short period terms in
             DSST propagator. Version 7.2 depends on version 3.6.1 of Apache Commons Math,
             which also fixes a bug related to close events detection.">
      <action dev="luc" type="add">
        Added GLONASS and QZSS time scales. These time scales my be used in SP3-c files.
      </action>
      <action dev="luc" type="add">
        Added parsing and displaying of local time according to ISO-8601 standard.
      </action>
      <action dev="luc" type="fix">
        Added some protections against malformed SP3 files.
      </action>
      <action dev="luc" type="fix">
        Fixed Newcomb operators generation in DSST for high degree gravity fields.
        Fixes issue #237
      </action>
      <action dev="luc" type="update">
        Improved tuning of DSST tesseral force models. Users can now tune max degree,
        max eccentricity power and max frequency in mean longitude for short
        period terms, as well as for m-daily terms.
      </action>
      <action dev="luc" type="update">
        Improved tuning of DSST zonal force models. Users can now tune max degree,
        max eccentricity power and max frequency in true longitude for short
        period terms.
      </action>
      <action dev="luc" type="fix">
        Fixed wrong continuous maneuver handling in backward propagation.
        Fixes issue #236
      </action>
    </release>
    <release version="7.1" date="2016-02-07"
             description="Version 7.1 is a minor release of Orekit. It introduces several new
             features and bug fixes. The most important features introduced in version 7.1
             are a lot of new event detectors (field of view based detectors supporting any FoV
             shape, either on ground targetting spacecraft or on spacecraft and targetting
             ground defined zones with any shape, extremum elevation detector, anomaly,
             latitude argument, or longitude argument crossing detectors, either true, mean
             or eccentric, latitude and longitude extremum detectors, latitude and longitude
             crossing detectors), new event filtering capability based on user-provided
             predicate function, ability to customize DSST interpolation grid for short period
             elements, ability to retrieve DSS short periodic coefficients, removed some arbitrary
             limitations in DSST tesseral and zonal contribution, ability to set short period
             degree/order to smaller values than mean elements in DSST, vastly improved
             frames transforms efficiency for various Earth frames, three different types of
             solar radiation pressure coefficients, new tabulated attitudes related to Local
             Orbital Frame, smooth attitude transitions in attitudes sequences, with derivatives
             continuity at both endpoint, ground zone sampling either in tiles or grid with fixed
             or track-based orientation, derivatives handling in geodetic points, parsing of TLE
             with non-unclassified modifiers, support for officiel WMM coefficients from NOAA,
             support for tai-utc.dat file from USNO, tropospheric refraction model following
             Recommendation ITU-R P.834-7, geoid model based on gravity field, and use of the new
             Apache Commons Math rotation API with either Frame transform convention or vector
             operator convention. Numerous bugs were also fixed.
             Version 7.1 depends on version 3.6 of Apache Commons Math.">
      <action dev="thierry" type="add">
        Added tropospheric refraction correction angle following Recommendation ITU-R P.834-7.
      </action>
      <action dev="luc" type="add">
        Added a way to configure max degree/order for short periods separately
        from the mean elements settings in DSST tutorial.
      </action>
      <action dev="luc" type="fix">
        Fixed limitation to degree 12 on zonal short periods, degree/order 8 on
        tesseral short periods, and degree/order 12 for tesseral m-dailies in DSST.
      </action>
      <action dev="luc" type="fix">
        Fixed wrong orbit type in propagator conversion. The type specified by
        user was ignored when computing variable stepsize integrator tolerances.
      </action>
      <action dev="luc" type="add">
        Set up three different implementations of radiation pressure coefficients,
        using either a single reflection coefficient, or a pair of absorption
        and specular reflection coefficients using the classical convention about
        specular reflection, or a pair of absorption and specular reflection
        coefficients using the legacy convention from the 1995 CNES book.
        Fixes issue #170
      </action>
      <action dev="luc" type="fix">
        Fixed wrong latitude normalization in FieldGeodeticPoint.
      </action>
      <action dev="luc" type="fix">
        Fixed blanks handling in CCSDS ODM files.
        Fixes issue #232
      </action>
      <action dev="luc" type="fix">
        Fixed FramesFactory.getNonInterpolatingTransform working only
        in one direction.
        Fixes issue #231
      </action>
      <action dev="evan" type="add">
        Added Field of View based event detector for ground based sensors.
      </action>
      <action dev="luc" type="add">
        Added a getFootprint method to FieldOfView for projecting Field Of View
        to ground, taking limb of ellipsoid into account (including flatness) if
        Field Of View skims over horizon.
      </action>
      <action dev="luc" type="add">
        Added a pointOnLimb method to Ellipsoid for computing points that lie
        on the limb as seen from an external observer.
      </action>
      <action dev="luc" type="add">
        Added an isInside predicate method to Ellipsoid for checking points location.
      </action>
      <action dev="evan" type="fix">
        Support parsing lowercase values in CCSDS orbit data messages.
        Fixes issue #230
      </action>
      <action dev="luc" type="add">
        Added a generic FieldOfViewDetector that can handle any Field Of View shape.
        The DihedralFieldOfViewDetector is deprecated, but the CircularFieldOfViewDetector
        which corresponds to a common case that can be computed more accurately and faster
        than the new generic detector is preserved.
      </action>
      <action dev="luc" type="add">
        Added a FieldOfView class to model Fields Of View with any shape.
      </action>
      <action dev="luc" type="add">
        Added a FootprintOverlapDetector which is triggered when a sensor
        Field Of View (any shape, even split in non-connected parts or
        containing holes) overlaps a geographic zone, which can be non-convex,
        split in different sub-zones, have holes, contain the pole...
        Fixes issue #216
      </action>
      <action dev="luc" type="fix" due-to="Carlos Casas">
        Added a protection against low altitudes in JB2006 model.
        Fixes issue #214
      </action>
      <action dev="luc" type="fix" due-to="Petrus Hyvönen">
        Enlarged access to SGP4 and DeepSDP4 propagators.
        Fixes issue #207
      </action>
      <action dev="luc" type="fix">
        Fixed covariance matrices units when read from CCSDS ODM files. The
        data returned at API level are now consistent with SI units, instead of being
        kilometer-based.
        Fixes issue #217
      </action>
      <action dev="luc" type="fix">
        Fixed DSST ephemeris generation.
        Fixes issue #222
      </action>
      <action dev="luc" type="update">
        Vastly improved DSS short period terms interpolation.
      </action>
      <action dev="luc" type="fix">
        Use new Rotation API from Apache Commons Math 3.6.
        This API allows to use both vector operator convention and frames
        transform convention naturally. This is useful when axis/angles are
        involved, or when composing rotations. This probably fixes one of
        the oldest stumbling blocks for Orekit users.
      </action>
      <action dev="luc" type="fix">
        Fixed state partial derivatives in drag force model.
        Fixes issue #229
      </action>
      <action dev="evan" type="fix">
        Fixed incorrect density in DTM2000 when the input position is not in ECI
        or ECEF.
        Fixes issue #228
      </action>
      <action dev="evan" type="add">
        Added capability to use a single EventHandler with multiple types of
        EventDetectors.
      </action>
      <action dev="luc" type="add" >
        Added a way to customize interpolation grid in DSST, either using a fixed number
        of points or a maximum time gap between points, for each mean elements integration
        step.
      </action>
      <action dev="luc" type="add" >
        Added TabulatedLofOffset for attitudes defined by tabulating rotations between Local Orbital Frame
        and spacecraft frame.
        Fixes issue #227
      </action>
      <action dev="luc" type="fix" >
        Fixed wrong ephemeris generation for analytical propagators with maneuvers.
        Fixes issue #224.
      </action>
       <action dev="luc" type="fix" >
        Fixed date offset by one second for TLE built from their components,
        if a leap second was introduced earlier in the same year.
        Fixes issue #225.
      </action>
      <action dev="luc" type="fix" >
        Allow parsing TLE with non-unclassified modifier.
      </action>
      <action dev="luc" type="add" >
        As a side effect of fixing issue #223, KeplerianPropagator and
        Eckstein-Hechler propagator are now serializable.
      </action>
      <action dev="luc" type="fix" >
        Fixed missing additional states handling in ephemeris propagators
        created from analytical propagators.
      </action>
      <action dev="luc" type="fix" >
        Fixed NPE and serialization issues in ephemeris propagators created
        from analytical propagators.
        Fixes issue #223.
      </action>
      <action dev="luc" type="fix" >
        Fixed time scale issues in JPL ephemerides and IAU pole models.
        The time used for internal computation should be TDB, not TT.
      </action>
      <action dev="luc" type="fix" >
        Fixed an issue with backward propagation on analytical propagator.
        During first step, the analytical interpolator wrongly considered the
        propagation was forward.
      </action>
      <action dev="luc" type="add" >
        Added a way to retrieve short period coefficients from DSST as
        spacecraft state additional parameters. This is mainly intended
        for test and validation purposes.
      </action>
      <action dev="luc" type="fix" >
        Prevent small overshoots of step limits in event detection.
        Fixes issue #218.
      </action>
      <action dev="luc" type="fix" >
        Handle string conversion of dates properly for dates less than 1 millisecond
        before midnight (they should not appear as second 60.0 of previous minute but
        should rather wrap around to next minute).
        Partly fixes issue #218.
      </action>
      <action dev="luc" type="fix" >
        Enforce Lexicographical order in DirectoryCrawler, to ensure reproducible
        loading. Before this changes, some tests could fail in one computer while
        succeeding in another computer as we use a mix of DE-4xx files, some having
        a different EMRAT (81.30056907419062 for DE-431, 81.30056 for DE-405 and DE-406).
      </action>
      <action dev="luc" type="add" >
        Added EventEnablingPredicateFilter to filter event based on an user-provided
        enabling predicate function. This allow for example to dynamically turn some
        events on and off during propagation or to set up some elaborate logic like
        triggering on elevation first time derivative (i.e. one elevation maximum)
        but only when elevation itself is above some threshold.
      </action>
      <action dev="luc" type="update" >
        Renamed EventFilter into EventSlopeFilter.
      </action>
      <action dev="luc" type="add" >
        Added elevation extremum event detector.
      </action>
      <action dev="luc" type="fix" >
        Fixed ellipsoid tessellation with large tolerances.
        Fixes issue #215.
      </action>
      <action dev="evan" type="fix" >
        Fixed numerical precision issues for start/end dates of generated
        ephemerides.
        Fixes issues #210
      </action>
      <action dev="luc" type="add" >
        Added anomaly, latitude argument, or longitude argument crossings detector,
        either true, mean or eccentric.
        Fixes issue #213.
      </action>
      <action dev="luc" type="add" >
        Added latitude and longitude extremum detector.
      </action>
      <action dev="luc" type="add" >
        Added latitude and longitude crossing detector.
      </action>
      <action dev="luc" type="add" >
        Added a way to convert between PVA and geodetic points with time derivatives.
      </action>
      <action dev="luc" type="add" >
        Allow truncation of tiles in ellipsoid tessellation.
      </action>
      <action dev="luc" type="add" >
        Propagator builders can now be configured to accept any orbit types
        and any position angle types in the input flat array.
        Fixes issue #208.
      </action>
      <action dev="luc" type="add" >
        Added smooth attitude transitions in attitudes sequences, with derivatives
        continuity at both endpoints of the transition that can be forced to match
        rotation, rotation rate and rotation acceleration.
        Fixes issue #6.
      </action>
      <action dev="luc" type="fix" >
        Fixed attitudes sequence behavior in backward propagation.
        Fixes issue #206.
      </action>
      <action dev="luc" type="add" >
        Added factory methods to create AbsoluteDate instances from MJD or JD.
        Fixes issue #193.
      </action>
      <action dev="luc" type="fix" due-to="Joris Olympio">
        Fixed wrong attitude switches when an event occurs but the active attitude mode
        is not the one it relates to.
        Fixes issue #190.
      </action>
      <action dev="luc" type="add"  due-to="Joris Olympio">
        Added a way to be notified when attitude switches occur.
        Fixes issue #190.
      </action>
      <action dev="luc" type="fix" >
        Ensure Keplerian propagator uses the specified mu and not only the one from the initial orbit.
        Fixes issue #184.
      </action>
      <action dev="luc" type="update" >
        Improved frames transforms efficiency for various Earth frames.
      </action>
      <action dev="luc" type="fix" >
        Specify inertial frame to compute orbital velocity for ground pointing laws.
        Fixes issue #115.
      </action>
      <action dev="luc" type="fix" >
        Activated two commented-out tests for DTM2000, after ensuring we
        get the same results as the original fortran implementation.
        Fixes issue #204.
      </action>
      <action dev="luc" type="fix" due-to="Javier Martin Avila">
        Fixed resetting of SecularAndHarmonic fitting.
        Fixes issue #205.
      </action>
      <action dev="luc" type="add">
        Added a way to sample a zone on an ellipsoid as grids of inside points.
        Fixes issue #201.
      </action>
      <action dev="luc" type="fix">
        Fixed an event detection problem when two really separate events occur within
        the event detector convergence threshold.
        Fixes issue #203.
      </action>
      <action dev="luc" type="fix">
        Added protections against TLE parameters too large to fit in the format.
        Fixes issue #77.
      </action>
      <action dev="luc" type="fix">
        Allowed slightly malformed TLE to be parsed.
        Fixes issue #196.
      </action>
      <action dev="luc" type="fix">
        Fixed overlapping issue in ellipsoid tessellation, typically for independent
        zones (like islands) close together.
        Fixes issue #195.
      </action>
      <action dev="tn" type="add">
        Added support to load WMM coefficients from the official model file
        provided by NOAA.
      </action>
      <action dev="tn" type="fix">
        Fixed javadoc of method "GeoMagneticField#calculateField(...)": 
        the provided altitude is expected to be a height above the WGS84 ellipsoid.
      </action>
      <action dev="luc" type="update">
        Added a simpler interface for creating custom UTC-TAI offsets loaders.
      </action>
      <action dev="luc" type="add">
        Added support for USNO tai-utc.dat file, enabled by default, in
        addition to the legacy support for IERS UTC-TAI.history file
        which is still supported and also enabled by default.
      </action>
      <action dev="luc" type="add">
        Added a way to load TAI-UTC data from Bulletin A. Using this feature
        is however NOT recommended as there are known issues in TAI-UTC data
        in some bulletin A (for example bulletina-xix-001.txt from 2006-01-05
        has a wrong year for last leap second and bulletina-xxi-053.txt from
        2008-12-31 has an off by one value for TAI-UTC on MJD 54832). This
        feature is therefore not enabled by default, and users wishing to
        rely on it should do it carefully and take their own responsibilities.
      </action>
      <action dev="luc" type="add">
        Added ellipsoid tessellation, with tiles either oriented along track
        (ascending or descending) or at constant azimuth.
      </action>
      <action dev="luc" type="fix">
        Added customization of EOP continuity check threshold.
        Fixes issue #194.
      </action>
      <action dev="evan" type="add">
        Added geoid model based on gravity field.
        Fixes issue #192.
      </action>
      <action dev="luc" type="fix">
        Added automatic loading of Marshall Solar Activity Future Estimation data.
        Fixes issue #191.
      </action>
      <action dev="luc" type="update">
        Simplified Cartesian to ellipsoidal coordinates transform and greatly improved its performances.
      </action>
      <action dev="luc" type="fix">
        Fixed target point in BodyCenterPointing attitude.
        Fixes issue #100.
      </action>
    </release>
    <release version="7.0" date="2015-01-11"
             description="Version 7.0 is a major release of Orekit. It introduces several new
             features and bug fixes. New features introduced in version 7.0 are the complete
             DSST semi-analytical propagator with short-periodics terms (only mean elements
             were available in previous version), extension to second order derivatives for
             many models (Cartesian coordinates, angular coordinates, attitude modes, ...),
             bilinear interpolator in Saastamoinen model, attitude overriding during impulsive
             maneuvers, general relativity force model, geographic zone detector, and ecliptic
             frame.
             Several bugs have been fixed. One noteworthy fix concerns an inconsistency in
             Eckstein-Hechler propagator velocity, which leads to a change of the generated
             orbit type.">
      <action dev="hankg" type="add">
        Added bilinear interpolator and use it on Saastamoinen model.
        Implements feature #182.
      </action>
      <action dev="luc" type="update">
        Removed old parts that were deprecated in previous versions.
      </action>
      <action dev="luc" type="update">
        Updated dependency to Apache Commons Math 3.4, released on 2014-12-26.
      </action>
      <action dev="luc" type="fix">
        Fixed null vector normalization when attempting to project to ground a point already on ground.
        Fixes issue #181.
      </action>
      <action dev="luc" type="add" due-to="Lucian Barbulescu">
        Added Romanian localization for error messages.
      </action>
      <action dev="luc" type="fix">
        Fixed velocity inconsistency in orbit generation in Eckstein-Hechler propagator.
        The Eckstein-Hechler propagator now generated Cartesian orbits, with velocity
        computed to be fully consistent with model evolution. A side effect is that
        if users rebuild circular parameters from the generated orbits, they will
        generally not math exactly the input circular parameters (but position will
        match exactly).
        Fixes issue #180.
      </action>
      <action dev="luc" type="fix">
        Improved acceleration output in Eckstein-Hechler model.
      </action>
      <action dev="luc" type="add">
        Added projection of moving point (i.e. position and derivatives too) to
        ground surface.
      </action>
      <action dev="luc" type="add">
        Added a general 3 axes ellipsoid class, including a feature to compute
        any plane section (which result in a 2D ellipse).
      </action>
      <action dev="luc" type="add">
        Added support for IERS bulletin A (rapid service and prediction)
      </action>
      <action dev="tn" type="fix">
        Fixed various issues in geomagnetic fields models:
        GeoMagneticField.getDecimalYear() returned a slightly wrong result: e.g. for 1/1/2005
        returned 2005.0020 instead of 2005.0, GeoMagneticFieldFactory.getModel() returned
        wrong interpolation near models validity endpoints, GeoMagneticField.transformModel(double)
        method did not check year validity. Added more unit tests and adapted existing tests for
        IGRF/WMM with sample values / results as they have changed slightly.
        Fixes issue #178.
      </action>
      <action dev="luc" type="fix" due-to="Patrice Mathieu">
        Fixed closest TLE search. When filtering first from satellite ID and
        then extracting closest date, the returned satellite was sometime wrong.
      </action>
      <action dev="luc" type="add" due-to="Hank Grabowski">
        Allow attitude overriding during impulsive maneuvers.
        Fixes issue #176.  
      </action>
      <action dev="evan" type="add">
          Added general relativity force model.
      </action>
      <action dev="luc" type="add" due-to="Ioanna Stypsanelli">
        added Greek localization for error messages.
      </action>
      <action dev="evan" type="fix">
          Fixed incorrect partial derivatives for force models that depend on satellite velocity.
          Fixes #174.
      </action>
      <action dev="evan" type="fix">
          Fixed incorrect parameters set in NumericalPropagatorBuilder.
          Fixes #175.
      </action>
      <action dev="luc" type="update" >
        Significantly reduced size of various serialized objects.
      </action>
      <action dev="luc" type="update" >
        PVCoordinatesProvider now produces time-stamped position-velocities.
      </action>
      <action dev="luc" type="update" >
        Tabulated attitude provider can be built directly from time-stamped angular coordinates
        lists, in addition to attitudes lists.
      </action>
      <action dev="luc" type="add" >
        Added time-stamped versions of position-velocity and angular coordinates.
      </action>
      <action dev="luc" type="fix" due-to="Daniel Aguilar Taboada">
        Fixed wrong rotation interpolation for rotations near π.
        Fixes issue #173.
      </action>
      <action dev="luc" type="update" >
        Updated dependency to Apache Commons Math 3.3.
      </action>
      <action dev="luc" type="update" due-to="Lucian Barbulescu, Nicolas Bernard">
        Added short periodics for DSST propagation.
      </action>
      <action dev="luc" type="add" >
        Added a GeographicZoneDetector event detector for complex geographic zones traversal.
        Fixes issue #163.
      </action>
      <action dev="evan" type="fix">
        Add Ecliptic frame. Agrees with JPL ephemerides to within 0.5 arcsec.
        Issue #166.
      </action>
      <action dev="evan" type="fix">
        Fix cache exception when propagating backwards with an interpolated
        gravity force model.
        Fixes issue #169.
      </action>
      <action dev="luc" type="fix">
        Fixed parsing of dates very far in the future.
        Fixes issue #171.
      </action>
      <action dev="luc" type="fix">
        Trigger an exception when attempting to interpolate attitudes without rotation rate
        using only one data point.
      </action>
      <action dev="evan" type="fix">
        Fixed SpacecraftState date mismatch exception with some attitude providers.
      </action>
      <action dev="luc" type="fix" >
        Fixed wrong scaling in JPL ephemeris when retrieving coordinates in a frame
        that is not the defining frame of the celestial body.
        Fixes issue #165.
      </action>
      <action dev="luc" type="update" due-to="Lucian Barbulescu">
        Prepare generation of either mean or osculating orbits by DSST propagator.
        The short periodics terms are not computed yet, but there is ongoing work
        to add them.
      </action>
      <action dev="luc" type="update" due-to="Lucian Barbulescu">
        Avoid recomputing Chi and Chi^2 in Hansen coefficients for tesseral.
      </action>
      <action dev="luc" type="update" due-to="Nicolas Bernard">
        Added better handling of Hansen kernel computation through use of PolynomialFunction.
      </action>
      <action dev="luc" type="update" due-to="Petre Bazavan">
        Compute Hansen coefficients using linear transformation.
      </action>
      <action dev="luc" type="fix" >
        Fixed a non-bracketing exception in event detection, in some rare cases of noisy g function.
        Fixes issue #160.
      </action>
      <action dev="luc" type="fix" >
        Fixed a missing reset of resonant tesseral terms in DSST propagation.
        Fixes issue #159.
      </action>
      <action dev="luc" type="fix" >
        Improved default max check interval for NodeDetector, so it handles correctly
        highly eccentric orbits.
        Fixes issue #158.
      </action>
    </release>
    <release version="6.1" date="2013-12-13"
             description="Version 6.1 is a minor release of Orekit. It introduces several new
             features and bug fixes. The most important features introduced in version 6.1
             are solid tides force model, including pole tide at user choice, and following
             either IERS 1996, IERS 2003 or IERS 2010 conventions ; ocean tides force model,
             including pole tide at user choice, loading a user provided model ; simultaneous
             support for IERS 1996, 2003 and 2010 for frames definition, which is very
             important to support legacy systems and to convert coordinates between older and
             newer reference systems ; greatly improved accuracy of celestial/terrestrial
             frames transforms (we are now at sub-micro arcsecond level for IERS 2003/2010,
             both with equinox based and Non-Rotating Origin, at a sub-milli arcseconds for
             IERS 1996, both with equinox based and Non-Rotating Origin) ; classical
             equinox-based paradigm and new non-rotating origin paradigm for inertial and
             terrestrial frames are now supported with all IERS conventions ; automatic
             conversion of IERS Earth Orientation Paramters from equinoxial to non-rotating
             paradigm ; support for CCSDS Orbit Data Message ; improved API for events,
             allowing separation of event detection and event handling (the older API is still
             available for compatibility) ; merged all the elevation related events, allowing
             to use both refraction model and antenna mask at the same time if desired ;
             new attitude mode based on interpolation on a table. Numerous bugs were also fixed.
             Version 6.1 depends on version 3.2 of Apache commons math.">
      <action dev="luc" type="fix" >
        Reduced number of calls to the g function in event detectors.
        Fixes issue #108.
      </action>
      <action dev="luc" type="fix" >
        Fixed a spurious backward propagation.
        Fixes issue #107.
      </action>
      <action dev="luc" type="fix" >
        Improved error detection for numerical and DSST propagation for cases
        where user attempts to compute integrator tolerances with an orbit for
        which Jacobian is singular (for example equatorial orbit while using
        Keplerian representation).
        Fixes issue #157.
      </action>
      <action dev="luc" type="add" >
        Added a method to get the number or calls to getNeighbors in the generic time stamped cache,
        to allow performing measurements while tuning the cache.
      </action>
      <action dev="luc" type="add" >
        Added high degree ocean load deformation coefficients computed by Pascal
        Gégout (CNRS / UMR5563 - GET).
      </action>
      <action dev="luc" type="add" >
        Time scales are now serializable.
      </action>
      <action dev="luc" type="add" due-to="Nicolas Bernard">
        Improved DSST tesseral computation efficiency by caching Jacobi polynomials.
      </action>
      <action dev="luc" type="fix" due-to="Daniel Aguilar Taboada">
        Fixed yaw steering attitude law, which didn't project spacecraft velocity correctly.
        Fixes issue #156.
      </action>
      <action dev="luc" type="add" >
        Added a way to set the maximum number of iterations for events detection.
        Fixes issue #155.
      </action>
      <action dev="luc" type="add">
        Added an attitude provider from tabulated attitudes.
        Fixes issue #154.
      </action>
      <action dev="luc" type="add" due-to="Hank Grabowski">
        Improved test coverage.
        Fixes issue #153.
      </action>
      <action dev="luc" type="add" due-to="Hank Grabowski">
        Merged all elevation detectors into one. The new detector supports all
        features from the previous (and now deprecated) ApparentElevationDetector
        and GroundMaskElevationDetector.
        Fixes issue #144.  
      </action>
      <action dev="luc" type="add" due-to="Hank Grabowski">
        Added a DetectorEventHandler interface aimed at handling only the
        event occurrence part in propagation. This allows to separate the
        event detection itself (which is declared by the EventDetector interface)
        from the action to perform once the event has been detected. This also
        allows to avoid subclassing of events, which was cumbersome. It also allows
        to share a single handler for several events.
        The previous behavior with eventOccurred declared at detector level and
        subclassing is still available but is deprecated and will be removed in
        the next major release.
      </action>
      <action dev="luc" type="fix" due-to="Christophe Le Bris">
        Fixed an indexing error in Harris-Priester model.
        Fixes issue #152.
      </action>
      <action dev="luc" type="add">
        Added a new force model for ocean tides in numerical propagation, including pole tides.
        Fixes issue #11.
      </action>
      <action dev="luc" type="fix" due-to="Lucian Barbulescu">
        Fixed conversion from position-velocity to Keplerian, when the orbit is
        perfectly equatorial.
        Fixes issue #151.
      </action>
      <action dev="luc" type="add">
        Added a new force model for solid tides in numerical propagation, including pole tides.
        Fixes issue #10.
      </action>
      <action dev="luc" type="add">
        Added a way to select IERS conventions for non-rotating origin
        based ITRF.
      </action>
      <action dev="luc" type="update">
        Greatly improved accuracy of celestial/terrestrial frames transforms.
        We are now at sub-micro arcsecond level for IERS 2003/2010, both with
        equinox based and Non-Rotating Origin, at a sub-milli arcseconds
        for IERS 1996, both with equinox based and Non-Rotating Origin.
      </action>
      <action dev="luc" type="fix">
        Fixed missing nutation correction in Equation Of Equinoxes.
        Fixes issue #150.
      </action>
      <action dev="luc" type="fix">
        Fixed rate for TCB time scale.
      </action>
      <action dev="luc" type="add">
        Added new definition of astronomical unit from IAU-2012 resolution B2.
      </action>
      <action dev="luc" type="fix">
        Fixed Date/Time split problem when date is a few femto-seconds before the end of the day.
        Fixes issue #149.
      </action>
      <action dev="luc" type="fix">
        Fixed overflow problem in TimeComponents.
        Fixes issue #148.
      </action>
      <action dev="luc" type="update">
        Separate parsing from using Poisson series.
      </action>
      <action dev="luc" type="add" due-to="Steven Ports">
        Added support for parsing CCSDS ODM files (OPM, OMM and OEM).
      </action>
      <action dev="luc" type="update">
        Flattened ITRF frames tree so all supported ITRF realizations (2005, 2000, 97, 93) share the same
        parent ITRF2008. Previously, the tree was 2008 &lt;- 2005 &lt;- 2000 &lt;- {93,97} and the reference dates
        for Helmert transforms were all different. We now use the parameters provided at epoch 2000.0 and
        with respect to ITRF2008 at http://itrf.ensg.ign.fr/doc_ITRF/Transfo-ITRF2008_ITRFs.txt.
      </action>
      <action dev="luc" type="fix">
        Fixed azimuth parameter in the TopocentricFrame.pointAtDistance method.
        Fixes issue #145.
      </action>
      <action dev="luc" type="fix"  due-to="Matt Edwards">
        Fixed location of JAVA_EPOCH. As we now take the linear models between UTC and TAI
        that were used between 1961 and 1972, we have to consider the offset that was in
        effect on 1970-01-01 and which was precisely 8.000082s. Fixes issue #142.
      </action>
      <action dev="luc" type="update" >
        Vastly improved performances for Poisson series computations. Poisson series are often
        evaluated several components together (x/y/s in new non-rotating paradigm, ∆ψ/∆ε in old
        equinox paradigm for example). As the components are built from a common model, they
        share many nutation terms. We now evaluate these shared terms only once, as we evaluate
        the components in parallel thanks to a preliminary "compilation" phase performed when
        the Poisson series are set up. This dramatically improves speed: on a test case based
        on x/y/s evaluations over a one year time span without any caching,  we noticed a
        more than two-fold speedup: mean computation time reduced from 6.75 seconds (standard
        deviation 0.49s) to 3.07 seconds (standard deviation 0.04s), so it was a 54.5% reduction
        in mean computation time. At the same time, accuracy was also improved thanks to the
        Møller-Knuth TwoSum algorithm without branching now used for summing all series terms.
      </action>
      <action dev="luc" type="fix" >
        When UT1 time scale is used, it is now possible to choose which Earth Orientation
        Parameters history to use (formerly, only EOP compatible with IAU-2000/2006 was
        used, even for systems relying only on older conventions).
      </action>
      <action dev="luc" type="add" >
        Added Greenwich Mean Sidereal Time and Greenwich Apparent Sidereal Time
        to all supported IERS conventions (i.e. IERS 1996, IERS 2003 and IERS 2010).
      </action>
      <action dev="luc" type="add" >
        Classical equinox-based paradigm and new non-rotating origin paradigm for
        inertial and terrestrial frames are now supported with all IERS conventions.
        This means it is now possible to use MOD/TOD/GTOD with the recent precession/nutation
        models from recent conventions, and it is also possible to use CIRF/TIRF/ITRF with
        the older precession nutation models from ancient conventions. Of course, all these
        conventions and frames can be used at the same time, which is very important to
        support legacy systems and to convert coordinates between older and newer reference
        systems.
      </action>
      <action dev="luc" type="add" >
        Added IERS 1996 in the list of supported IERS conventions.
      </action>
      <action dev="luc" type="add" >
        Added factory methods to compute arbitrary Julian Epochs (J1900.0, J2000.0 ...)
        and Besselian Epochs (B1900.0, B1950.0 ...) that are used as reference dates
        in some models and frames.
      </action>
      <action dev="luc" type="fix" >
        Fixed non-bracketing exception while converting Cartesian points very close to equator into geodetic
        coordinates. Fixes issue #141.
      </action>
      <action dev="evan" type="add" >
        Added getAngularVelocity() to PVCoordinates.
      </action>
      <action dev="luc" type="add" >
        Added back serialization for some ephemerides produced by integration-based propagators.
        The ephemerides produced by NumericalPropagator are always serializable, and the ones
        produced by DSSTPropagator may be serializable or not depending on the force models used.
      </action>
      <action dev="luc" type="fix" >
        Fixed missing events detection when two events occurred at exactly the same time using an analytical
        propagator (like generated ephemerides for example). Fixes issue #138.
      </action>
      <action dev="luc" type="fix" >
        Fixed data loading from zip/jar. A more streamlined architecture has been set up, and each zip entry
        now uses its own input stream. Closing the stream triggers the switch to the next entry, and duplicate
        close are handled gracefully. Fixes issue #139.
      </action>
      <action dev="luc" type="fix" >
        Improved event bracketing by backporting changes made in Apache Commons Math (may fix issues #110
        and #136, but we cannot be sure as neither issues were reproducible even before this change...).
      </action>
      <action dev="luc" type="fix" >
        Fixed GTOD and Veis frame that did apply UT1-UTC correction when they should not (fixes issue #131).
      </action>
      <action dev="luc" type="fix" >
        Completely rewrote conversion from Cartesian to geodetic coordinates to improve
        numerical stability for very far points (typically when computing coordinates
        of Sun). Fixes issue #137.
      </action>
    </release>
    <release version="6.0" date="2013-04-23"
             description="Version 6.0 is a major release of Orekit. It introduces several new
             features and bug fixes. Several incompatibilities with respect to previous
             versions 5.x have been introduced. Users are strongly advised to upgrade to this
             version. The major features introduced in version 6.0 are the inclusion of the DSST
             semi-analytical propagator, an improved propagator architecture where all propagators
             can use events and step handlers, much better and faster gravity field force model,
             Jacobians availability for all force models, converters between different propagation
             models (which can be used to convert between mean and osculating elements), thread
             safety for many parts (mainly frames, but still excluding propagators) while still
             preserving caching for performances even in multi-threaded environments, time-dependent
             gravity fields, support for IERS 2010 conventions, support for INPOP and all DExxx
             ephemerides, new frames, new time scales, support for user-defined states in spacecraft
             state, availability of additional states in events, interpolators for many components
             like position-velocity, spacecraft state and attitude allowing to compute high order
             derivatives if desired, filtering of events, orphan frames, magnetic fields models,
             SP3 files support, visibility circles, support for Marshall Solar Activity Future
             Estimation of solar activity. Numerous bugs were also fixed. Version 6.0 now depends
             on version 3.2 of Apache commons math.">
      <action dev="pascal" type="fix" >
        Fixed conversion of mean anomaly to hyperbolic eccentric anomaly (fixes issue #135).
      </action>
      <action dev="luc" type="add" >
        Extracted fundamental nutation arguments from CIRF frame. This allows both reuse of
        the arguments for other computations (typically tides), and also allows to use
        convention-dependent arguments (they are similar for IERS conventions 2003 and 2010,
        but have changed before and may change in the future).
      </action>
      <action dev="luc" type="fix" >
        Fixed event g function correction when starting exactly at 0 with a backward
        propagation (fixes issue #125).
      </action>
      <action dev="luc" type="update" >
        Error messages properties are now loaded directly in UTF-8.
      </action>
      <action dev="luc" type="add" >
        Added a way to know which tide system is used in gravity fields (zero-tide,
        tide-free or unknown).
      </action>
      <action dev="luc" type="add" >
        Added orphan frame, i.e. trees that are not yet connected to the main
        frame tree but attached later on. This allows building frame trees
        from leaf to root. This change fixes feature request #98.
      </action>
      <action dev="luc" type="add" >
        Added a way to filter only increasing or decreasing events. The filtering
        occurs a priori, i.e. the filtered out events do not trigger a search.
        Only the interesting events are searched for and contribute to computation
        time. This change fixes feature request #104.
      </action>
      <action dev="pascal" type="add" >
        Added a semianalytical propagator based on the Draper Semianalytic
        Satellite Theory. The DSST accounts for all significant perturbations
        (central body including tesseral harmonics, third-body, drag, solar
        radiation pressure) and is applicable to all orbit classes.
        To begin with, only mean elements propagation is available.
      </action>
      <action dev="evan" type="update" >
        Greatly improved performance of time-stamped caches for data that is
        read only once (like UTC leap seconds history or EOP).
      </action>
      <action dev="luc" type="add" >
        Additional states can now be used in events. Note that waiting for the
        fix for issue MATH-965 in Apache Commons Math to be been officially
        published, a workaround has been used in Orekit. This workaround
        implies that events that should be triggered based on additional equations
        for integration-based propagator will be less accurate on the first step
        (full accuracy is recovered once the first step is accepted).
        So in these corner cases, users are advised to start propagation at least
        one step before the first event (or to use a version of Apache Commons Math
        that includes the fix, which has been added to the development version as
        of r1465654). This change fixes feature request #134.
      </action>
      <action dev="luc" type="add" >
        AdditionalStateProviders can now be used for all propagators, not
        only analytical ones. Note that when both state providers and
        additional differential equations are used in an integration-based
        propagator, they must used different states names. A state can only
        be handled by one type at a time, either already integrated or
        integrated by the propagator (fixes feature request #133).
      </action>
      <action dev="luc" type="add" >
        Added a way to store user data into SpacecraftState. User data are
        simply double arrays associated to a name. They are handled properly
        by interpolation, event handlers, ephemerides and adapter propagators.
        Note that since SpacecraftState instances are immutable, adding states
        generates a new instance, using a fluent API principle (fixes feature request #132).
      </action>
      <action dev="luc" type="add" >
        Added a way to retrieve all additional states at once from a step interpolator.
      </action>
      <action dev="luc" type="fix" >
        Fixed wrong orientation for ICRF and all IAU pole and prime meridians
        (a few tens milli-arcseconds). This error mainly induced an error in
        celestial bodies directions, including the Sun which is used in many
        places in Orekit (fixes bug #130).
      </action>
      <action dev="luc" type="add" >
        Added support for IERS conventions 2010. Note that Orekit still also
        support conventions 2003 in addition to conventions 2010. However, as
        IERS does not provide anymore data to link TIRF 2003 with ITRF, ITRF
        based on 2003 convention is not available. ITRF can only be based on
        either 2010 conventions for CIO-based paradigm or on 1996 conventions
        for equinox-based paradigm. 
      </action>
      <action dev="luc" type="add" >
        Atmosphere models now provide their central body frame.
      </action>
      <action dev="luc" type="add" >
        Added versions of angular coordinates and position-velocity that use
        any field instead of double (classes FieldAngularCoordinates and
        FieldPVCoordinates). This allows to compute derivatives of these quantities
        with respect to any number of variables and to any order (using DerivativeStructure
        for the field elements), or to compute at arbitrary precision (using Dfp for
        the field elements). Regular transforms as produced by frames
        handle these objects properly and compute partial derivatives for them.
      </action>
      <action dev="luc" type="update" >
        Converted Cunningham and Droziner force models to use the API of the new
        partial derivatives framework, despite they STILL USE finite differences.
        These two force models are now considered obsolete, they have been
        largely superseded by the Holmes-Featherstone model, which can be used
        for much larger degrees (Cunnigham and Droziner use un-normalized
        equations and coefficients which underflow at about degree 90), which
        already provides analytical derivatives, and which is twice faster. It
        was therefore considered a waste of time to develop analytical derivatives
        for them. As a consequence, they use finite differences to compute their
        derivatives, which adds another huge slow down factor when derivatives are
        requested. So users are strongly recommended to avoid these models when
        partial derivatives are desired...
      </action>
      <action dev="luc" type="add" >
        Added analytical computation of partial derivatives for third-body
        attraction.
      </action>
      <action dev="luc" type="add" >
        Added analytical computation of partial derivatives for constant
        thrust maneuvers.
      </action>
      <action dev="luc" type="update" >
        Converted Newtonian force model to use the new partial derivatives
        framework.
      </action>
      <action dev="luc" type="update" >
        Converted Holmes-Featherstone force model to use the new partial derivatives
        framework.
      </action>
      <action dev="luc" type="add" >
        Added analytical computation of partial derivatives for surface forces
        (drag and radiation pressure) for all supported spacecraft body shapes.
      </action>
      <action dev="luc" type="update" >
        Streamlined the force models partial derivatives computation for numerical
        propagation. It is now far simpler to compute analytically the derivatives
        with respect to state and with respect to force models specific parameters,
        thanks to the new Apache Commons Math differentiation framework. 
      </action>
      <action dev="luc" type="add" >
        Added a new force model for central body gravity field, based on Holmes and Featherstone
        algorithms. This model is a great improvement over Cunningham and Droziner models. It
        allows much higher degrees (it uses normalized coefficients and carefully crafted
        recursions to avoid overflows and underflows). It computes analytically all partial
        derivatives and hence can be used to compute accurate state transition matrices. It is
        also much faster than the other models (for example a 10 days propagation of a low Earth
        orbit with a 1cm tolerance setting and a 69x69 gravity field was about 45% faster with
        Holmes and Featherstone than with Cunningham).
      </action>
      <action dev="luc" type="fix" >
        Improved gravity field un-normalization to allow higher degrees/order with Cunningham and
        Droziner models. Formerly, the coefficients computation underflowed for square fields
        degree = order = 85, and for non-square fields at degree = 130 for order = 40. Now square
        fields can go slightly higher (degree = order = 89) and non-square fields can go much
        higher (degree = 393 for order = 63 for example). Attempts to use un-normalization past
        the underflow limit now raises an exception.
      </action>
      <action dev="luc" type="update" >
        Updated Orekit to version 3.1.1 of Apache Commons Math.
      </action>
      <action dev="luc" type="add" >
        Added support for time-dependent gravity fields. All recent gravity
        fields include time-dependent coefficients (linear trends and pulsations
        at several different periods). They are now properly handled by Orekit.
        For comparison purposes, it is still possible to retrieve only the constant
        part of a field even if the file contains time-dependent coefficients too.
      </action>
      <action dev="luc" type="update" >
        Added a way to speed up parsing and reduce memory consumption when
        loading gravity fields. Now the user can specify the maximal degree
        and order before reading the file.
      </action>
      <action dev="luc" type="fix" >
        The EGM gravity field reader did not complain when files with missing
        coefficients were provided, even when asked to complain.
      </action>
      <action dev="luc" type="fix" >
        Fixed serialization of all predefined frames. This fix implied
        also fixing serialization of celestial bodies as the predefined
        ICRF frame relies on them. Note for both types of objects, only
        some meta-data are really serialized in such a way that at
        deserialization time we retrieve singletons. So the serialized
        data are small (less than 500 bytes) and exchanging many time
        these objects in a distributed application does not imply anymore
        lots of duplication.
      </action>
      <action dev="tn" type="fix" due-to="Yannick Tanguy">
        Throw an exception if the conversion of mean anomaly to hyperbolic
        eccentric anomaly does not converge in KeplerianOrbit (fixes bug #114).
      </action>
      <action dev="luc" type="fix" due-to="Evan Ward">
        Removed weak hash maps in frames (fixes bug #122).
      </action>
        <action dev="luc" type="fix" due-to="Bruno Revelin">
        Improved documentation of interpolation methods (fixes bug #123).
      </action>
      <action dev="tn" type="fix" due-to="Evan Ward">
        Make TIRF2000Provider class thread-safe (fixes bug #118).
      </action>
      <action dev="tn" type="fix" due-to="Christophe Le Bris">
        Correct spelling of the inner class QuadratureComputation (fixes bug #120).
      </action>
      <action dev="tn" type="fix" due-to="Evan Ward">
        Remove unnecessary synchronization in UT1Scale (fixes bug #119).
      </action>
      <action dev="tn" type="fix" due-to="Carlos Casas">
        Clear caches in CelestialBodyFactory when removing CelestialBodyLoaders
        (fixes bug #106).
      </action>
      <action dev="tn" type="fix" due-to="Yannick Tanguy">
        Fix loading of JPL ephemerides files with overlapping periods
        (fixes bug #113).
      </action>
      <action dev="tn" type="fix" due-to="Simon Billemont">
        Prevent initialization exception in UTCScale in case no user-defined
        offsets are provided. (fixes bug #111).
      </action>
      <action dev="luc" type="fix" due-to="Evan Ward">
        Improved performance by caching EME2000 frame in AbstractCelestialBody
        (fixes bug #116).
      </action>
      <action dev="tn" type="fix" due-to="Evan Ward">
        Make TidalCorrections class thread-safe by using the new TimeStampedCache. 
        (fixes bug #117).
      </action>
      <action dev="tn" type="fix" due-to="Evan Ward">
        Convert position entries contained in SP3 files to meters instead of km
        (fixes bug #112).
      </action>
      <action dev="luc" type="add" >
        Added support for version 2011 of ICGEM gravity field format. Orekit
        still ignore the time-dependent part of these fields, though.
      </action>
      <action dev="luc" type="update" >
        Greatly simplified CelestialBodyLoader interface, now it is not related
        to DataLoader anymore (which implies users can more easily provide
        analytical models instead of the JPL/IMCCE ephemerides if they want)
      </action>
      <action dev="luc" type="fix" >
        Use the new thread-safe caches and the new Hermite interpolation feature on
        Transform, Earth Orientation Parameters, JPL/IMCCE ephemerides, UTC-TAI
        history and Ephemeris to remove thread-safety issues in all classes using
        cache (fixes #3).
      </action>
      <action dev="luc" type="add" >
        Added Hermite interpolation features for position-velocity coordinates,
        angular coordinates, orbits, attitudes, spacecraft states and transforms.
        Hermite interpolation matches sample points value and optionally first derivative.
      </action>
      <action dev="luc" type="add" >
        Added an AngularCoordinates as an angular counterpart to PVCoordinates.
      </action>
      <action dev="luc" type="add" >
        Transform now implements both TimeStamped and TimeShiftable. Note that this change
        implied adding an AbsoluteDate parameter to all transform constructors, so this
        is a backward incompatible change.
      </action>
      <action dev="luc" type="fix" >
        Fixed wrong transform for 3D lines (fixes bug #101).
      </action>
      <action dev="luc" type="add" >
        Upgraded support of CCSDS Unsegmented Time Code (CUC) to version 4 of the
        standard published in November 2010 (fixes bug #91), this includes support for
        an extended preamble field and longer time codes.
      </action>
      <action dev="luc" type="add" due-to="Francesco Rocca">
        Added a way to build TLE propagators with attitude providers and mass (fixes bug #84).
      </action>
      <action dev="luc" type="fix" >
        Fixed numerical stability errors for high order gravity field in Cunningham model (fixes bug #97).
      </action>
      <action dev="luc" type="fix" due-to="Yannick Tanguy">
        Fixed an error in radiation pressure for BoxAndSolarArraySpacecraft (fixes bug #92).
      </action>
      <action dev="thomas" type="add">
        Added models for tropospheric delay and geomagnetic field.
      </action>
      <action dev="luc" type="update">
        The existing general mechanism for shifting objects in time has been
        formalized as a parameterized interface implemented by AbsoluteDate, Attitude,
        Orbit, PVCoordinates and SpacecraftState.
      </action>
      <action dev="luc" type="update">
        Time scales are not serializable anymore (this induced problems for the UTC scale
        and its caching feature).
      </action>
      <action dev="luc" type="fix">
        Fixed TLE propagation in deep space when inclination is exactly 0 (fixes bug #88).
      </action>
      <action dev="pascal" type="add" due-to="Francesco Rocca">
        Added a package for spacecraft states to propagators conversion extending an
        original contribution for TLE (Orbit Converter for Two-Lines Elements) to all
        propagators.
      </action>
      <action dev="luc" type="fix">
        Improved testing of error messages.
      </action>
      <action dev="luc" type="fix">
        Removed too stringent test on trajectory in TLE propagator (fixes bug #86).
      </action>      
      <action dev="thomas" type="fix">
          Set the initial state for a TLEPropagator (fixes bug #85).
      </action>
      <action dev="luc" type="update">
        Improved testing of error messages.
      </action>
      <action dev="luc" type="update">
        Updated IAU poles for celestial bodies according to the 2009 report and the
        2011 erratum from the IAU/IAG Working Group on Cartographic Coordinates and
        Rotational Elements of the Planets and Satellites (WGCCRE).
      </action>
      <action dev="luc" type="update">
        Removed code deprecated before 5.0.
      </action>
      <action dev="thomas" type="add">
        Added support for more recent JPL DExxx and INPOP ephemerides files (fixes feature #23).
      </action>
      <action dev="luc" type="fix">
        Fixed formatting of very small values in TLE lines (fixes bug #77).
      </action>
      <action dev="thomas" type="fix">
        Fixed formatting of TLE epoch (fixes bug #74).
      </action>
      <action dev="thomas" type="fix">
        Fixed performance issues when using the singleton UTCScale instance from
        multiple threads. Use a prototype pattern instead (fixes bug #33).
      </action>
      <action dev="luc" type="add">
        Added J2 effect on small maneuvers model.
      </action>
      <action dev="luc" type="fix">
        Fixed attitudeProvider field masking in IntegratedEphemeris.
      </action>
      <action dev="luc" type="add">
        Added a tutorial to compute Earth phased, Sun synchronous orbits.
      </action>
      <action dev="luc" type="add">
        Added a fitter for osculating parameters, allowing conversion to mean parameters.
      </action>
      <action dev="luc" type="update">
        Made Greenwich mean and apparent sidereal time publicly visible in GTOD frame.
      </action>
      <action dev="luc" type="update">
        Made equation of equinoxes sidereal time publicly visible in TOD frame.
      </action>
      <action dev="thomas" type="update">
        Added more german translations for error messages.
      </action>
      <action dev="luc" type="fix">
        Allow ClasspathCrawler and ZipJarCrawler data providers to work in
        OSGi environments by providing an explicit class loader (fixes bug #54).
      </action>
      <action dev="luc" type="update">
        Improved the small maneuvers analytical model to compute orbit Jacobian
        with respect to maneuver parameters.
      </action>
      <action dev="luc" type="fix">
        Force impulse maneuver to preserve orbit type and orbit frame.
      </action>
      <action dev="thomas" type="add">
        Added sp3 file parser.
      </action>
      <action dev="luc" type="add">
        Added a method to compute frames transforms Jacobians in the Transform class.
      </action>
      <action dev="luc" type="fix">
        Fixed a problem with propagation over null or negative ranges.
      </action>
      <action dev="luc" type="add">
        Added a multiplexer for step handlers.
      </action>
      <action dev="luc" type="add">
        Added init methods to step handlers and event handlers.
      </action>
      <action dev="luc" type="add">
        Added an adapter propagator that can add small maneuvers to any propagator, including
        ephemeris based ones.
      </action>
      <action dev="luc" type="add">
        Added an analytical model for the effect at date t1 of a small maneuver performed at date t0.
      </action>
      <action dev="luc" type="fix">
        Fixed a missing reinitialization of start date when state was reset in numerical propagator.
      </action>
      <action dev="luc" type="update">
        Added detection of attempts to create hyperbolic orbits as circular or equinoctial
        instances.
      </action>
      <action dev="pascal" type="fix">
        Fixed potential numerical failure in lightning ratio computation.
      </action>
      <action dev="luc" type="update">
        Simplified construction of atmosphere models, the Earth fixed frame is already present
        in the body shape, there was no need to pass a separate argument for it.
      </action>
      <action dev="pascal" type="add">
        Added Harris-Priester atmosphere model.
      </action>
      <action dev="luc" type="update">
        Changed the return value of eventOccurred method from an int to an enumerate.
      </action>
      <action dev="pascal" type="fix">
        Fixed frame for TLEPropagator (fixes bug #31).
      </action>
      <action dev="luc" type="add">
        Added getters/setters for impulse maneuvers.
      </action>
      <action dev="luc" type="add">
        Added getters/setters for attitude provider in all orbit propagators.
      </action>
      <action dev="luc" type="add">
        Added a method to compute visibility circles in TopocentricFrame.
      </action>
      <action dev="luc" type="add">
        Added an equinox-based version of ITRF.
      </action>
      <action dev="luc" type="add">
        Added getters for thrust, Isp and flow rate in constant thrust maneuvers.
      </action>
      <action dev="luc" type="add">
        Allow use of any supported Local Orbital Frames as the reference frame
        for LofOffset attitude modes.
      </action>
      <action dev="luc" type="add">
        Added support for LVLH, VVLH and VNC local orbital frames.
      </action>
      <action dev="luc" type="fix">
        Fixed a performance bug implying that some frames reloaded all EOP history files
        each time a transform was computed (fixes bug #26).
      </action>
      <action dev="luc" type="add" >
        Added support for columns-based IERS Rapid Data and Prediction files (finals.daily, finals.data
        and finals.all), the XML version was already supported since a few months
      </action>
      <action dev="luc" type="fix" >
        Fixed numerical issue in eccentricity computation (fixes bug #25)
      </action>
      <action dev="luc" type="update" >
        Changed step handling of abstract propagators, now they use a single step
        equal to the duration of the propagation in all cases except when a fixed step
        is requested in master mode. Previously, they arbitrarily used on hundredth of
        the Keplerian period as the step size, hence performing many steps even if not
        strictly required
      </action>
      <action dev="luc" type="add" >
        Added propagation of Jacobians matrices in circular, Keplerian and equinoctial
        parameters, using either true, eccentric or mean position angles. Formerly,
        propagation of Jacobians matrices was possible only in Cartesian parameters
      </action>
      <action dev="luc" type="add" >
        Added a way to propagate additional state along with orbit in abstract
        propagators, as an analytical counterpart to the additional equations that
        can be integrated by numerical propagators
      </action>
      <action dev="luc" type="fix" >
        Fixed missing partial derivatives data in ephemerides produced by a numerical
        propagator despite it was set up to computed them (fixes bug #16)
      </action>
      <action dev="luc" type="fix" >
        Added a new much simpler way to log events occurrences all at once (or
        only a subset of the events if desired)
      </action>
      <action dev="pascal" type="add" >
        Added alternative default name for ICGEM files
      </action>
      <action dev="pascal" type="fix" >
        Fixed EventState reset on propagation direction change (fixes bug #19)
      </action>
      <action dev="luc" type="fix" >
        Fixed Jacobianizer so it can handle force models that do change the spacecraft mass,
        like ConstantThrustManeuver (fixes bug #18)
      </action>
      <action dev="luc" type="add" >
        Added Jacobians between orbital parameters and Cartesian parameters for all orbits
        types (including hyperbolic orbits), all angles types (mean, eccentric, true) and in
        both directions
      </action>
      <action dev="luc" type="update" >
        Replaced the integers parameters used in orbit constructors (MEAN_ANOMALY, ECCENTRIC_ANOMALY ...)
        by a new PositionAngle enumerate for better value safety. The old public constants and the
        corresponding constructors are still available but are deprecated
      </action>
      <action dev="luc" type="fix" >
        Fixed ephemeris generation in numerical propagation. After getEphemeris has been
        called,  later calls to the numerical propagator did reset the already computed
        and returned ephemeris (fixes bug #14)
      </action>
      <action dev="luc" type="add" due-to="Bruno Revelin">
        Added support for the Marshall Solar Activity Future Estimation files
      </action>
      <action dev="luc" type="fix">
        TLEPropagator now implements the Propagator interface, and hence can benefit from all
        events detection and mode handling features (fixes features request #4)
      </action>
      <action dev="luc" type="update">
        improved events detection robustness, by decoupling events handling from adaptive step
        sizes in numerical integrators and  (fix contributed to Apache Commons Math) and from
        classical propagation in analytical and tabulated propagators. This implies the events
        will NOT reduce integration step sizes anymore, thus also increasing speed and in corner
        cases reducing local precision at event occurrence, reducing max step size is often
        sufficient to compensate for this drawback
      </action>
      <action dev="v&#233;ronique" type="add" >
        all propagators, including analytical ones or tabulated ones can now be used for
        event detection. Of course for tabulated propagators, setting up an event that
        would try to reset the state triggers an error when the event occurs
      </action>
      <action dev="v&#233;ronique" type="add" >
        propagation can now be done between two dates, regardless of the date of the initial state
      </action>
      <action dev="v&#233;ronique" type="add" >
        attitude can be specified either using a date only thanks to a new AttitudeLaw interface
        or using a date, a position-velocity provider and a frame (which can be any frame) thanks
        to a new AttitudeProvider interface, wrappers have been added to convert between the two
        interfaces. A side effect of this change is that LofOffset constructor now needs a reference
        to an inertial reference frame, otherwise the attitude woud be wrong if a non-inertial frame
        were passed to getAttitude, due to velocity composition (the computed LOF would not really
        be a LOF)
      </action>
      <action dev="luc" type="update">
        the notion of quasi-inertial frames has been renamed as pseudo-inertial because
        quasi-inertial has a precise relativistic meaning that is not considered here. We
        only consider these frames to be suitable for Newtonian mechanics.
      </action>
      <action dev="luc" type="update">
        the equinox based frames have been renamed to more standard names (MOD, and GTOD
        instead of MEME, and PEF). The implementation of TEME was also wrong (it was
        really a TOD), so now there are both a TOD with a proper name and a TEME with a
        proper implementation.
      </action>
      <action dev="luc" type="update">
        celestial bodies now provide both an inertially oriented body centered
        frame and a body oriented body centered frame, the bodies managed by
        CelestialBodyFactory use the IAU poles and prime meridian definitions
        to build the two frames
      </action>
      <action dev="luc" type="add">
        added the ICRF frame at the solar system barycenter
      </action>
      <action dev="luc" type="add">
        added the ITRF93, ITRF97, ITRF2000 and ITRF2008 frames (previously, only
        the ITRF2005 frame was available)
      </action>
      <action dev="luc" type="add">
        added a getPoint method to TopocentricFrame
      </action>
      <action dev="luc" type="add">
        added the Galileo System Time Scales and the Galileo start epoch.
      </action>
      <action dev="luc" type="add">
        added the UT1, TCB and GMST time scales used in CCSDS Orbit Data Messages
      </action>
      <action dev="luc" type="fix">
        fixed an error when parsing a date occurring during a leap second introduction
      </action>
      <action dev="luc" type="fix">
        fixed a dut1 interpolation error for the day just before a leap second introduction
      </action>
      <action dev="luc" type="fix">
        fixed an error in JPL ephemerides: they are in TDB time scale
      </action>
      <action dev="luc" type="fix">
        fixed an error in date creation/parsing for UTC dates which occur during a
        leap second
      </action>
      <action dev="luc" type="fix">
        fixed UTC time scale between 1961-01-01 and 1971-12-31 ; in this time range
        the offset between UTC and TAI was piecewise linear
      </action>
      <action dev="luc" type="add">
        added an enumerate for specifying months in dates and for simplifying parsing
        of some data files
      </action>
      <action dev="luc" type="add">
        completed support for CCSDS Time Code Format (CCSDS 301.0-B-3) ; now in addition
        to ASCII Calendar Segmented Time Code which has been supported for a while,
        Orekit also supports CCSDS Unsegmented Time Code (CUC), CCSDS Day Segmented
        Time Code (CDS) and CCSDS Calendar Segmented Time Code (CCS)
      </action>
      <action dev="luc" type="add">
        added a freeze method to the Frame and Transform classes, in order to build fixed
        frames from moving ones, this is useful for example to build a launch frame
        at launcher inertial navigation system reset time, or to build an equinox-based
        frame at a specific epoch
      </action>
      <action dev="luc" type="fix">
        fixed an out of memory error when lots of temporary frames were created in loops
        and discarded
      </action>
      <action dev="luc" type="update">
        use the new FastMath class from commons-math instead of the standard java.util.Math
        class for increased accuracy and speed
      </action>
      <action dev="luc" type="add">
        added support for the new bulletinB data published by Paris-Meudon observatory
        for IAU-1980 precession-nutation model (IERS has ceased publishing bulletinB
        files for both IAU-1980 precession-nutation model and IAU-2000
        precession-nutation model as of early 2010).
      </action>
      <action dev="luc" type="add">
        added support for the new XML files containing both bulletinA and bulletinB data
        published by IERS (both the finals and daily files are supported).
      </action>
      <action dev="luc" type="update">
        Orekit now depends on at least version 3.0 of Apache commons-math
      </action>
      <action dev="luc" type="add">
        added a way to list what data have been loaded through DataProvidersManager
      </action>
      <action dev="luc" type="add">
        PropagationException can now be created directly from OrekitException, thus simplifying
        wrapping lower Orekit errors in step handlers
      </action>
      <action dev="luc" type="update">
        improved exception propagation from low level java runtime and Apache commons-math libraries
        preserving initial error stack trace
      </action>
      <action dev="luc" type="update">
        changed exception localization framework to simplify messages handling
      </action>
      <action dev="luc" type="fix">
        greatly improved AbsoluteDate accuracy by shifting epoch when needed and separating
        long/double computations to avoid too large offsets and numerical cancellations, it is
        now possible to still have an absolute date accurate to about 1.0e-13s after shifting
        it 10000 times by 0.1s steps
      </action>
      <action dev="luc" type="fix">
        fixed an error in TopocentricFrame.getPVCoordinates: the coordinates returned were not the
        coordinates of the topocentric frame origin with respect to the specified frame, but were the
        coordinates of the specified frame origin with respect to the topocentric frame.
      </action>
      <action dev="luc" type="fix">
        fixed an errors in data loading in tutorials when one of the path in the classpath
        contained a space
      </action>
      <action dev="luc" type="fix">
        improved CelestialBodyPointed attitude mode: the spin now correctly includes
        the coupling effect of the phasing reference
      </action>
      <action dev="luc" type="fix">
        fixed an error in SpinStabilized attitude mode: the spin was reversed
        with respect to the specification
      </action>
      <action dev="pascal" type="add">
        added a GroundMaskElevationDetector dealing with local physical mask for visibility
      </action>
      <action dev="pascal" type="add">
        added an ApparentElevationDetector taking refraction into account in a terrestrial
        environment
      </action>
      <action dev="pascal" type="update">
        enhanced DateDetector behaviour to allow adding new event dates on the fly
      </action>
      <action dev="pascal" type="fix" due-to="Derek Surka">
        fixed an error in FramesFactory when getting ITRF2005 and TIRF2000 frames:
        ignoreTidalEffects was handled wrong.
      </action>
      <action dev="luc" type="update" >
        removed serialization of some cached data in frames
      </action>
      <action dev="luc" type="fix" >
        fixed deserialization problems of frame singletons, they were not unique any more
      </action>
      <action dev="v&#233;ronique" type="add" >
        numerical propagation can now be done either using Cartesian parameters, circular
        parameters, equinoctial parameters, or Keplerian parameters (elliptical or hyperbolic)
        and using mean, eccentric or true position angles for the parameters where it is relevant.
        So there are now 10 possible configurations for state vector. This allows propagation
        of any kind of trajectories, including hyperbolic orbits used for interplanetary missions,
        or atmospheric re-entry trajectories
      </action>
      <action dev="v&#233;ronique" type="update" >
        completely revamped the partial derivatives matrices computation using the additional
        equations mechanism
      </action>
      <action dev="v&#233;ronique" type="add" >
        added a mechanism to integrate user-supplied additional equations alongside with
        orbital parameters during numerical propagation
      </action>
      <action dev="luc" type="update">
        use A. W. Odell and R. H. Gooding (1986) fast and robust solver for Kepler equation
      </action>
      <action dev="luc" type="add">
        keplerian and cartesian orbits now support hyperbolic orbits (i.e. eccentricity greater
        than 1, and in this case negative semi major axis by convention)
      </action>
      <action dev="luc" type="fix">
        fixed an error in LofOffset attitude mode: the computed attitude was reversed
        with respect to the specification
      </action>
      <action dev="luc" type="add">
        added an AttitudesSequence class which can handle several laws, only one of
        which being active at any time. The active law changes as switch events are
        triggered. This can be used for example to alternate between daylight attitude mode
        and eclipse attitude mode, or between normal observing mode and special modes
        for ground contact or maneuvers.
      </action>
      <action dev="pascal" type="fix" due-to="Bruno Revelin">
        fixed an error when crawling a classpath or a directory a zip file was found.
        This might lead to select an inappropriate data provider.
      </action>
    </release>
    <release version="5.0.3" date="2011-07-12"
             description="version 5.0.3 is a bug-fix release.">
      <action dev="luc" type="fix">
        Fixed a performance bug implying that some frames reloaded all EOP history files
        each time a transform was computed  (fixes bug #26).
      </action>
      <action dev="luc" type="fix">
        Fixed a parsing bug in IERS Rapid Data and Prediction files for dates between 2000 and 2009.
      </action>
    </release>
    <release version="5.0.2" date="2011-07-11"
             description="version 5.0.2 is an interim release of Orekit with support for IERS
                          Rapid Data and Prediction files.">
      <action dev="luc" type="update">
        Added support for IERS Rapid Data and Prediction files finals.all, finals.data and finals.daily,
        for both IAU-1980 and IAU-2000 and with both columns and XML formats.
      </action>
    </release>
    <release version="5.0.1" date="2011-04-15"
             description="version 5.0.1 is a minor release of Orekit without any functional changes.
             The differences with respect to 5.0 are only related to packaging and deployement to
             maven central. There are NO bug fixes and NO evolutions.">
      <action dev="luc" type="update">
        updated packaging to allow deployment to maven central.
      </action>
    </release>
    <release version="5.0" date="2010-05-06"
             description="version 5.0 is a major release of Orekit. It introduces several new
             features and bug fixes. Some slight incompatibilities with respect to previous
             versions have been introduced, but they should be easy to overcome to users. Users
             are strongly advised to upgrade to this version. The major points introduced in version
             5.0 are a very general PVCoordinatesProvider interface, a new shiftedBy method allowing
             many time-dependent instances (AbsoluteDate, Orbit, PVCoordinates, Attitude and SpacecraftState)
             to be slightly shifted in time using simple evolution models (keplerian for orbit, fixed
             angular rate for attitude, fixed translation for position/velocity), a redesign of the
             attitude interfaces and an experimental (read subject to change) numerical propagator
             able to compute jacobians of the state with respect to both initial state and force
             models parameters. Version 5.0 now depends on version 2.1 of Apache commons math.">
      <action dev="pascal" type="add">
        a new experimental numerical propagator has been added, in addition to computing
        the spacecraft state at target time, it also computes the partial derivatives of
        this state with respect to the initial state (one jacobian) and with respect to
        models parameters (another jacobian). The jacobians are integrated alongside with
        the state, using variational equations for better accuracy and numerical robustness.
        This will help further implementation of orbit determination or optimization
        algorithms. This code is still considered to be experimental as of 5.0 and the API
        could change in the future.
      </action>
      <action dev="luc" type="add">
        a new SpacecraftFrame class has been added, taking into account orbit and
        attitude thanks to an underlying propagator. This allows to see the spacecraft just
        as another known geometrical object automatically handled and connected to all
        other frames. For an instantaneous view, Transform instances can also be built
        directly by SpacecraftState instances.
      </action>
      <action dev="luc" type="add">
        frames can now be flagged as quasi-inertial or not; only quasi-inertial frames
        are suitable for defining orbits
      </action>
      <action dev="luc" type="add">
        the Topocentric frame now provides a way to retrieve the body shape on which the
        frame is defined
      </action>
      <action dev="pascal" type="update">
        changed the way Veis 1950 frame is constructed.
        Now, its parent is the PEF frame with no EOP corrections applied.
      </action>
      <action dev="luc" type="fix" due-to="John Pritchard">
        fixed a parameters inversion in Earth Orientation Parameters for IAU-1980 models.
        The error could introduce up to a few meters error in position during transformations
        between TEME and MEME
      </action>
      <action dev="luc" type="add" >
        factories have been introduced for handling all data formats. Their default configuration
        correspond to the legacy formats used in previous versions (IERS format for UTC-TAI, EOPC04
        and bulletins B for Earth Orientation Parameters, JPL format for celestial bodies ...).
        Users can now add support for their own formats if they want (for example if they prefer
        using bulletins A instead of EOPC04 and bulletins B, or if they have their own gravity
        field format ...). Consequences of these changes are that the SolarSystemBody and
        the PotentialReaderFactory classes have been deprecated (replaced by CelestialBodyFactory and
        GravityFieldFactory) and that TimeScalesFactory and FramesFactory have been extended. All these
        factories follow the same generic pattern.
      </action>
      <action dev="luc" type="fix" >
        improved thread safety (however, Orekit is still NOT completely thread-safe).
      </action>
      <action dev="luc" type="add" >
        the loaders for gravity fields now can optionally allow missing coefficients (they will be
        replaced by 0.0 except c[0][0] which will be replaced by 1.0).
      </action>
      <action dev="luc" type="fix" >
        the loader for gravity fields in the ICGEM format now support empty lines in the file
        (there is for example one blank line at the end of the file in the orekit-data zip archive).
      </action>
      <action dev="luc" type="add" >
        added support for the GRGS gravity field files formats.
      </action>
      <action dev="luc" type="add" >
        added a way to list the available satellite numbers in TLE files.
      </action>
      <action dev="luc" type="update" >
        improved TLE elements loading. Now TLE lines are loaded using the standard data loading
        mechanism (thus allowing loading from disk files, network, classpath ...), they can
        contain TLE for several objects in one file, and they may contain some non-TLE lines
        if desired.
      </action>
      <action dev="v&#233;ronique" type="add" >
        a new PVCoordinatesProvider interface has been created on top of several existing classes
        and interfaces (orbit propagator, celestial bodies, some moving frames ...). This is a
        major generalization that allows to use either satellites or celestial bodies in many
        algorithms (attitude pointing target, eclipses and field of view events ...)
      </action>
      <action dev="luc" type="fix" >
        improved numerical propagator efficiency when used from an outside loop: the initial
        state is automatically set to the last state at propagation end, thus allowing to
        restart from here without recomputing everything
      </action>
      <action dev="luc" type="add" >
        added a reset feature in all propagators, allowing to reuse an already configured
        propagator for several different orbits
      </action>
      <action dev="luc" type="fix" >
        fixed a mode handling error in NumericalPropagator: when a propagator was reused
        with a new mode setting, the previous step handlers were still used in addition to
        the new ones instead of replacing them
      </action>
      <action dev="luc" type="fix" >
        fixed an interpolation error for orbits crossing the -PI/+PI singularity between
        entries in the Ephemeris class
      </action>
      <action dev="luc" type="update" >
        KeplerianPropagator now preserve orbits types
      </action>
      <action dev="luc" type="add" >
        AbsoluteDate, Orbit, PVCoordinates, Attitude and SpacecraftState instances can now all
        be slightly shifted in time using simple evolution models (keplerian for orbit, fixed
        angular rate for attitude, fixed translation for position/velocity). This is not a
        replacement for proper propagation but is useful for known simple motions or small
        time shifts or when coarse accuracy is sufficient
      </action>
      <action dev="luc" type="fix" >
        changed AttitudeLaw.getState signature to use complete orbit. This is an incompatible
        change introduced to fix a major bug in spin computation for some attitude laws. The laws
        for which orientation depends on satellite velocity have a spin vector that depends on
        acceleration. This can be computed only if complete orbit is available. This change
        should be simple to handle from a users point of view, as the caller generally already
        has the orbit available and attitude laws implementations can retrieve all the former
        parameters (date, position/velocity, frame) directly from orbit.
      </action>
      <action dev="luc" type="fix" >
        fixed spin rate computation errors in almost all attitude modes
      </action>
      <action dev="luc" type="add" >
        added a new simple linear attitude mode: FixedRate
      </action>
      <action dev="luc" type="fix" >
        fixed an error in event detection: when two events were very close (for example a very
        short ground station visibility), the second one may be ignored despite the first one
        was detected.
      </action>
      <action dev="luc" type="fix" >
        fixed corner cases in event detection during orbit propagation, sometimes
        an already detected and handled event prevented the propagator to go further in time.
      </action>
      <action dev="luc" type="add" >
        added an EventShifter wrapper allowing to slightly shift raw events in time. This is useful
        for example to switch an attitude mode from solar pointing to something else a few minutes
        before eclipse entry and going back to solar pointing mode a few minutes after eclipse exit.
      </action>
      <action dev="pascal" type="add">
        added a new AlignmentDetector.
      </action>
      <action dev="pascal" type="add" >
        added a new EclipseDetector handling either umbra or penumbra entry and exit events.
      </action>
      <action dev="v&#233;ronique" type="add" >
        added new CircularFieldOfViewDetector and DihedralFieldOfViewDetector handling
        field of view entry and exit events for any type of target.
      </action>
      <action dev="luc" type="add" >
        added an experimental implementation of a BoxAndSolarArray spacecraft model considering a convex
        body (either parallelepipedic or defined by a set of facets) and a rotating solar array, for
        accurate modeling of surface forces with attitude. Beware that this class is still considered
        experimental, so use it with care!
      </action>
      <action dev="luc" type="update" >
        completely changed the RadiationSensitive and DragSensitive interfaces to be more comprehensive
        and handle properly lift and side force effects when used with non-symmetric spacecrafts/flux geometry
      </action>
      <action dev="luc" type="fix" due-to="Christelle Blandin">
        fixed denormalization of gravity field coefficients, the last coefficient
        was not initialized
      </action>
      <action dev="luc" type="add" >
        added a relative constructor and a getMomentum method to PVCoordinates
      </action>
      <action dev="luc" type="add">
        added a special implementation improving performances for the frequent case of identity transform
      </action>
      <action dev="luc" type="fix">
        fixed forgotten radians to degrees conversions for inclination and RAAN in CircularOrbit.toString()
      </action>
      <action dev="luc" type="add">
        added a Constants interface including a few useful physical constants.
      </action>
      <action dev="luc" type="add">
        added a way to build date components from week components (this can be used
        for scheduled operations with week-related periods)
      </action>
      <action dev="luc" type="add">
        added string parsing features for dates and times components supporting ISO-8601 formats
      </action>
      <action dev="luc" type="add">
        Orekit is now packaged as an OSGi bundle
      </action>
      <action dev="pascal" type="add">
        added some pieces of an UML model for the library (available in the source distribution)
      </action>
      <action dev="luc" type="update" >
        updated error message localization to be more consistent with Java exception. Now getMessage
        returns a non-localized message and only getLocalizedMessage returns a message localized for
        the platform default locale. A new getMessage(Locale) method has also been added to
        retrieve the message in any desired locale, not only the platform default one. The messages
        are also built and translated only when needed, so if an exception is triggered and
        never displayed, the message will never be built.
      </action>
    </release>
    <release version="4.1" date="2009-08-18"
             description="version 4.1 is an upgrade bringing some new features and fixing a
             few bugs. The equinox-based frames family with IAU1980 precession-nutation
             models that are still used by many legacy systems are now supported. This
             simplifies interoperability with legacy systems and helps migrating from this
             old frames family to the new CIO-based ones that is supported by orekit since its
             first versions. The data loading mechanism used to retrieve IERS data (Earth
             Orientation Parameters, UTC-TAI history) and JPL ephemerides is now also used
             to retrieve gravity potential files. This mechanism has also been vastly improved
             to support new use cases (loading from disk, from classpath, from network delegating
             loading to an external library ...). Another change is the addition of the TDB
             time scale. Some minor incompatibilities have been introduced but they are easy
             to solve for users, the explanations are provided in detailed changes report.">
      <action dev="aude" type="add" >
        added TDB time scale
      </action>
      <action dev="luc" type="update" >
        the RadiationSensitive and DragForce interfaces now have an
        additional SpacecraftState parameter in all their get methods.
        This allows to implement models that take into account solar
        arrays rotation. Note that this changes breaks compatibility
        for users that did add their own implementations, but it is
        simple to deal with (simply add one parameter in the signature
        and ignore it) so its was considered acceptable.
       </action>
      <action dev="luc" type="add" due-to="James Housden">
        added german localization for error messages
      </action>
      <action dev="luc" type="update">
        added a feature allowing all tests to clear the already built reference
        objects (frames, time scales, solar system bodies ...) between each tests,
        thus removing the need to launch tests in separate JVMS. This allows to
        launch all tests directly from eclipse, and this speeds up maven tests by
        a factor 4 at least
      </action>
      <action dev="luc" type="update">
        set up a custom ant build independent from the maven 2 build
      </action>
      <action dev="luc" type="update">
        changed all tests from Junit 3 to Junit 4
      </action>
      <action dev="thierry" type="fix">
        fixed accuracy of PEF frame
      </action>
      <action dev="luc" type="fix" due-to="Aude Privat">
        fixed configuration problems on Windows systems
      </action>
      <action dev="luc" type="fix" due-to="Sébastien Herbinière">
        fixed a reversed sign in solar radiation pressure
      </action>
      <action dev="pascal" type="update" >
        Orekit supports the two different naming patterns for bulletins B provided by IERS
        on http://www.iers.org/ and http://hpiers.obspm.fr/eop-pc/.
      </action>
      <action dev="luc" type="update" >
        the predefined times scales (TAI, UTC ...) are now built using a factory. The various
        XXXScale.getInstance() methods defined in each predefined time scales classes
        are still available, but have been deprecated and will be removed in the future,
        they are replaced by TimeScalesFactory.getXXX().
      </action>
      <action dev="pascal" type="update" >
        the Frame class was split into a FramesFactory class, dealing with the predefined
        reference frames, and a Frame class for the creation of new frames and the navigation
        through any frames tree. The Frame.getXXX() methods for the predefined reference
        frames are still available, but have been deprecated and will be removed in the future,
        they are replaced by FramesFactory.getXXX().
      </action>
      <action dev="pascal" type="add" >
        3 new predefined reference frames have been added in Orekit : MEME, TEME and PEF. They
        implement the classical paradigm of equinox-based transformations including the IAU-76
        precession model, the IAU-80 nutation model and the IAU-82 sidereal time model, with
        the capability to apply the nutation corrections provided by IERS through the EOP data
        files for better agreement with the IAU 2000 precession-nutation model.
      </action>
      <action dev="luc" type="update" >
        the ChronologicalComparator class is not a singleton anymore, this didn't really make sense
      </action>
      <action dev="luc" type="fix" >
        fixed a state reset error: orbital state changed by event detectors like
        ImpulseManeuver were overwritten by other event detectors
      </action>
      <action dev="luc" type="fix" >
        fixed stop date of abstract propagators (Keplerian and Eckstein-Heschler). They used to
        stop at the first event after target date when an event detector was set up, instead of
        stopping at the target date
      </action>
      <action dev="luc" type="fix" >
        the gravity coefficients for solar system bodies are now extracted from JPL files headers
      </action>
      <action dev="luc" type="update" >
        the eventOccurred method in EventDetector interface and its various implementations
        has an additional parameter specifying if the switching function increases or
        decreases at event time. This allows simpler events identification has many switching
        functions have two switches (start/end, raising/setting, entry/exit ...). Note that
        this changes breaks compatibility for users that did implement their own events, but
        it is simple to deal with (simply add one parameter in the signature and ignore it)
        so its was considered acceptable.
      </action>
      <action dev="luc" type="fix" due-to="Christophe Pipo">
        fixed an error occurring when DE406 JPL ephemerides were loaded before DE405 ones
      </action>
      <action dev="luc" type="fix" due-to="Sébastien Herbinière">
        fixed an error in EGM potential file loader
      </action>
      <action dev="luc" type="update">
        trigger exceptions when no data can be loaded
      </action>
      <action dev="luc" type="update">
        remove predefined leap seconds, they are not useful anymore since other
        parts of the library do need configuration data (solar system bodies) and
        since data configuration has been vastly improved
      </action>
      <action dev="luc" type="add" >
        added support for the ICGEM format for gravity fields
      </action>
      <action dev="luc" type="update" >
        load gravity potential data using the same mechanism already used for Earth
        Orientation Parameters, UTC-TAI history and JPL ephemerides files
      </action>
      <action dev="luc" type="add" due-to="quinput and Kai Ruhl">
        re-activated a way to load data from the classpath using a
        data provider plugin.
      </action>
      <action dev="luc" type="add">
        added a way to load data directly from network (either
        locally or through a proxy server) using a data provider plugin.
      </action>
      <action dev="luc" type="add">
        added a small plugin-like mechanism to delegate data loading to a
        user-provided mechanism, thus enabling smooth integration in existing
        systems.
      </action>
      <action dev="luc" type="update">
        updated to latest version of commons-math.
      </action>
      <action dev="luc" type="add" due-to="Silvia Ríos Bergantiños">
        added galician localization for error messages.
      </action>
      <action dev="luc" type="fix" due-to="Guylaine Prat">
        improved javadoc comments in orbit classes.
      </action>
      <action dev="pascal" type="add">
        tidal corrections are now available for ITRF and TIRF frames. Both frames are
        provided in two versions, the standard one with tidal corrections and a stripped
        down one without tidal corrections. A cache/interpolation mechanism is used to
        keep the computation cost of tidal correction to a minimum. With this mechanism,
        the penalty to use tidal correction is slightly above 20% in run time for a
        transformation between GCRF and ITRF. A raw implementation without this mechanism
        would lead to a 550% penalty, or even a 1100% penalty if TIRF and ITRF parts were
        computed independently.
      </action>
    </release>
    <release version="4.0" date="2008-10-13"
             description="major upgrade with new features (GCRF and ITRF2005 frames, DE 405
             and DE 406 ephemerides support, improved and greatly simplified date/time support,
             vastly improved data configuration with zip files support, new tutorials, improved
             performances, more tests and all identified bugs fixed, new translation files for
             italian, spanish and norse.">
      <action dev="pascal" type="fix">
        The ephemeris produced by numerical propagator now checks date validity in
        propagate method.
      </action>
      <action dev="luc" type="fix">
        The EME2000/J2000 frame was slightly mis-oriented (about 20 milli arcseconds).
        It really was the GCRF frame. This has been fixed and now both the GCRF and
        the EME2000/J2000 are available.
      </action>
      <action dev="luc" type="fix">
        Dates in UTC within leap seconds are now displayed correctly (i.e. a 61st
        second is added to the minute).
      </action>
      <action dev="luc" type="fix" due-to="quinput">
        Fixed an overflow error in AbsoluteDate that generated an exception when any
        attempts was made to print dates far away like AbsoluteDate.JULIAN_EPOCH or
        AbsoluteDate.MODIFIED_JULIAN_EPOCH.
      </action>
      <action dev="luc" type="fix">
        Changed test configuration to always use a new JVM for each test. This prevents
        some false positive to be generated.
      </action>
      <action dev="luc" type="update">
        The GeodeticPoint constructor arguments has been reordered to reflect more
        traditional usage, latitude coming before longitude.
      </action>
      <action dev="luc" type="update">
        The low accuracy Sun model based on Newcomb theory and the Moon model based
        on Brown theory have been withdrawn as they are superseded by the support of JPL
        DE 405 binary ephemerides files.
      </action>
      <action dev="luc" type="update">
        The ThirdBody abstract class has been removed and its specific method
        getMu has been moved up into CelestialBody interface and
        renamed getGM.
      </action>
      <action dev="luc" type="update">
        Improved external data configuration. The java property is now called
        orekit.data.path and is a colon or semicolon separated path containing
        directories or zip archives, themselves containing embedded directories
        or zip archives and data files. This allows easy roll-out of system-wide
        configuration data that individual users can override by prepending their
        own data trees in front of the path. This also allows simple configuration
        since many data files can be stored in easy to handle zip archives.
      </action>
      <action dev="luc" type="update">
        Renamed the iers package into data, as it is not IERS specific anymore. Some
        classes where also moved out of the package and into the frame and time
        package and their visibility reduced to package only. This improves decoupling
        and reduces clutter on users by limiting the number of visible classes.
      </action>
      <action dev="luc" type="update">
        The performance of IAU-2000 precession-nutation model computation has been
        tremendously improved, using a combined caching and interpolation approach. The
        simplified model (which was quite inaccurate in version 3.1) has therefore been
        removed as it was not needed anymore.
      </action>
      <action dev="luc" type="update">
        The ITRF 2005 frame is now supported instead of the older ITRF 2000 frame. The
        Earth Orientation Parameters data handling classes have been updated to match
        this change and read the new file format provided by IERS.
      </action>
      <action dev="luc" type="update">
        The J2000 frame has been renamed as EME2000 as this name seems to be more
        widely accepted and reduces confusion with the J2000.0 epoch. The
        Frame.getJ2000() method is still available, but has been deprecated
        and will be removed in the future.
      </action>
      <action dev="luc" type="update">
        Changed TimeScale from base abstract class to interface only.
      </action>
      <action dev="luc" type="update">
        Renamed some classes for better understanding: ChunkedDate is now DateComponents,
        ChunkedTime is now TimeComponents, ChunksPair is now DateTimeComponents. The
        getChunks method from AbsoluteDate as also been renamed into getComponents accordingly.
      </action>
      <action dev="pascal" type="add">
        Added new tutorials.
      </action>
      <action dev="luc" type="add">
        Added predefined local orbital frames: the (t, n, w) frame aligned with velocity
        and the (q, s, w) frame aligned with position.
      </action>
      <action dev="luc" type="add">
        Added a predefined detector for altitude crossing events.
      </action>
      <action dev="luc" type="add">
        Added methods to get zenith, nadir, north, south, east and west direction for
        any GeodeticPoint.
      </action>
      <action dev="luc" type="add" due-to="Silvia Ríos Bergantiños">
        Added spanish localization for error messages.
      </action>
      <action dev="luc" type="add" due-to="Espen Bjørntvedt">
        Added norse localization for error messages.
      </action>
      <action dev="luc" type="add" due-to="Francesco Coccoluto">
        Added italian localization for error messages.
      </action>
      <action dev="luc" type="add" due-to="Derek Surka">
        Added support for mean motion first and second derivatives fields in TLE.
      </action>
      <action dev="luc" type="add" >
        Added a way to rebuild the two lines of TLE instances.
      </action>
      <action dev="luc" type="add" due-to="Derek Surka">
        Added constructor from already parsed elements for TLE.
      </action>
      <action dev="luc" type="add">
        Added a method to retrieve a body-centered inertial frame to the
        CelestialBody interface. As a consequence, thirteen new frames are
        predefined: Sun, Moon, planets and barycenters provided by JPL binary
        ephemerides.
      </action>
      <action dev="luc" type="add">
        Support for the JPL DE 405 and DE 406 binary ephemerides files has been added
        and a factory class SolarSystemBody uses these files to provide implementations
        of the CelestialBody interface for Sun, Moon, the eight solar system
        planets,the Pluto dwarf planet as well as the solar system barycenter and Earth-Moon
        barycenter points.
      </action>
      <action dev="luc" type="add">
        The CelestialBody interface now provides velocity as well as position.
      </action>
      <action dev="luc" type="add">
        A getCalls() method has been added to the NumericalPropagator class to count the
        number of calls to the differential equations computation method. This helps
        tuning the underlying integrator settings in order to improve performances.
      </action>
      <action dev="luc" type="add">
        A lot more classes and interfaces are now serializable, to help users embed
        instance in their own serializable classes.
      </action>
      <action dev="luc" type="add">
        Added predefined leap seconds to allow proper turn-key use of the library
        even without an already configured environment. All known leap seconds at
        time of writing (2008) are predefined, from 1972-01-01 to 2009-01-01 (the
        last one has been announced in Bulletin C 36 on 2008-07-04 and is not yet
        present in the UTC-TAI.history published file)
      </action>
      <action dev="luc" type="add">
        Improved user-friendliness of the time-scales by changing methods parameters
        types to more easily understandable ones.
      </action>
      <action dev="luc" type="add">
        Improved user-friendliness of the AbsoluteDate class by adding several
        new constructors and methods for common cases. It is in particular now possible
        to use offsets within a time scale, for example to build a date given as a
        fractional number of days since a reference date in UTC, explicitly ignoring
        intermediate leap seconds.
      </action>
      <action dev="luc" type="add">
        Improved the class handling date/time components: added a constructor to allow building
        from an offset with respect to a reference epoch, implemented Comparable interface and
        added equals and hashCode methods.
      </action>
      <action dev="luc" type="add">
        Improved the class handling date components: added a constructor to allow building
        from any reference epoch, not only J2000.0 (thus simplifying use of modified julian day),
        added getMJD() method, added several constants JULIAN_EPOCH, MODIFIED_JULIAN_EPOCH,
        FIFTIES_EPOCH, GPS_EPOCH, J2000_EPOCH and JAVA_EPOCH.
      </action>
      <action dev="luc" type="add">
        Added a new time scale: GPSScale.
      </action>
      <action dev="luc" type="add">
        Added the changes page to the generated site.
      </action>
    </release>
    <release version="3.1" date="2008-07-16"
             description="This release is the first public release of Orekit."/>
  </body>
</document><|MERGE_RESOLUTION|>--- conflicted
+++ resolved
@@ -21,7 +21,6 @@
   </properties>
   <body>
     <release version="11.3" date="TBD" description="TBD">
-<<<<<<< HEAD
       <action dev="serrof" type="fix" issue="963">
         Fixed rejection of irregular TDM PATH field.
       </action>
@@ -30,10 +29,9 @@
       </action>
       <action dev="maxime" type="update" issue="955">
         Added method to get measurement types.
-=======
+      </action>
       <action dev="gc" type="fix" issue="943">
         Improved AbsoluteDate.equals method with management of past and future infinity.
->>>>>>> 595026b9
       </action>
       <action dev="bryan" type="add" issue="901">
         Added additional state provider for covariance matrix propagation.

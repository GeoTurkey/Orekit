--- conflicted
+++ resolved
@@ -21,16 +21,14 @@
   </properties>
   <body>
   <release version="12.1" date="TBD" description="TBD">
-<<<<<<< HEAD
       <action dev="luc" type="update" issue="1314">
           Fixed wrong parsing of some time systems in SP3 files.
-=======
+      </action>
       <action dev="serrof" type="update">
           Moved getFieldDate up from FieldTransform to FieldStaticTransform.
       </action>
       <action dev="serrof" type="update" issue="1302">
           Added getStaticInverse to (Field)StaticTransform.
->>>>>>> d4109fa0
       </action>
       <action dev="luc" type="update" issue="1304">
           Make access to raw albedo and infrared radiation pressure in KnockeRediffusedForceModel public.

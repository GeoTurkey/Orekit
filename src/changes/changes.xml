--- conflicted
+++ resolved
@@ -21,24 +21,22 @@
   </properties>
   <body>
     <release version="12.0" date="TBD" description="TBD">
-<<<<<<< HEAD
+      <action dev="luc" type="add">
+         Added DragSensitive.GLOBAL_DRAG_FACTOR as a new global multiplication
+         factor that can be applied to all drag coefficients
+      </action>
+      <action dev="luc" type="add">
+         Added RadiationSensitive.GLOBAL_RADIATION_FACTOR as a new global multiplication
+         factor that can be applied to all radiation coefficients
+      </action>
+      <action dev="luc" type="fix" issue="989">
+        Added panel dependent coefficients in BoxAndSolarArraySpacecraft.
+      </action>
       <action dev="bryan" type="update" issue="1018">
         Improved documentation of glonass propagators.
       </action>
       <action dev="bryan" type="add" issue="1019">
         Added getPropagator() methods for GNSS almanacs and navigation messages.
-=======
-      <action dev="luc" type="add">
-         Added DragSensitive.GLOBAL_DRAG_FACTOR as a new global multiplication
-         factor that can be applied to all drag coefficients
-      </action>
-      <action dev="luc" type="add">
-         Added RadiationSensitive.GLOBAL_RADIATION_FACTOR as a new global multiplication
-         factor that can be applied to all raidation coefficients
-      </action>
-      <action dev="luc" type="fix" issue="989">
-        Added panel dependent coefficients in BoxAndSolarArraySpacecraft.
->>>>>>> f96c1f2e
       </action>
       <action dev="pascal" type="fix" issue="1021">
         Fixed regression introduced in EventEnablingPredicateFilter when fixing issue 1017.

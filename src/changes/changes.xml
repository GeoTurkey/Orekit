<?xml version="1.0" encoding="UTF-8" ?>
<!-- Copyright 2002-2023 CS GROUP
  Licensed to CS GROUP (CS) under one or more
  contributor license agreements.  See the NOTICE file distributed with
  this work for additional information regarding copyright ownership.
  CS licenses this file to You under the Apache License, Version 2.0
  (the "License"); you may not use this file except in compliance with
  the License.  You may obtain a copy of the License at

    http://www.apache.org/licenses/LICENSE-2.0

  Unless required by applicable law or agreed to in writing, software
  distributed under the License is distributed on an "AS IS" BASIS,
  WITHOUT WARRANTIES OR CONDITIONS OF ANY KIND, either express or implied.
  See the License for the specific language governing permissions and
  limitations under the License.
-->
<document>
  <properties>
    <title>Orekit Changes</title>
  </properties>
  <body>
<<<<<<< HEAD
    <release version="12.0" date="TBD" description="TBD">
      <action dev="luc" type="add" issue="1031">
         Added support for new EOP C04 format that will be published
         by IERS starting 2023-02-14.
      </action>
      <action dev="afossa" type="add" issue="876">
        Added scaling of linear system and allowed different arc duration in multiple shooting.
      </action>
      <action dev="afossa" type="fix" issue="876">
        Avoided computation of inverse of Jacobian, allowed under-determined
        linear systems and fixed sign of epoch partials in multiple shooting.
      </action>
      <action dev="luc" type="add">
         Added DragSensitive.GLOBAL_DRAG_FACTOR as a new global multiplication
         factor that can be applied to all drag coefficients
      </action>
      <action dev="luc" type="add">
         Added RadiationSensitive.GLOBAL_RADIATION_FACTOR as a new global multiplication
         factor that can be applied to all radiation coefficients
      </action>
      <action dev="luc" type="fix" issue="989">
        Added panel dependent coefficients in BoxAndSolarArraySpacecraft.
      </action>
      <action dev="bryan" type="update" issue="1018">
        Improved documentation of glonass propagators.
      </action>
      <action dev="bryan" type="add" issue="1019">
        Added getPropagator() methods for GNSS almanacs and navigation messages.
      </action>
      <action dev="pascal" type="fix" issue="1021">
        Fixed regression introduced in EventEnablingPredicateFilter when fixing issue 1017.
      </action>
      <action dev="luc" type="fix" issue="1020">
        Fixed regression introduced in ImpulseManeuver when fixing issue 1017.
      </action>
      <action dev="luc" type="update" issue="1017">
        Removed generics in EventHandler.
=======
    <release version="11.3.2" date="2023-02-17"
             description="Version 11.3.2 is a patch release of Orekit.
             It fixes issues related to the measurement covariance used by the Unscented Kalman Filter,
             the theoritical evaluation of angulare Ra-Dec measurements, the epoch used for Glonass
             navigation messages, and the numerical accuracy of the shiftedBy method of cartesian orbits.
             Finally, it includes some improvements in the class documentation">
      <action dev="Jonathan Hood" type="fix" issue="1033">
        Fixed GLONASS parser to set ToC and Date directly to ingested date instead of rounded GPS date.
      </action>
      <action dev="andrewsgoetz" type="fix" issue="1015">
        Fixed numerical issue in CartesianOrbit#shiftedBy().
      </action>
      <action dev="bryan" type="fix" issue="1034" due-to="Dimuthu Jayasingha">
        Fixed convergence of unscented kalman filter by using measurement covariance.
      </action>
      <action dev="bryan" type="add" issue="984">
        Added missing Onsala Space Observatory BLQ file formats.
      </action>
      <action dev="bryan" type="fix" issue="1032">
        Fixed ambiguous propagation type for numerical orbit propagators.
      </action>
      <action dev="bryan" type="fix" issue="977">
        Removed reference to old Orekit mailing list in LocalOrbitalFrame.
      </action>
      <action dev="serrof" type="fix" issue="1026">
          Fixed theoretical evaluation of AngularRaDec when the reference frame is not Earth-centered.
      </action>
      <action dev="serrof" type="fix" issue="980">
      Fixed wrong wrapper in deprecated KeplerianOrbit's and FieldKeplerianOrbit's methods for anomaly conversions.
      </action>
      <action dev="bryan" type="update" issue="1018">
        Improved documentation of glonass propagators.
>>>>>>> 1ccda657
      </action>
      <action dev="pascal" type="fix" issue="996">
        Fixed HolmesFeatherstoneAttractionModel error with a degree 0 gravity field.
      </action>
<<<<<<< HEAD
      <action dev="luc" type="update" issue="1013">
        Use SI units (i.e. seconds) in GNSSDate.
      </action>
      <action dev="bryan" type="update" issue="1008">
        Removed OrbitDeterminationPropagatorBuilder class.
      </action>
      <action dev="bryan" type="update" issue="1007">
        Removed AbstractKalmanModel and moved functions in KalmanModel.
      </action>
      <action dev="bryan" type="update" issue="899">
        MagneticFieldDetector shall use magnetic field in SI units.
      </action>
      <action dev="bryan" type="update" issue="1003">
        GeoMagneticElements returns magnetic field in SI units.
      </action>
      <action dev="luc" type="add" issue="1001">
        Avoid evaluating derivatives when possible.
      </action>
      <action dev="luc" type="add">
        Added FieldStaticTransform.
      </action>
      <action dev="luc" type="add" issue="1004">
        Removed deprecated methods and classes.
      </action>
      <action dev="luc" type="add" issue="1000">
        Take occulting body flattness into account in solar radiation pressure.
      </action>
      <action dev="luc" type="add" issue="999">
        Added a user-customizable margin to eclipse detectors.
      </action>
      <action dev="luc" type="add" issue="998">
        Take central body flattness into account in FieldEclipseDetector.
      </action>
      <action dev="luc" type="add" issue="991">
        Added filtering capability to CCSDS parsers at token level,
        allowing to fix on fly CCSDS messages.
      </action>
      <action dev="bryan" type="fix" issue="840">
        Fixed typo in class name of AttitudeEndpoints.
      </action>
      <action dev="bryan" type="fix" issue="841">
        Fixed unsafe cast in CSSISpaceWeatherDataLoader.
      </action>
      <action dev="bryan" type="add" issue="941">
        Added RTCM orbit and clock messages for GPS, GLONASS, and Galileo. 
      </action>
      <action dev="luc" type="fix" issue="1002">
        Added adapters in both directions between ExtendedPVCoordinatesProvider and Frame.
      </action>
      <action dev="luc" type="fix" issue="997">
        Fixed longitude crossing detection in stepless propagators.
      </action>
      <action dev="luc" type="fix" issue="994">
        Fixed typo in method name OcmData.getTrajectoryBlocks().
      </action>
      <action dev="luc" type="fix" issue="992">
        Make several OCM sub-components constructors public to allow building an OCM from scratch.
      </action>
      <action dev="bryan" type="add" issue="931">
        Added Zeis model for DSST J2-squared second order terms.
      </action>
      <action dev="vincent" type="add" issue="981">
        Added ability to consider LOFType as pseudo-inertial frame.
      </action>
	</release>
=======
    </release>
>>>>>>> 1ccda657
    <release version="11.3.1" date="2022-12-24"
             description="Version 11.3.1 is a patch release of Orekit.
             It fixes an issue related to the parsing of dates in the Rinex navigation files.
             It also fixes discontinuity issues in the Brouwer-Lyddane orbit propagator.
             Finally, it includes some improvements in the class documentation">
      <action dev="luc" type="fix" issue="1012">
        Fixed JavaDoc in IsotropicRadiationClassicalConvention class.
      </action>
      <action dev="luc" type="fix" issue="1009">
        Fixed week number parsing in Rinex Navigation files.
      </action>
      <action dev="jvalet" type="fix" issue="966">
        Fixed discontinuity issues in Brouwer-Lyddane orbit propagator.
      </action>
      <action dev="vincent" type="update" issue="978">
        Improved documentation of StateCovariance class.
      </action>
    </release>
    <release version="11.3" date="2022-10-25"
             description="Version 11.3 is a minor release of Orekit.
             It includes both new features and bug fixes. New features introduced in 11.3 are:
             the unscented Kalman filter (numerical version), the semi-analytical unscented Kalman filter (DSST version),
             a new PVCoordinatesProvider modelling waypoints on an ellipsoid following a loxodrome (commonly, a rhumb line),
             a new method to compute hyperbolic anomaly based on Gooding and Odell algorithm,
             a new built-in additional state for covariance propagation (linear method based on the state transition matrix computation),
             with a new state covariance object allowing covariance transformation between frames and orbit types,
             the extrapolation of the state covariance matrix using a Keplerian model,
             a new ExtremumApproachDetector for close encounter computation,
             the migration of all JUnit tests from JUnit 4 to JUnit 5,
             the ability to estimate measurement parameters (station position or clock biases) from an ephemeris,
             new methods to convert from/to Orekit frames and CCSDS frames,
             improvements of CCSDS CDM (Collision Data Message) parsers,
             improvements in date handling and aggregate bounded propagators,
             several bug fixes and documentation improvements.
             See the list below for a full description of the changes.">
      <action dev="bryan" type="add" issue="972">
        Added shiftedBy method for covariance matrix.
      </action>
      <action dev="bryan" type="add" issue="971">
        Added new class to handle covariance matrix.
      </action>
      <action dev="luc" type="fix" issue="974">
        Use Véronique Dehant table for station displacements due to tides.
      </action>  
      <action dev="luc" type="fix" issue="973">
        Avoid losing last measurements in Kalman filter.
      </action>
      <action dev="gc" type="add" issue="940">
        Accept new fields in CCSDS CDM files.
      </action>
      <action dev="vincent" type="add" issue="964">
        Added covariance transformation between local orbital frames.
      </action>
      <action dev="andrewsgoetz" type="fix" issue="951">
        Moved Keplerian anomaly conversion methods to KeplerianAnomalyUtility
        and FieldKeplerianAnomalyUtility, deprecating the methods in
        KeplerianOrbit and FieldKeplerianOrbit. Incorporated Gooding and Odell
        algorithm for solving the hyperbolic Kepler equation.
      </action>
      <action dev="gaetanpierre" type="add" issue="961">
        Added Unscented Semi-analytical Kalman Estimator.
      </action>
      <action dev="gaetanpierre" type="add" issue="960">
        Added Unscented Kalman Estimator.
      </action>
      <action dev="maxime" type="fix" issue="967">
        Fixed documentation in BulletinAFilesLoader.
      </action>
      <action dev="serrof" type="fix" issue="963">
        Fixed rejection of irregular TDM PATH field.
      </action>
      <action dev="bryan" type="update" issue="726">
        Added ephemeris based estimation.
      </action>
      <action dev="maxime" type="update" issue="955">
        Added method to get measurement types.
      </action>
      <action dev="gc" type="fix" issue="943">
        Improved AbsoluteDate.equals method with management of past and future infinity.
      </action>
      <action dev="bryan" type="add" issue="901">
        Added additional state provider for covariance matrix propagation.
      </action>
      <action dev="vincent" type="update" issue="956">
        Migrated all tests from JUnit4 to JUnit5.
      </action>
      <action dev="vincent" type="add" issue="953">
        Added method to convert to/from an Orekit frame and a CCSDS Frame.
      </action>
      <action dev="vincent" type="add" issue="952">
        Added ExtremumApproachEventDetector.
      </action>
      <action dev="evan" type="add">
        Added constructor to AggregateBoundedPropagator for more control over which
        propagator is used.
      </action>
      <action dev="greyskyy" type="add">
        Added waypoint interpolation of PVCoordinatesProvider.
      </action>
      <action dev="evan" type="add" issue="954">
        Added method to round DateTimeComponents for custom formatting.
      </action>
    </release>
    <release version="11.2.1" date="2022-08-01"
             description="Version 11.2.1 is a patch release of Orekit.
             It fixes issues related to the parsing and writing of CCSDS CDM files.
             It also fixes issues related to date management.
             Finally it includes some improvements in the class documentation">
      <action dev="gc" type="fix" issue="945">
        Fixed documentation issue, RTNCovariance constructor initializes the covariance matrix with NaN.
      </action>
      <action dev="gc" type="fix" issue="944">
        Fixed wrong parsing of Area_DRG and Area_SRP from CDM.
      </action>
      <action dev="gc" type="fix" issue="942">
        Fixed N/A value not recognized for field MANEUVERABLE when parsing CDMs.
      </action>
      <action dev="luc" type="fix" issue="939">
        Fixed negative offset when shifting an AbsoluteDate.
      </action>
      <action dev="luc" type="fix" issue="935">
        Fixed internal error on DateEvent capture events in v11.1.2.
      </action>
    </release>
    <release version="11.2" date="2022-06-20"
             description="Version 11.2 is a minor release of Orekit.
             It includes both new features and bug fixes. New features introduced
             in 11.2 are: the Hatch filter for GNSS measurements smoothing, the parsing
             and writing of CCSDS CDM in both KVN and XML formats, the parsing of SOLFSMY
             and DTC data for JB2008 atmospheric model, the parsing of EOP in Sinex
             files, new measurements for orbit determination: TDOA, bi-static range and
             range rate, support for ITRF 2020 version, the computation of mean orbital
             parameters in the sense of Eckstein-Hechler or Brouwer-Lyddane models. It
             also includes an update of the CCSDS ODM format to latest draft version and an
             improvement of the frame transformation.
             See the list below for a full description of the changes.">
      <action dev="bryan" type="update">
        Added possibility to custom analytical mean parameters conversion.
      </action>
      <action dev="louis" type="add" issue="666">
        Added Hatch filters for smoothing of GNSS measurements.
      </action>
      <action dev="bryan" type="update" issue="895">
        Allowed parsing of SP3 files without EOF key.
      </action>
      <action dev="gc" type="add" issue="790">
        Added writing of velocity record in CPF file writers.
      </action>
      <action dev="bryan" type="update" issue="804">
        Added support for loading EOP from Sinex files.
      </action>
      <action dev="luc" type="fix" issue="936">
        Raised a too stringent convergence threshold in Eackstein-Hechler model.
      </action>
      <action dev="bryan" type="add" issue="932">
        Added a way to compute mean parameters in Brouwer-Lyddane model.
      </action>
      <action dev="markrutten" type="add" issue="922">
        Added bistatic range measurement.
      </action>
      <action dev="luc" type="add" issue="933">
        Added a way to compute mean parameters in Eckstein-Hechler model.
      </action>
      <action dev="luc" type="update" issue="934">
        Updated CCSDS ODM to latest draft version (pink book).
      </action>
      <action dev="luc" type="fix" issue="930">
        Prevents zero max check intervals in maneuvers triggers detectors.
      </action>
       <action dev="luc" type="add">
        Added detection of non-positive max check interval and threshold.
      </action>
      <action dev="luc" type="add" issue="929">
        Allow additional derivatives providers to update main state derivatives.
      </action>
      <action dev="luc" type="fix" issue="928">
        Fixed indexing error when estimating a subset of orbital parameters.
      </action>
      <action dev="luc" type="update" issue="925">
        Don't loose additional derivatives when generating ephemeris.
      </action>
      <action dev="gc" type="fix" issue="889">
        Fixed unexpected behavior of two tests in OrekitMessagesTest.
      </action>
      <action dev="mvanel" type="add" issue="777">
        Added support for parsing and writing CDM files in both KVN and XML formats.
      </action>
      <action dev="luc" type="add" issue="918">
        Added support for ITRF-2020.
      </action>
      <action dev="pascal" type="add" issue="911">
        Added TDOA and bistatic range rate measurements.
      </action>
      <action dev="bryan" type="add" issue="900">
        Added init method in {Field}AdditionalStateProvider.
      </action>
      <action dev="louis" type="add" issue="888">
        Added J2-contribution for relativistic clock correction.
      </action>
      <action dev="evan" type="update">
        Allow creating Geoid without default data context.
      </action>
      <action dev="louis" type="add" issue="759">
        Added data loaders for Space Environment's JB2008 data.
      </action>
      <action dev="bryan" type="add" issue="898">
        Added static method to create a BodyFacade from a CenterName.
      </action>
      <action dev="evan" type="update" issue="903">
        Added Frame.getStaticTransformTo(...) and supporting methods to improve
        performance.
      </action>
    </release>
    <release version="11.1.2" date="2022-04-27"
             description="Version 11.1.2 is a patch release of Orekit.
             It fixes issues related to the parsing and writing of CCSDS and ILRS files.
             It also fixes issues in ECOM2 solar radiation pressure model, event bracketing,
             ephemeris generation, and NTW local orbital frame.
             Finally it includes some improvements in the class documentation">
      <action dev="luc" type="fix" issue="917">
        Fixed missing tags in XML generation by EphemerisWriter.
      </action>
      <action dev="louis" type="fix" issue="886">
        Fixed rollover in CRD parser.
      </action>
      <action dev="louis" type="fix" issue="786">
        Fixed NaNs when constructing Keplerian orbit from PV
        computed from KeplerianOrbit.
      </action>
      <action dev="louis" type="fix" issue="826">
        Fixed ephemeris generation using PropagatorParallelizer.
      </action>
      <action dev="luc" type="fix" issue="921">
        Fixed event bracketing problem induced by numerical noise at end of search interval.
      </action>
      <action dev="luc" type="fix" issue="919">
        Fixed ephemeris generation with several derivatives providers.
      </action>
      <action dev="maxime" type="fix" issue="909">
        Fixed wrong implementation of NTW LOF frame.
      </action>
      <action dev="bryan" type="fix" issue="910">
        Fixed eD and eY equation in ECOM2 model.
      </action>
      <action dev="pascal" type="fix" issue="908">
        Fixed unmanaged comment in OMM.
      </action>
      <action dev="pascal" type="fix" issue="906">
        Fixed unmanaged units in OMM.
      </action>
      <action dev="evan" type="fix" issue="882">
        Fix StreamingOemWriter in ITRF and without optional fields.
      </action>
      <action dev="evan" type="fix" issue="912">
        Fix StreamingOemWriter without acceleration.
      </action>
      <action dev="luc" type="fix" issue="184">
        Fixed non-bracketing issue when RESET_STATE slightly moves an event at the start
        of a step and another regular event happens in the first half of the same step
      </action>
    </release>
    <release version="11.1.1" date="2022-03-17"
             description="Version 11.1.1 is a patch release of Orekit.
             It fixes issues related to the parsing of SP3 and Rinex files. It also takes
             additional derivatives into account in {Field}SpacecraftState.shiftedBy method.
             Finally it includes some improvements in the class documentation">
      <action dev="lars" type="add" issue="896">
        Added Git configuration instructions in contributing guide.
      </action>
      <action dev="lars" type="fix" issue="897">
        Corrected wrong path in release guide.
      </action>
      <action dev="bryan" type="fix" issue="894">
        Fixed dead link in contributing guidelines.
      </action>
      <action dev="bryan" type="fix" issue="698">
        Added missing BDS-3 signal for Rinex 3.04.
      </action>
      <action dev="bryan" type="fixed" issue="892">
        Removed check of not supported keys in RinexLoader.
      </action>
      <action dev="lirw1984" type="update" issue="895">
        Enhanced parsing of SP3 files.
      </action>
      <action dev="luc" type="add" issue="902">
        Take additional derivatives into account in {Field}SpacecraftState.shiftedBy.
      </action>
    </release>
    <release version="11.1" date="2022-02-14"
             description="Version 11.1 is a minor release of Orekit.
             It includes both new features and bug fixes. New features introduced
             in 11.1 are: the estimation of maneuver start/stop time, the Brouwer-Lyddane
             orbit propagation model with Warren Phipps’ correction for the critical
             inclination of 63.4° and the perturbative acceleration due to atmospheric
             drag, the Extended Semi-analytical Kalman Filter, a new API for
             State Transition Matrix and Jacobian matrices computation, orbit
             determination  using analytical propagation models, parsing of ICGEM V2.0 format.
             This release includes important fixes in CCSDS files, TimeSpanMap, and
             display of dates. See the list below for a full description of the changes.">
      <action dev="luc" type="fix" issue="722">
        Prefer values from Bulletin B rather than Bulletin A if both are present
        in rapid data column format. This handling of priority was already in
        place for XML file, but not for column format.
      </action>
      <action dev="luc" type="fix" issue="448">
        Added support for ICGEM V2.0 format for piecewise gravity fields
        that contain discontinuities around major earthquakes, like
        Eigen 6S4 V2.
      </action>
      <action dev="andrewsgoetz" type="add">
        Added Automatic-Module-Name "org.orekit" to JAR manifest to improve usability
        of Orekit by modular Java projects.
      </action>
      <action dev="julie,bryan,maxime" type="add" issue="823">
        Added the Extended Semi-analytical Kalman Filter.
      </action>
      <action dev="luc" type="fix" issue="875">
        Allow empty comments in CCSDS messages
      </action>
      <action dev="luc" type="fix" issue="884">
        Deprecated TimeSpanMap.getTransitions()
      </action>
      <action dev="luc" type="fix" issue="832,885">
        Allow to enter the same transition date in TimeSpanMap several times
      </action>
      <action dev="luc" type="fix" issue="833">
        Added a way to erase all earlier/later transitions when adding an entry
        and added addValidBetween to TimeSpanMap.
      </action>
      <action dev="bryan" type="add">
        Added a new and simpler API for State Transition Matrix and Jacobian
        matrix computation for analytical orbit propagators.
      </action>
      <action dev="bryan" type="fix" issue="878">
        Fixed writing of ITRF frames before 2000 when generating CCSDS files.
      </action>
      <action dev="luc" type="fix" issue="836">
        Use the orbit normalization feature to reduce discontinuities across impulsive maneuvers.
      </action>
      <action dev="luc" type="add">
        Added an orbit normalization feature.
      </action>
      <action dev="evan" type="add" issue="881">
        Add AbsoluteDate.toStringWithoutUtcOffset(TimeScale, int) and
        DateTimeComponents.toStringWithoutUtcOffset(int, int) to emulate
        AbsoluteDate.toString() from Orekit 10.
      </action>
      <action dev="evan" type="fix" issue="880">
        Fix UTC offset in DateTimeComponents.toString(int, int)
      </action>
      <action dev="luc" type="fix" issue="849">
        Added detector to FieldEventHandler.init arguments list.
      </action>
      <action dev="luc" type="fix" issue="837">
        Added getters for raw detectors in event shifter, slope filter and predicate filter.
      </action>
      <action dev="bryan" type="fix" issue="874">
        Fixed initialization of maneuver trigger events when using EventBasedManeuverTriggers.
      </action>
      <action dev="luc" type="fix" issue="872">
        Fixed multiple detection of events when using propagate(start, target) with
        integration-based propagators.
      </action>
      <action dev="bryan" type="add" issue="871">
        Added atmospheric drag effect for Brouwer-Lyddane model.
      </action>
      <action dev="bryan" type="add" issue="869">
        Allowed Brouwer-Lyddane model to work for the critical inclination.
      </action>
      <action dev="bryan" type="fix" issue="867">
        Fixed handling of multiple historical eccentricities for a same station.
      </action>
      <action dev="bryan" type="fix" issue="868">
        Fixed writing of whitespace characters in CPF writer.
      </action>
      <action dev="bryan" type="fix" issue="864">
        Fixed BStar estimation in TLE-based orbit determination.
      </action>
      <action dev="mvanel" type="add" issue="653">
        Added Brouwer-Lyddane orbit propagator.
      </action>
      <action dev="luc" type="add" issue="865">
        Added derivatives with respect to maneuvers start/stop dates
        or median date/duration.
      </action>
      <action dev="luc" type="add" >
        Added observers for maneuvers triggers.
      </action>
      <action dev="luc" type="fix" issue="853">
        Added field-based init method in ForceModel and DSSTForceModel.
      </action>
      <action dev="luc" type="fix" >
        Added ParameterDrivenDateIntervalDetector and FieldParameterDrivenDateIntervalDetector.
      </action>
      <action dev="luc" type="add" >
        Added DateDriver to drive dates using a ParameterDriver.
      </action>
      <action dev="luc" type="fix" issue="848">
        Allow backward propagation in EventBasedManeuverTriggers.
      </action>
      <action dev="luc" type="add" >
        Added IntervalEventTrigger and StartStopEventsTrigger to streamline
        several ways to trigger maneuvers.
      </action>
      <action dev="luc" type="add" >
        When propagating with integrated additional equations, the generated
        spacecraft states now also contain both state and derivatives
        managed by the equations.
      </action>
      <action dev="luc" type="add" >
        Replaced AdditionalEquations by AdditionalDerivativesProvider with
        support for dimension retrieval and yield feature between providers.
      </action>
      <action dev="luc" type="add" issue="856">
        Added a new and simpler API for State Transition Matrix and Jacobian
        matrix computation. This new API is for now only used with NumericalPropagator
        and DSSTPropagator (both in batch least squares and in Kalman filter), but it
        is expected to be generalized to analytical propagators as well when it is
        stabilized.
      </action>
      <action dev="luc" type="add" >
        Added DoubleArrayDictionary and FieldArrayDictionary as replacements
        for HashMap when the number of keys is very small (such as in spacecraft
        states).
      </action>
      <action dev="luc" type="add">
        Manage dependencies between additional states in propagators using a yield
        feature between providers.
      </action>
      <action dev="luc" type="add" >
        SpacecraftState now handle derivatives of additional states.
      </action>
      <action dev="luc" type="add" issue="862">
        PropagatorParallelizer now preserves existing step handlers in the propagators it runs.
      </action>
      <action dev="ShippingEnjoyer" type="add">
        Get rid of StringBuffer for logging without unnecessary synchronization (bias-locking disabled at jdk18)
      </action>
    </release>
    <release version="11.0.2" date="2021-11-24"
             description="Version 11.0.2 is a patch release of Orekit.
             It fixes an important issue related to the handling of indexes
             when building the state transition matrix in multi satellites
             orbit determination. It also fixes bugs in TLE and CRD files.
             Finally it includes an update of the release guide.">
         <action dev="bryan" type="fix" issue="859" due-to="Emmanuel Papanagiotou">
        Allowed custom setting of state to TLE conversion in propagator builder. 
      </action>
         <action dev="bryan" type="fix" issue="847">
        Fixed handling of comments in CRD files.
      </action>
         <action dev="bryan" type="fix" issue="851">
        Fixed deserialization of TLE caused by the bStarParameterDriver.
      </action>
         <action dev="bryan" type="fix" issue="850">
        Fixed indexes when build state transition matrix for multi sat Kalman.
      </action>
         <action dev="sdinot" type="update">
        Updated the release guide to remove actions that are no longer required.
      </action>
    </release>
    <release version="11.0.1" date="2021-10-22"
             description="Version 11.0.1 is a patch release of Orekit.
             It fixes an important issue related to the calculation of the relativistic
             clock correction for GNSS measurements. It also fixes bugs in OEM and CPF
             files writing. Finally it includes some improvements in the class documentation">
         <action dev="bryan" type="fix" issue="846">
        Fixed wrong computation of relativistic clock correction for GNSS measurements.
      </action>
         <action dev="bryan" type="fix" issue="845">
        Fixed parsing of Rinex clock files.
      </action>
         <action dev="bryan" type="fix" issue="844">
        Fixed null pointer exception when constructing CPF from coordinates.
      </action>
         <action dev="bryan" type="update" issue="843">
        Improved documentation of solar radiation pressure class to include
        additional information about osculating bodies.
      </action>
         <action dev="sdinot" type="update" issue="842">
        Used the latest version of Maven available in RedHat 8.
      </action>
         <action dev="pascal" type="fix" issue="839">
        Fixed handling of time system in OemWriter.
      </action>
         <action dev="bryan" type="update" issue="838" due-to="Kendra Hale">
        Improved documentation of ImpulseManeuver class.
      </action>
    </release>
    <release version="11.0" date="2021-09-20"
             description="Orekit 11.0 is a major new release.
             It includes both new features and bug fixes. New features introduced
             in 11.0 are: orbit determination using SGP4/SDP4 models, a sequential
             batch least squares estimator using initial covariance and state vector,
             writer and parser for all CCSDS Navigation Data Messages in both KVN
             and XML formats, version 2 of CCSDS Tracking Data Messages, version 3
             of CCSDS Orbit Data Messages, support for Rinex navigation files,
             support for IGS clock correction files, support for IGS real time
             data including both SSR and RTCM messages, NTrip protocole, eclipses
             by Moon in solar radiation pressure force, a new API for analytical
             GNSS orbit propagators, removal of propagation modes, possibility
             to add several step handlers for the same orbit propagation, a new
             event detector for angular separation as seen from the spacecraft.
             See the list below for a full description of the changes.">
         <action dev="bryan" type="update" issue="766" due-to="Gowtham Sivaraman">
        Allowed setting of AttitudeProvider to the BoundedPropagator
        generated via propagation.
      </action>
         <action dev="bryan" type="fix" issue="835">
        Fixed format symbols for year, month, day in DateComponents#toString().
      </action>
         <action dev="thomas" type="fix" issue="668">
        Added a new event detector for angular separation as seen from the spacecraft.
      </action>
      <action dev="maxime" type="fix" issue="829">
        Fixed DataSourceTest.testFileName for Windows users.
      </action>
      <action dev="bryan" type="fix" issue="818">
        Use observed solar flux instead of adjusted in DTM2000 model.
      </action>
      <action dev="evan" type="fix" issue="798">
        Allow DSST event detection when propagating backwards.
      </action>
      <action dev="bryan" type="fix" issue="717" due-to="evan">
        Fixed DSST orbit determination when propagating backwards.
      </action>
      <action dev="evan" type="remove" issue="586">
        Remove InertialProvider.EME2000_ALIGNED, Propagator.DEFAULT_LAW. Use
        InertialProvider.of(Frame).
      </action>
      <action dev="evan" type="update" issue="586">
        Change default attitude provider to be aligned with propagation frame for all
        analytic propagators and GLONASS propagator. Backward incompatible.
      </action>
      <action dev="evan" type="update" issue="586">
        Improve performance of IntertialProvider(Frame)
      </action>
      <action dev="anne-laure" type="update" issue="797">
        Add information if a detector failed during propagation
      </action>
      <action dev="bryan" type="fix" issue="788" due-to="luc">
        Fixed missing call to setMuCreated() in OemParser.
      </action>
      <action dev="evan" type="update" issue="618">
        Fix supportedNames matching in ClasspathCrawler. Backwards incompatible.
      </action>
      <action dev="bryan" type="fix" issue="828">
        Fixed missing file types in SP3Parser.
      </action>
      <action dev="bryan" type="fix" issue="827">
        Fixed time system used in SP3 files.
      </action>
      <action dev="evan" type="fix" issue="685">
        Fix AnalyticalPropagator RESET_STATE when new state is null.
      </action>
      <action dev="bryan" type="fix" issue="803">
        Fixed parsing of clock values in SP3 files.
      </action>
      <action dev="bryan" type="fix" issue="820">
        TLE Jacobians are now calculated in cartesian elements.
      </action>
      <action dev="evan" type="update" issue="825">
        Improve exception messages with two AbsoluteDates by including duration between
        them.
      </action>
      <action dev="evan" type="update" issue="637" due-to="Piotr">
        Add trailing "Z" to AbsoluteDate.toString() to indicate UTC.
        Backwards incompatible.
      </action>
      <action dev="evan" type="update" issue="825">
        In AbsoluteDate.toString() fallback to TAI when no leap seconds are loaded.
      </action>
      <action dev="evan" type="update" issue="591">
        Fix TimeComponents.toString(): correct ISO 8601 with UTC offset, rounding issues.
        Backwards incompatible.
      </action>
      <action dev="evan" type="update" issue="590">
        Fix DateTimeComponents.toString(): correct ISO 8601, leap second, rounding issues.
        Backwards incompatible.
      </action>
      <action dev="evan" type="update" issue="637" due-to="Piotr">
        Fix AbsoluteDate.toString(timeZone) and toString(minutesFromUtc) to include the
        UTC offset when it is zero.
      </action>
      <action dev="evan" type="add">
        Add DateTimeComponents.toString(...) method with correct rounding for user
        specified precision.
      </action>
      <action dev="bryan" type="update" issue="626">
        Used a separate Comparator for sorting integer least square solutions.
      </action>
      <action dev="bryan" type="update" issue="799">
        Used the field-specific value of π.
      </action>
      <action dev="evan" type="update" issue="830" due-to="skyrex">
        Remove step size limitations in analytic propagators. Backwards incompatible.
      </action>
      <action dev="evan" type="fix">
        Fix part of step passed to the step handler twice in analytic propagators with
        event handlers.
      </action>
      <action dev="bryan" type="fix" issue="795" due-to="guylaine">
        Fixed output of NRLMSISE00 for altitude at 32.5 km.
      </action>
      <action dev="luc" type="add" issue="821">
        Added support for CCSDS TDM V2.0.
      </action>
      <action dev="luc" type="add" issue="819">
        Allow data filtering upon loading to be used for explicit loading by applications.
      </action>
      <action dev="julie" type="add" issue="745">
        Added sequential batch least squares estimator.
      </action>
      <action dev="luc" type="add" issue="814" due-to="Valerian">
        Fixed additional states handling in ephemeris generated by analytical propagator.
      </action>
      <action dev="luc" type="add" issue="809">
        Dropped master/slave/ephemeris generation propagation modes, replaced by a
        versatile step handler multiplexer fulfilling all these needs
        simultaneously during a single propagation run
      </action>
      <action dev="luc" type="add" issue="812">
        Dropped master/slave terminology in turn-around and inter-satellite measurements.
      </action>
      <action dev="luc" type="add" issue="813">
        Fixed derivatives with respect to secondary station in turn-around modifiers.
      </action>
      <action dev="luc" type="add" issue="811">
        Allow on-the-fly add/remove/clean for step handlers.
      </action>
      <action dev="luc" type="add" issue="810">
        Merged multiplexers for fixed steps and variable steps.
      </action>
      <action dev="luc" type="fix" issue="808">
        Moved isLast argument in step handler handleStep method to a separate method.
      </action>
      <action dev="luc" type="fix" issue="807">
        Fixed scheduling between calls to step handlers and events handlers.
      </action>
      <action dev="luc" type="fix" issue="806">
        Added restrictStep method to FieldOrekitStepInterpolator interface.
      </action>
      <action dev="bryan" type="fix" issue="801">
        Added getter for meteorological data used in CRD data block.
      </action>
      <action dev="bryan" type="fix" issue="796">
        Fixed writing of line H2 in CPF file header.
      </action>
      <action dev="thomas" type="fix" issue="702">
        Added possibility to take in account several bodies while computing SRP perturbation.
      </action>
      <action dev="bryan" type="update" issue="793">
        Updated SP3File visibility to public.
      </action>
      <action dev="bryan" type="update" issue="784">
        Updated architecture of GNSS orbit propagators.
      </action>
      <action dev="bryan" type="update" issue="782">
        Updated error message of Orekit internal error exception.
      </action>
      <action dev="luc" type="add">
        Added support for reading and writing CCSDS NDM composite messages.
      </action>
      <action dev="afossa" type="fix" issue="781">
        Fixed parsing in buildLine2() method of FieldTLE.
      </action>
      <action dev="luc" type="fix" issue="776">
        Fixed associativity in units parsing.
      </action>
      <action dev="bryan" type="update" issue="773">
        TimeStampedFieldAngularCoordinates now implements FieldTimeStamped.
      </action>
      <action dev="bryan" type="update" issue="774">
        TimeStampedFieldPVCoordinates now implements FieldTimeStamped.
      </action>
      <action dev="nfialton" type="fix" issue="775">
        Fixed NullPointerException in FieldSpacecraftState when orbit is not defined.
      </action>
      <action dev="bryan" type="add" issue="763">
        Added support for RTCM ephemeris messages.
      </action>
      <action dev="bryan" type="add" issue="769">
        Added ionospheric model based on IM201 SSR message.
      </action>
      <action dev="bryan" type="add" issue="763">
        Added support for Ntrip protocol.
      </action>
      <action dev="bryan" type="add" issue="763">
        Added support for IGS SSR messages.
      </action>
      <action dev="afossa" type="fix" issue="772">
        Fixed computation of velocity derivative in FieldNumericalPropagator.Main.addKeplerContribution()
        with superGetOrbitType() == null.
      </action>
      <action dev="luc" type="add" >
        Added AccurateFormatter to output double numbers and dates
        with adaptive number of digits, preserving one ULP accuracy.
      </action>
      <action dev="luc" type="add" >
        Added a units converter.
      </action>
      <action dev="luc" type="update" >
        INCOMPATIBLE CHANGE! Now observations parsed from TDM files are in SI units.
      </action>
      <action dev="luc" type="update" issue="768">
        Allow parsing several variations of ITRF specifications (like itrf-97, ITRF2000, ITRF_2014…).
      </action>
      <action dev="luc" type="add" >
        Added a time scale for drifting on-board clocks.
      </action>
      <action dev="bryan" type="add" issue="523">
        Added support for RINEX 3.X navigation files.
      </action>
      <action dev="bryan" type="update" issue="691">
        Improved consistency between getParametersDrivers() method signatures.
      </action>
      <action dev="andrewsgoetz" type="add" issue="764">
        Added new method to UTCScale which exposes the raw UTC-TAI offset data.
      </action>
      <action dev="bryan" type="fix" issue="670">
        Fixed call to ForceModel.init() in AbstractGaussianContribution class.
      </action>
         <action dev="thomas" type="add" issue="712">
          Added IGS clock file support.
      </action>
      <action dev="bryan" type="update" issue="650">
        Methods computeMeanState() and computeOsculatingState()
        of FieldDSSTPropagator are now statics.
      </action>
      <action dev="bryan" type="update" issue="762">
        TabulatelofOffset now implements BoundedAttitudeProvider.
      </action>
      <action dev="luc" type="update" issue="761">
        TabulateProvider now implements BoundedAttitudeProvider.
      </action>
      <action dev="luc" type="fix" issue="760">
        Fixed reference frame in tabulated attitude provider.
      </action>
      <action dev="luc" type="update" >
          Renamed SINEXLoader into SinexLoader.
      </action>
      <action dev="luc" type="update" >
        Use DataSource in RinexLoader and SinexLoader.
      </action>
      <action dev="luc" type="update" >
        Renamed NamedData into DataSource.
      </action>
      <action dev="luc" type="add" issue="474">
        Added support for CCSDS ODM V3, with the new
        Orbit Comprehensive Message format.
      </action>
      <action dev="luc" type="update">
        Overhauled generic Ephemeris and AttitudeEphemeris writing.
      </action>
      <action dev="luc" type="update">
        Overhauled CCSDS messages handling, both parsing and writing.
      </action>
      <action dev="amir" type="fix" issue="746">
        Fixed combination of measurements using GNSS phase measurements.
      </action>
      <action dev="bryan" type="add" issue="756">
        Added new method signature in IodGooding using AngularRaDec measurement.
      </action>
      <action dev="thomas" type="fix" issue="688">
        Fixed ignored fields from TLE template in TLEPropagatorBuilder.
      </action>
      <action dev="thomas" type="fix" issue="372">
        Added TLE generation.
      </action>
      <action dev="bryan" type="fix" issue="624">
        Allowed dynamic station coordinates when calculating tropospheric delay.
      </action>
      <action dev="bryan" type="update" issue="755">
        Modified IodGooding constructor to be consistent with other IOD methods.
      </action>
      <action dev="bryan" type="add" issue="753">
        Added new method signature in IodLaplace using AngularRaDec measurement.
      </action>
      <action dev="bryan" type="add" issue="752">
        Added new method signature in IodLambert using Position measurement.
      </action>
      <action dev="bryan" type="add" issue="751">
        Added new method signature in IodGibbs using Position measurement.
      </action>
      <action dev="luc" type="fix" issue="749">
        Allow building PVCoordinates and AngularCoordinates (as well as their Field,
        Absolute and TimeStamped variations) to be build from UnivariateDerivative1
        and UnivariateDerivative2 in addition to DerivativeStructure.
      </action>
      <action dev="bryan" type="fix" issue="736">
        Fixed NullPointerException in DSSTTesseral Hansen object.
      </action>
      <action dev="bryan" type="update" issue="601">
          Changed getPVInPZ90() method to private.
      </action>
      <action dev="bryan" type="fix" issue="744">
          Fixed calculation of CR3BP constants.
      </action>
      <action dev="bryan" type="update" issue="743">
          Updated JUnit version to 4.13.1.
      </action>
    </release>
    <release version="10.3.1" date="2021-06-16"
             description="Version 10.3.1 is a patch release of Orekit.
             It fixes one critical bug that could cause potential infinite loops in tesselation
             in very rare cases due to numerical noise.">
      <action dev="luc" type="fix" issue="792">
        Fixed potential infinite loops in tesselation in very rare cases due to numerical noise.
      </action>
    </release>
    <release version="10.3" date="2020-12-21"
             description="Version 10.3 is a minor release of Orekit.
             It includes both new features and bug fixes. New features introduced
             in 10.3 are: relativistic clock correction for range, phase, and range rate
             measurements, piece wise models for empirical forces, one-way GNSS code
             and phase measurements, support for laser ranging data (both CPF and
             CRD formats), Lense-Thirring and De Sitter relativistic corrections to
             satellite acceleration, support for AGI leap second files, new interfaces
             for attitude ephemeris files, Knocke model for Earth's albedo and infrared,
             as well as several other new features. This release includes an important
             fix in DSST orbit determination allowing to used short period Jacobian
             during state transition matrix calculation. It also fixes issues in Kalman
             orbit determination and CCSDS ADM format. See the list below for a full
             description of the changes.">
      <action dev="bryan" type="update" issue="741">
        Updated Hipparchus version to 1.8 and updated code with new functionalities.
      </action>
         <action dev="bryan" type="add" issue="740">
          Added aggregator for bounded attitude providers.
      </action>
         <action dev="thomas" type="add" issue="8">
        Added Knocke's Earth rediffused radiation pressure force model.
      </action>
         <action dev="bryan" type="add" issue="739">
          Allowed initialization of attitude provider from attitude segment.
      </action>
      <action dev="raphael" type="add" issue="705">
        Allowed writing an AEM file from a list of SpacecraftStates.
      </action>
      <action dev="luc" type="add" issue="738">
        Added user-defined max iteration and convergence criterion in SecularAndHarmonic.
      </action>
      <action dev="luc" type="add" issue="737">
        Added loading of AGI LeapSecond.dat files.
      </action>
      <action dev="raphael" type="add" issue="686">
        Allowed user-defined format for ephemeris data lines in
        StreamingAemWriter, AEMWriter, StreamingOemWriter and OEMWriter.
      </action>
         <action dev="bryan" type="fix" issue="683">
          Updated building instructions.
      </action>
         <action dev="bryan" type="add" issue="734">
          Added getters for phase measurement ambiguity driver.
      </action>
         <action dev="bryan" type="fix" issue="696">
          Allowed to configure initial covariance for measurements in Kalman Filter.
      </action>
      <action dev="thomas, bryan" type="add" issue="709">
        Added clock drift contribution to range rate measurements.
      </action>
         <action dev="bryan" type="fix" issue="687">
          Fixed Javadoc of ElevationMask.
      </action>
      <action dev="raphael" type="fix" issue="711">
        Allowed definition of a default interpolation degree in both AEMParser and OEMParser.
      </action>
      <action dev="bryan" type="add" issue="733">
        Added Lense-Thirring and De Sitter relativistic effects.
      </action>
      <action dev="melanisti" type="fix" issue="725">
        Fixed missing measurement parameter in InterSatellitesRange measurement.
      </action>
      <action dev="bryan" type="add" issue="732">
        Added documentation for checkstyle configuration.
      </action>
         <action dev="thomas" type="fix" issue="730">
          Removed useless loop over an empty list
      </action>
      <action dev="luc" type="fix" issue="731">
        Fixed parsing of some ICGEM gravity fields files.
      </action>
      <action dev="raphael" type="fix" issue="720">
          Added support for measurements parameters in UnivariateProcessNoise
      </action>
      <action dev="luc" type="fix" issue="729">
        Fixed wrong handling of RESET-STATE in analytical propagators.
      </action>
      <action dev="luc" type="add" issue="728">
        Allow creating a node detector without an orbit.
      </action>
      <action dev="bryan" type="add" issue="671">
        Added support for laser ranging file formats.
      </action>
      <action dev="clement" type="fix" issue="724">
        Remove range checks in TLE constructor.
      </action>
      <action dev="bryan" type="fix" issue="723">
        Allowed AEM and OEM writers to write header comments.
      </action>
      <action dev="bryan" type="add" issue="719">
        Added one-way GNSS range and phase measurements for LEO satellite
        orbit determination applications.
      </action>
      <action dev="bryan" type="add" issue="716">
        Added piecewise empirical force model.
      </action>
      <action dev="bryan" type="add" >
        Considered a new implementation for empirical forces, to allow piecewise model.
      </action>
      <action dev="bryan" type="add" issue="703">
        Added inter-satellites phase measurement.
      </action>
      <action dev="bryan" type="fix" issue="695">
        Considered covariance matrix from Position measurement in Kalman estimator.
      </action>
      <action dev="bryan" type="fix" issue="718">
        Fixed orbital state used for short periodic Jacobian computation.
      </action>
      <action dev="bryan" type="add" issue="704">
        Allow using user specified velocity error for computing
        tolerance vectors for integrators.
      </action>
      <action dev="bryan" type="add" issue="714">
        Added frequency deviation for range-rate measurements.
      </action>
      <action dev="bryan" type="add" issue="715">
        Added relativistic clock correction for range, phase and
        inter-satellite range measurements.
      </action>
      <action dev="bryan" type="fix" issue="706">
        Fixed missing measurement parameter in inter-satellites range measurement.
      </action>
         <action dev="thomas" type="fix" issue="713">
        Fixed computation of DSST short period Jacobian.
      </action>
      <action dev="luc" type="fix" issue="699">
        Fixed missing measurement parameter in Phase measurement
      </action>
      <action dev="luc" type="fix" issue="701">
        Fixed wrong handling of propagation parameters by Kalman filter in multi-satellite
        context
      </action>
    </release>
    <release version="10.2" date="2020-07-14"
             description="Version 10.2 is a minor release of Orekit.
             It includes both new features and bug fixes. New features introduced
             in 10.2 are: support for CCSDS ADM files, modelling of trajectories
             around Lagrangian points using CR3BP model, a piece wise drag force model,
             a time span tropospheric estimated model, an estimated ionospheric model,
             an improved modelling of the GNSS phase measurement, several bug fixes
             for date functionnalities, a new organization of the maneuvers package,
             a configurable low thrust maneuver model based on detectors,
             support for CSSI space weather data, , as well as several other minor
             features and bug fixes. See the list below for a full description
             of the changes.">
      <action dev="bryan" type="fix" issue="661">
        Fixed visibility of WindUpFactory.
      </action>
      <action dev="bryan" type="update" >
        Increased visibility of setters in CCSDS ADM related classes.
      </action>
      <action dev="clement" type="add" issue="656">
        Added CssiSpaceWeatherLoader which provides three-hourly space weather
        data and implements DTM2000InputParameters and NRLMSISE00InputParameters
      </action>
      <action dev="maxime" type="update" issue="690">
        Increased visibility of setters in CCSDS OEM related classes.
      </action>
      <action dev="bryan" type="update" >
        Improved Orekit performance by using new Hipparchus' differentiation classes.
      </action>
      <action dev="bryan" type="update" issue="682">
        Changed visibility of OrbitType parameter drivers' names to public.
      </action>
      <action dev="evan" type="add" issue="684" due-to="Mikael">
        Fix infinite loop in event detection when a RESET_* event causes two other events
        to occur simultaneously and discontinuously.
      </action>
      <action dev="evan" type="add" issue="684">
        Add FieldFunctionalDetector.
      </action>
      <action dev="mikael" type="add">
        Added a configurable low thrust maneuver based on detectors.
      </action>
      <action dev="bryan" type="fix" issue="605">
        Added support for Rinex C0, L0, S0 and D0 observation types.
      </action>
      <action dev="bryan" type="fix" issue="641">
        Allow Pattern functionalities instead of String.replaceAll() and String.split().
      </action>
      <action dev="evan" type="fix" issue="658">
        Fix invalid hour when using TimeScale(double) or TimeScale(int, double) with a
        value in [86400, 86401]. Treat these values as indicating a leap second.
      </action>
      <action dev="evan" type="add" issue="677">
        Add AbsoluteDate.toStringRfc3339() and DateTimeComponents.toStringRfc3339().
      </action>
      <action dev="evan" type="fix" issue="681">
        Fix AbsoluteDate.getComponents(...) produces invalid times.
      </action>
      <action dev="evan" type="fix" issue="676">
        Fix AbsoluteDate.getComponents(utc) throws "non-existent time 23:59:61".
      </action>
      <action dev="bryan" type="fix" issue="651">
        Improved use of try with resources statement.
      </action>
      <action dev="bryan" type="fix" issue="679" due-to="luc, maxime">
        Improved testRetrogradeOrbit in CircularOrbit and KeplerianOrbit tests.
      </action>
      <action dev="bryan" type="fix" issue="680">
        Allowed ephemeris class to be used with absolute PV coordinates.
      </action>
      <action dev="bryan" type="fix" issue="674">
        Added an exception if eccentricity is negative for keplerian orbit.
      </action>
      <action dev="evan" type="fix" issue="667">
        Fix build on CentOS/RedHat 7.
      </action>
      <action dev="bryan" type="fix" issue="662">
        Fixed forgotten additional state in Ephemeris propagator.
      </action>
      <action dev="evan" type="update">
        Improve error message for TimeStampedCache by including requested date.
      </action>
      <action dev="bryan" type="fix" issue="663">
        Fixed initialization of the triggering event for ImpulseManeuver class.
      </action>
      <action dev="clement" type="fix" issue="664">
        Fix sign of RAAN and PA parameters in TLE constructor if negative, range check most other orbit parameters.
      </action>
      <action dev="bryan" type="add" issue="669">
        Added estimated ionospheric model.
      </action>
      <action dev="bryan" type="add" issue="645">
        Merged phase-measurement branch into develop.
      </action>
      <action dev="bryan" type="add" >
        Added a time span tropospheric estimated model.
      </action>
      <action dev="bryan" type="add" issue="646">
        Merged cr3bp branch into develop.
      </action>
      <action dev="bryan" type="add" issue="660">
        Improved exception handling in IODGibbs.
      </action>
      <action dev="bryan" type="add" issue="647">
        Improved package-info documentation.
      </action>
      <action dev="nick" type="update" >
        Upgrade maven-checkstyle-plugin to 3.1.1.
      </action>
      <action dev="bryan" type="add" issue="657">
        Added multiplexed Orekit fixed step handler.
      </action>
      <action dev="bryan" type="add" issue="655">
        Added support for CCSDS ADM files.
      </action>
      <action dev="maxime" type="add" issue="649">
        Added a piece wise drag force model: TimeSpanDragForce in forces package.
      </action>
      <action dev="yannick" type="fix" issue="654">
        Prevent divergence of Saastomoinen model pathDelay method at low elevation.
      </action>
      <action dev="bryan" type="fix" issue="542">
        Removed duplicated BUILDING.txt file.
      </action>
      <action dev="bryan" type="add" issue="504">
        Allowed Eckstein Hechler propagator to be initialized with a mean orbit.
      </action>
      <action dev="bryan" type="update" issue="644">
        Removed try and catch statements for ParameterDriver initialization.
      </action>
      <action dev="bryan" type="fix" issue="613">
        Allowed DSST propagation in osculating type with event detectors.
      </action>
    </release>
    <release version="10.1" date="2020-02-19"
             description="Version 10.1 is a minor release of Orekit.
             It includes both new features and bug fixes. New features introduced
             in 10.1 are: wind-up effect for phase measurement, NeQuick ionospheric model,
             support for Hatanaka compact RINEX format, methods for the combination
             of GNSS measurements, Laplace method for initial orbit determination,
             a new Field Of View package, comparison methods for absolute dates,
             a new multiplexed measurement, specialized propagators for GNSS constellation,
             default constructors for DSST force models, covariance matrices in OEM writer,
             a new data context implementation, connection with Gitlab CI, improved documentation,
             the migration of the tutorials to a separate sister project, as well as several other minor
             features and bug fixes. See the list below for a full description of the changes.">
      <action dev="ward" type="fix">
        Improve performance of loading CCSDS files.
      </action>
      <action dev="ward" type="fix" issue="639" due-to="qmor">
        In Ellipsoid.pointOnLimb(...) improved numerical stability by cancelling terms.
      </action>
      <action dev="maxime" type="fix" issue="639" due-to="qmor">
        Fixed pointOnLimb method in bodies.Ellipsoid class. Normalized equations should now avoid numerical issues.
      </action>
      <action dev="evan" type="fix" issue="627">
        Fix TimeScalesFactory.getGMST(conventions, simpleEop) always returning the same
        value.
      </action>
      <action dev="evan" type="fix" issue="636">
        Fix UT1 and Earth rotation during a leap second. Was off by 1 second.
      </action>
      <action dev="luc" type="fix" issue="635">
        Fixed inconsistency in constant thrust maneuver acceleration.
      </action>
      <action dev="evan" type="add" >
        Added an annotation and a compiler plugin that generates a warning
        when default context is used without being explicitly annotated.
      </action>
      <action dev="luc" type="fix" issue="632" due-to="Evan Ward">
        Fixed projection to ellipsoid at pole.
      </action>
      <action dev="evan,luc,yannick" type="add" issue="607">
        Add DataContext, a way to load separate sets of EOP, leap seconds, etc.
      </action>
      <action dev="luc" type="fix" issue="630">
        Improve performance of UnixCompressFilter.
      </action>
      <action dev="luc" type="fix" issue="631">
        Improve performance of HatanakaCompressFilter.
      </action>
      <action dev="evan" type="fix" issue="629">
        Improve performance of ZipJarCrawler.
      </action>
      <action dev="bryan" type="add" issue="625">
          Added default constructors for DSSTZonal and DSSTTesseral. 
      </action>   
      <action dev="bryan" type="add" issue="622">
          Added OrekitException for unknown number of frequencies in ANTEX files. 
      </action>
      <action dev="bryan" type="add" issue="621">
          Added OrekitException in the case where IONEX header is corrupted. 
      </action>
      <action dev="dylan" type="add" issue="359">
          Added a specific test for issue 359 in BatchLSEstimatorTest.
          The test verifies that a Newtonian attraction is known
          by both the propagator builder and the propagator when
          it is not added explicitly.
      </action>
      <action dev="dylan" type="add" issue="367">
          Added write of covariance matrices in OEMWriter.
      </action>
      <action dev="dylan" type="fix" issue="619">
        Fixed origin transform in CcsdsModifierFrame.
      </action>
      <action dev="bryan" type="add" issue="611">
        Added SBAS orbit propagator.
      </action>
      <action dev="bryan" type="fix" issue="617">
        Fixed null pointer exception in MultiplexedMeasurement.
      </action>
      <action dev="luc" type="fix" issue="575">
        Allow users to provide custom convergence checkers for
        batch least squares orbit determination.
      </action>
      <action dev="luc" type="add" issue="614">
        Added multiplexed measurements.
      </action>
      <action dev="luc" type="fix" issue="616">
        Fixed missed changes updates in ParameterDriversList embedding
        other ParameterDriversList instances.
      </action>
      <action dev="luc" type="update">
        Moved tutorials to a separate sister project.
      </action>
      <action dev="bryan" type="add" due-to="Shiva Iyer">
        Added Laplace method for initial orbit determination.
      </action>
      <action dev="bryan" type="fix" issue="612">
        Fixed DSST orbit determination tutorial.
      </action>
      <action dev="bryan" type="add" issue="610">
        Added IRNSS orbit propagator.
      </action>
      <action dev="bryan" type="add" issue="608">
        Added support for RINEX 3.04 files.
      </action>
      <action dev="gabb" type="fix" issue="533">
        Fixed bugs in the derivatives computation in IodGooding.
        Fixed bugs in IodLambert when there's more than an half revolution
        between start and final position.
      </action>
      <action dev="bryan" type="fix" issue="604">
        Fixed parsing of compact RINEX files with wrong key in header
        produced by some Septentrio receivers.
      </action>
      <action dev="luc" type="fix" issue="603">
        Fixed parsing of compact RINEX files with missing types in header
        produced by some Septentrio receivers.
      </action>
      <action dev="evan" type="fix" issue="589">
        Improve performance of AggregateBoundedPropagator by factor of 2.
      </action>
      <action dev="luc" type="fix" issue="600">
        Fixed parsing of compact RINEX files with many observation types.
      </action>
      <action dev="bryan" type="fix">
        Fixed poor design of GLONASS numerical propagator.
      </action>
      <action dev="luc" type="fix" issue="599">
        Fixed an issue in projection to flat ellipse.
      </action>
      <action dev="bryan" type="fix" issue="598">
        Added lazily addition of Newtonian attraction to the DSST and
        numerical propagator builders.
      </action>
      <action dev="luc" type="add" issue="595">
        Added EllipticalFieldOfView (with two different ways to define the
        ellipticity constraint) that can be used in FieldOfViewDetector,
        GroundFieldOfViewDetector and FootprintOverlapDetector.
      </action>
      <action dev="luc" type="add">
        Fields of view with regular polygonal shape can now be built either
        based on a defining cone inside the Fov and touching it at edges
        middle points, or based on a defining cone outside the Fov and touching
        it at vertices.
      </action>
      <action dev="luc" type="add" issue="594">
        Added CircularFieldOfView that can be used in FieldOfViewDetector,
        GroundFieldOfViewDetector and FootprintOverlapDetector.
      </action>
      <action dev="luc" type="add">
        Set up a general hierarchy for Field Of View with various shapes. At
        start, it includes DoubleDihedraFieldOfView and PolygonalFieldOfView.
      </action>
      <action dev="luc" type="add" issue="592">
        Added FilesListCrawler to load files from an explicit list.
      </action>
      <action dev="evan" type="fix" issue="583">
        Fix AbsoluteDate.compareTo() for future/past infinity.
      </action>
      <action dev="luc" type="fix" issue="588">
        Fixed wrong handling of spacecraft states in multi-satellites orbit determination
        and multi-satellite measurements generation.
      </action>
      <action dev="bryan" type="fix" issue="585">
        Improved contributing guide.
      </action>
      <action dev="petrus" type="fix" issue="570">
        Make FieldOfView.getFootprint public.
      </action>
      <action dev="bryan" type="add">
        Added combination of measurements.
      </action>
      <action dev="bryan" type="fix">
        Fix values of GPS C2D, L2D, D2D and S2D frequencies.
      </action>
      <action dev="bryan" type="add">
        Add Nequick ionospheric model.
      </action>
      <action dev="luc" type="fix" issue="581">
        Fixed spurious empty line insertion during Rinex 2 decompression
        when the number of observations per satellite is a multiple of 5
      </action>
      <action dev="luc" type="fix" issue="580">
        Fixed decompression of very small negative values in Hatanaka
        Compact RINEX format.
      </action>
      <action dev="luc" type="fix" issue="578">
        Orbit determination tutorials (and tests too) now supports compressed
        measurement files (gzip, Unix compress, Hatanaka Compact RINEX).
      </action>
      <action dev="luc" type="fix" issue="579">
        Handle properly special events flags in Hatanaka Compact RINEX format.
      </action>
      <action dev="luc" type="fix" issue="483">
        Reset additional state changed by event handlers and not managed by any
        additional state providers.
      </action>
      <action dev="luc" type="add" issue="472">
        Added support for Hatanaka Compact RINEX format.
      </action>
      <action dev="luc" type="fix" issue="574">
        Cope with input stream readers that keep asking for new bytes after end
        of Unix compressed files has been reached.
      </action>
      <action dev="luc" type="fix" issue="573">
        Added detection of some corrupted Unix-compressed files.
      </action>
      <action dev="bryan" type="fix" issue="572">
        Fixed the Saastamoinen model when station altitude is bigger than 5000.0 meters.
      </action>
      <action dev="luc" type="fix" issue="568">
        Fixed too fast step increase in a bracketing attempt.
      </action>
      <action dev="luc" type="add">
        Added phase measurement builder.
      </action>
      <action dev="luc" type="add">
        Added getWavelength in GNSS Frequency.
      </action>
    </release>
    <release version="10.0" date="2019-06-24"
             description="Orekit 10.0 is a major new release. It includes DSST OD,
             propagation in non-inertial frames, specialized propagators for GNSS
             constellations, a new ionospheric model, modeling for phase measurements, the
             LAMBDA method for phase ambiguity resolution, Shapiro effect for range
             measurements, improved documentation, as well as several other new features
             and bug fixes. This release fixes a security denial of service bug regarding
             itrf-versions.conf present since Orekit 9.2. Some APIs have incompatibly
             changed since the 9.X series including the format of itrf-versions.conf,
             removal of deprecated methods, reorganization of the models package, as well
             as updates to AbstractDetector, AbstractGNSSAttitudeProvider, DragSensitive,
             RadiationSensitive, and ZipJarCrawler. See the list below for a full
             description of the changes.">
      <action dev="evan" type="fix">
        Fix  name of GLONASS G2 frequency.
      </action>
      <action dev="luc" type="fix" >
        Fixed accuracy of dates conversions from java dates.
      </action>
      <action dev="evan" type="fix" issue="566">
        Make ITRFVersionLoader public.
      </action>
      <action dev="bryan" type="fix" issue="564">
        Fixed private argument of getLLimits() abstract method.
      </action>
      <action dev="bryan" type="fix" issue="565">
        Fixed static loading of UTC for GLONASS reference epoch.
      </action>
      <action dev="luc" type="fix" issue="547">
        Added a tile/sampling aiming direction that diverts singularity outside of a
        area of interest. This is mainly useful when sampling areas of interest that
        cover the pole as the pole is singular for classical aiming directions (constant
        azimuth or along track).
      </action>
      <action dev="luc" type="update" >
        Removed latitude limitation in AlongTrackAiming. If latitude is above (resp. below)
        the maximum (resp. minimum) latitude reached by the defining orbit, then aiming
        will be towards East for prograde orbits and towards West for retrograde orbits.
      </action>
      <action dev="bryan" type="fix">
        Fixes broken links on Orekit JavaDoc.
      </action>
       <action dev="pascal" type="fix" issue="558">
        Fixes broken links on Maven site.
      </action>
      <action dev="luc" type="fix" issue="559">
        Take into account changes in MSAFE files names published by NASA.
      </action>
      <action dev="bryan" type="add">
        Add Global Ionosphere Map model.
      </action>
      <action dev="maxime" type="add" issue="554">
        Added propagation in inertial frame.
      </action>
      <action dev="luc" type="fix" issue="557">
        Improved documentation about DatesSelector not being reusable across several
        schedulers during measurements generation.
      </action>
      <action dev="evan" type="fix">
        Fix some possible NPEs in AntexLoader, FieldAngularCoordinates.
      </action>
      <action dev="evan" type="fix">
        Fix locale dependent comparisons in SP3File, TDMParser, and YUMAParser.
      </action>
      <action dev="evan" type="fix">
        Ensure opened streams are closed in ZipJarCrawler, DTM2000, IERSConventions, and
        OceanLoadDeformationCoefficients.
      </action>
      <action dev="bryan" type="add">
        Add DSST Orbit Determination for both Kalman Filter and Batch Least Squares estimator.
      </action>
      <action dev="romaric" type="add">
        Add a events detector based on the geomagnetic field intensity at the satellite altitude
        or at sea level above the satellite, and the associated tests
      </action>
      <action dev="maxime" type="update" issue="549">
        Deleted deprecated methods in EclipseDetector.
      </action>
      <action dev="romaric" type="fix" issue="553">
        Fix the bug of attitude transition with Ephemeris propagator
        by adding a way for the LocalPVProvider to get the attitude at the end of the transition
      </action>
      <action dev="petrus" type="update" issue="518">
        Changing AbstractGNSSAttitudeProvider from public to package-private.
      </action>
      <action dev="romaric" type="fix" issue="551">
        Fix the bug of attitude transition with analytical propagator 
        by refreshing the attitude after the events triggering
      </action>
      <action dev="romaric" type="fix" issue="552">
        Fix the bug of attitude transition if a reset occurs during the transition
        by adding margins to the reset of TimeSpanMap to keep the one corresponding to the "after" attitude law.
      </action>
      <action dev="bryan" type="add" issue="522">
        Generalized the GPSPropagator class to handle all GNSS constellations using
        the same algorithm.
      </action>
      <action dev="bryan" type="add" issue="519">
        Added numerical and analytical GLONASS propagators.
      </action>
      <action dev="luc" type="add" >
        Added ambiguity resolution for phase measurements.
        This feature is not complete yet and is considered experimental.
      </action>
      <action dev="bryan" type="update" issue="548">
        Reorganized models package by adding new sub-packages.
      </action>
      <action dev="maxime" type="update" issue="546">
        Updated Hipparchus dependency to version 1.5 in pom.xml file.
      </action>
      <action dev="maxime" type="update" issue="514">
        Deleted unused DerivativeStructure acceleration computation methods.
        In interfaces radiationPressureAcceleration and dragAcceleration, and all their implementations and their tests.
      </action>
      <action dev="evan" type="update" issue="543">
        Change format of itrf-versions.conf to use prefix matching instead of Regular
        Expression matching. All existing itrf-versions.conf files will need to be
        updated. This is to avoid a potential denial of service where a crafted
        itrf-versions.conf could cause the application to hang.
      </action>
      <action dev="evan" type="update" issue="543">
        ZipJarCrawler now uses "!/" to denote the start of the path within the archive
        which matches the convention used by JarURLConnection. ZipJarCrawler used to use
        "!".
      </action>
      <action dev="bryan" type="fix" issue="544" due-to="Josef Probst">
        Fixed endless loop on GPSPropagator and (Field)KeplerianOrbit.
      </action>
      <action dev="maxime" type="add" issue="403">
        Added tests for class UnivariateProcessNoise.
        Working tests for non-Cartesian orbit propagation are still needed.
      </action>
      <action dev="maxime" type="fix" issue="514">
        Deprecated unused DerivativeStructure acceleration computation methods.
        In interfaces radiationPressureAcceleration and dragAcceleration, and all their implementations and their tests. 
      </action>
      <action dev="luc" type="add" issue="536">
        Take target radius into account in CircularFieldOfViewDetector and FieldOfViewDetector.
      </action>
      <action dev="maxime" type="fix" issue="539">
        Fixed DTM2000.getDensity method, made it independent of user time zone.
      </action>
      <action dev="luc" type="add" issue="535">
        Take occulting body flattening into account in eclipse detector.
      </action>
      <action dev="maxime" type="fix" issue="538" due-to="Dorian Gegout">
        Fixed default method compareTo in interface ComparableMeasurement.
      </action>
      <action dev="luc" type="add" issue="532">
        Added Shapiro effect modifier for Range and InterSatelliteRange measurements.
      </action>
      <action dev="evan" type="update" issue="389">
        Fix type parametrization of AbstractDetector so that multiple with* methods can be
        called when the type parameter is '?'.
      </action>
      <action dev="evan" type="remove" issue="506">
        Remove EventHandler.Action and FieldEventHandler.Action. Use
        org.hipparchus.ode.events.Action instead.
      </action>
      <action dev="bryan" type="update" issue="527">
        Changed API for magnetic field model to a SI base unit API.
      </action>
      <action dev="evan" type="fix">
        OrekitException preserves the stack trace when formatting the message throws
        another exception.
      </action>
      <action dev="luc" type="remove" issue="530">
        Event detectors, field of view and attitude providers are not serializable anymore.
      </action>
      <action dev="bryan" type="update" issue="526">
        Replaced private class BilinearInterpolatingFunction of Saastamoinen model
        by the one of Hipparchus
      </action>
      <action dev="evan" type="add" issue="507">
        Add Action.RESET_EVENTS to check all detectors for events without recomputing the
        propagation step.
      </action>
      <action dev="evan" type="add" issue="507">
        Add Action.RESET_EVENTS to check all detectors for events without recomputing the
        propagation step.
      </action>
      <action dev="evan" type="add" issue="507">
        Add toString() implementations to SpacecraftState, RecordAndContinue.Event and
        Field versions.
      </action>
      <action dev="evan" type="add" issue="507">
        Add Field version of RecordAndContinue.
      </action>
      <action dev="evan" type="add" issue="507">
        Add Field version of LatitudeCrossingDetector.
      </action>
      <action dev="luc" type="update">
        Removed classes and methods deprecated in the 9.X series.
      </action>
      <action dev="luc" type="fix" issue="528" due-to="Gowtham Sivaraman">
        Fixed parsing of clock in SP3 files.
      </action>
    </release>
    <release version="9.3.1" date="2019-03-16" description="Version 9.3.1 is a minor version of Orekit.
    It fixes an issue with GPS week rollover.">
      <action dev="luc" type="add" issue="534">
        Handle GPS week rollover in GPSDate.
      </action>
    </release>
    <release version="9.3" date="2019-01-25" description="Version 9.3 is a minor version of Orekit.
    It includes both new features and bug fixes. New features introduced in 9.3 are: a new GPSDate class,
    changed OrekitException from checked to unchecked exceptions, parameter drivers scales and reference
    value can be changed, access to Kalman filter internal matrices, position-only measurements in orbit determination,
    support for unofficial versions 2.12 and 2.20 of Rinex files (mainly for spaceborne receivers),
    direct building of appropriate attitude law with eclipses for all GNSS satellite types, inter-satellites
    view detector, measurement generation feature, possibility fo use Marshall Solar Activity Future Estimation
    to feed NRL MSISE 2000 atmosphere model, new tropospheric models: Mendes-Pavlis, Vienna 1, Vienna 3, estimated model,
    new mapping functions for tropospheric effect: Global Mapping Function, Niell Mapping Function, Global
    Pression Temperature Models GPT and GPT2, possibility to estimate tropospheric zenith delay,
    clock offset that can be estimated (both for ground station and satellite clocks).">
      <action dev="luc" type="add" issue="516">
        Added a way to manage clock corrections from GPSPropagator.
      </action>
      <action dev="bryan" type="add" issue="498">
        Added several tropospheric models: Mendes-Pavlis, Vienna 1, Vienna 3, estimated model
        where the total zenith delay can be estimated during Orbit Determination.
      </action>
      <action dev="bryan" type="add" issue="498">
        Added Global Mapping Function and Niell Mapping Function to be used with tropospheric
        models.
      </action>
      <action dev="luc" type="add" issue="515">
        Added clock offset parameter at satellites level for orbit determination.
      </action>
      <action dev="luc" type="add" issue="513">
        Added clock offset parameter at ground stations level for orbit determination.
      </action>
      <action dev="bryan" type="add" issue="512">
        Added weather model Global Pressure and Temperature 2.
      </action>
      <action dev="bryan" type="add" issue="511">
        Added weather model Global Pressure and Temperature.
      </action>
      <action dev="luc" type="fix" issue="510">
        Fixed dropped derivatives in TimeStampedFieldPVCoordinates.shiftedBy(dt).
      </action>
      <action dev="luc" type="fix" issue="509">
        Fixed scaling error in ParameterFunction differentiation.
      </action>
      <action dev="luc" type="fix" issue="508">
        Fixed inconsistency leading to inaccuracies in conversions from AbsoluteDate to FieldAbsoluteDate.
      </action>
      <action dev="pascal" type="fix" issue="495">
        The MarshallSolarActivityFutureEstimation class implements
        the NRLMSISE00InputParameters interface.
      </action>
      <action dev="evan" type="fix" issue="486">
        Make FieldTransform.shiftedBy(T) public.
      </action>
      <action dev="evan" type="fix" issue="496">
        Fix JavaDoc for TimeComponents.getSecond().
      </action>
      <action dev="evan" type="update" issue="501">
        Deprecate GFunction in favor of ToDoubleFunction.
      </action>
      <action dev="luc" type="add" issue="494">
        Added a measurements generation feature for use with orbit determination.
        Fixes issue #494
      </action>
      <action dev="luc" type="add">
        Added adapter for event detectors, allowing to wrap existing detector
        while changing their behaviour.
      </action>
      <action dev="luc" type="add">
        Added ground at night detector.
      </action>
      <action dev="luc" type="add">
        Added inter-satellites direct view detector.
      </action>
      <action dev="luc" type="add">
        Added constants defined by IAU 2015 resolution B3 for Sun, Earth and Jupiter.
      </action>
      <action dev="luc" type="add" issue="500">
        Added retrieval of full time span (start time, end time and data) containing
        a specified date in TimeSpanMap.
        Fixes issue #500
      </action>
      <action dev="luc" type="add">
        Added direct building of attitude provider from GNSS satellite type.
      </action>
      <action dev="luc" type="add">
        Added parsing of unofficial versions 2.12 and 2.20 of Rinex files
        (used by some spaceborne receivers like IceSat 1).
      </action>
      <action dev="luc" type="add">
        Added a way to retrieve Rinex header directly from the observations data set.
      </action>
      <action dev="luc" type="add">
        Added position-only measurements in orbit determination.
      </action>
      <action dev="luc" type="fix" issue="491">
        Allow parsing of SP3 files that use non-predefined orbit types.
        Fixes issue #491.
      </action>
      <action dev="maxime" type="add" issue="485">
        Added access to Kalman filter matrices.
        KalmanEstimation interface now has methods returning the physical values of:
        state transition matrix phi, measurement matrix H, innovation matrix S and Kalman gain matrix K.
        The methods are implemented in Model class. A class ModelTest was added to test these values.
        Fixes issue #485
      </action>
      <action dev="luc" type="fix" issue="492" due-to="Lebas">
        Fixed error message for TLE with incorrect checksum.
        Fixes issue #492.
      </action>
      <action dev="maxime" type="fix" issue="490">
        Fixed reference value of parameter drivers updating in Kalman filter. 
        When resetting the orbit in the propagator builder, the reference values
        of the drivers are now reset too.
        Fixes issue #490.
      </action>
      <action dev="maxime" type="add" issue="489">
        Made ParameterDriver class fully mutable.
        By adding setters for attributes scale, reference, minimum and maximum values.
        Fixes issue #489.
      </action>
      <action dev="maxime" type="fix" issue="488">
        Fixed method unNormalizeStateVector in Model class of Kalman estimator.
        Previous value did not take into account the reference values of the drivers.
        Fixes issue #488.
      </action>
      <action dev="luc" type="fix" issue="484" due-to="Yannick Jeandroz">
        Changed OrekitException from checked to unchecked exception.
        Most functions do throw such exceptions. As they are unchecked, they are
        not advertised in either `throws` statements in the function signature or
        in the javadoc. So users must consider that as soon as they use any Orekit
        feature, an unchecked `OrekitException` may be thrown. In most cases, users
        will not attempt to recover for this but will only use them to display or
        log a meaningful error message.
        Fixes #484.
      </action>
      <action dev="luc" type="fix" issue="480">
        Added GPSDate class to convert back and forth with AbsoluteDate.
        Fixes #480.
      </action>
      <action dev="evan" type="fix" issue="476">
        Fix generics in EventEnablingPredicateFilter.
        Fixes #476.
      </action>
      <action dev="maxime" type="fix" issue="473">
        Fixed wrong values of radec generated in AngularRaDecMeasurementCreator.
        Fixed wrong values of range rate generated in RangeRateMeasurementCreator.
        Added tests that check the values of measurements for each type of measurement.
        Upgraded precision in Kalman and batch least-squares OD tests that are using range-rate and radec measurements.
        Fixes issue #473.
      </action>
      <action dev="luc" type="fix">
        Derivatives with respect to mass are not computed anymore since several versions,
        some remnants of former computation remained and have now been removed.
      </action>
    </release>
    <release version="9.2" date="2018-05-26" description="Version 9.2 is a minor release of Orekit.
    It introduces several new features and bug fixes. New features introduced in version 9.2 are
    Kalman filter for orbit determination, loading of RINEX files, loading of ANTEX files, loading
    of version d of SP3 files (version a to c were already supported), on-the-fly decompression of .Z
    files, code measurements, phase measurements (but only a very basic implementation for now),
    specific attitude laws (GPS, GLONASS, GALILEO, BEIDOU) with midnight/noon turns, possibility to
    use backward propagation in LS orbit determination, support for any ITRF version, even if EOP
    files do not match the desired version, attitude overriding in constant thrust maneuvers,
    FunctionalDetector, filtering mechanism to insert specific decompression or deciphering algorithms
    during data loading, frames for Lagrange L1 and L2 point for any two related celestial bodies.
    WARNING: phase measurements, GNSS attitude and time-dependent process noise are considered
    experimental features for now, they should not be used yet for operational systems.
    Several bugs have been fixed.">
      <action dev="luc" type="fix">
        Fixed missing eclipse detectors in field version of Solar radiation pressure.
        Fixes issue #366.
      </action>
      <action dev="evan" type="fix">
        Fixed issue where EventHandler.init() was never called.
        Fixes issue #471.
      </action>
      <action dev="luc" type="fix">
        Fixed error in relative humidity units in Marini-Murray tropospheric model.
        Fixes issue #352.
      </action>
      <action dev="luc" type="fix">
        Fixed DSST events detection in the osculating case.
        Fixes issue #398.
      </action>
      <action dev="luc" type="fix">
        Allow several TLE with same date in TLESeries.
        Fixes issue #411.
      </action>
      <action dev="luc" type="fix">
        Fixed compilation problems with JDK 1.8
        Fixes issue #462.
      </action>
      <action dev="luc" type="add" >
        Added specific attitude mode for GNSS satellites: GPS (block IIA, block IIF, block IIF),
        GLONASS, GALILEO, BEIDOU (GEO, IGSO, MEO). This is still considered experimental as there
        are some problems when Sun crosses the orbital plane during a midnight/noon turn maneuver
        (which is a rare event but nevertheless occurs)
      </action>
      <action dev="luc" type="add" >
        Added natural order for observed measurements primarily based on
        chronological order, but with also value comparisons if measurements
        are simultaneous (which occurs a lot in GNSS), and ensuring no
        measurements are lost if stored in SortedSet
      </action>
      <action dev="luc" type="add" due-to="Albert Alcarraz García">
        Added GNSS code measurements
      </action>
      <action dev="luc" type="add" due-to="Albert Alcarraz García">
        Added GNSS phase measurements (very basic implementation for now, not usable as is)
      </action>
      <action dev="luc" type="add" due-to="Albert Alcarraz García">
        Added loading of RINEX observation files (versions 2 and 3)
      </action>
      <action dev="luc" type="fix">
        Fixed compression table reset problem in .Z files
        Fixes issue #450.
      </action>
      <action dev="maxime" type="fix">
        Fixed de-activation of event detection.
        In the propagate(startDate, endDate) function of class "AbstractIntegratedPropagator",
        for dates out of the time interval defined by ]startDate, endDate].
        Fixes issue #449.
      </action>
      <action dev="luc" type="add">
        Added support for loading Unix-compressed files (ending in .Z).
        This file compression algorithm is still widely used in the GNSS
        community (SP3 files, clock files, Klobuchar coefficients...)
        Fixes issue #447.
      </action>
      <action dev="luc" type="add">
        Added a customizable filtering capability in data loading.
        This allows users to insert layers providing features like
        custom decompression algorithms, deciphering, monitoring...
        Fixes issue #446.
      </action>
      <action dev="luc" type="add">
        Allow direct retrieval of rotation part without derivatives from
        LOFType without computing the full transform from inertial frame.
      </action>
      <action dev="maxime" type="fix">
        Added a provider for time-dependent process noise in Kalman estimator.
        This providers allow users to set up realistic models where the process
        noise increases in the along track direction.
        Fixes issue #403.
      </action>
      <action dev="maxime" type="add">
        Increased visibility of attributes in ConstantThrustManeuver class.
        Added getters for all attributes. Also added an attribute name that
        allows the differentiation of the maneuvers, both from a parameter driver
        point of view and from a force model point of view.
        Fixes issue #426.
      </action>
      <action dev="maxime" type="add">
        Increased visibility of attributes in propagator builders.
        By adding getters for all attributes in NumericalPropagatorBuilder
        and AbstractPropagatorBuilder.
        Also made the method findByName in ParameterDriversList public.
        Fixes issue #425.
      </action>
      <action dev="luc" type="fix">
        Ensure the correct ITRF version is used in CCSDS files, regardless
        of the EOP source chosen, defaulting to ITRF-2014.
      </action>
      <action dev="luc" type="fix">
        Split initial covariance matrix and process noise matrix in two
        methods in the covariance matrix provider interface.
      </action>
      <action dev="luc" type="add">
        Added VersionedITRF frame that allow users with needs for very high
        accuracy to specify which ITRF version they want, and stick to it
        regardless of their EOP source.
        Fixes issue #412.
      </action>
      <action dev="luc" type="add">
        Added an itrf-versions.conf configuration file allowing to specify
        which ITRF version each EOP file defines for which date
      </action>
      <action dev="luc" type="add">
        EOP history now contains the ITRF version corresponding to each
        EOP entry on a per date basis
      </action>
      <action dev="luc" type="add">
        Added an ITRFVersion enumerate to simplify conversion between ITRF frames,
        even when no direct Helmert transformation is available
      </action>
      <action dev="luc" type="add">
        Added TransformProviderUtility to reverse or combine TransformProvider instances.
      </action>
      <action dev="luc" type="add">
        Allow attitude overriding during constant-thrust maneuvers.
        Fixes issue #410.
      </action>
      <action dev="luc" type="fix">
        Fixed out-of-sync attitude computation near switch events in AttitudeSequence.
        Fixes issue #404.
      </action>
      <action dev="luc" type="add">
        Added a method to extract sub-ranges from TimeSpanMap instances.
      </action>
      <action dev="luc" type="fix">
        Fixed TLE creation with B* coefficients having single digits like 1.0e-4.
        Fixes issue #388.
      </action>
      <action dev="evan" type="add">
        Add FunctionalDetector.
      </action>
      <action dev="luc" type="add">
        Added handling of IGS ANTEX GNSS antenna models file.
      </action>
      <action dev="luc" type="add">
        Added support for SP3-d files.
      </action>
      <action dev="luc" type="fix">
        Improved SP3 files parsing.
        Some files already operationally produced by IGS Multi-GNSS Experiment (MGEX)
        exceed the maximum number of satellites supported by the regular SP3-c file
        format (which is 85 satellites) and extended the header, without updating the
        format version to SP3-d, which specifically raises the 85 satellites limitation.
        Fixes issue #376.
      </action>
      <action dev="maxime" type="add">
        Allow backward propagation in batch LS orbit determination.
        Fixes issue #375.
      </action>
      <action dev="maxime" type="add">
        Added covariance matrix to PV measurements.
        Fixes issue #374.
      </action>
      <action dev="luc" type="fix">
        Fixed issue when converting very far points (such as Sun center) to geodetic coordinates.
        Fixes issue #373.
      </action>
      <action dev="luc" type="add" >
        Added more conversions between PV coordinates and DerivativeStructure.
        This simplifies for example getting the time derivative of the momentum.
      </action>
      <action dev="maxime" type="fix">
        Fixed weights for angular measurements in W3B orbit determination.
        Fixed in test and tutorial.
        Fixes issue #370.
      </action>
      <action dev="luc" type="add" due-to="Julio Hernanz">
        Added frames for L1 and L2 Lagrange points, for any pair of celestial bodies.
      </action>
    </release>
    <release version="9.1" date="2017-11-26"
             description="Version 9.1 is a minor release of Orekit. It introduces a few new
             features and bug fixes. New features introduced in version 9.1 are some
             frames in OEM parser, retrieval of EOP from frames and ground station displacements
             modelling (both displacements due to tides and displacements due to ocean loading),
             and retrieval of covariance matrix in orbit determination. Several bugs have been fixed.
             Version 9.1 depends on Hipparchus 1.2.">
      <action dev="evan" type="add">
        Added ITRF2005 and ITRF2008 to the frames recognized by OEMParser.
        Fixes issue #361.
      </action>
      <action dev="evan" type="fix">
        Fixed FiniteDifferencePropagatorConverter so that the scale factor is only applied
        once instead of twice.
        Fixes issue #362.
      </action>
      <action dev="maxime" type="fix">
        Fixed derivatives computation in turn-around range ionospheric delay modifier.
        Fixes issue #369.
      </action>
      <action dev="evan" type="fix">
        Disabled XML external resources when parsing rapid XML TDM files.
        Part of issue #368.
      </action>
      <action dev="evan" type="fix">
        Disabled XML external resources when parsing rapid XML EOP files.
        Part of issue #368.
      </action>
      <action dev="evan" type="fix">
        Fixed NPE in OrekitException when localized string is null.
      </action>
      <action dev="luc" type="fix">
        Fixed a singularity error in derivatives for perfectly circular orbits in DSST third body force model.
        Fixes issue #364.
      </action>
      <action dev="luc" type="fix" due-to="Lucian Bărbulescu">
        Fixed an error in array size computation for Hansen coefficients.
        Fixes issue #363.
      </action>
      <action dev="luc" type="add">
        Added a way to retrieve EOP from frames by walking the frames hierarchy tree
        using parent frame links. This allows to retrieve EOP from topocentric frames,
        from Earth frames, from TOD...
      </action>
      <action dev="luc" type="add">
        Take ground stations displacements into account in orbit determination.
        The predefined displacement models are the direct effect of solid tides
        and the indirect effect of ocean loading, but users can add their own models
        too.
      </action>
      <action dev="luc" type="add">
        Added ground stations displacements due to ocean loading as per IERS conventions,
        including all the 342 tides considered in the HARDISP.F program.
        Computation is based on Onsala Space Observatory files in BLQ format.
      </action>
      <action dev="luc" type="add">
        Added ground points displacements due to tides as per IERS conventions.
        We have slightly edited one entry in table 7.3a from IERS 2010 conventions
        to fix a sign error identified by Dr. Hana Krásná from TU Wien (out of phase
        radial term for the P₁ tide, which is -0.07mm in conventions when it should be
        +0.07mm). This implies that our implementation may differ up to 0.14mm from
        other implementations.
      </action>
      <action dev="luc" type="fix">
        Avoid intermixed ChangeForwarder instances calling each other.
        Fixes issue #360.
      </action>
      <action dev="maxime" type="fix">
        Modified the way the propagation parameter drivers are mapped in the
        Jacobian matrix in class "Model".
        Added a test for multi-sat orbit determination with estimated
        propagation parameters (µ and SRP coefficients).
        Fixes issue #354.
      </action>
      <action dev="luc" type="fix">
         Added a convenience method to retrieve covariance matrix in
         physical units in orbit determination.
         Fixes issue #353.
      </action>
      <action dev="luc" type="fix" due-to="Rongwang Li">
         Fixed two errors in Marini-Murray model implementation.
         Fixes issue #352.
      </action>
      <action dev="luc" type="fix">
         Prevent duplicated Newtonian attraction in FieldNumericalPropagator.
         Fixes issue #350.
      </action>
      <action dev="luc" type="fix">
         Copy additional states through impulse maneuvers.
         Fixes issue #349.
      </action>
      <action dev="luc" type="fix">
         Removed unused construction parameters in ShiftingTransformProvider
         and InterpolatingTransformProvider.
         Fixes issue #356.
      </action>
      <action dev="luc" type="fix">
         Fixed wrong inertial frame for Earth retrieved from CelestialBodyFactory.
         Fixes issue #355.
      </action>
      <action dev="luc" type="update">
        Use a git-flow like branching workflow, with a develop branch for bleeding-edge
        development, and master branch for stable published versions.
      </action>
    </release>
    <release version="9.0.1" date="2017-11-01"
            description="Version 9.0.1 is a patch release of Orekit.
            It fixes security issus 368.">
      <action dev="evan" type="fix">
        Disabled XML external resources when parsing rapid XML TDM files.
        Part of issue #368.
      </action>
      <action dev="evan" type="fix">
        Disabled XML external resources when parsing rapid XML EOP files.
        Part of issue #368.
      </action>
    </release>
    <release version="9.0" date="2017-07-26"
             description="Version 9.0 is a major release of Orekit. It introduces several new
             features and bug fixes. New features introduced in version 9.0 are Taylor algebra
             propagation (for high order uncertainties propagation or very fast Monte-Carlo
             studies), multi-satellites orbit determination, parallel multi-satellites propagation,
             parametric accelerations (polynomial and harmonic), turn-around measurements,
             inter-satellite range measurements, rigth ascension/declination measurements,
             Antenna Phase Center measurements modifiers, EOP estimation in precise orbit
             determination, orbit to attitude coupling in partial derivatives, parsing of CCSDS
             Tracking Data Messages, parsing of university of Bern Astronomical Institute files
             for Klobuchar coefficients, ITRF 2014, preservation of non-Keplerian orbits derivatives,
             JB2008 atmosphere model, NRL MSISE 2000 atmosphere model, boolean combination of events
             detectors, ephemeris writer, speed improvements when tens of thousands of measurements
             are used in orbit determination, Danish translations. Several bugs have been fixed.">
     <action dev="luc" type="add">
       Added on-board antenna phase center effect on inter-satellites range measurements.
     </action>
     <action dev="luc" type="add">
       Added on-board antenna phase center effect on turn-around range measurements.
     </action>
     <action dev="luc" type="add">
       Added on-board antenna phase center effect on range measurements.
     </action>
     <action dev="luc" type="update">
       Moved Bias and OutlierFilter classes together with the other estimation modifiers.
     </action>
     <action dev="luc" type="update">
       Forced states derivatives to be dimension 6 rather than either 6 or 7. The
       additional mass was not really useful, it was intended for maneuvers calibration,
       but in fact during maneuver calibration we adjust either flow rate or specific
       impulse but not directly mass itself. 
     </action>
      <action dev="luc" type="add">
        Added parametric acceleration force models, where acceleration amplitude is a
        simple parametric function. Acceleration direction is fixed in either inertial
        frame, or spacecraft frame, or in a dedicated attitude frame overriding spacecraft
        attitude. The latter could for example be used to model solar arrays orientation if
        the force is related to solar arrays). Two predefined implementations are provided,
        one for polynomial amplitude and one for harmonic amplitude. Users can add other
        cases at will. This allows for example to model the infamous GPS Y-bias, which is
        thought to be related to a radiator thermal radiation.
      </action>
      <action dev="luc" type="remove">
        Removed obsolete Cunningham and Droziner attraction models. These models have
        been superseded by Holmes-Featherstone attraction model available since 2013
        in Orekit.
      </action>
      <action dev="luc" type="update">
        Take orbit to attitude coupling into account in the partial derivatives for all attitude modes.
        Fixes issue #200.
      </action>
      <action dev="luc" type="update">
        Merged FieldAttitudeProvider into AttitudeProvider.
      </action>
      <action dev="luc" type="update">
        Simplified ForceModel interface. It does not require dedicated methods anymore for
        computing derivatives with respect to either state or parameters.
      </action>
      <action dev="luc" type="remove">
        Removed Jacchia-Bowman 2006 now completely superseded by Jacchia-Bowman 2008.
      </action>
      <action dev="luc" type="update">
        Make Jacchia-Bowman 2008 thread-safe and field-aware.
      </action>
      <action dev="luc" type="update">
        Make NRL MSISE 2000 thread-safe and field-aware.
      </action>
      <action dev="luc" type="update">
        Make DTM2000 thread-safe and field-aware.
      </action>
      <action dev="luc" type="add">
        Added support for ITRF 2014.
        As of mid-2017, depending on the source of EOP, the ITRF retrieved using
        FramesFactory.getITRF will be either ITRF-2014 (if using EOP 14 C04) or
        ITRF-2008 (if using EOP 08 C04, bulletins A, bulletins B, or finals .all).
        If another ITRF is needed, it can be built using HelmertTransformation.
      </action>
      <action dev="luc" type="remove">
        Removed classes and methods deprecated in 8.0.
      </action>
      <action dev="luc" type="add">
        Added coordinates of all intermediate participants in estimated measurements.
        This will allow estimation modifiers to get important vectors (sighting
        directions for example) without recomputing everything from the states.
      </action>
      <action dev="luc" type="add">
        Added a multi-satellites orbit determination feature.
      </action>
      <action dev="luc" type="add">
        Added one-way and two-way inter-satellites range measurements.
      </action>
      <action dev="luc" type="fix" due-to="Glenn Ehrlich">
        Avoid clash with Python reserved keywords and, or and not in BooleanDetector.
      </action>
      <action dev="luc" type="add" due-to="Maxime Journot">
        Added right ascension and declination angular measurements.
      </action>
      <action dev="luc" type="add">
        Added a parallel propagation feature for addressing multi-satellites needs.
        Propagators of different types (analytical, semi-analytical, numerical,
        ephemerides ...) can be mixed at will.
      </action>
      <action dev="luc" type="fix">
        Fixed Gaussian quadrature inconsistent with DSST theory when orbit derivatives are present.
        Fixes issue #345.
      </action>
      <action dev="luc" type="fix">
        Fixed infinite recursion when attempting two orbit determinations in row.
        Fixes issue #347.
      </action>
      <action dev="luc" type="add" due-to="Lars Næsbye Christensen">
        Added Danish translations.
        Fixes issue #346.
      </action>
      <action dev="luc" type="add" >
        Allow estimation of polar motion (offset plus linear drift) and prime meridian
        correction (offset plus linear drift) in orbit determination. This is essentially
        equivalent to add correction to the xp, yp, dtu1 and lod Earth Orientation Parameters.
      </action>
      <action dev="luc" type="add">
        Parameters in orbit determination can be associated with a per-parameter reference date.
      </action>
      <action dev="luc" type="fix">
        Fixed wrong generation of FieldTransforms by time stamped cache, when generation
        happens backward in time.
        Fixes issue #344.
      </action>
      <action dev="luc" type="update">
        Improved computation ground station parameters derivatives
        in orbit determination.
      </action>
      <action dev="luc" type="update" >
        Use automatic differentiation for all orbit determination measurements types.
        This allows simpler evolutions to estimate parameters for which derivatives
        are not straightforward to compute; some of these parameters are needed for
        precise orbit determination.
      </action>
      <action dev="luc" type="add" due-to="Maxime Journot">
        Added parsing of University of Bern Astronomical Institute files for α and β Klobuchar coefficients.
      </action>
      <action dev="luc" type="add" due-to="Maxime Journot">
        Added parsing of CCSDS TDM (Tracking Data Messages) files, both text and XML.
      </action>
      <action dev="luc" type="fix" due-to="Florentin-Alin Butu">
        Fixed lighting ratio in solar radiation pressure for interplanetary trajectories.
      </action>
      <action dev="hank" type="fix">
        Allow small extrapolation before and after ephemeris.
        Fixes issue #261.
      </action>
      <action dev="luc" type="fix">
        Fixed missing attitude in DSST mean/osculating conversions.
        Fixes issue #339.
      </action>
      <action dev="luc" type="fix">
        Optionally take lift component of the drag force into account in BoxAndSolarArraySpacecraft.
        Fixes issue #324.
      </action>
      <action dev="luc" type="fix" due-to="James Schatzman">
        Change visibility of getTargetPV in GroundPointing to public so it can be subclassed by
        users in other packages.
        Fixes issue #341.
      </action>
      <action dev="luc" type="update">
        Deprecated the TLESeries class. The file format used was considered to be too specific and
        the API not really well designed. Users are encouraged to use their own parser for series of TLE.
      </action>
      <action dev="luc" type="fix" due-to="Gavin Eadie">
        Removed dead code in deep SDP4 propagation model.
        Fixes issue #342.
      </action>
      <action dev="luc" type="fix" due-to="Quentin Rhone">
        Added a way to prefix parameters names when estimating several maneuvers
        in one orbit determination.
        Fixes issue #338.
      </action>
      <action dev="luc" type="fix" due-to="Pascal Parraud">
        Removed unneeded reset at end of sample creation in propagators conversion.
        Fixes issue #335.
      </action>
      <action dev="luc" type="fix" due-to="Michiel Zittersteijn">
        Fixed wrong angle wrapping computation in IodLambert.
      </action>
      <action dev="luc" type="fix" due-to="Lucian Barbulescu">
        Fixed boundaries of thrust parameter driver in ConstantThrustManeuver.
        Fixes issue #327.
      </action>
      <action dev="luc" type="fix" due-to="Hao Peng">
        Allow some old version of TLE format to be parsed correctly.
        Fixes issue #330.
      </action>
      <action dev="luc" type="fix" due-to="James Schatzman">
        Fixed ArrayOutOfBoundException appearing when converting dates at past or future infinity
        to string.
        Fixes issue #340.
      </action>
      <action dev="luc" type="fix">
        Extended range of DateComponents to allow the full integer range as days offset
        from J2000.
      </action>
      <action dev="luc" type="fix">
        Prevent NaN appearing in UTC-TAI offsets for dates at past or future infinity.
      </action>
      <action dev="luc" type="fix">
        Prevent central attraction coefficient from being adjusted in TLEPropagatorBuilder,
        as it is specified by the TLE theory.
        Fixes issue #313.
      </action>
      <action dev="luc" type="fix" due-to="Hao Peng">
        Added a flag to prevent resetting initial state at the end of integrating propagators.
        Fixes issue #251.
      </action>
      <action dev="luc" type="fix">
        Tutorials now all rely on orekit-data being in user home folder.
        Fixes issue #245.
      </action>
       <action dev="luc" type="fix">
        Apply delay corresponding to h = 0 when station altitude is below 0 in SaastamoinenModel.
        Fixes issue #202.
      </action>
      <action dev="luc" type="add">
        Added derivatives to orbits computed from non-Keplerian models, and use
        these derivatives when available. This improves shiftedBy() accuracy,
        and as a consequence also the accuracy of EventShifter. As example, when
        comparing shiftedBy and numerical model on a low Earth Sun Synchronous Orbit,
        with a 20x20 gravity field, Sun and Moon third bodies attractions, drag and
        solar radiation pressure, shifted position errors without derivatives are 18m
        after 60s, 72m after 120s, 447m after 300s; 1601m after 600s and 3141m after
        900s, whereas the shifted position errors with derivatives are 1.1m after 60s,
        9.1m after 120s, 140m after 300s; 1067m after 600s and 3307m after 900s.
      </action>
      <action dev="luc" type="fix">
        Preserved non-Keplerian acceleration in spacecraft state when computed from numerical propagator.
        Fixes issue #183.
      </action>
      <action dev="luc" type="fix">
        Fixed accuracy of FieldAbsoluteDate.
        Fixes issue #337.
      </action>
      <action dev="luc" type="fix">
        Fixed eccentricity computation for hyperbolic Cartesian orbits.
        Fixes issue #336.
      </action>
      <action dev="luc" type="fix">
        Fixed an array out of bounds error in DSST zonal short periodics terms.
      </action>
      <action dev="luc" type="fix" due-to="Maxime Journot">
        Fixed a factor two error in tropospheric and ionospheric modifiers.
      </action>
      <action dev="luc" type="add" due-to="Maxime Journot">
        Added turn-around (four-way range) measurements to orbit determination.
      </action>
      <action dev="luc" type="update">
        Updated dependency to Hipparchus 1.1, released on 2017, March 16th.
        Fixes issue #329.
      </action>
      <action dev="evan" type="add">
        Added simple Boolean logic with EventDetectors.
      </action>
      <action dev="luc" type="add">
        Added getGMSTRateFunction to IEEEConventions to compute accurately Earth rotation rate.
      </action>
      <action dev="luc" type="update">
        OneAxisEllipsoid can now transform FieldGeodeticPoint from any field
        and not only DerivativeStructure.
      </action>
      <action dev="luc" type="add">
        Completed field-based Cartesian and angular coordinates with missing
        features that were only in the double based versions.
      </action>
      <action dev="luc" type="update" due-to="Maxime Journot">
        Use DerivativeStructure to compute derivatives for Range measurements.
      </action>
      <action dev="luc" type="update">
        Improved conversion speed from Cartesian coordinates to geodetic coordinates
        by about 15%.
      </action>
      <action dev="evan" type="add">
        Replace OrbitFile interface with EphemerisFile, adding support for multiple
        ephemeris segments and the capability to create a propagator from an ephemeris.
      </action>
      <action dev="hank" type="add">
        Added EphemerisFileWriter interface for serializing EphemerisFiles to external
        file formats, and implemented the OEMWriter for CCSDS OEM file export support.
      </action>
      <action dev="hank" type="add">
        Added OrekitEphemerisFile object for encapsulating propagator outputs into an 
        EphemerisFile which can then be exported with EphemerisFileWriter classes.
      </action>
      <action dev="luc" type="fix">
        Fixed thread-safety issues in DTM2000 model.
        Fixes issue #258.
      </action>
      <action dev="pascal" type="add">
        Added JB2008 atmosphere model.
      </action>
      <action dev="pascal" type="add">
        Added NRLMSISE-00 atmosphere model.
      </action>
      <action dev="luc" type="fix" due-to="Hao Peng">
        Fixed outliers configuration parsing in orbit determination tutorial and test.
        Fixes issue #249
      </action>
       <action dev="luc" type="fix" >
        Greatly improved orbit determination speed when a lot of measurements are used
        (several thousands).
      </action>
      <action dev="luc" type="fix" >
        Fixed ant build script to run Junit tests.
        Fixes issue #246.
      </action>
      <action dev="luc" type="update">
        Added a protection against zero scale factors for parameters drivers.
      </action>
      <action dev="evan" type="fix">
        Fix AbsoluteDate.createMJDDate when the time scale is UTC and the date
        is during a leap second.
        Fixes issue #247
      </action>
      <action dev="luc" type="fix" >
        Fixed ant build script to retrieve Hipparchus dependencies correctly.
        Fixes issue #244.
      </action>
    </release>
    <release version="8.0.1" date="2017-11-01"
            description="Version 8.0.1 is a patch release of Orekit.
            It fixes security issus 368.">
      <action dev="evan" type="fix">
        Disabled XML external resources when parsing rapid XML EOP files.
        Part of issue #368.
      </action>
    </release>
    <release version="8.0" date="2016-06-30"
             description="Version 8.0 is a major release of Orekit. It introduces several new
             features and bug fixes as well as a major dependency change. New features introduced
             in version 8.0 are orbit determination, specialized propagator for GPS satellites
             based on SEM or YUMA files, computation of Dilution Of Precision and a new angular
             separation event detector. Several bugs have been fixed. A major change introduced
             with version 8.0 is the switch from Apache Commons Math to Hipparchus as the
             mathematical library, which also implied switching from Java 6 to Java 8.">
      <action dev="luc" type="fix" due-to="Andrea Antolino">
        Improved accuracy of orbits Jacobians.
        Fixes issue #243.
      </action>
      <action dev="luc" type="update">
        Deprecated PropagationException, replaced by OrekitException.
      </action>
      <action dev="evan" type="fix" due-to="Greg Carbott">
        Fix bug in restarting propagation with a ConstantThrustManeuver with an
        updated initial condition.
      </action>
      <action dev="luc" type="fix">
        Fixed a display error for dates less than 0.5ms before a leap second.
      </action>
      <action dev="luc" type="update">
        Use ParameterDriver with scale factor for both orbit determination, conversion,
        and partial derivatives computation when finite differences are needed.
      </action>
      <action dev="luc" type="fix">
        Apply impulse maneuver correctly in backward propagation.
        Fixes issue #241.
      </action>
      <action dev="luc" type="add">
        Added angular separation detector. This is typically used to check separation
        between spacecraft and the Sun as seen from a ground station, to avoid interferences
        or damage.
      </action>
      <action dev="luc" type="update">
        All class and methods that were deprecated in the 7.X series have been removed.
      </action>
      <action dev="luc" type="update">
        Allow ICGEM gravity field reader to parse non-Earth gravity fields.
      </action>
      <action dev="evan" type="add">
        Add methods for a integration step handler to tell if the start/end of the step is
        interpolated due to event detection. Also added ability to add a step handler in
        ephemeris mode.
      </action>
      <action dev="evan" type="fix">
        Switch to a continuous Ap to Kp geomagnetic index conversion.
        Fixes issue #240.
      </action>
      <action dev="pascal" type="add">
        Added computation of Dilution Of Precision (DOP).
      </action>
      <action dev="pascal" type="add">
        Added a specialized propagator for GPS spacecrafts, based on
        SEM or YUMA files.
      </action>
      <action dev="luc" type="update">
        Ported the new Hipparchus event handling algorithm to Orekit.
        This improves robustness in corner cases, typically when different
        event detectors triggers at very close times and one of them
        resets the state such that it affects the other detectors.
      </action>
      <action dev="luc" type="update">
        Simplified step interpolators API, replacing the setDate/getState
        pair with an interpolated state getter taking a date argument.
      </action>
      <action dev="luc" type="update">
        Switched from Apache Commons Math to Hipparchus library.
      </action>
      <action dev="luc" type="add">
        Added an orbit determination feature!
      </action>
      <action dev="evan" type="add">
        Add EventHandler to record all events.
      </action>
      <action dev="evan" type="fix">
        Fix exception during event detection using
        NumericalPropagator.getGeneratedEphemeris() near the start/end date of
        the generated ephemeris.
        Fixes issue #238
      </action>
    </release>
    <release version="7.2.1" date="2017-11-01"
            description="Version 7.2.1 is a patch release of Orekit.
            It fixes security issus 368.">
      <action dev="evan" type="fix">
        Disabled XML external resources when parsing rapid XML EOP files.
        Part of issue #368.
      </action>
    </release>
    <release version="7.2" date="2016-04-05"
             description="Version 7.2 is a minor release of Orekit. It introduces several new
             features and bug fixes. The most important features introduced in version 7.2
             are handling of GLONASS and QZSS time scales, support for local time zones
             according to ISO-8601 standard, and finer tuning of short period terms in
             DSST propagator. Version 7.2 depends on version 3.6.1 of Apache Commons Math,
             which also fixes a bug related to close events detection.">
      <action dev="luc" type="add">
        Added GLONASS and QZSS time scales. These time scales my be used in SP3-c files.
      </action>
      <action dev="luc" type="add">
        Added parsing and displaying of local time according to ISO-8601 standard.
      </action>
      <action dev="luc" type="fix">
        Added some protections against malformed SP3 files.
      </action>
      <action dev="luc" type="fix">
        Fixed Newcomb operators generation in DSST for high degree gravity fields.
        Fixes issue #237
      </action>
      <action dev="luc" type="update">
        Improved tuning of DSST tesseral force models. Users can now tune max degree,
        max eccentricity power and max frequency in mean longitude for short
        period terms, as well as for m-daily terms.
      </action>
      <action dev="luc" type="update">
        Improved tuning of DSST zonal force models. Users can now tune max degree,
        max eccentricity power and max frequency in true longitude for short
        period terms.
      </action>
      <action dev="luc" type="fix">
        Fixed wrong continuous maneuver handling in backward propagation.
        Fixes issue #236
      </action>
    </release>
    <release version="7.1" date="2016-02-07"
             description="Version 7.1 is a minor release of Orekit. It introduces several new
             features and bug fixes. The most important features introduced in version 7.1
             are a lot of new event detectors (field of view based detectors supporting any FoV
             shape, either on ground targetting spacecraft or on spacecraft and targetting
             ground defined zones with any shape, extremum elevation detector, anomaly,
             latitude argument, or longitude argument crossing detectors, either true, mean
             or eccentric, latitude and longitude extremum detectors, latitude and longitude
             crossing detectors), new event filtering capability based on user-provided
             predicate function, ability to customize DSST interpolation grid for short period
             elements, ability to retrieve DSS short periodic coefficients, removed some arbitrary
             limitations in DSST tesseral and zonal contribution, ability to set short period
             degree/order to smaller values than mean elements in DSST, vastly improved
             frames transforms efficiency for various Earth frames, three different types of
             solar radiation pressure coefficients, new tabulated attitudes related to Local
             Orbital Frame, smooth attitude transitions in attitudes sequences, with derivatives
             continuity at both endpoint, ground zone sampling either in tiles or grid with fixed
             or track-based orientation, derivatives handling in geodetic points, parsing of TLE
             with non-unclassified modifiers, support for officiel WMM coefficients from NOAA,
             support for tai-utc.dat file from USNO, tropospheric refraction model following
             Recommendation ITU-R P.834-7, geoid model based on gravity field, and use of the new
             Apache Commons Math rotation API with either Frame transform convention or vector
             operator convention. Numerous bugs were also fixed.
             Version 7.1 depends on version 3.6 of Apache Commons Math.">
      <action dev="thierry" type="add">
        Added tropospheric refraction correction angle following Recommendation ITU-R P.834-7.
      </action>
      <action dev="luc" type="add">
        Added a way to configure max degree/order for short periods separately
        from the mean elements settings in DSST tutorial.
      </action>
      <action dev="luc" type="fix">
        Fixed limitation to degree 12 on zonal short periods, degree/order 8 on
        tesseral short periods, and degree/order 12 for tesseral m-dailies in DSST.
      </action>
      <action dev="luc" type="fix">
        Fixed wrong orbit type in propagator conversion. The type specified by
        user was ignored when computing variable stepsize integrator tolerances.
      </action>
      <action dev="luc" type="add">
        Set up three different implementations of radiation pressure coefficients,
        using either a single reflection coefficient, or a pair of absorption
        and specular reflection coefficients using the classical convention about
        specular reflection, or a pair of absorption and specular reflection
        coefficients using the legacy convention from the 1995 CNES book.
        Fixes issue #170
      </action>
      <action dev="luc" type="fix">
        Fixed wrong latitude normalization in FieldGeodeticPoint.
      </action>
      <action dev="luc" type="fix">
        Fixed blanks handling in CCSDS ODM files.
        Fixes issue #232
      </action>
      <action dev="luc" type="fix">
        Fixed FramesFactory.getNonInterpolatingTransform working only
        in one direction.
        Fixes issue #231
      </action>
      <action dev="evan" type="add">
        Added Field of View based event detector for ground based sensors.
      </action>
      <action dev="luc" type="add">
        Added a getFootprint method to FieldOfView for projecting Field Of View
        to ground, taking limb of ellipsoid into account (including flatness) if
        Field Of View skims over horizon.
      </action>
      <action dev="luc" type="add">
        Added a pointOnLimb method to Ellipsoid for computing points that lie
        on the limb as seen from an external observer.
      </action>
      <action dev="luc" type="add">
        Added an isInside predicate method to Ellipsoid for checking points location.
      </action>
      <action dev="evan" type="fix">
        Support parsing lowercase values in CCSDS orbit data messages.
        Fixes issue #230
      </action>
      <action dev="luc" type="add">
        Added a generic FieldOfViewDetector that can handle any Field Of View shape.
        The DihedralFieldOfViewDetector is deprecated, but the CircularFieldOfViewDetector
        which corresponds to a common case that can be computed more accurately and faster
        than the new generic detector is preserved.
      </action>
      <action dev="luc" type="add">
        Added a FieldOfView class to model Fields Of View with any shape.
      </action>
      <action dev="luc" type="add">
        Added a FootprintOverlapDetector which is triggered when a sensor
        Field Of View (any shape, even split in non-connected parts or
        containing holes) overlaps a geographic zone, which can be non-convex,
        split in different sub-zones, have holes, contain the pole...
        Fixes issue #216
      </action>
      <action dev="luc" type="fix" due-to="Carlos Casas">
        Added a protection against low altitudes in JB2006 model.
        Fixes issue #214
      </action>
      <action dev="luc" type="fix" due-to="Petrus Hyvönen">
        Enlarged access to SGP4 and DeepSDP4 propagators.
        Fixes issue #207
      </action>
      <action dev="luc" type="fix">
        Fixed covariance matrices units when read from CCSDS ODM files. The
        data returned at API level are now consistent with SI units, instead of being
        kilometer-based.
        Fixes issue #217
      </action>
      <action dev="luc" type="fix">
        Fixed DSST ephemeris generation.
        Fixes issue #222
      </action>
      <action dev="luc" type="update">
        Vastly improved DSS short period terms interpolation.
      </action>
      <action dev="luc" type="fix">
        Use new Rotation API from Apache Commons Math 3.6.
        This API allows to use both vector operator convention and frames
        transform convention naturally. This is useful when axis/angles are
        involved, or when composing rotations. This probably fixes one of
        the oldest stumbling blocks for Orekit users.
      </action>
      <action dev="luc" type="fix">
        Fixed state partial derivatives in drag force model.
        Fixes issue #229
      </action>
      <action dev="evan" type="fix">
        Fixed incorrect density in DTM2000 when the input position is not in ECI
        or ECEF.
        Fixes issue #228
      </action>
      <action dev="evan" type="add">
        Added capability to use a single EventHandler with multiple types of
        EventDetectors.
      </action>
      <action dev="luc" type="add" >
        Added a way to customize interpolation grid in DSST, either using a fixed number
        of points or a maximum time gap between points, for each mean elements integration
        step.
      </action>
      <action dev="luc" type="add" >
        Added TabulatedLofOffset for attitudes defined by tabulating rotations between Local Orbital Frame
        and spacecraft frame.
        Fixes issue #227
      </action>
      <action dev="luc" type="fix" >
        Fixed wrong ephemeris generation for analytical propagators with maneuvers.
        Fixes issue #224.
      </action>
       <action dev="luc" type="fix" >
        Fixed date offset by one second for TLE built from their components,
        if a leap second was introduced earlier in the same year.
        Fixes issue #225.
      </action>
      <action dev="luc" type="fix" >
        Allow parsing TLE with non-unclassified modifier.
      </action>
      <action dev="luc" type="add" >
        As a side effect of fixing issue #223, KeplerianPropagator and
        Eckstein-Hechler propagator are now serializable.
      </action>
      <action dev="luc" type="fix" >
        Fixed missing additional states handling in ephemeris propagators
        created from analytical propagators.
      </action>
      <action dev="luc" type="fix" >
        Fixed NPE and serialization issues in ephemeris propagators created
        from analytical propagators.
        Fixes issue #223.
      </action>
      <action dev="luc" type="fix" >
        Fixed time scale issues in JPL ephemerides and IAU pole models.
        The time used for internal computation should be TDB, not TT.
      </action>
      <action dev="luc" type="fix" >
        Fixed an issue with backward propagation on analytical propagator.
        During first step, the analytical interpolator wrongly considered the
        propagation was forward.
      </action>
      <action dev="luc" type="add" >
        Added a way to retrieve short period coefficients from DSST as
        spacecraft state additional parameters. This is mainly intended
        for test and validation purposes.
      </action>
      <action dev="luc" type="fix" >
        Prevent small overshoots of step limits in event detection.
        Fixes issue #218.
      </action>
      <action dev="luc" type="fix" >
        Handle string conversion of dates properly for dates less than 1 millisecond
        before midnight (they should not appear as second 60.0 of previous minute but
        should rather wrap around to next minute).
        Partly fixes issue #218.
      </action>
      <action dev="luc" type="fix" >
        Enforce Lexicographical order in DirectoryCrawler, to ensure reproducible
        loading. Before this changes, some tests could fail in one computer while
        succeeding in another computer as we use a mix of DE-4xx files, some having
        a different EMRAT (81.30056907419062 for DE-431, 81.30056 for DE-405 and DE-406).
      </action>
      <action dev="luc" type="add" >
        Added EventEnablingPredicateFilter to filter event based on an user-provided
        enabling predicate function. This allow for example to dynamically turn some
        events on and off during propagation or to set up some elaborate logic like
        triggering on elevation first time derivative (i.e. one elevation maximum)
        but only when elevation itself is above some threshold.
      </action>
      <action dev="luc" type="update" >
        Renamed EventFilter into EventSlopeFilter.
      </action>
      <action dev="luc" type="add" >
        Added elevation extremum event detector.
      </action>
      <action dev="luc" type="fix" >
        Fixed ellipsoid tessellation with large tolerances.
        Fixes issue #215.
      </action>
      <action dev="evan" type="fix" >
        Fixed numerical precision issues for start/end dates of generated
        ephemerides.
        Fixes issues #210
      </action>
      <action dev="luc" type="add" >
        Added anomaly, latitude argument, or longitude argument crossings detector,
        either true, mean or eccentric.
        Fixes issue #213.
      </action>
      <action dev="luc" type="add" >
        Added latitude and longitude extremum detector.
      </action>
      <action dev="luc" type="add" >
        Added latitude and longitude crossing detector.
      </action>
      <action dev="luc" type="add" >
        Added a way to convert between PVA and geodetic points with time derivatives.
      </action>
      <action dev="luc" type="add" >
        Allow truncation of tiles in ellipsoid tessellation.
      </action>
      <action dev="luc" type="add" >
        Propagator builders can now be configured to accept any orbit types
        and any position angle types in the input flat array.
        Fixes issue #208.
      </action>
      <action dev="luc" type="add" >
        Added smooth attitude transitions in attitudes sequences, with derivatives
        continuity at both endpoints of the transition that can be forced to match
        rotation, rotation rate and rotation acceleration.
        Fixes issue #6.
      </action>
      <action dev="luc" type="fix" >
        Fixed attitudes sequence behavior in backward propagation.
        Fixes issue #206.
      </action>
      <action dev="luc" type="add" >
        Added factory methods to create AbsoluteDate instances from MJD or JD.
        Fixes issue #193.
      </action>
      <action dev="luc" type="fix" due-to="Joris Olympio">
        Fixed wrong attitude switches when an event occurs but the active attitude mode
        is not the one it relates to.
        Fixes issue #190.
      </action>
      <action dev="luc" type="add"  due-to="Joris Olympio">
        Added a way to be notified when attitude switches occur.
        Fixes issue #190.
      </action>
      <action dev="luc" type="fix" >
        Ensure Keplerian propagator uses the specified mu and not only the one from the initial orbit.
        Fixes issue #184.
      </action>
      <action dev="luc" type="update" >
        Improved frames transforms efficiency for various Earth frames.
      </action>
      <action dev="luc" type="fix" >
        Specify inertial frame to compute orbital velocity for ground pointing laws.
        Fixes issue #115.
      </action>
      <action dev="luc" type="fix" >
        Activated two commented-out tests for DTM2000, after ensuring we
        get the same results as the original fortran implementation.
        Fixes issue #204.
      </action>
      <action dev="luc" type="fix" due-to="Javier Martin Avila">
        Fixed resetting of SecularAndHarmonic fitting.
        Fixes issue #205.
      </action>
      <action dev="luc" type="add">
        Added a way to sample a zone on an ellipsoid as grids of inside points.
        Fixes issue #201.
      </action>
      <action dev="luc" type="fix">
        Fixed an event detection problem when two really separate events occur within
        the event detector convergence threshold.
        Fixes issue #203.
      </action>
      <action dev="luc" type="fix">
        Added protections against TLE parameters too large to fit in the format.
        Fixes issue #77.
      </action>
      <action dev="luc" type="fix">
        Allowed slightly malformed TLE to be parsed.
        Fixes issue #196.
      </action>
      <action dev="luc" type="fix">
        Fixed overlapping issue in ellipsoid tessellation, typically for independent
        zones (like islands) close together.
        Fixes issue #195.
      </action>
      <action dev="tn" type="add">
        Added support to load WMM coefficients from the official model file
        provided by NOAA.
      </action>
      <action dev="tn" type="fix">
        Fixed javadoc of method "GeoMagneticField#calculateField(...)": 
        the provided altitude is expected to be a height above the WGS84 ellipsoid.
      </action>
      <action dev="luc" type="update">
        Added a simpler interface for creating custom UTC-TAI offsets loaders.
      </action>
      <action dev="luc" type="add">
        Added support for USNO tai-utc.dat file, enabled by default, in
        addition to the legacy support for IERS UTC-TAI.history file
        which is still supported and also enabled by default.
      </action>
      <action dev="luc" type="add">
        Added a way to load TAI-UTC data from Bulletin A. Using this feature
        is however NOT recommended as there are known issues in TAI-UTC data
        in some bulletin A (for example bulletina-xix-001.txt from 2006-01-05
        has a wrong year for last leap second and bulletina-xxi-053.txt from
        2008-12-31 has an off by one value for TAI-UTC on MJD 54832). This
        feature is therefore not enabled by default, and users wishing to
        rely on it should do it carefully and take their own responsibilities.
      </action>
      <action dev="luc" type="add">
        Added ellipsoid tessellation, with tiles either oriented along track
        (ascending or descending) or at constant azimuth.
      </action>
      <action dev="luc" type="fix">
        Added customization of EOP continuity check threshold.
        Fixes issue #194.
      </action>
      <action dev="evan" type="add">
        Added geoid model based on gravity field.
        Fixes issue #192.
      </action>
      <action dev="luc" type="fix">
        Added automatic loading of Marshall Solar Activity Future Estimation data.
        Fixes issue #191.
      </action>
      <action dev="luc" type="update">
        Simplified Cartesian to ellipsoidal coordinates transform and greatly improved its performances.
      </action>
      <action dev="luc" type="fix">
        Fixed target point in BodyCenterPointing attitude.
        Fixes issue #100.
      </action>
    </release>
    <release version="7.0" date="2015-01-11"
             description="Version 7.0 is a major release of Orekit. It introduces several new
             features and bug fixes. New features introduced in version 7.0 are the complete
             DSST semi-analytical propagator with short-periodics terms (only mean elements
             were available in previous version), extension to second order derivatives for
             many models (Cartesian coordinates, angular coordinates, attitude modes, ...),
             bilinear interpolator in Saastamoinen model, attitude overriding during impulsive
             maneuvers, general relativity force model, geographic zone detector, and ecliptic
             frame.
             Several bugs have been fixed. One noteworthy fix concerns an inconsistency in
             Eckstein-Hechler propagator velocity, which leads to a change of the generated
             orbit type.">
      <action dev="hankg" type="add">
        Added bilinear interpolator and use it on Saastamoinen model.
        Implements feature #182.
      </action>
      <action dev="luc" type="update">
        Removed old parts that were deprecated in previous versions.
      </action>
      <action dev="luc" type="update">
        Updated dependency to Apache Commons Math 3.4, released on 2014-12-26.
      </action>
      <action dev="luc" type="fix">
        Fixed null vector normalization when attempting to project to ground a point already on ground.
        Fixes issue #181.
      </action>
      <action dev="luc" type="add" due-to="Lucian Barbulescu">
        Added Romanian localization for error messages.
      </action>
      <action dev="luc" type="fix">
        Fixed velocity inconsistency in orbit generation in Eckstein-Hechler propagator.
        The Eckstein-Hechler propagator now generated Cartesian orbits, with velocity
        computed to be fully consistent with model evolution. A side effect is that
        if users rebuild circular parameters from the generated orbits, they will
        generally not math exactly the input circular parameters (but position will
        match exactly).
        Fixes issue #180.
      </action>
      <action dev="luc" type="fix">
        Improved acceleration output in Eckstein-Hechler model.
      </action>
      <action dev="luc" type="add">
        Added projection of moving point (i.e. position and derivatives too) to
        ground surface.
      </action>
      <action dev="luc" type="add">
        Added a general 3 axes ellipsoid class, including a feature to compute
        any plane section (which result in a 2D ellipse).
      </action>
      <action dev="luc" type="add">
        Added support for IERS bulletin A (rapid service and prediction)
      </action>
      <action dev="tn" type="fix">
        Fixed various issues in geomagnetic fields models:
        GeoMagneticField.getDecimalYear() returned a slightly wrong result: e.g. for 1/1/2005
        returned 2005.0020 instead of 2005.0, GeoMagneticFieldFactory.getModel() returned
        wrong interpolation near models validity endpoints, GeoMagneticField.transformModel(double)
        method did not check year validity. Added more unit tests and adapted existing tests for
        IGRF/WMM with sample values / results as they have changed slightly.
        Fixes issue #178.
      </action>
      <action dev="luc" type="fix" due-to="Patrice Mathieu">
        Fixed closest TLE search. When filtering first from satellite ID and
        then extracting closest date, the returned satellite was sometime wrong.
      </action>
      <action dev="luc" type="add" due-to="Hank Grabowski">
        Allow attitude overriding during impulsive maneuvers.
        Fixes issue #176.  
      </action>
      <action dev="evan" type="add">
          Added general relativity force model.
      </action>
      <action dev="luc" type="add" due-to="Ioanna Stypsanelli">
        added Greek localization for error messages.
      </action>
      <action dev="evan" type="fix">
          Fixed incorrect partial derivatives for force models that depend on satellite velocity.
          Fixes #174.
      </action>
      <action dev="evan" type="fix">
          Fixed incorrect parameters set in NumericalPropagatorBuilder.
          Fixes #175.
      </action>
      <action dev="luc" type="update" >
        Significantly reduced size of various serialized objects.
      </action>
      <action dev="luc" type="update" >
        PVCoordinatesProvider now produces time-stamped position-velocities.
      </action>
      <action dev="luc" type="update" >
        Tabulated attitude provider can be built directly from time-stamped angular coordinates
        lists, in addition to attitudes lists.
      </action>
      <action dev="luc" type="add" >
        Added time-stamped versions of position-velocity and angular coordinates.
      </action>
      <action dev="luc" type="fix" due-to="Daniel Aguilar Taboada">
        Fixed wrong rotation interpolation for rotations near π.
        Fixes issue #173.
      </action>
      <action dev="luc" type="update" >
        Updated dependency to Apache Commons Math 3.3.
      </action>
      <action dev="luc" type="update" due-to="Lucian Barbulescu, Nicolas Bernard">
        Added short periodics for DSST propagation.
      </action>
      <action dev="luc" type="add" >
        Added a GeographicZoneDetector event detector for complex geographic zones traversal.
        Fixes issue #163.
      </action>
      <action dev="evan" type="fix">
        Add Ecliptic frame. Agrees with JPL ephemerides to within 0.5 arcsec.
        Issue #166.
      </action>
      <action dev="evan" type="fix">
        Fix cache exception when propagating backwards with an interpolated
        gravity force model.
        Fixes issue #169.
      </action>
      <action dev="luc" type="fix">
        Fixed parsing of dates very far in the future.
        Fixes issue #171.
      </action>
      <action dev="luc" type="fix">
        Trigger an exception when attempting to interpolate attitudes without rotation rate
        using only one data point.
      </action>
      <action dev="evan" type="fix">
        Fixed SpacecraftState date mismatch exception with some attitude providers.
      </action>
      <action dev="luc" type="fix" >
        Fixed wrong scaling in JPL ephemeris when retrieving coordinates in a frame
        that is not the defining frame of the celestial body.
        Fixes issue #165.
      </action>
      <action dev="luc" type="update" due-to="Lucian Barbulescu">
        Prepare generation of either mean or osculating orbits by DSST propagator.
        The short periodics terms are not computed yet, but there is ongoing work
        to add them.
      </action>
      <action dev="luc" type="update" due-to="Lucian Barbulescu">
        Avoid recomputing Chi and Chi^2 in Hansen coefficients for tesseral.
      </action>
      <action dev="luc" type="update" due-to="Nicolas Bernard">
        Added better handling of Hansen kernel computation through use of PolynomialFunction.
      </action>
      <action dev="luc" type="update" due-to="Petre Bazavan">
        Compute Hansen coefficients using linear transformation.
      </action>
      <action dev="luc" type="fix" >
        Fixed a non-bracketing exception in event detection, in some rare cases of noisy g function.
        Fixes issue #160.
      </action>
      <action dev="luc" type="fix" >
        Fixed a missing reset of resonant tesseral terms in DSST propagation.
        Fixes issue #159.
      </action>
      <action dev="luc" type="fix" >
        Improved default max check interval for NodeDetector, so it handles correctly
        highly eccentric orbits.
        Fixes issue #158.
      </action>
    </release>
    <release version="6.1" date="2013-12-13"
             description="Version 6.1 is a minor release of Orekit. It introduces several new
             features and bug fixes. The most important features introduced in version 6.1
             are solid tides force model, including pole tide at user choice, and following
             either IERS 1996, IERS 2003 or IERS 2010 conventions ; ocean tides force model,
             including pole tide at user choice, loading a user provided model ; simultaneous
             support for IERS 1996, 2003 and 2010 for frames definition, which is very
             important to support legacy systems and to convert coordinates between older and
             newer reference systems ; greatly improved accuracy of celestial/terrestrial
             frames transforms (we are now at sub-micro arcsecond level for IERS 2003/2010,
             both with equinox based and Non-Rotating Origin, at a sub-milli arcseconds for
             IERS 1996, both with equinox based and Non-Rotating Origin) ; classical
             equinox-based paradigm and new non-rotating origin paradigm for inertial and
             terrestrial frames are now supported with all IERS conventions ; automatic
             conversion of IERS Earth Orientation Paramters from equinoxial to non-rotating
             paradigm ; support for CCSDS Orbit Data Message ; improved API for events,
             allowing separation of event detection and event handling (the older API is still
             available for compatibility) ; merged all the elevation related events, allowing
             to use both refraction model and antenna mask at the same time if desired ;
             new attitude mode based on interpolation on a table. Numerous bugs were also fixed.
             Version 6.1 depends on version 3.2 of Apache commons math.">
      <action dev="luc" type="fix" >
        Reduced number of calls to the g function in event detectors.
        Fixes issue #108.
      </action>
      <action dev="luc" type="fix" >
        Fixed a spurious backward propagation.
        Fixes issue #107.
      </action>
      <action dev="luc" type="fix" >
        Improved error detection for numerical and DSST propagation for cases
        where user attempts to compute integrator tolerances with an orbit for
        which Jacobian is singular (for example equatorial orbit while using
        Keplerian representation).
        Fixes issue #157.
      </action>
      <action dev="luc" type="add" >
        Added a method to get the number or calls to getNeighbors in the generic time stamped cache,
        to allow performing measurements while tuning the cache.
      </action>
      <action dev="luc" type="add" >
        Added high degree ocean load deformation coefficients computed by Pascal
        Gégout (CNRS / UMR5563 - GET).
      </action>
      <action dev="luc" type="add" >
        Time scales are now serializable.
      </action>
      <action dev="luc" type="add" due-to="Nicolas Bernard">
        Improved DSST tesseral computation efficiency by caching Jacobi polynomials.
      </action>
      <action dev="luc" type="fix" due-to="Daniel Aguilar Taboada">
        Fixed yaw steering attitude law, which didn't project spacecraft velocity correctly.
        Fixes issue #156.
      </action>
      <action dev="luc" type="add" >
        Added a way to set the maximum number of iterations for events detection.
        Fixes issue #155.
      </action>
      <action dev="luc" type="add">
        Added an attitude provider from tabulated attitudes.
        Fixes issue #154.
      </action>
      <action dev="luc" type="add" due-to="Hank Grabowski">
        Improved test coverage.
        Fixes issue #153.
      </action>
      <action dev="luc" type="add" due-to="Hank Grabowski">
        Merged all elevation detectors into one. The new detector supports all
        features from the previous (and now deprecated) ApparentElevationDetector
        and GroundMaskElevationDetector.
        Fixes issue #144.  
      </action>
      <action dev="luc" type="add" due-to="Hank Grabowski">
        Added a DetectorEventHandler interface aimed at handling only the
        event occurrence part in propagation. This allows to separate the
        event detection itself (which is declared by the EventDetector interface)
        from the action to perform once the event has been detected. This also
        allows to avoid subclassing of events, which was cumbersome. It also allows
        to share a single handler for several events.
        The previous behavior with eventOccurred declared at detector level and
        subclassing is still available but is deprecated and will be removed in
        the next major release.
      </action>
      <action dev="luc" type="fix" due-to="Christophe Le Bris">
        Fixed an indexing error in Harris-Priester model.
        Fixes issue #152.
      </action>
      <action dev="luc" type="add">
        Added a new force model for ocean tides in numerical propagation, including pole tides.
        Fixes issue #11.
      </action>
      <action dev="luc" type="fix" due-to="Lucian Barbulescu">
        Fixed conversion from position-velocity to Keplerian, when the orbit is
        perfectly equatorial.
        Fixes issue #151.
      </action>
      <action dev="luc" type="add">
        Added a new force model for solid tides in numerical propagation, including pole tides.
        Fixes issue #10.
      </action>
      <action dev="luc" type="add">
        Added a way to select IERS conventions for non-rotating origin
        based ITRF.
      </action>
      <action dev="luc" type="update">
        Greatly improved accuracy of celestial/terrestrial frames transforms.
        We are now at sub-micro arcsecond level for IERS 2003/2010, both with
        equinox based and Non-Rotating Origin, at a sub-milli arcseconds
        for IERS 1996, both with equinox based and Non-Rotating Origin.
      </action>
      <action dev="luc" type="fix">
        Fixed missing nutation correction in Equation Of Equinoxes.
        Fixes issue #150.
      </action>
      <action dev="luc" type="fix">
        Fixed rate for TCB time scale.
      </action>
      <action dev="luc" type="add">
        Added new definition of astronomical unit from IAU-2012 resolution B2.
      </action>
      <action dev="luc" type="fix">
        Fixed Date/Time split problem when date is a few femto-seconds before the end of the day.
        Fixes issue #149.
      </action>
      <action dev="luc" type="fix">
        Fixed overflow problem in TimeComponents.
        Fixes issue #148.
      </action>
      <action dev="luc" type="update">
        Separate parsing from using Poisson series.
      </action>
      <action dev="luc" type="add" due-to="Steven Ports">
        Added support for parsing CCSDS ODM files (OPM, OMM and OEM).
      </action>
      <action dev="luc" type="update">
        Flattened ITRF frames tree so all supported ITRF realizations (2005, 2000, 97, 93) share the same
        parent ITRF2008. Previously, the tree was 2008 &lt;- 2005 &lt;- 2000 &lt;- {93,97} and the reference dates
        for Helmert transforms were all different. We now use the parameters provided at epoch 2000.0 and
        with respect to ITRF2008 at http://itrf.ensg.ign.fr/doc_ITRF/Transfo-ITRF2008_ITRFs.txt.
      </action>
      <action dev="luc" type="fix">
        Fixed azimuth parameter in the TopocentricFrame.pointAtDistance method.
        Fixes issue #145.
      </action>
      <action dev="luc" type="fix"  due-to="Matt Edwards">
        Fixed location of JAVA_EPOCH. As we now take the linear models between UTC and TAI
        that were used between 1961 and 1972, we have to consider the offset that was in
        effect on 1970-01-01 and which was precisely 8.000082s. Fixes issue #142.
      </action>
      <action dev="luc" type="update" >
        Vastly improved performances for Poisson series computations. Poisson series are often
        evaluated several components together (x/y/s in new non-rotating paradigm, ∆ψ/∆ε in old
        equinox paradigm for example). As the components are built from a common model, they
        share many nutation terms. We now evaluate these shared terms only once, as we evaluate
        the components in parallel thanks to a preliminary "compilation" phase performed when
        the Poisson series are set up. This dramatically improves speed: on a test case based
        on x/y/s evaluations over a one year time span without any caching,  we noticed a
        more than two-fold speedup: mean computation time reduced from 6.75 seconds (standard
        deviation 0.49s) to 3.07 seconds (standard deviation 0.04s), so it was a 54.5% reduction
        in mean computation time. At the same time, accuracy was also improved thanks to the
        Møller-Knuth TwoSum algorithm without branching now used for summing all series terms.
      </action>
      <action dev="luc" type="fix" >
        When UT1 time scale is used, it is now possible to choose which Earth Orientation
        Parameters history to use (formerly, only EOP compatible with IAU-2000/2006 was
        used, even for systems relying only on older conventions).
      </action>
      <action dev="luc" type="add" >
        Added Greenwich Mean Sidereal Time and Greenwich Apparent Sidereal Time
        to all supported IERS conventions (i.e. IERS 1996, IERS 2003 and IERS 2010).
      </action>
      <action dev="luc" type="add" >
        Classical equinox-based paradigm and new non-rotating origin paradigm for
        inertial and terrestrial frames are now supported with all IERS conventions.
        This means it is now possible to use MOD/TOD/GTOD with the recent precession/nutation
        models from recent conventions, and it is also possible to use CIRF/TIRF/ITRF with
        the older precession nutation models from ancient conventions. Of course, all these
        conventions and frames can be used at the same time, which is very important to
        support legacy systems and to convert coordinates between older and newer reference
        systems.
      </action>
      <action dev="luc" type="add" >
        Added IERS 1996 in the list of supported IERS conventions.
      </action>
      <action dev="luc" type="add" >
        Added factory methods to compute arbitrary Julian Epochs (J1900.0, J2000.0 ...)
        and Besselian Epochs (B1900.0, B1950.0 ...) that are used as reference dates
        in some models and frames.
      </action>
      <action dev="luc" type="fix" >
        Fixed non-bracketing exception while converting Cartesian points very close to equator into geodetic
        coordinates. Fixes issue #141.
      </action>
      <action dev="evan" type="add" >
        Added getAngularVelocity() to PVCoordinates.
      </action>
      <action dev="luc" type="add" >
        Added back serialization for some ephemerides produced by integration-based propagators.
        The ephemerides produced by NumericalPropagator are always serializable, and the ones
        produced by DSSTPropagator may be serializable or not depending on the force models used.
      </action>
      <action dev="luc" type="fix" >
        Fixed missing events detection when two events occurred at exactly the same time using an analytical
        propagator (like generated ephemerides for example). Fixes issue #138.
      </action>
      <action dev="luc" type="fix" >
        Fixed data loading from zip/jar. A more streamlined architecture has been set up, and each zip entry
        now uses its own input stream. Closing the stream triggers the switch to the next entry, and duplicate
        close are handled gracefully. Fixes issue #139.
      </action>
      <action dev="luc" type="fix" >
        Improved event bracketing by backporting changes made in Apache Commons Math (may fix issues #110
        and #136, but we cannot be sure as neither issues were reproducible even before this change...).
      </action>
      <action dev="luc" type="fix" >
        Fixed GTOD and Veis frame that did apply UT1-UTC correction when they should not (fixes issue #131).
      </action>
      <action dev="luc" type="fix" >
        Completely rewrote conversion from Cartesian to geodetic coordinates to improve
        numerical stability for very far points (typically when computing coordinates
        of Sun). Fixes issue #137.
      </action>
    </release>
    <release version="6.0" date="2013-04-23"
             description="Version 6.0 is a major release of Orekit. It introduces several new
             features and bug fixes. Several incompatibilities with respect to previous
             versions 5.x have been introduced. Users are strongly advised to upgrade to this
             version. The major features introduced in version 6.0 are the inclusion of the DSST
             semi-analytical propagator, an improved propagator architecture where all propagators
             can use events and step handlers, much better and faster gravity field force model,
             Jacobians availability for all force models, converters between different propagation
             models (which can be used to convert between mean and osculating elements), thread
             safety for many parts (mainly frames, but still excluding propagators) while still
             preserving caching for performances even in multi-threaded environments, time-dependent
             gravity fields, support for IERS 2010 conventions, support for INPOP and all DExxx
             ephemerides, new frames, new time scales, support for user-defined states in spacecraft
             state, availability of additional states in events, interpolators for many components
             like position-velocity, spacecraft state and attitude allowing to compute high order
             derivatives if desired, filtering of events, orphan frames, magnetic fields models,
             SP3 files support, visibility circles, support for Marshall Solar Activity Future
             Estimation of solar activity. Numerous bugs were also fixed. Version 6.0 now depends
             on version 3.2 of Apache commons math.">
      <action dev="pascal" type="fix" >
        Fixed conversion of mean anomaly to hyperbolic eccentric anomaly (fixes issue #135).
      </action>
      <action dev="luc" type="add" >
        Extracted fundamental nutation arguments from CIRF frame. This allows both reuse of
        the arguments for other computations (typically tides), and also allows to use
        convention-dependent arguments (they are similar for IERS conventions 2003 and 2010,
        but have changed before and may change in the future).
      </action>
      <action dev="luc" type="fix" >
        Fixed event g function correction when starting exactly at 0 with a backward
        propagation (fixes issue #125).
      </action>
      <action dev="luc" type="update" >
        Error messages properties are now loaded directly in UTF-8.
      </action>
      <action dev="luc" type="add" >
        Added a way to know which tide system is used in gravity fields (zero-tide,
        tide-free or unknown).
      </action>
      <action dev="luc" type="add" >
        Added orphan frame, i.e. trees that are not yet connected to the main
        frame tree but attached later on. This allows building frame trees
        from leaf to root. This change fixes feature request #98.
      </action>
      <action dev="luc" type="add" >
        Added a way to filter only increasing or decreasing events. The filtering
        occurs a priori, i.e. the filtered out events do not trigger a search.
        Only the interesting events are searched for and contribute to computation
        time. This change fixes feature request #104.
      </action>
      <action dev="pascal" type="add" >
        Added a semianalytical propagator based on the Draper Semianalytic
        Satellite Theory. The DSST accounts for all significant perturbations
        (central body including tesseral harmonics, third-body, drag, solar
        radiation pressure) and is applicable to all orbit classes.
        To begin with, only mean elements propagation is available.
      </action>
      <action dev="evan" type="update" >
        Greatly improved performance of time-stamped caches for data that is
        read only once (like UTC leap seconds history or EOP).
      </action>
      <action dev="luc" type="add" >
        Additional states can now be used in events. Note that waiting for the
        fix for issue MATH-965 in Apache Commons Math to be been officially
        published, a workaround has been used in Orekit. This workaround
        implies that events that should be triggered based on additional equations
        for integration-based propagator will be less accurate on the first step
        (full accuracy is recovered once the first step is accepted).
        So in these corner cases, users are advised to start propagation at least
        one step before the first event (or to use a version of Apache Commons Math
        that includes the fix, which has been added to the development version as
        of r1465654). This change fixes feature request #134.
      </action>
      <action dev="luc" type="add" >
        AdditionalStateProviders can now be used for all propagators, not
        only analytical ones. Note that when both state providers and
        additional differential equations are used in an integration-based
        propagator, they must used different states names. A state can only
        be handled by one type at a time, either already integrated or
        integrated by the propagator (fixes feature request #133).
      </action>
      <action dev="luc" type="add" >
        Added a way to store user data into SpacecraftState. User data are
        simply double arrays associated to a name. They are handled properly
        by interpolation, event handlers, ephemerides and adapter propagators.
        Note that since SpacecraftState instances are immutable, adding states
        generates a new instance, using a fluent API principle (fixes feature request #132).
      </action>
      <action dev="luc" type="add" >
        Added a way to retrieve all additional states at once from a step interpolator.
      </action>
      <action dev="luc" type="fix" >
        Fixed wrong orientation for ICRF and all IAU pole and prime meridians
        (a few tens milli-arcseconds). This error mainly induced an error in
        celestial bodies directions, including the Sun which is used in many
        places in Orekit (fixes bug #130).
      </action>
      <action dev="luc" type="add" >
        Added support for IERS conventions 2010. Note that Orekit still also
        support conventions 2003 in addition to conventions 2010. However, as
        IERS does not provide anymore data to link TIRF 2003 with ITRF, ITRF
        based on 2003 convention is not available. ITRF can only be based on
        either 2010 conventions for CIO-based paradigm or on 1996 conventions
        for equinox-based paradigm. 
      </action>
      <action dev="luc" type="add" >
        Atmosphere models now provide their central body frame.
      </action>
      <action dev="luc" type="add" >
        Added versions of angular coordinates and position-velocity that use
        any field instead of double (classes FieldAngularCoordinates and
        FieldPVCoordinates). This allows to compute derivatives of these quantities
        with respect to any number of variables and to any order (using DerivativeStructure
        for the field elements), or to compute at arbitrary precision (using Dfp for
        the field elements). Regular transforms as produced by frames
        handle these objects properly and compute partial derivatives for them.
      </action>
      <action dev="luc" type="update" >
        Converted Cunningham and Droziner force models to use the API of the new
        partial derivatives framework, despite they STILL USE finite differences.
        These two force models are now considered obsolete, they have been
        largely superseded by the Holmes-Featherstone model, which can be used
        for much larger degrees (Cunnigham and Droziner use un-normalized
        equations and coefficients which underflow at about degree 90), which
        already provides analytical derivatives, and which is twice faster. It
        was therefore considered a waste of time to develop analytical derivatives
        for them. As a consequence, they use finite differences to compute their
        derivatives, which adds another huge slow down factor when derivatives are
        requested. So users are strongly recommended to avoid these models when
        partial derivatives are desired...
      </action>
      <action dev="luc" type="add" >
        Added analytical computation of partial derivatives for third-body
        attraction.
      </action>
      <action dev="luc" type="add" >
        Added analytical computation of partial derivatives for constant
        thrust maneuvers.
      </action>
      <action dev="luc" type="update" >
        Converted Newtonian force model to use the new partial derivatives
        framework.
      </action>
      <action dev="luc" type="update" >
        Converted Holmes-Featherstone force model to use the new partial derivatives
        framework.
      </action>
      <action dev="luc" type="add" >
        Added analytical computation of partial derivatives for surface forces
        (drag and radiation pressure) for all supported spacecraft body shapes.
      </action>
      <action dev="luc" type="update" >
        Streamlined the force models partial derivatives computation for numerical
        propagation. It is now far simpler to compute analytically the derivatives
        with respect to state and with respect to force models specific parameters,
        thanks to the new Apache Commons Math differentiation framework. 
      </action>
      <action dev="luc" type="add" >
        Added a new force model for central body gravity field, based on Holmes and Featherstone
        algorithms. This model is a great improvement over Cunningham and Droziner models. It
        allows much higher degrees (it uses normalized coefficients and carefully crafted
        recursions to avoid overflows and underflows). It computes analytically all partial
        derivatives and hence can be used to compute accurate state transition matrices. It is
        also much faster than the other models (for example a 10 days propagation of a low Earth
        orbit with a 1cm tolerance setting and a 69x69 gravity field was about 45% faster with
        Holmes and Featherstone than with Cunningham).
      </action>
      <action dev="luc" type="fix" >
        Improved gravity field un-normalization to allow higher degrees/order with Cunningham and
        Droziner models. Formerly, the coefficients computation underflowed for square fields
        degree = order = 85, and for non-square fields at degree = 130 for order = 40. Now square
        fields can go slightly higher (degree = order = 89) and non-square fields can go much
        higher (degree = 393 for order = 63 for example). Attempts to use un-normalization past
        the underflow limit now raises an exception.
      </action>
      <action dev="luc" type="update" >
        Updated Orekit to version 3.1.1 of Apache Commons Math.
      </action>
      <action dev="luc" type="add" >
        Added support for time-dependent gravity fields. All recent gravity
        fields include time-dependent coefficients (linear trends and pulsations
        at several different periods). They are now properly handled by Orekit.
        For comparison purposes, it is still possible to retrieve only the constant
        part of a field even if the file contains time-dependent coefficients too.
      </action>
      <action dev="luc" type="update" >
        Added a way to speed up parsing and reduce memory consumption when
        loading gravity fields. Now the user can specify the maximal degree
        and order before reading the file.
      </action>
      <action dev="luc" type="fix" >
        The EGM gravity field reader did not complain when files with missing
        coefficients were provided, even when asked to complain.
      </action>
      <action dev="luc" type="fix" >
        Fixed serialization of all predefined frames. This fix implied
        also fixing serialization of celestial bodies as the predefined
        ICRF frame relies on them. Note for both types of objects, only
        some meta-data are really serialized in such a way that at
        deserialization time we retrieve singletons. So the serialized
        data are small (less than 500 bytes) and exchanging many time
        these objects in a distributed application does not imply anymore
        lots of duplication.
      </action>
      <action dev="tn" type="fix" due-to="Yannick Tanguy">
        Throw an exception if the conversion of mean anomaly to hyperbolic
        eccentric anomaly does not converge in KeplerianOrbit (fixes bug #114).
      </action>
      <action dev="luc" type="fix" due-to="Evan Ward">
        Removed weak hash maps in frames (fixes bug #122).
      </action>
        <action dev="luc" type="fix" due-to="Bruno Revelin">
        Improved documentation of interpolation methods (fixes bug #123).
      </action>
      <action dev="tn" type="fix" due-to="Evan Ward">
        Make TIRF2000Provider class thread-safe (fixes bug #118).
      </action>
      <action dev="tn" type="fix" due-to="Christophe Le Bris">
        Correct spelling of the inner class QuadratureComputation (fixes bug #120).
      </action>
      <action dev="tn" type="fix" due-to="Evan Ward">
        Remove unnecessary synchronization in UT1Scale (fixes bug #119).
      </action>
      <action dev="tn" type="fix" due-to="Carlos Casas">
        Clear caches in CelestialBodyFactory when removing CelestialBodyLoaders
        (fixes bug #106).
      </action>
      <action dev="tn" type="fix" due-to="Yannick Tanguy">
        Fix loading of JPL ephemerides files with overlapping periods
        (fixes bug #113).
      </action>
      <action dev="tn" type="fix" due-to="Simon Billemont">
        Prevent initialization exception in UTCScale in case no user-defined
        offsets are provided. (fixes bug #111).
      </action>
      <action dev="luc" type="fix" due-to="Evan Ward">
        Improved performance by caching EME2000 frame in AbstractCelestialBody
        (fixes bug #116).
      </action>
      <action dev="tn" type="fix" due-to="Evan Ward">
        Make TidalCorrections class thread-safe by using the new TimeStampedCache. 
        (fixes bug #117).
      </action>
      <action dev="tn" type="fix" due-to="Evan Ward">
        Convert position entries contained in SP3 files to meters instead of km
        (fixes bug #112).
      </action>
      <action dev="luc" type="add" >
        Added support for version 2011 of ICGEM gravity field format. Orekit
        still ignore the time-dependent part of these fields, though.
      </action>
      <action dev="luc" type="update" >
        Greatly simplified CelestialBodyLoader interface, now it is not related
        to DataLoader anymore (which implies users can more easily provide
        analytical models instead of the JPL/IMCCE ephemerides if they want)
      </action>
      <action dev="luc" type="fix" >
        Use the new thread-safe caches and the new Hermite interpolation feature on
        Transform, Earth Orientation Parameters, JPL/IMCCE ephemerides, UTC-TAI
        history and Ephemeris to remove thread-safety issues in all classes using
        cache (fixes #3).
      </action>
      <action dev="luc" type="add" >
        Added Hermite interpolation features for position-velocity coordinates,
        angular coordinates, orbits, attitudes, spacecraft states and transforms.
        Hermite interpolation matches sample points value and optionally first derivative.
      </action>
      <action dev="luc" type="add" >
        Added an AngularCoordinates as an angular counterpart to PVCoordinates.
      </action>
      <action dev="luc" type="add" >
        Transform now implements both TimeStamped and TimeShiftable. Note that this change
        implied adding an AbsoluteDate parameter to all transform constructors, so this
        is a backward incompatible change.
      </action>
      <action dev="luc" type="fix" >
        Fixed wrong transform for 3D lines (fixes bug #101).
      </action>
      <action dev="luc" type="add" >
        Upgraded support of CCSDS Unsegmented Time Code (CUC) to version 4 of the
        standard published in November 2010 (fixes bug #91), this includes support for
        an extended preamble field and longer time codes.
      </action>
      <action dev="luc" type="add" due-to="Francesco Rocca">
        Added a way to build TLE propagators with attitude providers and mass (fixes bug #84).
      </action>
      <action dev="luc" type="fix" >
        Fixed numerical stability errors for high order gravity field in Cunningham model (fixes bug #97).
      </action>
      <action dev="luc" type="fix" due-to="Yannick Tanguy">
        Fixed an error in radiation pressure for BoxAndSolarArraySpacecraft (fixes bug #92).
      </action>
      <action dev="thomas" type="add">
        Added models for tropospheric delay and geomagnetic field.
      </action>
      <action dev="luc" type="update">
        The existing general mechanism for shifting objects in time has been
        formalized as a parameterized interface implemented by AbsoluteDate, Attitude,
        Orbit, PVCoordinates and SpacecraftState.
      </action>
      <action dev="luc" type="update">
        Time scales are not serializable anymore (this induced problems for the UTC scale
        and its caching feature).
      </action>
      <action dev="luc" type="fix">
        Fixed TLE propagation in deep space when inclination is exactly 0 (fixes bug #88).
      </action>
      <action dev="pascal" type="add" due-to="Francesco Rocca">
        Added a package for spacecraft states to propagators conversion extending an
        original contribution for TLE (Orbit Converter for Two-Lines Elements) to all
        propagators.
      </action>
      <action dev="luc" type="fix">
        Improved testing of error messages.
      </action>
      <action dev="luc" type="fix">
        Removed too stringent test on trajectory in TLE propagator (fixes bug #86).
      </action>      
      <action dev="thomas" type="fix">
          Set the initial state for a TLEPropagator (fixes bug #85).
      </action>
      <action dev="luc" type="update">
        Improved testing of error messages.
      </action>
      <action dev="luc" type="update">
        Updated IAU poles for celestial bodies according to the 2009 report and the
        2011 erratum from the IAU/IAG Working Group on Cartographic Coordinates and
        Rotational Elements of the Planets and Satellites (WGCCRE).
      </action>
      <action dev="luc" type="update">
        Removed code deprecated before 5.0.
      </action>
      <action dev="thomas" type="add">
        Added support for more recent JPL DExxx and INPOP ephemerides files (fixes feature #23).
      </action>
      <action dev="luc" type="fix">
        Fixed formatting of very small values in TLE lines (fixes bug #77).
      </action>
      <action dev="thomas" type="fix">
        Fixed formatting of TLE epoch (fixes bug #74).
      </action>
      <action dev="thomas" type="fix">
        Fixed performance issues when using the singleton UTCScale instance from
        multiple threads. Use a prototype pattern instead (fixes bug #33).
      </action>
      <action dev="luc" type="add">
        Added J2 effect on small maneuvers model.
      </action>
      <action dev="luc" type="fix">
        Fixed attitudeProvider field masking in IntegratedEphemeris.
      </action>
      <action dev="luc" type="add">
        Added a tutorial to compute Earth phased, Sun synchronous orbits.
      </action>
      <action dev="luc" type="add">
        Added a fitter for osculating parameters, allowing conversion to mean parameters.
      </action>
      <action dev="luc" type="update">
        Made Greenwich mean and apparent sidereal time publicly visible in GTOD frame.
      </action>
      <action dev="luc" type="update">
        Made equation of equinoxes sidereal time publicly visible in TOD frame.
      </action>
      <action dev="thomas" type="update">
        Added more german translations for error messages.
      </action>
      <action dev="luc" type="fix">
        Allow ClasspathCrawler and ZipJarCrawler data providers to work in
        OSGi environments by providing an explicit class loader (fixes bug #54).
      </action>
      <action dev="luc" type="update">
        Improved the small maneuvers analytical model to compute orbit Jacobian
        with respect to maneuver parameters.
      </action>
      <action dev="luc" type="fix">
        Force impulse maneuver to preserve orbit type and orbit frame.
      </action>
      <action dev="thomas" type="add">
        Added sp3 file parser.
      </action>
      <action dev="luc" type="add">
        Added a method to compute frames transforms Jacobians in the Transform class.
      </action>
      <action dev="luc" type="fix">
        Fixed a problem with propagation over null or negative ranges.
      </action>
      <action dev="luc" type="add">
        Added a multiplexer for step handlers.
      </action>
      <action dev="luc" type="add">
        Added init methods to step handlers and event handlers.
      </action>
      <action dev="luc" type="add">
        Added an adapter propagator that can add small maneuvers to any propagator, including
        ephemeris based ones.
      </action>
      <action dev="luc" type="add">
        Added an analytical model for the effect at date t1 of a small maneuver performed at date t0.
      </action>
      <action dev="luc" type="fix">
        Fixed a missing reinitialization of start date when state was reset in numerical propagator.
      </action>
      <action dev="luc" type="update">
        Added detection of attempts to create hyperbolic orbits as circular or equinoctial
        instances.
      </action>
      <action dev="pascal" type="fix">
        Fixed potential numerical failure in lightning ratio computation.
      </action>
      <action dev="luc" type="update">
        Simplified construction of atmosphere models, the Earth fixed frame is already present
        in the body shape, there was no need to pass a separate argument for it.
      </action>
      <action dev="pascal" type="add">
        Added Harris-Priester atmosphere model.
      </action>
      <action dev="luc" type="update">
        Changed the return value of eventOccurred method from an int to an enumerate.
      </action>
      <action dev="pascal" type="fix">
        Fixed frame for TLEPropagator (fixes bug #31).
      </action>
      <action dev="luc" type="add">
        Added getters/setters for impulse maneuvers.
      </action>
      <action dev="luc" type="add">
        Added getters/setters for attitude provider in all orbit propagators.
      </action>
      <action dev="luc" type="add">
        Added a method to compute visibility circles in TopocentricFrame.
      </action>
      <action dev="luc" type="add">
        Added an equinox-based version of ITRF.
      </action>
      <action dev="luc" type="add">
        Added getters for thrust, Isp and flow rate in constant thrust maneuvers.
      </action>
      <action dev="luc" type="add">
        Allow use of any supported Local Orbital Frames as the reference frame
        for LofOffset attitude modes.
      </action>
      <action dev="luc" type="add">
        Added support for LVLH, VVLH and VNC local orbital frames.
      </action>
      <action dev="luc" type="fix">
        Fixed a performance bug implying that some frames reloaded all EOP history files
        each time a transform was computed (fixes bug #26).
      </action>
      <action dev="luc" type="add" >
        Added support for columns-based IERS Rapid Data and Prediction files (finals.daily, finals.data
        and finals.all), the XML version was already supported since a few months
      </action>
      <action dev="luc" type="fix" >
        Fixed numerical issue in eccentricity computation (fixes bug #25)
      </action>
      <action dev="luc" type="update" >
        Changed step handling of abstract propagators, now they use a single step
        equal to the duration of the propagation in all cases except when a fixed step
        is requested in master mode. Previously, they arbitrarily used on hundredth of
        the Keplerian period as the step size, hence performing many steps even if not
        strictly required
      </action>
      <action dev="luc" type="add" >
        Added propagation of Jacobians matrices in circular, Keplerian and equinoctial
        parameters, using either true, eccentric or mean position angles. Formerly,
        propagation of Jacobians matrices was possible only in Cartesian parameters
      </action>
      <action dev="luc" type="add" >
        Added a way to propagate additional state along with orbit in abstract
        propagators, as an analytical counterpart to the additional equations that
        can be integrated by numerical propagators
      </action>
      <action dev="luc" type="fix" >
        Fixed missing partial derivatives data in ephemerides produced by a numerical
        propagator despite it was set up to computed them (fixes bug #16)
      </action>
      <action dev="luc" type="fix" >
        Added a new much simpler way to log events occurrences all at once (or
        only a subset of the events if desired)
      </action>
      <action dev="pascal" type="add" >
        Added alternative default name for ICGEM files
      </action>
      <action dev="pascal" type="fix" >
        Fixed EventState reset on propagation direction change (fixes bug #19)
      </action>
      <action dev="luc" type="fix" >
        Fixed Jacobianizer so it can handle force models that do change the spacecraft mass,
        like ConstantThrustManeuver (fixes bug #18)
      </action>
      <action dev="luc" type="add" >
        Added Jacobians between orbital parameters and Cartesian parameters for all orbits
        types (including hyperbolic orbits), all angles types (mean, eccentric, true) and in
        both directions
      </action>
      <action dev="luc" type="update" >
        Replaced the integers parameters used in orbit constructors (MEAN_ANOMALY, ECCENTRIC_ANOMALY ...)
        by a new PositionAngle enumerate for better value safety. The old public constants and the
        corresponding constructors are still available but are deprecated
      </action>
      <action dev="luc" type="fix" >
        Fixed ephemeris generation in numerical propagation. After getEphemeris has been
        called,  later calls to the numerical propagator did reset the already computed
        and returned ephemeris (fixes bug #14)
      </action>
      <action dev="luc" type="add" due-to="Bruno Revelin">
        Added support for the Marshall Solar Activity Future Estimation files
      </action>
      <action dev="luc" type="fix">
        TLEPropagator now implements the Propagator interface, and hence can benefit from all
        events detection and mode handling features (fixes features request #4)
      </action>
      <action dev="luc" type="update">
        improved events detection robustness, by decoupling events handling from adaptive step
        sizes in numerical integrators and  (fix contributed to Apache Commons Math) and from
        classical propagation in analytical and tabulated propagators. This implies the events
        will NOT reduce integration step sizes anymore, thus also increasing speed and in corner
        cases reducing local precision at event occurrence, reducing max step size is often
        sufficient to compensate for this drawback
      </action>
      <action dev="v&#233;ronique" type="add" >
        all propagators, including analytical ones or tabulated ones can now be used for
        event detection. Of course for tabulated propagators, setting up an event that
        would try to reset the state triggers an error when the event occurs
      </action>
      <action dev="v&#233;ronique" type="add" >
        propagation can now be done between two dates, regardless of the date of the initial state
      </action>
      <action dev="v&#233;ronique" type="add" >
        attitude can be specified either using a date only thanks to a new AttitudeLaw interface
        or using a date, a position-velocity provider and a frame (which can be any frame) thanks
        to a new AttitudeProvider interface, wrappers have been added to convert between the two
        interfaces. A side effect of this change is that LofOffset constructor now needs a reference
        to an inertial reference frame, otherwise the attitude woud be wrong if a non-inertial frame
        were passed to getAttitude, due to velocity composition (the computed LOF would not really
        be a LOF)
      </action>
      <action dev="luc" type="update">
        the notion of quasi-inertial frames has been renamed as pseudo-inertial because
        quasi-inertial has a precise relativistic meaning that is not considered here. We
        only consider these frames to be suitable for Newtonian mechanics.
      </action>
      <action dev="luc" type="update">
        the equinox based frames have been renamed to more standard names (MOD, and GTOD
        instead of MEME, and PEF). The implementation of TEME was also wrong (it was
        really a TOD), so now there are both a TOD with a proper name and a TEME with a
        proper implementation.
      </action>
      <action dev="luc" type="update">
        celestial bodies now provide both an inertially oriented body centered
        frame and a body oriented body centered frame, the bodies managed by
        CelestialBodyFactory use the IAU poles and prime meridian definitions
        to build the two frames
      </action>
      <action dev="luc" type="add">
        added the ICRF frame at the solar system barycenter
      </action>
      <action dev="luc" type="add">
        added the ITRF93, ITRF97, ITRF2000 and ITRF2008 frames (previously, only
        the ITRF2005 frame was available)
      </action>
      <action dev="luc" type="add">
        added a getPoint method to TopocentricFrame
      </action>
      <action dev="luc" type="add">
        added the Galileo System Time Scales and the Galileo start epoch.
      </action>
      <action dev="luc" type="add">
        added the UT1, TCB and GMST time scales used in CCSDS Orbit Data Messages
      </action>
      <action dev="luc" type="fix">
        fixed an error when parsing a date occurring during a leap second introduction
      </action>
      <action dev="luc" type="fix">
        fixed a dut1 interpolation error for the day just before a leap second introduction
      </action>
      <action dev="luc" type="fix">
        fixed an error in JPL ephemerides: they are in TDB time scale
      </action>
      <action dev="luc" type="fix">
        fixed an error in date creation/parsing for UTC dates which occur during a
        leap second
      </action>
      <action dev="luc" type="fix">
        fixed UTC time scale between 1961-01-01 and 1971-12-31 ; in this time range
        the offset between UTC and TAI was piecewise linear
      </action>
      <action dev="luc" type="add">
        added an enumerate for specifying months in dates and for simplifying parsing
        of some data files
      </action>
      <action dev="luc" type="add">
        completed support for CCSDS Time Code Format (CCSDS 301.0-B-3) ; now in addition
        to ASCII Calendar Segmented Time Code which has been supported for a while,
        Orekit also supports CCSDS Unsegmented Time Code (CUC), CCSDS Day Segmented
        Time Code (CDS) and CCSDS Calendar Segmented Time Code (CCS)
      </action>
      <action dev="luc" type="add">
        added a freeze method to the Frame and Transform classes, in order to build fixed
        frames from moving ones, this is useful for example to build a launch frame
        at launcher inertial navigation system reset time, or to build an equinox-based
        frame at a specific epoch
      </action>
      <action dev="luc" type="fix">
        fixed an out of memory error when lots of temporary frames were created in loops
        and discarded
      </action>
      <action dev="luc" type="update">
        use the new FastMath class from commons-math instead of the standard java.util.Math
        class for increased accuracy and speed
      </action>
      <action dev="luc" type="add">
        added support for the new bulletinB data published by Paris-Meudon observatory
        for IAU-1980 precession-nutation model (IERS has ceased publishing bulletinB
        files for both IAU-1980 precession-nutation model and IAU-2000
        precession-nutation model as of early 2010).
      </action>
      <action dev="luc" type="add">
        added support for the new XML files containing both bulletinA and bulletinB data
        published by IERS (both the finals and daily files are supported).
      </action>
      <action dev="luc" type="update">
        Orekit now depends on at least version 3.0 of Apache commons-math
      </action>
      <action dev="luc" type="add">
        added a way to list what data have been loaded through DataProvidersManager
      </action>
      <action dev="luc" type="add">
        PropagationException can now be created directly from OrekitException, thus simplifying
        wrapping lower Orekit errors in step handlers
      </action>
      <action dev="luc" type="update">
        improved exception propagation from low level java runtime and Apache commons-math libraries
        preserving initial error stack trace
      </action>
      <action dev="luc" type="update">
        changed exception localization framework to simplify messages handling
      </action>
      <action dev="luc" type="fix">
        greatly improved AbsoluteDate accuracy by shifting epoch when needed and separating
        long/double computations to avoid too large offsets and numerical cancellations, it is
        now possible to still have an absolute date accurate to about 1.0e-13s after shifting
        it 10000 times by 0.1s steps
      </action>
      <action dev="luc" type="fix">
        fixed an error in TopocentricFrame.getPVCoordinates: the coordinates returned were not the
        coordinates of the topocentric frame origin with respect to the specified frame, but were the
        coordinates of the specified frame origin with respect to the topocentric frame.
      </action>
      <action dev="luc" type="fix">
        fixed an errors in data loading in tutorials when one of the path in the classpath
        contained a space
      </action>
      <action dev="luc" type="fix">
        improved CelestialBodyPointed attitude mode: the spin now correctly includes
        the coupling effect of the phasing reference
      </action>
      <action dev="luc" type="fix">
        fixed an error in SpinStabilized attitude mode: the spin was reversed
        with respect to the specification
      </action>
      <action dev="pascal" type="add">
        added a GroundMaskElevationDetector dealing with local physical mask for visibility
      </action>
      <action dev="pascal" type="add">
        added an ApparentElevationDetector taking refraction into account in a terrestrial
        environment
      </action>
      <action dev="pascal" type="update">
        enhanced DateDetector behaviour to allow adding new event dates on the fly
      </action>
      <action dev="pascal" type="fix" due-to="Derek Surka">
        fixed an error in FramesFactory when getting ITRF2005 and TIRF2000 frames:
        ignoreTidalEffects was handled wrong.
      </action>
      <action dev="luc" type="update" >
        removed serialization of some cached data in frames
      </action>
      <action dev="luc" type="fix" >
        fixed deserialization problems of frame singletons, they were not unique any more
      </action>
      <action dev="v&#233;ronique" type="add" >
        numerical propagation can now be done either using Cartesian parameters, circular
        parameters, equinoctial parameters, or Keplerian parameters (elliptical or hyperbolic)
        and using mean, eccentric or true position angles for the parameters where it is relevant.
        So there are now 10 possible configurations for state vector. This allows propagation
        of any kind of trajectories, including hyperbolic orbits used for interplanetary missions,
        or atmospheric re-entry trajectories
      </action>
      <action dev="v&#233;ronique" type="update" >
        completely revamped the partial derivatives matrices computation using the additional
        equations mechanism
      </action>
      <action dev="v&#233;ronique" type="add" >
        added a mechanism to integrate user-supplied additional equations alongside with
        orbital parameters during numerical propagation
      </action>
      <action dev="luc" type="update">
        use A. W. Odell and R. H. Gooding (1986) fast and robust solver for Kepler equation
      </action>
      <action dev="luc" type="add">
        keplerian and cartesian orbits now support hyperbolic orbits (i.e. eccentricity greater
        than 1, and in this case negative semi major axis by convention)
      </action>
      <action dev="luc" type="fix">
        fixed an error in LofOffset attitude mode: the computed attitude was reversed
        with respect to the specification
      </action>
      <action dev="luc" type="add">
        added an AttitudesSequence class which can handle several laws, only one of
        which being active at any time. The active law changes as switch events are
        triggered. This can be used for example to alternate between daylight attitude mode
        and eclipse attitude mode, or between normal observing mode and special modes
        for ground contact or maneuvers.
      </action>
      <action dev="pascal" type="fix" due-to="Bruno Revelin">
        fixed an error when crawling a classpath or a directory a zip file was found.
        This might lead to select an inappropriate data provider.
      </action>
    </release>
    <release version="5.0.3" date="2011-07-12"
             description="version 5.0.3 is a bug-fix release.">
      <action dev="luc" type="fix">
        Fixed a performance bug implying that some frames reloaded all EOP history files
        each time a transform was computed  (fixes bug #26).
      </action>
      <action dev="luc" type="fix">
        Fixed a parsing bug in IERS Rapid Data and Prediction files for dates between 2000 and 2009.
      </action>
    </release>
    <release version="5.0.2" date="2011-07-11"
             description="version 5.0.2 is an interim release of Orekit with support for IERS
                          Rapid Data and Prediction files.">
      <action dev="luc" type="update">
        Added support for IERS Rapid Data and Prediction files finals.all, finals.data and finals.daily,
        for both IAU-1980 and IAU-2000 and with both columns and XML formats.
      </action>
    </release>
    <release version="5.0.1" date="2011-04-15"
             description="version 5.0.1 is a minor release of Orekit without any functional changes.
             The differences with respect to 5.0 are only related to packaging and deployement to
             maven central. There are NO bug fixes and NO evolutions.">
      <action dev="luc" type="update">
        updated packaging to allow deployment to maven central.
      </action>
    </release>
    <release version="5.0" date="2010-05-06"
             description="version 5.0 is a major release of Orekit. It introduces several new
             features and bug fixes. Some slight incompatibilities with respect to previous
             versions have been introduced, but they should be easy to overcome to users. Users
             are strongly advised to upgrade to this version. The major points introduced in version
             5.0 are a very general PVCoordinatesProvider interface, a new shiftedBy method allowing
             many time-dependent instances (AbsoluteDate, Orbit, PVCoordinates, Attitude and SpacecraftState)
             to be slightly shifted in time using simple evolution models (keplerian for orbit, fixed
             angular rate for attitude, fixed translation for position/velocity), a redesign of the
             attitude interfaces and an experimental (read subject to change) numerical propagator
             able to compute jacobians of the state with respect to both initial state and force
             models parameters. Version 5.0 now depends on version 2.1 of Apache commons math.">
      <action dev="pascal" type="add">
        a new experimental numerical propagator has been added, in addition to computing
        the spacecraft state at target time, it also computes the partial derivatives of
        this state with respect to the initial state (one jacobian) and with respect to
        models parameters (another jacobian). The jacobians are integrated alongside with
        the state, using variational equations for better accuracy and numerical robustness.
        This will help further implementation of orbit determination or optimization
        algorithms. This code is still considered to be experimental as of 5.0 and the API
        could change in the future.
      </action>
      <action dev="luc" type="add">
        a new SpacecraftFrame class has been added, taking into account orbit and
        attitude thanks to an underlying propagator. This allows to see the spacecraft just
        as another known geometrical object automatically handled and connected to all
        other frames. For an instantaneous view, Transform instances can also be built
        directly by SpacecraftState instances.
      </action>
      <action dev="luc" type="add">
        frames can now be flagged as quasi-inertial or not; only quasi-inertial frames
        are suitable for defining orbits
      </action>
      <action dev="luc" type="add">
        the Topocentric frame now provides a way to retrieve the body shape on which the
        frame is defined
      </action>
      <action dev="pascal" type="update">
        changed the way Veis 1950 frame is constructed.
        Now, its parent is the PEF frame with no EOP corrections applied.
      </action>
      <action dev="luc" type="fix" due-to="John Pritchard">
        fixed a parameters inversion in Earth Orientation Parameters for IAU-1980 models.
        The error could introduce up to a few meters error in position during transformations
        between TEME and MEME
      </action>
      <action dev="luc" type="add" >
        factories have been introduced for handling all data formats. Their default configuration
        correspond to the legacy formats used in previous versions (IERS format for UTC-TAI, EOPC04
        and bulletins B for Earth Orientation Parameters, JPL format for celestial bodies ...).
        Users can now add support for their own formats if they want (for example if they prefer
        using bulletins A instead of EOPC04 and bulletins B, or if they have their own gravity
        field format ...). Consequences of these changes are that the SolarSystemBody and
        the PotentialReaderFactory classes have been deprecated (replaced by CelestialBodyFactory and
        GravityFieldFactory) and that TimeScalesFactory and FramesFactory have been extended. All these
        factories follow the same generic pattern.
      </action>
      <action dev="luc" type="fix" >
        improved thread safety (however, Orekit is still NOT completely thread-safe).
      </action>
      <action dev="luc" type="add" >
        the loaders for gravity fields now can optionally allow missing coefficients (they will be
        replaced by 0.0 except c[0][0] which will be replaced by 1.0).
      </action>
      <action dev="luc" type="fix" >
        the loader for gravity fields in the ICGEM format now support empty lines in the file
        (there is for example one blank line at the end of the file in the orekit-data zip archive).
      </action>
      <action dev="luc" type="add" >
        added support for the GRGS gravity field files formats.
      </action>
      <action dev="luc" type="add" >
        added a way to list the available satellite numbers in TLE files.
      </action>
      <action dev="luc" type="update" >
        improved TLE elements loading. Now TLE lines are loaded using the standard data loading
        mechanism (thus allowing loading from disk files, network, classpath ...), they can
        contain TLE for several objects in one file, and they may contain some non-TLE lines
        if desired.
      </action>
      <action dev="v&#233;ronique" type="add" >
        a new PVCoordinatesProvider interface has been created on top of several existing classes
        and interfaces (orbit propagator, celestial bodies, some moving frames ...). This is a
        major generalization that allows to use either satellites or celestial bodies in many
        algorithms (attitude pointing target, eclipses and field of view events ...)
      </action>
      <action dev="luc" type="fix" >
        improved numerical propagator efficiency when used from an outside loop: the initial
        state is automatically set to the last state at propagation end, thus allowing to
        restart from here without recomputing everything
      </action>
      <action dev="luc" type="add" >
        added a reset feature in all propagators, allowing to reuse an already configured
        propagator for several different orbits
      </action>
      <action dev="luc" type="fix" >
        fixed a mode handling error in NumericalPropagator: when a propagator was reused
        with a new mode setting, the previous step handlers were still used in addition to
        the new ones instead of replacing them
      </action>
      <action dev="luc" type="fix" >
        fixed an interpolation error for orbits crossing the -PI/+PI singularity between
        entries in the Ephemeris class
      </action>
      <action dev="luc" type="update" >
        KeplerianPropagator now preserve orbits types
      </action>
      <action dev="luc" type="add" >
        AbsoluteDate, Orbit, PVCoordinates, Attitude and SpacecraftState instances can now all
        be slightly shifted in time using simple evolution models (keplerian for orbit, fixed
        angular rate for attitude, fixed translation for position/velocity). This is not a
        replacement for proper propagation but is useful for known simple motions or small
        time shifts or when coarse accuracy is sufficient
      </action>
      <action dev="luc" type="fix" >
        changed AttitudeLaw.getState signature to use complete orbit. This is an incompatible
        change introduced to fix a major bug in spin computation for some attitude laws. The laws
        for which orientation depends on satellite velocity have a spin vector that depends on
        acceleration. This can be computed only if complete orbit is available. This change
        should be simple to handle from a users point of view, as the caller generally already
        has the orbit available and attitude laws implementations can retrieve all the former
        parameters (date, position/velocity, frame) directly from orbit.
      </action>
      <action dev="luc" type="fix" >
        fixed spin rate computation errors in almost all attitude modes
      </action>
      <action dev="luc" type="add" >
        added a new simple linear attitude mode: FixedRate
      </action>
      <action dev="luc" type="fix" >
        fixed an error in event detection: when two events were very close (for example a very
        short ground station visibility), the second one may be ignored despite the first one
        was detected.
      </action>
      <action dev="luc" type="fix" >
        fixed corner cases in event detection during orbit propagation, sometimes
        an already detected and handled event prevented the propagator to go further in time.
      </action>
      <action dev="luc" type="add" >
        added an EventShifter wrapper allowing to slightly shift raw events in time. This is useful
        for example to switch an attitude mode from solar pointing to something else a few minutes
        before eclipse entry and going back to solar pointing mode a few minutes after eclipse exit.
      </action>
      <action dev="pascal" type="add">
        added a new AlignmentDetector.
      </action>
      <action dev="pascal" type="add" >
        added a new EclipseDetector handling either umbra or penumbra entry and exit events.
      </action>
      <action dev="v&#233;ronique" type="add" >
        added new CircularFieldOfViewDetector and DihedralFieldOfViewDetector handling
        field of view entry and exit events for any type of target.
      </action>
      <action dev="luc" type="add" >
        added an experimental implementation of a BoxAndSolarArray spacecraft model considering a convex
        body (either parallelepipedic or defined by a set of facets) and a rotating solar array, for
        accurate modeling of surface forces with attitude. Beware that this class is still considered
        experimental, so use it with care!
      </action>
      <action dev="luc" type="update" >
        completely changed the RadiationSensitive and DragSensitive interfaces to be more comprehensive
        and handle properly lift and side force effects when used with non-symmetric spacecrafts/flux geometry
      </action>
      <action dev="luc" type="fix" due-to="Christelle Blandin">
        fixed denormalization of gravity field coefficients, the last coefficient
        was not initialized
      </action>
      <action dev="luc" type="add" >
        added a relative constructor and a getMomentum method to PVCoordinates
      </action>
      <action dev="luc" type="add">
        added a special implementation improving performances for the frequent case of identity transform
      </action>
      <action dev="luc" type="fix">
        fixed forgotten radians to degrees conversions for inclination and RAAN in CircularOrbit.toString()
      </action>
      <action dev="luc" type="add">
        added a Constants interface including a few useful physical constants.
      </action>
      <action dev="luc" type="add">
        added a way to build date components from week components (this can be used
        for scheduled operations with week-related periods)
      </action>
      <action dev="luc" type="add">
        added string parsing features for dates and times components supporting ISO-8601 formats
      </action>
      <action dev="luc" type="add">
        Orekit is now packaged as an OSGi bundle
      </action>
      <action dev="pascal" type="add">
        added some pieces of an UML model for the library (available in the source distribution)
      </action>
      <action dev="luc" type="update" >
        updated error message localization to be more consistent with Java exception. Now getMessage
        returns a non-localized message and only getLocalizedMessage returns a message localized for
        the platform default locale. A new getMessage(Locale) method has also been added to
        retrieve the message in any desired locale, not only the platform default one. The messages
        are also built and translated only when needed, so if an exception is triggered and
        never displayed, the message will never be built.
      </action>
    </release>
    <release version="4.1" date="2009-08-18"
             description="version 4.1 is an upgrade bringing some new features and fixing a
             few bugs. The equinox-based frames family with IAU1980 precession-nutation
             models that are still used by many legacy systems are now supported. This
             simplifies interoperability with legacy systems and helps migrating from this
             old frames family to the new CIO-based ones that is supported by orekit since its
             first versions. The data loading mechanism used to retrieve IERS data (Earth
             Orientation Parameters, UTC-TAI history) and JPL ephemerides is now also used
             to retrieve gravity potential files. This mechanism has also been vastly improved
             to support new use cases (loading from disk, from classpath, from network delegating
             loading to an external library ...). Another change is the addition of the TDB
             time scale. Some minor incompatibilities have been introduced but they are easy
             to solve for users, the explanations are provided in detailed changes report.">
      <action dev="aude" type="add" >
        added TDB time scale
      </action>
      <action dev="luc" type="update" >
        the RadiationSensitive and DragForce interfaces now have an
        additional SpacecraftState parameter in all their get methods.
        This allows to implement models that take into account solar
        arrays rotation. Note that this changes breaks compatibility
        for users that did add their own implementations, but it is
        simple to deal with (simply add one parameter in the signature
        and ignore it) so its was considered acceptable.
       </action>
      <action dev="luc" type="add" due-to="James Housden">
        added german localization for error messages
      </action>
      <action dev="luc" type="update">
        added a feature allowing all tests to clear the already built reference
        objects (frames, time scales, solar system bodies ...) between each tests,
        thus removing the need to launch tests in separate JVMS. This allows to
        launch all tests directly from eclipse, and this speeds up maven tests by
        a factor 4 at least
      </action>
      <action dev="luc" type="update">
        set up a custom ant build independent from the maven 2 build
      </action>
      <action dev="luc" type="update">
        changed all tests from Junit 3 to Junit 4
      </action>
      <action dev="thierry" type="fix">
        fixed accuracy of PEF frame
      </action>
      <action dev="luc" type="fix" due-to="Aude Privat">
        fixed configuration problems on Windows systems
      </action>
      <action dev="luc" type="fix" due-to="Sébastien Herbinière">
        fixed a reversed sign in solar radiation pressure
      </action>
      <action dev="pascal" type="update" >
        Orekit supports the two different naming patterns for bulletins B provided by IERS
        on http://www.iers.org/ and http://hpiers.obspm.fr/eop-pc/.
      </action>
      <action dev="luc" type="update" >
        the predefined times scales (TAI, UTC ...) are now built using a factory. The various
        XXXScale.getInstance() methods defined in each predefined time scales classes
        are still available, but have been deprecated and will be removed in the future,
        they are replaced by TimeScalesFactory.getXXX().
      </action>
      <action dev="pascal" type="update" >
        the Frame class was split into a FramesFactory class, dealing with the predefined
        reference frames, and a Frame class for the creation of new frames and the navigation
        through any frames tree. The Frame.getXXX() methods for the predefined reference
        frames are still available, but have been deprecated and will be removed in the future,
        they are replaced by FramesFactory.getXXX().
      </action>
      <action dev="pascal" type="add" >
        3 new predefined reference frames have been added in Orekit : MEME, TEME and PEF. They
        implement the classical paradigm of equinox-based transformations including the IAU-76
        precession model, the IAU-80 nutation model and the IAU-82 sidereal time model, with
        the capability to apply the nutation corrections provided by IERS through the EOP data
        files for better agreement with the IAU 2000 precession-nutation model.
      </action>
      <action dev="luc" type="update" >
        the ChronologicalComparator class is not a singleton anymore, this didn't really make sense
      </action>
      <action dev="luc" type="fix" >
        fixed a state reset error: orbital state changed by event detectors like
        ImpulseManeuver were overwritten by other event detectors
      </action>
      <action dev="luc" type="fix" >
        fixed stop date of abstract propagators (Keplerian and Eckstein-Heschler). They used to
        stop at the first event after target date when an event detector was set up, instead of
        stopping at the target date
      </action>
      <action dev="luc" type="fix" >
        the gravity coefficients for solar system bodies are now extracted from JPL files headers
      </action>
      <action dev="luc" type="update" >
        the eventOccurred method in EventDetector interface and its various implementations
        has an additional parameter specifying if the switching function increases or
        decreases at event time. This allows simpler events identification has many switching
        functions have two switches (start/end, raising/setting, entry/exit ...). Note that
        this changes breaks compatibility for users that did implement their own events, but
        it is simple to deal with (simply add one parameter in the signature and ignore it)
        so its was considered acceptable.
      </action>
      <action dev="luc" type="fix" due-to="Christophe Pipo">
        fixed an error occurring when DE406 JPL ephemerides were loaded before DE405 ones
      </action>
      <action dev="luc" type="fix" due-to="Sébastien Herbinière">
        fixed an error in EGM potential file loader
      </action>
      <action dev="luc" type="update">
        trigger exceptions when no data can be loaded
      </action>
      <action dev="luc" type="update">
        remove predefined leap seconds, they are not useful anymore since other
        parts of the library do need configuration data (solar system bodies) and
        since data configuration has been vastly improved
      </action>
      <action dev="luc" type="add" >
        added support for the ICGEM format for gravity fields
      </action>
      <action dev="luc" type="update" >
        load gravity potential data using the same mechanism already used for Earth
        Orientation Parameters, UTC-TAI history and JPL ephemerides files
      </action>
      <action dev="luc" type="add" due-to="quinput and Kai Ruhl">
        re-activated a way to load data from the classpath using a
        data provider plugin.
      </action>
      <action dev="luc" type="add">
        added a way to load data directly from network (either
        locally or through a proxy server) using a data provider plugin.
      </action>
      <action dev="luc" type="add">
        added a small plugin-like mechanism to delegate data loading to a
        user-provided mechanism, thus enabling smooth integration in existing
        systems.
      </action>
      <action dev="luc" type="update">
        updated to latest version of commons-math.
      </action>
      <action dev="luc" type="add" due-to="Silvia Ríos Bergantiños">
        added galician localization for error messages.
      </action>
      <action dev="luc" type="fix" due-to="Guylaine Prat">
        improved javadoc comments in orbit classes.
      </action>
      <action dev="pascal" type="add">
        tidal corrections are now available for ITRF and TIRF frames. Both frames are
        provided in two versions, the standard one with tidal corrections and a stripped
        down one without tidal corrections. A cache/interpolation mechanism is used to
        keep the computation cost of tidal correction to a minimum. With this mechanism,
        the penalty to use tidal correction is slightly above 20% in run time for a
        transformation between GCRF and ITRF. A raw implementation without this mechanism
        would lead to a 550% penalty, or even a 1100% penalty if TIRF and ITRF parts were
        computed independently.
      </action>
    </release>
    <release version="4.0" date="2008-10-13"
             description="major upgrade with new features (GCRF and ITRF2005 frames, DE 405
             and DE 406 ephemerides support, improved and greatly simplified date/time support,
             vastly improved data configuration with zip files support, new tutorials, improved
             performances, more tests and all identified bugs fixed, new translation files for
             italian, spanish and norse.">
      <action dev="pascal" type="fix">
        The ephemeris produced by numerical propagator now checks date validity in
        propagate method.
      </action>
      <action dev="luc" type="fix">
        The EME2000/J2000 frame was slightly mis-oriented (about 20 milli arcseconds).
        It really was the GCRF frame. This has been fixed and now both the GCRF and
        the EME2000/J2000 are available.
      </action>
      <action dev="luc" type="fix">
        Dates in UTC within leap seconds are now displayed correctly (i.e. a 61st
        second is added to the minute).
      </action>
      <action dev="luc" type="fix" due-to="quinput">
        Fixed an overflow error in AbsoluteDate that generated an exception when any
        attempts was made to print dates far away like AbsoluteDate.JULIAN_EPOCH or
        AbsoluteDate.MODIFIED_JULIAN_EPOCH.
      </action>
      <action dev="luc" type="fix">
        Changed test configuration to always use a new JVM for each test. This prevents
        some false positive to be generated.
      </action>
      <action dev="luc" type="update">
        The GeodeticPoint constructor arguments has been reordered to reflect more
        traditional usage, latitude coming before longitude.
      </action>
      <action dev="luc" type="update">
        The low accuracy Sun model based on Newcomb theory and the Moon model based
        on Brown theory have been withdrawn as they are superseded by the support of JPL
        DE 405 binary ephemerides files.
      </action>
      <action dev="luc" type="update">
        The ThirdBody abstract class has been removed and its specific method
        getMu has been moved up into CelestialBody interface and
        renamed getGM.
      </action>
      <action dev="luc" type="update">
        Improved external data configuration. The java property is now called
        orekit.data.path and is a colon or semicolon separated path containing
        directories or zip archives, themselves containing embedded directories
        or zip archives and data files. This allows easy roll-out of system-wide
        configuration data that individual users can override by prepending their
        own data trees in front of the path. This also allows simple configuration
        since many data files can be stored in easy to handle zip archives.
      </action>
      <action dev="luc" type="update">
        Renamed the iers package into data, as it is not IERS specific anymore. Some
        classes where also moved out of the package and into the frame and time
        package and their visibility reduced to package only. This improves decoupling
        and reduces clutter on users by limiting the number of visible classes.
      </action>
      <action dev="luc" type="update">
        The performance of IAU-2000 precession-nutation model computation has been
        tremendously improved, using a combined caching and interpolation approach. The
        simplified model (which was quite inaccurate in version 3.1) has therefore been
        removed as it was not needed anymore.
      </action>
      <action dev="luc" type="update">
        The ITRF 2005 frame is now supported instead of the older ITRF 2000 frame. The
        Earth Orientation Parameters data handling classes have been updated to match
        this change and read the new file format provided by IERS.
      </action>
      <action dev="luc" type="update">
        The J2000 frame has been renamed as EME2000 as this name seems to be more
        widely accepted and reduces confusion with the J2000.0 epoch. The
        Frame.getJ2000() method is still available, but has been deprecated
        and will be removed in the future.
      </action>
      <action dev="luc" type="update">
        Changed TimeScale from base abstract class to interface only.
      </action>
      <action dev="luc" type="update">
        Renamed some classes for better understanding: ChunkedDate is now DateComponents,
        ChunkedTime is now TimeComponents, ChunksPair is now DateTimeComponents. The
        getChunks method from AbsoluteDate as also been renamed into getComponents accordingly.
      </action>
      <action dev="pascal" type="add">
        Added new tutorials.
      </action>
      <action dev="luc" type="add">
        Added predefined local orbital frames: the (t, n, w) frame aligned with velocity
        and the (q, s, w) frame aligned with position.
      </action>
      <action dev="luc" type="add">
        Added a predefined detector for altitude crossing events.
      </action>
      <action dev="luc" type="add">
        Added methods to get zenith, nadir, north, south, east and west direction for
        any GeodeticPoint.
      </action>
      <action dev="luc" type="add" due-to="Silvia Ríos Bergantiños">
        Added spanish localization for error messages.
      </action>
      <action dev="luc" type="add" due-to="Espen Bjørntvedt">
        Added norse localization for error messages.
      </action>
      <action dev="luc" type="add" due-to="Francesco Coccoluto">
        Added italian localization for error messages.
      </action>
      <action dev="luc" type="add" due-to="Derek Surka">
        Added support for mean motion first and second derivatives fields in TLE.
      </action>
      <action dev="luc" type="add" >
        Added a way to rebuild the two lines of TLE instances.
      </action>
      <action dev="luc" type="add" due-to="Derek Surka">
        Added constructor from already parsed elements for TLE.
      </action>
      <action dev="luc" type="add">
        Added a method to retrieve a body-centered inertial frame to the
        CelestialBody interface. As a consequence, thirteen new frames are
        predefined: Sun, Moon, planets and barycenters provided by JPL binary
        ephemerides.
      </action>
      <action dev="luc" type="add">
        Support for the JPL DE 405 and DE 406 binary ephemerides files has been added
        and a factory class SolarSystemBody uses these files to provide implementations
        of the CelestialBody interface for Sun, Moon, the eight solar system
        planets,the Pluto dwarf planet as well as the solar system barycenter and Earth-Moon
        barycenter points.
      </action>
      <action dev="luc" type="add">
        The CelestialBody interface now provides velocity as well as position.
      </action>
      <action dev="luc" type="add">
        A getCalls() method has been added to the NumericalPropagator class to count the
        number of calls to the differential equations computation method. This helps
        tuning the underlying integrator settings in order to improve performances.
      </action>
      <action dev="luc" type="add">
        A lot more classes and interfaces are now serializable, to help users embed
        instance in their own serializable classes.
      </action>
      <action dev="luc" type="add">
        Added predefined leap seconds to allow proper turn-key use of the library
        even without an already configured environment. All known leap seconds at
        time of writing (2008) are predefined, from 1972-01-01 to 2009-01-01 (the
        last one has been announced in Bulletin C 36 on 2008-07-04 and is not yet
        present in the UTC-TAI.history published file)
      </action>
      <action dev="luc" type="add">
        Improved user-friendliness of the time-scales by changing methods parameters
        types to more easily understandable ones.
      </action>
      <action dev="luc" type="add">
        Improved user-friendliness of the AbsoluteDate class by adding several
        new constructors and methods for common cases. It is in particular now possible
        to use offsets within a time scale, for example to build a date given as a
        fractional number of days since a reference date in UTC, explicitly ignoring
        intermediate leap seconds.
      </action>
      <action dev="luc" type="add">
        Improved the class handling date/time components: added a constructor to allow building
        from an offset with respect to a reference epoch, implemented Comparable interface and
        added equals and hashCode methods.
      </action>
      <action dev="luc" type="add">
        Improved the class handling date components: added a constructor to allow building
        from any reference epoch, not only J2000.0 (thus simplifying use of modified julian day),
        added getMJD() method, added several constants JULIAN_EPOCH, MODIFIED_JULIAN_EPOCH,
        FIFTIES_EPOCH, GPS_EPOCH, J2000_EPOCH and JAVA_EPOCH.
      </action>
      <action dev="luc" type="add">
        Added a new time scale: GPSScale.
      </action>
      <action dev="luc" type="add">
        Added the changes page to the generated site.
      </action>
    </release>
    <release version="3.1" date="2008-07-16"
             description="This release is the first public release of Orekit."/>
  </body>
</document><|MERGE_RESOLUTION|>--- conflicted
+++ resolved
@@ -20,7 +20,6 @@
     <title>Orekit Changes</title>
   </properties>
   <body>
-<<<<<<< HEAD
     <release version="12.0" date="TBD" description="TBD">
       <action dev="luc" type="add" issue="1031">
          Added support for new EOP C04 format that will be published
@@ -58,7 +57,72 @@
       </action>
       <action dev="luc" type="update" issue="1017">
         Removed generics in EventHandler.
-=======
+      </action>
+      <action dev="luc" type="update" issue="1013">
+        Use SI units (i.e. seconds) in GNSSDate.
+      </action>
+      <action dev="bryan" type="update" issue="1008">
+        Removed OrbitDeterminationPropagatorBuilder class.
+      </action>
+      <action dev="bryan" type="update" issue="1007">
+        Removed AbstractKalmanModel and moved functions in KalmanModel.
+      </action>
+      <action dev="bryan" type="update" issue="899">
+        MagneticFieldDetector shall use magnetic field in SI units.
+      </action>
+      <action dev="bryan" type="update" issue="1003">
+        GeoMagneticElements returns magnetic field in SI units.
+      </action>
+      <action dev="luc" type="add" issue="1001">
+        Avoid evaluating derivatives when possible.
+      </action>
+      <action dev="luc" type="add">
+        Added FieldStaticTransform.
+      </action>
+      <action dev="luc" type="add" issue="1004">
+        Removed deprecated methods and classes.
+      </action>
+      <action dev="luc" type="add" issue="1000">
+        Take occulting body flattness into account in solar radiation pressure.
+      </action>
+      <action dev="luc" type="add" issue="999">
+        Added a user-customizable margin to eclipse detectors.
+      </action>
+      <action dev="luc" type="add" issue="998">
+        Take central body flattness into account in FieldEclipseDetector.
+      </action>
+      <action dev="luc" type="add" issue="991">
+        Added filtering capability to CCSDS parsers at token level,
+        allowing to fix on fly CCSDS messages.
+      </action>
+      <action dev="bryan" type="fix" issue="840">
+        Fixed typo in class name of AttitudeEndpoints.
+      </action>
+      <action dev="bryan" type="fix" issue="841">
+        Fixed unsafe cast in CSSISpaceWeatherDataLoader.
+      </action>
+      <action dev="bryan" type="add" issue="941">
+        Added RTCM orbit and clock messages for GPS, GLONASS, and Galileo. 
+      </action>
+      <action dev="luc" type="fix" issue="1002">
+        Added adapters in both directions between ExtendedPVCoordinatesProvider and Frame.
+      </action>
+      <action dev="luc" type="fix" issue="997">
+        Fixed longitude crossing detection in stepless propagators.
+      </action>
+      <action dev="luc" type="fix" issue="994">
+        Fixed typo in method name OcmData.getTrajectoryBlocks().
+      </action>
+      <action dev="luc" type="fix" issue="992">
+        Make several OCM sub-components constructors public to allow building an OCM from scratch.
+      </action>
+      <action dev="bryan" type="add" issue="931">
+        Added Zeis model for DSST J2-squared second order terms.
+      </action>
+      <action dev="vincent" type="add" issue="981">
+        Added ability to consider LOFType as pseudo-inertial frame.
+      </action>
+    </release>
     <release version="11.3.2" date="2023-02-17"
              description="Version 11.3.2 is a patch release of Orekit.
              It fixes issues related to the measurement covariance used by the Unscented Kalman Filter,
@@ -91,80 +155,11 @@
       </action>
       <action dev="bryan" type="update" issue="1018">
         Improved documentation of glonass propagators.
->>>>>>> 1ccda657
       </action>
       <action dev="pascal" type="fix" issue="996">
         Fixed HolmesFeatherstoneAttractionModel error with a degree 0 gravity field.
       </action>
-<<<<<<< HEAD
-      <action dev="luc" type="update" issue="1013">
-        Use SI units (i.e. seconds) in GNSSDate.
-      </action>
-      <action dev="bryan" type="update" issue="1008">
-        Removed OrbitDeterminationPropagatorBuilder class.
-      </action>
-      <action dev="bryan" type="update" issue="1007">
-        Removed AbstractKalmanModel and moved functions in KalmanModel.
-      </action>
-      <action dev="bryan" type="update" issue="899">
-        MagneticFieldDetector shall use magnetic field in SI units.
-      </action>
-      <action dev="bryan" type="update" issue="1003">
-        GeoMagneticElements returns magnetic field in SI units.
-      </action>
-      <action dev="luc" type="add" issue="1001">
-        Avoid evaluating derivatives when possible.
-      </action>
-      <action dev="luc" type="add">
-        Added FieldStaticTransform.
-      </action>
-      <action dev="luc" type="add" issue="1004">
-        Removed deprecated methods and classes.
-      </action>
-      <action dev="luc" type="add" issue="1000">
-        Take occulting body flattness into account in solar radiation pressure.
-      </action>
-      <action dev="luc" type="add" issue="999">
-        Added a user-customizable margin to eclipse detectors.
-      </action>
-      <action dev="luc" type="add" issue="998">
-        Take central body flattness into account in FieldEclipseDetector.
-      </action>
-      <action dev="luc" type="add" issue="991">
-        Added filtering capability to CCSDS parsers at token level,
-        allowing to fix on fly CCSDS messages.
-      </action>
-      <action dev="bryan" type="fix" issue="840">
-        Fixed typo in class name of AttitudeEndpoints.
-      </action>
-      <action dev="bryan" type="fix" issue="841">
-        Fixed unsafe cast in CSSISpaceWeatherDataLoader.
-      </action>
-      <action dev="bryan" type="add" issue="941">
-        Added RTCM orbit and clock messages for GPS, GLONASS, and Galileo. 
-      </action>
-      <action dev="luc" type="fix" issue="1002">
-        Added adapters in both directions between ExtendedPVCoordinatesProvider and Frame.
-      </action>
-      <action dev="luc" type="fix" issue="997">
-        Fixed longitude crossing detection in stepless propagators.
-      </action>
-      <action dev="luc" type="fix" issue="994">
-        Fixed typo in method name OcmData.getTrajectoryBlocks().
-      </action>
-      <action dev="luc" type="fix" issue="992">
-        Make several OCM sub-components constructors public to allow building an OCM from scratch.
-      </action>
-      <action dev="bryan" type="add" issue="931">
-        Added Zeis model for DSST J2-squared second order terms.
-      </action>
-      <action dev="vincent" type="add" issue="981">
-        Added ability to consider LOFType as pseudo-inertial frame.
-      </action>
-	</release>
-=======
     </release>
->>>>>>> 1ccda657
     <release version="11.3.1" date="2022-12-24"
              description="Version 11.3.1 is a patch release of Orekit.
              It fixes an issue related to the parsing of dates in the Rinex navigation files.

--- conflicted
+++ resolved
@@ -21,13 +21,11 @@
   </properties>
   <body>
     <release version="10.1" date="TBD" description="TBD">
-<<<<<<< HEAD
+      <action dev="bryan" type="add" issue="610">
+        Added IRNSS orbit propagator.
+      </action>
       <action dev="bryan" type="add" issue="608">
         Added support for RINEX 3.04 files.
-=======
-      <action dev="bryan" type="add" issue="610">
-        Added IRNSS orbit propagator.
->>>>>>> 3f45e2c6
       </action>
       <action dev="gabb" type="fix" issue="533">
         Fixed bugs in the derivatives computation in IodGooding.

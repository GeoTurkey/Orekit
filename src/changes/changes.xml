--- conflicted
+++ resolved
@@ -21,14 +21,12 @@
   </properties>
   <body>
     <release version="10.1" date="TBD" description="TBD">
-<<<<<<< HEAD
       <action dev="luc" type="fix" issue="599">
         Fixed an issue in projection to flat ellipse.
-=======
+      </action>
       <action dev="bryan" type="fix" issue="598">
         Added lazily addition of Newtonian attraction to the DSST and
         numerical propagator builders.
->>>>>>> 235e077f
       </action>
       <action dev="luc" type="add" issue="595">
         Added EllipticalFieldOfView (with two different ways to define the

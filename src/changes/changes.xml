<?xml version="1.0" encoding="UTF-8" ?>
<!-- Copyright 2002-2024 CS GROUP
  Licensed to CS GROUP (CS) under one or more
  contributor license agreements.  See the NOTICE file distributed with
  this work for additional information regarding copyright ownership.
  CS licenses this file to You under the Apache License, Version 2.0
  (the "License"); you may not use this file except in compliance with
  the License.  You may obtain a copy of the License at

    http://www.apache.org/licenses/LICENSE-2.0

  Unless required by applicable law or agreed to in writing, software
  distributed under the License is distributed on an "AS IS" BASIS,
  WITHOUT WARRANTIES OR CONDITIONS OF ANY KIND, either express or implied.
  See the License for the specific language governing permissions and
  limitations under the License.
-->
<document>
  <properties>
    <title>Orekit Changes</title>
  </properties>
  <body>
    <release version="12.1" date="TBD" description="TBD">
<<<<<<< HEAD
        <action dev="luc" type="fix" issue="1422">
            Promoted Dipole constructor to public visibility.
        </action>
        <action dev="serrof" type="add" issue="1419">
=======
      <action dev="bryan" type="add" issue="1379">
        Added constructor in {Field}SpacecraftStateInterpolator to defined extrapolation threshold.
      </action>
      <action dev="bryan" type="add" issue="1420">
        Deprecated AngularTroposphericDelayModifier because computation is wrong.
      </action>
      <action dev="serrof" type="add" issue="1419">
>>>>>>> a19806fa
        Add option for automatic differentiation of density for numerical and DSST drag forces.
      </action>
      <action dev="serrof" type="update" issue="1416">
        Take advantage of dependsOnAtittudeRate in DSST.
      </action>
      <action dev="serrof" type="add" issue="1417">
        Override getTargetPosition in LofOffSetPointing and NadirPointing.
      </action>
      <action dev="luc" type="fix" issue="1414" due-to="sohnny">
        Fixed interior point finder in ellipsoid tesselation.
      </action>
      <action dev="serrof" type="add" issue="1412">
        Override getTargetPosition in some GroundPointing inheritors.
      </action>
      <action dev="serrof" type="add" issue="1410">
        Add override for getAttitudeRotation in CelestialBodyPointed.
      </action>
      <action dev="serrof" type="add" issue="1409">
        Add dependsOnAttitudeRate in ForceModel and use it in AbstractGradientConverter.
      </action>
      <action dev="luc" type="add" issue="1407">
        Added ElevationDetectionAdaptableIntervalFactory for elevation detector.
      </action>
      <action dev="serrof" type="update" issue="1406">
        Check for constant FieldAbsoluteDate when building FieldKinematicTransform.
      </action>
      <action dev="serrof" type="update" issue="1405">
        Add automatic differentiation for atmospheric density gradient in numerical drag.
      </action>
      <action dev="serrof" type="add" issue="1401">
        Added public, light-weight routines for Keplerian motion with Cartesian coordinates.
      </action>
      <action dev="luc" type="update" issue="1404">
        Added support for parsing/writing SP3 files in inertial frames.
      </action>
      <action dev="maxime" type="fix" issue="1385">
        Updated SonarQube configuration in contribution guide.
      </action>
      <action dev="maxime" type="fix" issue="1365">
        Fixed NaN appearing in atmospheric models.
      </action>
      <action dev="luc" type="fix" issue="1403">
        Added Post Seismic Deformation models, and parse ITRF2020 PSD sinex files
        to retrieve their parameters.
      </action>
      <action dev="serrof" type="fix" issue="1386">
        Removed measurement Jacobian computation in UKF.
      </action>
      <action dev="serrof" type="add" issue="1383">
        Add simpler signature for estimateWithoutDerivatives.
      </action>
      <action dev="vincent" type="fix" issue="1282">
        Fixed mismatch between LOFType.EQW javadoc and code.
      </action>
      <action dev="vincent" type="fix" issue="1316">
        Fixed regression in EphemerisPropagatorBuilder API.
      </action>
      <action dev="vincent" type="add" issue="1330">
        Added FieldExtremumApproachDetector and improved detector efficiency.
      </action>
      <action dev="luc" type="fix" issue="1400">
        Fixed station eccentricity reference system in tests.
      </action>
      <action dev="serrof" type="update" issue="1398">
        Change cached angle type in (Field)KeplerianPropagator.
      </action>
      <action dev="serrof" type="update" issue="1397">
        Override getPosition in (Field)Orbit.
      </action>
      <action dev="serrof" type="add" issue="1391">
        Add SRP with cylindrical shadow.
      </action>
      <action dev="serrof" type="fix" issue="1395">
        Retrieve states from derivative providers in init of (Field)AbstractIntegratedIntegrator.
      </action>
      <action dev="serrof" type="update" issue="1396">
        Improved performance of STM when there is no force model not dependent on position only.
      </action>
      <action dev="luc" type="fix" issue="1394">
         Fixed ignored coordinates system in SP3 parser.
      </action>
      <action dev="serrof" type="add" issue="1391">
        Add method to create constant (Field)AdaptableInterval.
      </action>
      <action dev="serrof" type="add" issue="1389">
        Add eclipse detector for cylindrical shadow model.
      </action>
      <action dev="bryan" type="update" issue="1263">
        Removed support for Ant.
      </action>
      <action dev="serrof" type="add" issue="1392">
        Add event handler remembering last occurrence.
      </action>
      <action dev="serrof" type="fix" issue="1292">
        Switched to (Field)UnivariateDerivative1 instead of 1 in (Field)BrouwerLyddanePropagator.
      </action>
      <action dev="serrof" type="add" issue="1375">
        Add wrapper for back and forth conversions from osculating elements for averaging theories.
      </action>
      <action dev="maxime" type="fix" issue="1310">
        Fixed creating an AbsoluteDate from JD in TDB timescale.
      </action>
      <action dev="luc" type="update" issue="1380">
        Allow parsing of ocean loading coefficients (BLQ files) from a DataSource.
      </action>
      <action dev="maxime" type="update" issue="1374">
        Added method build() in PropagatorBuilder.
      </action>
      <action dev="serrof" type="update" issue="1340">
        Made dependsOnlyOnPosition check RadiationSensitive in SolarRadiationPressure.
      </action>
      <action dev="luc" type="add" issue="1371">
        Added PerfectClockModel.
      </action>
      <action dev="luc" type="add" issue="1370">
        Fixed wrong attitude overriding in AggregateBoundedPropagator.
      </action>
      <action dev="luc" type="add" issue="1369">
        Allow {Field}AdditionalStateProvider to modify the basic
        components of main state (orbit, attitude and mass).
      </action>
      <action dev="maxime" type="update" issue="1351">
        Removed inner static class JacobiKey in JacobiPolynomials.
      </action>
      <action dev="serrof" type="add" due-to="tmills">
        Added getTopocentricPosition from (Field)TrackingCoordinates.
      </action>
      <action dev="serrof" type="add" issue="1331">
        Added (Field)RelativeDistanceDetector.
      </action>
      <action dev="serrof" type="add" issue="1358">
        Added native AdaptableInterval for ApsideDetector.
      </action>
      <action dev="luc" type="fix" issue="1363">
        Fixed wrong datation of measurements in Rinex observation
        files with offsets not applied.
      </action>
      <action dev="luc" type="fix" issue="1362">
        Added extraction of clock models from Rinex observation files.
      </action>
      <action dev="luc" type="fix" issue="1361">
        Added splicing of Rinex clock files.
      </action>
      <action dev="luc" type="fix" issue="1360">
        Added AggregatedClockModel.
      </action>
      <action dev="luc" type="fix" issue="1359">
        Added get{First|Last}NonNullSpan to TimeSpanMap.
      </action>
      <action dev="tmills" type="fix" issue="1293">
        Added getters to LofOffset.
      </action>
      <action dev="luc" type="fix" issue="1356">
        Fixed parsing of Rinex clock files with mixed satellite system.
      </action>
      <action dev="serrof" type="add" issue="1283">
        Restored previous API for MeasurementBuilder with SpacecraftState.
      </action>
      <action dev="luc" type="fix" issue="1355">
        Added validity range to clock models.
      </action>
      <action dev="luc" type="fix" issue="1354">
        Fixed parsing of SP3 files with missing agency in header.
      </action>
      <action dev="luc" type="add" >
        Added IGSUtils.guessFrame() to retrieve Earth frames with proper
        year and associated IERS conventions.
      </action>
      <action dev="luc" type="fix" issue="1353">
        Fixed parsing of ITR## frames with post-Y2K years on two digits.
      </action>
      <action dev="luc" type="add">
        Allow retrieval of clock model from Rinex clock and SP3 files.
      </action>
      <action dev="luc" type="add" issue="1352">
        Added SampledClockModel.
      </action>
      <action dev="luc" type="add" >
        Added {Field}ClockOffset.
      </action>
      <action dev="serrof" type="add" issue="1345">
          Added J2-only ForceModel for performance.
      </action>
      <action dev="serrof" type="fix" issue="1344">
          Fixed hasNonKeplerianAcceleration in FieldOrbit and improved performance.
      </action>
      <action dev="luc" type="update" issue="1333">
          Deprecated InterSatellitesPhaseAmbiguityModifier, OneWayGNSSPhaseAmbiguityModifier
          and PhaseAmbiguityModifier.
      </action>
      <action dev="luc" type="add" >
          Added AmbiguityDriver and AmbiguityCache.
      </action>
      <action dev="luc" type="update" issue="1343">
          Allow generation of Rinex observation files in receiver clock time scale.
      </action>
      <action dev="luc" type="update" issue="1342">
          Added ClockTimeScale.
      </action>
      <action dev="luc" type="update" issue="1341">
          {get|set}ClkOffset → {get|set}ClockOffsetApplied.
      </action>
      <action dev="serrof" type="add" issue="1336">
          Added getBodyName in body-based attraction models, as well as common abstract class.
      </action>
      <action dev="maxime" type="update" issue="1335">
          Added constructors with orbit type in SmallManeuverAnalyticalModel.
      </action>
      <action dev="serrof" type="add" issue="1258">
          Added get(Un)normalizedC20.
      </action>
      <action dev="luc" type="add" issue="1338">
          Added separate access to original estimation and modifications in estimated measurements.
      </action>
      <action dev="luc" type="add" issue="1332">
          Added InterSatellitesOneWayRangeRate measurements.
      </action>
      <action dev="luc" type="add" >
          Added constant and quadratic clock models for GNSS measurements.
      </action>
      <action dev="serrof" type="update" issue="1198">
          Removed redundant code to create FieldOrbit from Orbit.
      </action>
      <action dev="serrof" type="update" issue="1201">
          Improved performance with PositionAngleType in (Field)NumericalPropagator.
      </action>
      <action dev="serrof" type="update" issue="1307">
          Removed unnecessary calls to (Field)Transform in (Field)ShortTermEncounter2DDefinition.
      </action>
      <action dev="serrof" type="add" issue="1288">
          Added cache for position angle in FieldOrbit when applicable.
      </action>
      <action dev="luc" type="fix" issue="1329">
          Manage clock offset as an additional state in propagators built from SP3 files.
      </action>
      <action dev="luc" type="fix">
          Added TimeStampedDoubleAndDerivative and associated interpolator.
      </action>
      <action dev="luc" type="fix" issue="1325">
          Allow direction-dependent phase centers in inter-satellites measurements.
      </action>
      <action dev="alfe" type="add" issue="1215">
          Create two new EventDetector: LatitudeRangeCrossingDetector and LongitudeRangeCrossingDetector.
      </action>
      <action dev="serrof" type="add" issue="1214">
          Added cache for position angle in Orbit when applicable.
      </action>
      <action dev="serrof" type="add" issue="1306">
          Implement resetIntermediateState in (Field)TLEPropagator.
      </action>
      <action dev="serrof" type="add" issue="1318">
          Add default implementation of getPosition in (Field)Propagator.
      </action>
      <action dev="serrof" type="add" issue="1259">
          Add (Field)KinematicTransform.
      </action>
      <action dev="luc" type="add" issue="1315">
          Added support for Walker constellations, including in-orbit spares with shifted position.
      </action>
      <action dev="serrof" type="update">
          Moved getFieldDate up from FieldTransform to FieldStaticTransform.
      </action>
      <action dev="serrof" type="update" issue="1302">
          Added getStaticInverse to (Field)StaticTransform.
      </action>
      <action dev="luc" type="update" issue="1304">
          Make access to raw albedo and infrared radiation pressure in KnockeRediffusedForceModel public.
      </action>
      <action dev="serrof" type="update" issue="1249">
          Reduce code duplication in (Field)Propagator inheritors.
      </action>
      <action dev="luc" type="update">
          Take azimuthal asymmetry into account in Vienna tropospheric models.
      </action>
      <action dev="luc" type="add">
          Added GlobalPressureTemperature3 model.
      </action>
      <action dev="luc" type="add">
          Added GlobalPressureTemperature2w (i.e. wet) model.
      </action>
      <action dev="luc" type="add">
          Allow to use any GPT grid file (GPT2, GPT2w, GPT3) in GlobalPressureTemperature2 model.
      </action>
      <action dev="luc" type="add">
          Added providers for horizontal gradient.
      </action>
      <action dev="luc" type="add">
          Added Askne-Nordius tropospheric model.
      </action>
      <action dev="luc" type="add">
          Replaced Vienna{One|Three}Model by Vienna{One|Three}.
      </action>
      <action dev="luc" type="add">
          Added ConstantTroposphericModel.
      </action>
      <action dev="luc" type="add">
          Added ChaoMappingFunction for tropospheric mapping function.
      </action>
      <action dev="luc" type="add">
          Added ModifiedHopfieldModel for tropospheric delay.
      </action>
      <action dev="luc" type="add">
          Added CanonicalSaastamoinenModel for tropospheric delay.
      </action>
      <action dev="luc" type="update">
          Replaced SaastamoinenModel by ModifiedSaastamoinenModel for tropospheric delay.
      </action>
      <action dev="luc" type="add">
          Added NBS/NRC steam table model for water vapor pressure.
      </action>
      <action dev="luc" type="add">
          Added Wang1988 model for water vapor pressure.
      </action>
      <action dev="luc" type="add">
          Added CIPM2007 model for water vapor pressure.
      </action>
      <action dev="luc" type="add">
          Added WaterVaporPressureProvider interface.
      </action>
      <action dev="luc" type="add">
          Added HeightDependentPressureTemperatureHumidityConverter for converting weather parameters.
      </action>
      <action dev="luc" type="update" issue="1287">
          Replaced WeatherModel by {Field}PressureTemperatureHumidityProvider.
      </action>
      <action dev="luc" type="add" issue="1287">
          Added {Field}PressureTemperature and {Field}PressureTemperatureHumidity containers.
      </action>
      <action dev="luc" type="update" issue="1287">
          Replaced GlobalPressureTemperature2Model by GlobalPressureTemperature2.
      </action>
      <action dev="luc" type="update" issue="1287">
          Replaced GlobalPressureTemperatureModel by GlobalPressureTemperature.
      </action>
      <action dev="luc" type="update" issue="1287">
          Replaced MappingFunction by TroposphereMappingFunction.
      </action>
      <action dev="luc" type="update" issue="1287">
          Replaced EstimatedTroposphericModel by EstimatedModel.
      </action>
      <action dev="luc" type="update" issue="1287">
          Replaced DiscreteTroposphericModel by TroposphericModel.
      </action>
      <action dev="bryan" type="add" issue="1299">
          Added support for Intelsat's 11 elements propagation.
      </action>
      <action dev="luc" type="add" issue="1294">
          Added NsgfV00Filter to allow parsing some wrong SP3 files.
      </action>
      <action dev="serrof" type="add" issue="1260">
          Started using new square method for Field.
      </action>
      <action dev="luc" type="add" issue="1286">
          Fixed parsing of SP3 files with partly missing standard deviations.
      </action>
      <action dev="luc" type="update" issue="1285">
          Added field versions of unit conversions from and to SI units.
      </action>
      <action dev="serrof" type="update" issue="1276">
          Removed uses of scalar multiply on Field one.
      </action>
      <action dev="serrof" type="add" issue="1275">
          Added utility classes for position angle conversions for (Field) CircularOrbit and EquinoctialOrbit.
      </action>
      <action dev="luc" type="add" issue="1278">
          Fixed exceptions occurring in EOP prediction with ill chosen fitting parameters.
      </action>
      <action dev="luc" type="add" due-to="Elisabet Cid Borobia">
          Added translation of error messages in Catalan language.
      </action>
      <action dev="greyskyy" type="add" issue="1295">
          Added EventDetector implementations for detecting beta angle crossing events.
      </action>
  </release>
  <release version="12.0.2" date="15/03/2024"
           description="Version 12.0.2 is a patch release of Orekit.
           It fixes issues related to SP3 files, interpolation, measurements, multi-threading
           and DSST jacobian setup. Copyright year has been updated.">
      <action dev="luc" type="fix" issue="1347">
          Change visibility of InertiaAxis and Inertia constructors to public.
      </action>
      <action dev="luc" type="fix" issue="1346">
          Allow Rinex V4 observation files to have either "ANTENNA: DELTA X/Y/Z"
          or "ANTENNA: DELTA H/E/N" header line.
      </action>
      <action dev="luc" type="fix" issue="1328">
          Field versions of Frame.getStaticTransformTo don't allow
          null dates (they never did, but the javadoc wrongly stated this was allowed).
      </action>
      <action dev="markrutten" type="fix" issue="1327">
          Removed blank lines in SP3 file generation.
      </action>
      <action dev="luc" type="fix" issue="1322">
          Fixed forbidden SBAS System Time in SP3 files.
      </action>
      <action dev="luc" type="fix" issue="1321">
          Fixed wrong key for Beidou System Time in SP3 files.
      </action>
      <action dev="luc" type="update" issue="1314">
          Fixed wrong parsing of some time systems in SP3 files.
      </action>
      <action dev="markrutten" type="fix" issue="1309">
          Fixed incorrect transmitter location in BistaticRange measurement.
      </action>
      <action dev="evan" type="fix" issue="1300" due-to="Sander Cochran">
          Fix regression in Ephemeris with interpolationPoints=1.
      </action>
      <action dev="Christopher Schank " type="fix" issue="1296">
          Fixed loading of UTC (now thread safe).
      </action>
      <action dev="evan" type="fix" issue="986">
          Fix DSST Jacobian setup.
      </action>
  </release>
  <release version="12.0.1" date="31/12/2023"
           description="Version 12.0.1 is a patch release of Orekit.
           It fixes several issues related to the Ephemeris class, interpolation and caching behaviours.
           Checkstyle configuration for IntelliJ is added and some javadocs have been updated. Finally, missing
           contributions have been added to the changes.">
      <action dev="luc" type="add" issue="1286">
        Fixed parsing of SP3 files with partly missing standard deviations.
      </action>
      <action dev="maxime" type="update" issue="1280">
        Added missing contributions for 12.0 in changes.xml.
      </action>
      <action dev="luc" type="add" issue="1278">
        Fixed exceptions occurring in EOP prediction with ill chosen fitting parameters.
      </action>
      <action dev="vincent" type="fix" issue="1277">
        Fixed regression in computation speed when using Ephemeris.
      </action>
      <action dev="bryan" type="add" issue="1271">
        Added checkstyle configuration for Intellij in contributing.md.
      </action>
      <action dev="vincent" type="fix" issue="1269">
        Fixed infinite loop when using specific date with CssiSpaceWeatherData.
      </action>
      <action dev="vincent" type="fix" issue="1266">
        SpacecraftStateInterpolator now takes into account the extrapolation threshold given at construction.
      </action>
      <action dev="tmills" type="update" issue="1261">
        Updated JavaDoc for references to the yields method where applicable.
      </action>
      <action dev="maxime" type="fix" issue="1254">
        Fixed bad dates in ephemeris when reset-at-end is set to false.
      </action>
      <action dev="maxime" type="fix" issue="1253">
        Fixed covariance computation with ephemeris propagation.
      </action>
      <action dev="bryan" type="update" issue="1230">
        AberrationModifier shall be used with user defined DataContext.
      </action>
      <action dev="bryan" type="fix" issue="1055">
        Fixed bad caching of the ocean tides model.
      </action>
  </release>
  <release version="12.0" date="2023-11-08"
           description="Orekit 12.0 is a major new release.
           It includes both new features and bug fixes. The main new features
           introduced in 12.0 are: the Zeis model for DSST J2-squared terms, RTCM orbit
           and clock correction messages, new filtering capabilities for CCSDS parsing,
           central body flatness is now taken into account for eclipse detector and solar
           radiation pressure, the static transform for {Field} elements, measurements
           can now be evaluated without derivatives, panel dependent coefficients in BoxAndSolarArraySpacecraft,
           prediction of Earth Orientation Parameters, replacement of TimeInterpolable by
           TimeInterpolator, Gauss Initial Orbit Determination algorithm, a {Field} version
           of StateCovariance  and ImpulseManeuver, a new FDOA measurements model, a new
           API for TLE generation including a new method based on a least squares fitting,
           a writer for CCSDS OCM, a new ssa package containing probability of collision
           computation methods (Laas, Alfano,  Alfriend, Patera, and Chan), blending algorithms
           for orbit and covariance interpolation, a torque-free attitude mode for
           general (non-symmetrical) body, a writer for SP3 files, and support for new
           formats: EOP C04, STK ephemeris files, Rinex 3.05 and 4.0, Rinex 2 navigation
           messages, CCSDS ADM v2, and Sinex Differential Code Bias (DCB).
           See the list below for a full description of the changes.">
      <action dev="theo611 " type="update" issue="1203">
          Added new method addSupportedParameters in AbstractPropagatorBuilder.
      </action>
      <action dev="jasquier" type="add" issue="982">
          Added Gauss angles-only initial orbit determination method.
      </action>
      <action dev="lirw1984" type="update" issue="938">
          Enhanced parsing of CRD files.
      </action>
      <action dev="luc" type="update" issue="1256">
          Limit use of synchronization in LazyLoadedTimeScales.
      </action>
      <action dev="serrof" type="update" issue="1242">
          Removed unused static variables in DTM2000.
      </action>
      <action dev="tmills" type="update" issue="1213">
          Changed "absPva == null" to "isOrbitDefined()" in (Field)SpacecraftState.
      </action>
      <action dev="serrof" type="add" issue="1247">
          Add toStaticTransform to (Field)SpacecraftState.
      </action>
      <action dev="serrof" type="add" issue="1245">
          Introduce individual methods for tracking coordinates in TopocentricFrame.
      </action>
      <action dev="luc" type="fix" issue="1246">
         Allow loading IONEX files from DataSource for Global Ionosphere Model.
      </action>
      <action dev="luc" type="fix" issue="1212">
         Use Ionospĥere Pierce Point in Global Ionosphere Model.
      </action>
      <action dev="luc" type="add" >
         Added getCartesianPoint to TopocentricFrame.
      </action>
      <action dev="serrof" type="fix" issue="1173">
         Fixed wrong uses of AbsoluteDate for Field transformations in Atmosphere and FieldElevationDetector.
      </action>
      <action dev="serrof" type="add" issue="1240">
         Add toStaticTransform to (Field)Transform.
      </action>
      <action dev="luc" type="add" issue="1239">
         Added derivatives to EOP when they are missing in the files.
      </action>
      <action dev="luc" type="add" issue="1238">
         Allow customization of interpolation degree in EOP.
      </action>
      <action dev="luc" type="add" >
         Added support for XML and csv versions of bulletin A, bulletin B and EOP C04.
      </action>
      <action dev="alfe" type="fix"  issue="1233">
          Set InterSatVisibilityDetector global constructor from private to protected.
      </action>
      <action dev="alfe" type="fix"  issue="1231">
          Fix bug on buildBox constructor coefficients order.
      </action>
      <action dev="alfe" type="add" issue="1225">
          Adding {Field}LongitudeCrossingDetector.
      </action>
      <action dev="luc" type="add" issue="1227">
          Added support for CCSDS/SANA geodetic orbital elements.
      </action>
      <action dev="serrof" type="add" issue="1211">
          Added method to create new instance without rates from position-angled based (Field)Orbit, with new Interface.
      </action>
      <action dev="luc" type="add" issue="1229">
          Added {Field}TrackingCoordinates.
      </action>
      <action dev="luc" type="add" issue="1228">
          Added lowestAltitudeIntermediate method to OneAxisEllipsoid.
      </action>
      <action dev="luc" type="fix" issue="1226">
          Fixed Sun radius.
      </action>
      <action dev="serrof" type="add" issue="1217">
          Added getter for resetAtEnd in (Field)AbstractIntegratedIntegrator.
      </action>
      <action dev="luc" type="add" issue="1224">
          Fixed NaN appering in one axis ellipsoid Cartesian to geodetic transform in rare cases.
      </action>
      <action dev="luc" type="add" issue="1222">
          Added configurable skimming altitude to inter-satellite direct view detector.
      </action>
      <action dev="luc" type="add" issue="1223">
          Added wind-up effect for inter-satellites phase measurements.
      </action>
      <action dev="luc" type="add" issue="1219">
          Added builders for OneWayGNSSPhase and OneWayGNSSRange.
      </action>
      <action dev="luc" type="add" issue="1220">
          Use step interpolators for measurements generation requiring time shifts.
      </action>
      <action dev="luc" type="add" issue="1221">
          {Field}OrekitStepInterpolator now implement {Field}PVCoordinatesProvider.
      </action>
      <action dev="bryan" type="add" issue="1216">
          Added Az/El based initial orbit determination.
      </action>
      <action dev="bryan" type="fix" issue="1196">
          Fixed multiple issues in initial orbit determination.
      </action>
      <action dev="serrof" type="update" issue="1210">
          Fixed missing up- and down-stream inheritance of FieldTimeShiftable.
      </action>
      <action dev="serrof" type="update" issue="1209">
          Renamed PositionAngle into PositionAngleType
      </action>
      <action dev="serrof" type="add" issue="1172">
          Added access to integrator's name for (Field)AbstractIntegratedPropagator
      </action>
      <action dev="vincent" type="fix" issue="1205">
        Fixed failing tests after correction of Hipparchus issue 253.
      </action>
      <action dev="vincent" type="update" issue="1169">
        Refactored MarshallSolarActivityFutureEstimation so that it follows the same architecture as CssiSpaceWeatherData
      </action>
      <action dev="vincent" type="fix" issue="1168">
        Fixed Marshall Solar Activity website link in MarshallSolarActivityFutureEstimation javadoc
      </action>
      <action dev="vincent" type="fix" issue="1072">
        Fixed thread interference using CssiSpaceWeatherData and MarshallSolarActivityFutureEstimation
      </action>
      <action dev="vincent" type="update" issue="1195">
        Updated OrbitBlender API and improved javadoc.
      </action>
      <action dev="serrof" type="fix" issue="1197">
        Use of FieldOrbit in gradient converters only when applicable.
      </action>
      <action dev="luc" type="update" >
        Improved (a lot) performance of GNSS attitude models.
      </action>
      <action dev="luc" type="update" >
        Replaced {Field}DerivativeStructure by {Field}UnivariateDerivative2 in GNSS attitude context.
      </action>
      <action dev="serrof" type="add" issue="1194">
        Added ways to create FieldOrbit from Orbit.
      </action>
      <action dev="luc" type="fix" issue="1014" due-to="Li Rongwang">
        Added support for more weird dates in SP3 files.
      </action>
      <action dev="serrof" type="update" issue="1192">
        Cleaned (Field)SpacecraftState and changed default Attitude from LofOffset to FrameAlignedProvider.
      </action>
      <action dev="serrof" type="add" issue="1185">
        Added direct call to (Field)Rotation for AttitudeProviders.
      </action>
      <action dev="luc" type="fix" issue="1191">
        Added SP3CoordinateHermiteInterpolator.
      </action>
      <action dev="luc" type="fix" issue="1049">
        Added SP3Writer.
      </action>
      <action dev="luc" type="fix" issue="1190">
        Revamped SP3 data hierarchy, with header and separated ephemeris segments.
      </action>
      <action dev="luc" type="fix" issue="1187">
        Fixed units in SP3 files.
      </action>
      <action dev="vincent" type="add">
        Added getter for filter in EventSlopeFilter.
      </action>
      <action dev="serrof" type="update">
        Various renaming across maneuvers package.
      </action>
      <action dev="serrof" type="fix" issue="1165">
        Added non-Euclidean norms for mass flow rates of finite-valued burn.
      </action>
      <action dev="maxime" type="update" issue="1167">
        Refactored ForceModel, DSSTForceModel and ParametersDriversProvider.
      </action>
      <action dev="serrof" type="update" issue="1171">
        Removed unnecessary computations (velocity and acceleration) from JPL ephemerides when possible.
      </action>
      <action dev="vincent" type="fix" issue="1108">
        Fixed corruption of GenericTimeStampedCache when propagating from infinity by preventing a propagation to start from infinity
      </action>
      <action dev="luc" type="add" issue="1178">
        Max check interval in events detectors can now depend on current state.
      </action>
      <action dev="bryan" type="update" issue="1182">
        Moved Rinex parsing/writing into files package.
      </action>
      <action dev="serrof" type="fix" issue="1170">
          Fixed wrong calls in Field acceleration for some gravitational force models.
      </action>
      <action dev="markrutten" type="add" issue="1069">
        Added FDOA measurements.
      </action>
      <action dev="bryan" type="add" issue="887">
        Added possibility to freeze gravity field from user defined epoch.
      </action>
      <action dev="luc" type="add" issue="993">
        Added EphemerisOcmWriter and StreamingOcmWriter.
      </action>
      <action dev="luc" type="update">
        Renamed EphemerisWriter → EphemerisOemWriter.
      </action>
      <action dev="bryan" type="fix" issue="859">
        Created a new API for TLE generation allowing user defined setting.
      </action>
      <action dev="luc" type="add" issue="1177">
        Fixed writing of Rinex observation files with empty GLONASS SLOT / FRQ #.
      </action>
      <action dev="luc" type="add" issue="1176">
        Fixed parsing of Rinex observation files with QZSS satellites in SYS / PHASE SHIFT.
      </action>
      <action dev="luc" type="add" issue="1175">
        Fixed parsing of Rinex observation files with continuation lines in SYS / PHASE SHIFT.
      </action>
      <action dev="luc" type="add" issue="1174">
        Added getPropagators to AggregateBoundedPropagator.
      </action>
      <action dev="bryan" type="update" issue="1123">
        Generalized unscented Kalman filter to work with any PropagatorBuilder.
      </action>
      <action dev="maxime" type="update" issue="1151">
        Increased performance of orbit determination when using solar radiation pressure.
      </action>
      <action dev="bryan" type="add" issue="950">
        Added getOrbitType() and getPositionAngle in MatricesHarvester.
      </action>
      <action dev="bryan" type="add" issue="1118">
        Verified that MSAFE data can be loaded from a DataSource.
      </action>
      <action dev="bryan" type="add" issue="1116">
        Allowed loading JB2008 space wheater data from a DataSource.
      </action>
      <action dev="bryan" type="add" issue="1117">
        Allowed loading CSSI space wheater data from a DataSource.
      </action>
      <action dev="bryan" type="fix" issue="1150">
        Fixed wrong validity interval in Sinex files.
      </action>
      <action dev="louis" type="add" issue="893">
        Added support for loading DCB data from Sinex files.
      </action>
      <action dev="vincent" type="fix" issue="1164">
        Classes extending AbstractTimeInterpolator and AbstractFieldTimeInterpolator are now thread safe.
      </action>
      <action dev="vincent" type="update" issue="1144">
        Changed methods computing rotation in LOF to expect date as argument in addition to the PVCoordinates.
      </action>
      <action dev="luc" type="update" issue="1157">
        Improved parallelism in measurements generation.
      </action>
      <action dev="luc" type="update" issue="1156">
        Moved getBuilder from AbstractScheduler base class to Scheduler interface.
      </action>
      <action dev="luc" type="fix" issue="1152">
        Fixed ArrayIndexOutOfBoundException in {Field}NeQuickParameters.
      </action>
      <action dev="luc" type="fix" issue="1134">
        Fixed missing enumerate entries needed for recent antex files.
      </action>
      <action dev="luc" type="update" issue="1150">
        Fixed default validity intervals in Sinex files.
      </action>
      <action dev="luc" type="update" issue="1149">
        Fixed parsing of Sinex files without agency codes.
      </action>
      <action dev="luc" type="update" issue="1147">
        Allow custom satellite systems in GNSS.
      </action>
      <action dev="sebastien" type="update" issue="1154">
        Moved orekit-performance project to official forge and updated CI.
      </action>
      <action dev="luc" type="add" issue="1064">
        Allow estimating measurements values without computing derivatives.
      </action>
      <action dev="maxime" type="fix" issue="1153">
        Fixed failing tests on Windows in probability of collision package.
      </action>
      <action dev="serrof" type="add" issue="1061">
          Added a Field implementation of impulsive maneuvers.
      </action>
      <action dev="luc" type="add" issue="1028" due-to="Lucas Girodet">
        Added torque-free attitude mode for general (non-symmetrical) body.
      </action>
      <action dev="maxime" type="add" issue="1023">
        Forbid Python keywords in method, class, interface and enum names.
      </action>
      <action dev="vincent" type="update" issue="1148">
        Added getName method in LOF interface and moved toOrbitRelativeFrame from LOF to LOFType
      </action>
      <action dev="maxime" type="update" issue="854">
        Moved method AbstractManeuverTriggers.addResetter to interface level, in ManeuverTriggers.
      </action>
      <action dev="vincent" type="update" issue="1143">
        Changed all EventDetector (including field version) complete constructors to protected.
      </action>
      <action dev="bryan" type="add" issue="1107">
        Added constructor of AbsoluteDate using Instant.
      </action>
      <action dev="bryan" type="add" issue="1139">
        Added {Field}TimeStamped#durationFrom({Field}TimeStamped) method.
      </action>
      <action dev="bryan" type="add" issue="1137">
        Allowed creating static BodyFacade with DataContext.
      </action>
      <action dev="vincent" type="update" issue="1136">
        Replace expected LOFType arguments by recently implemented LOF interface in LocalOrbitalFrame, LofOffset,
          TabulatedLofOffset and ThrustDirectionAndAttitudeProvider
      </action>
      <action dev="vincent" type="update" issue="1136">
        Changed Fieldifier to return fielded orbit in the same orbit type as input orbit
      </action>
      <action dev="luc" type="add" issue="1135">
        Parse SITE/ANTENNA block in Sinex files.
      </action>
      <action dev="vincent" type="add" issue="979">
        Added the space situational awareness (ssa) package.
      </action>
      <action dev="vincent" type="fix" issue="1133">
        Cdm metadata now consider that the Earth is the default orbit center if not explicitly defined.
      </action>
      <action dev="vincent" type="add" issue="987">
        Added field version of StateCovariance.
      </action>
      <action dev="luc" type="fix" issue="1130">
        Fixed API inconsistencies in antenna phase center handling.
      </action>
      <action dev="maxime" type="fix" issue="1105">
        Fixed deadlock in threads when successively calling PropagatorsParallelizer.propagate(...).
      </action>
      <action dev="luc" type="remove" issue="1125">
        Removed EventBasedManeuverTriggers, obsoleted by StartStopEventsTriggers since Orekit 11.1.
      </action>
      <action dev="luc" type="add" issue="1126">
        Added FieldBooleanDetector.
      </action>
      <action dev="luc" type="add" issue="1127">
        Added FieldEventEnablingPredicateFilter.
      </action>
      <action dev="luc" type="add" issue="1128">
        Added FieldElevationExtremumDetector.
      </action>
      <action dev="luc" type="add" issue="1129">
        Added FieldEventSlopeFilter.
      </action>
      <action dev="luc" type="add">
        Replaced PhaseCentersPhaseModifier by PhaseCentersPhaseModifier.
      </action>
      <action dev="luc" type="add" issue="1121">
        Replaced PhaseCentersRangeModifier by PhaseCentersRangeModifier.
      </action>
      <action dev="luc" type="add" issue="1124">
        Allow retrieving ground station transforms at date already considering clock offset.
      </action>
      <action dev="luc" type="add" issue="1120">
        Added MultiplexedMeasurementBuilder.
      </action>
      <action dev="vincent" type="update" issue="1114">
        Replaced KeplerianOrbit with CartesianOrbit in Gauss, Lambert and Gibbs IOD.
      </action>
      <action dev="luc" type="add" issue="1113">
        Allow loading ANTEX files from a DataSource.
      </action>
      <action dev="luc" type="add" issue="1115">
        Added stations displacements due to plate tectonics.
      </action>
      <action dev="luc" type="update" issue="1102">
        Fixed wrong decoding of scaled double values.
      </action>
      <action dev="luc" type="update" issue="1111">
        Allow on-the-fly handling of generated measurements.
      </action>
      <action dev="luc" type="update" issue="1110">
        Customize attitude provider when parsing an ephemeris.
      </action>
      <action dev="vincent" type="fix" issue="970">
        Added the equivalent of an "interpolateCovariance" method to the Ephemeris class.
      </action>
      <action dev="vincent" type="fix" issue="1067">
        Replaced TimeInterpolable interface with TimeInterpolator.
      </action>
      <action dev="pascal" type="update" issue="1053">
        Rename InertialProvider into FrameAlignedProvider.
      </action>
      <action dev="serrof" type="add" issue="1089">
        Introduced Enumerate for norm of control vectors, used by impulses.
      </action>
      <action dev="luc" type="add">
        Added HexadecimalSequenceEncodedMessage.
      </action>
      <action dev="luc" type="add">
        Added a truncating filter for line-oriented files.
      </action>
      <action dev="vincent" type="fix" issue="1096">
        Fix null reference frame when parsing CDM using "ITRF" as a reference frame.
      </action>
      <action dev="vincent" type="add" issue="1093">
        Added method to get the CCSDS compatible name of given PocMethodType.
      </action>
      <action dev="vincent" type="fix" issue="1092">
        Fixed typos in parameters name and associated getters when impacted.
      </action>
      <action dev="luc" type="add" issue="1091">
         Added support for old Rinex 2 navigation files.
      </action>
      <action dev="luc" type="add" issue="1088">
         Added piecewise-polynomial thrust model.
      </action>
      <action dev="luc" type="add" issue="1087">
         Accept some slightly invalid Rinex navigation files.
      </action>
      <action dev="luc" type="add" issue="1080">
         Added MultiSatFixedStepHandler.
      </action>
      <action dev="vincent" type="add" issue="1081">
        Added "toOrbitRelativeFrame" method in LOFType enum to allow for a better compatibility between Orekit and CCSDS
        files
        Added new error message when trying to convert LVLH and LVLH_INERTIAL LOFType enum to OrbitRelativeFrame as they use
        a different definition than the one expected in CCSDS files
      </action>
      <action dev="vincent" type="fix" issue="1079">
        Fixed OrbitRelativeFrame enum as some instances were not built using their recently introduced inertial LOFType
        equivalent
      </action>
      <action dev="luc" type="add" issue="1060">
         Added support for CCSDS ADM V2.
      </action>
      <action dev="luc" type="add">
         Added PrecessionFinder to recover precession parameters from
         vector first and second derivatives (used by some CCSDS ADM modes).
      </action>
      <action dev="vincent" type="update" issue="1058">
        Refactored FieldODEIntegratorBuilder interface and its implementing classes
      </action>
      <action dev="luc" type="add" issue="1047">
          Added support for Rinex 4.00 (currently only navigation).
      </action>
      <action dev="luc" type="add" issue="1050">
          Added prediction of Earth Orientation Parameters.
      </action>
      <action dev="luc" type="add" issue="1051">
          Added creation of ITRF from custom Earth Orientation Parameters history.
      </action>
      <action dev="luc" type="update" issue="860">
          Added support for Rinex 3.05 (observation and navigation).
      </action>
      <action dev="luc" type="update">
          Replaced RinexObservationLoader by RinexObservationParser.
      </action>
      <action dev="luc" type="add">
          Allow to write relative dates in CCSDS files, when dates are close enough to a reference.
      </action>
      <action dev="luc" type="update">
          Properly manage known inconsistency between CCSDS and TLE
          concerning units of MEAN_MOTION_DOT and MEAN_MOTION_DDOT.
      </action>
      <action dev="vincent" type="fix" issue="1052">
        Fixed error message when propagating state covariance expressed in LOF. Changed behaviour of
        StateCovarianceMatrixProvider to return the propagated state covariance in same frame/LOF as
        initial state covariance
      </action>
      <action dev="vincent" type="add" issue="1044">
        Added getter for secondaryPVCoordinatesProvider in ExtremumApproachDetector and made computeDeltaPV method public.
      </action>
      <action dev="vincent" type="add" issue="1042">
        Added copy() method in PropagatorBuilder interface.
      </action>
      <action dev="vincent" type="fix" issue="623">
        Improved architecture consistency between propagators and propagator builders
      </action>
      <action dev="qmor" type="fix" issue="1045">
        Fix error TLE serialization when time is close to next day e.g. 23:59:59.999999999 (also for Field version).
      </action>
      <action dev="vincent" type="update" issue="1046">
        Updated getDirection method in ThrustPropulsionModel interface to handle case where thrust vector norm is zero.
      </action>
      <action dev="andrewsgoetz" type="add" issue="1038">
        Added support for STK ephemeris files.
      </action>
      <action dev="luc" type="add" issue="1031">
         Added support for new EOP C04 format published by IERS starting 2023-02-14
      </action>
      <action dev="afossa" type="add" issue="876">
        Added scaling of linear system and allowed different arc duration in multiple shooting.
      </action>
      <action dev="afossa" type="fix" issue="876">
        Avoided computation of inverse of Jacobian, allowed under-determined
        linear systems and fixed sign of epoch partials in multiple shooting.
      </action>
      <action dev="luc" type="add">
         Added DragSensitive.GLOBAL_DRAG_FACTOR as a new global multiplication
         factor that can be applied to all drag coefficients
      </action>
      <action dev="luc" type="add">
         Added RadiationSensitive.GLOBAL_RADIATION_FACTOR as a new global multiplication
         factor that can be applied to all radiation coefficients
      </action>
      <action dev="luc" type="fix" issue="989">
        Added panel dependent coefficients in BoxAndSolarArraySpacecraft.
      </action>
      <action dev="bryan" type="update" issue="1018">
        Improved documentation of glonass propagators.
      </action>
      <action dev="bryan" type="add" issue="1019">
        Added getPropagator() methods for GNSS almanacs and navigation messages.
      </action>
      <action dev="pascal" type="fix" issue="1021">
        Fixed regression introduced in EventEnablingPredicateFilter when fixing issue 1017.
      </action>
      <action dev="luc" type="fix" issue="1020">
        Fixed regression introduced in ImpulseManeuver when fixing issue 1017.
      </action>
      <action dev="luc" type="update" issue="1017">
        Removed generics in EventHandler.
      </action>
      <action dev="luc" type="update" issue="1013">
        Use SI units (i.e. seconds) in GNSSDate.
      </action>
      <action dev="bryan" type="update" issue="1008">
        Removed OrbitDeterminationPropagatorBuilder class.
      </action>
      <action dev="bryan" type="update" issue="1007">
        Removed AbstractKalmanModel and moved functions in KalmanModel.
      </action>
      <action dev="bryan" type="update" issue="899">
        MagneticFieldDetector shall use magnetic field in SI units.
      </action>
      <action dev="bryan" type="update" issue="1003">
        GeoMagneticElements returns magnetic field in SI units.
      </action>
      <action dev="luc" type="add" issue="1001">
        Avoid evaluating derivatives when possible.
      </action>
      <action dev="luc" type="add">
        Added FieldStaticTransform.
      </action>
      <action dev="vincent" type="add" issue="1006">
        Added FieldODEIntegratorBuilder interface and its implementing classes.
      </action>
      <action dev="luc" type="add" issue="1004">
        Removed deprecated methods and classes.
      </action>
      <action dev="luc" type="add" issue="1000">
        Take occulting body flattness into account in solar radiation pressure.
      </action>
      <action dev="luc" type="add" issue="999">
        Added a user-customizable margin to eclipse detectors.
      </action>
      <action dev="luc" type="add" issue="998">
        Take central body flattness into account in FieldEclipseDetector.
      </action>
      <action dev="luc" type="add" issue="991">
        Added filtering capability to CCSDS parsers at token level,
        allowing to fix on fly CCSDS messages.
      </action>
      <action dev="vincent" type="fix" issue="957">
        Removed duplicate exception message for negative mass.
      </action>
      <action dev="julien" type="fix" issue="988">
        Fixed CDM's fields about force model that are set to NO if absent (solar radiation pressure, earth tides, intrack thrust).
      </action>
      <action dev="bryan" type="fix" issue="840">
        Fixed typo in class name of AttitudeEndpoints.
      </action>
      <action dev="bryan" type="fix" issue="841">
        Fixed unsafe cast in CSSISpaceWeatherDataLoader.
      </action>
      <action dev="bryan" type="add" issue="941">
        Added RTCM orbit and clock messages for GPS, GLONASS, and Galileo.
      </action>
      <action dev="luc" type="fix" issue="1002">
        Added adapters in both directions between ExtendedPVCoordinatesProvider and Frame.
      </action>
      <action dev="luc" type="fix" issue="997">
        Fixed longitude crossing detection in stepless propagators.
      </action>
      <action dev="alfe" type="add" issue="995">
        Added attitude provider: BdotPointing.
      </action>
      <action dev="luc" type="fix" issue="994">
        Fixed typo in method name OcmData.getTrajectoryBlocks().
      </action>
      <action dev="luc" type="fix" issue="992">
        Make several OCM sub-components constructors public to allow building an OCM from scratch.
      </action>
      <action dev="bryan" type="add" issue="931">
        Added Zeis model for DSST J2-squared second order terms.
      </action>
      <action dev="vincent" type="add" issue="981">
        Added ability to consider LOFType as pseudo-inertial frame.
      </action>
    </release>
    <release version="11.3.3" date="2023-06-30"
             description="Version 11.3.3 is a patch release of Orekit.
             It fixes several issues related to the semi-analytical propagation using DSST model.
             Specifically, it fixes the propagation using 3x3 geopotential terms. It also fixes
             the osculating propagation using luni-solar perturbation. Finally, it fixes a performance
             issue in tesseral terms when high order values are used.">
      <action dev="maxime" type="fix" issue="1106">
        Improved performances for (Field)DSSTPropagatorTest.
      </action>
      <action dev="maxime" type="fix" issue="672">
        Fixed DSST tesseral force model short period terms update when order of gravity potential is lower or equal to 3.
      </action>
      <action dev="maxime" type="fix" issue="1098">
        Fixed DSST osculating performance issues with high degree and order of geopotential.
      </action>
      <action dev="bryan" type="fix" issue="1100">
        Fixed thread safety issue in CoefficientFactory.
      </action>
      <action dev="bryan" type="fix" issue="1029">
        Fixed crash of DSST during propagation with osculating and 3rd body.
      </action>
    </release>
    <release version="11.3.2" date="2023-02-17"
             description="Version 11.3.2 is a patch release of Orekit.
             It fixes issues related to the measurement covariance used by the Unscented Kalman Filter,
             the theoritical evaluation of angulare Ra-Dec measurements, the epoch used for Glonass
             navigation messages, and the numerical accuracy of the shiftedBy method of cartesian orbits.
             Finally, it includes some improvements in the class documentation">
      <action dev="Jonathan Hood" type="fix" issue="1033">
        Fixed GLONASS parser to set ToC and Date directly to ingested date instead of rounded GPS date.
      </action>
      <action dev="andrewsgoetz" type="fix" issue="1015">
        Fixed numerical issue in CartesianOrbit#shiftedBy().
      </action>
      <action dev="bryan" type="fix" issue="1034" due-to="Dimuthu Jayasingha">
        Fixed convergence of unscented kalman filter by using measurement covariance.
      </action>
      <action dev="bryan" type="add" issue="984">
        Added missing Onsala Space Observatory BLQ file formats.
      </action>
      <action dev="bryan" type="fix" issue="1032">
        Fixed ambiguous propagation type for numerical orbit propagators.
      </action>
      <action dev="bryan" type="fix" issue="977">
        Removed reference to old Orekit mailing list in LocalOrbitalFrame.
      </action>
      <action dev="serrof" type="fix" issue="1026">
          Fixed theoretical evaluation of AngularRaDec when the reference frame is not Earth-centered.
      </action>
      <action dev="serrof" type="fix" issue="980">
      Fixed wrong wrapper in deprecated KeplerianOrbit's and FieldKeplerianOrbit's methods for anomaly conversions.
      </action>
      <action dev="bryan" type="update" issue="1018">
        Improved documentation of glonass propagators.
      </action>
      <action dev="pascal" type="fix" issue="996">
        Fixed HolmesFeatherstoneAttractionModel error with a degree 0 gravity field.
      </action>
    </release>
    <release version="11.3.1" date="2022-12-24"
             description="Version 11.3.1 is a patch release of Orekit.
             It fixes an issue related to the parsing of dates in the Rinex navigation files.
             It also fixes discontinuity issues in the Brouwer-Lyddane orbit propagator.
             Finally, it includes some improvements in the class documentation">
      <action dev="luc" type="fix" issue="1012">
        Fixed JavaDoc in IsotropicRadiationClassicalConvention class.
      </action>
      <action dev="luc" type="fix" issue="1009">
        Fixed week number parsing in Rinex Navigation files.
      </action>
      <action dev="jvalet" type="fix" issue="966">
        Fixed discontinuity issues in Brouwer-Lyddane orbit propagator.
      </action>
      <action dev="vincent" type="update" issue="978">
        Improved documentation of StateCovariance class.
      </action>
    </release>
    <release version="11.3" date="2022-10-25"
             description="Version 11.3 is a minor release of Orekit.
             It includes both new features and bug fixes. New features introduced in 11.3 are:
             the unscented Kalman filter (numerical version), the semi-analytical unscented Kalman filter (DSST version),
             a new PVCoordinatesProvider modelling waypoints on an ellipsoid following a loxodrome (commonly, a rhumb line),
             a new method to compute hyperbolic anomaly based on Gooding and Odell algorithm,
             a new built-in additional state for covariance propagation (linear method based on the state transition matrix computation),
             with a new state covariance object allowing covariance transformation between frames and orbit types,
             the extrapolation of the state covariance matrix using a Keplerian model,
             a new ExtremumApproachDetector for close encounter computation,
             the migration of all JUnit tests from JUnit 4 to JUnit 5,
             the ability to estimate measurement parameters (station position or clock biases) from an ephemeris,
             new methods to convert from/to Orekit frames and CCSDS frames,
             improvements of CCSDS CDM (Collision Data Message) parsers,
             improvements in date handling and aggregate bounded propagators,
             several bug fixes and documentation improvements.
             See the list below for a full description of the changes.">
      <action dev="bryan" type="add" issue="972">
        Added shiftedBy method for covariance matrix.
      </action>
      <action dev="bryan" type="add" issue="971">
        Added new class to handle covariance matrix.
      </action>
      <action dev="luc" type="fix" issue="974">
        Use Véronique Dehant table for station displacements due to tides.
      </action>
      <action dev="luc" type="fix" issue="973">
        Avoid losing last measurements in Kalman filter.
      </action>
      <action dev="gc" type="add" issue="940">
        Accept new fields in CCSDS CDM files.
      </action>
      <action dev="vincent" type="add" issue="964">
        Added covariance transformation between local orbital frames.
      </action>
      <action dev="andrewsgoetz" type="fix" issue="951">
        Moved Keplerian anomaly conversion methods to KeplerianAnomalyUtility
        and FieldKeplerianAnomalyUtility, deprecating the methods in
        KeplerianOrbit and FieldKeplerianOrbit. Incorporated Gooding and Odell
        algorithm for solving the hyperbolic Kepler equation.
      </action>
      <action dev="gaetanpierre" type="add" issue="961">
        Added Unscented Semi-analytical Kalman Estimator.
      </action>
      <action dev="gaetanpierre" type="add" issue="960">
        Added Unscented Kalman Estimator.
      </action>
      <action dev="maxime" type="fix" issue="967">
        Fixed documentation in BulletinAFilesLoader.
      </action>
      <action dev="serrof" type="fix" issue="963">
        Fixed rejection of irregular TDM PATH field.
      </action>
      <action dev="bryan" type="update" issue="726">
        Added ephemeris based estimation.
      </action>
      <action dev="maxime" type="update" issue="955">
        Added method to get measurement types.
      </action>
      <action dev="gc" type="fix" issue="943">
        Improved AbsoluteDate.equals method with management of past and future infinity.
      </action>
      <action dev="bryan" type="add" issue="901">
        Added additional state provider for covariance matrix propagation.
      </action>
      <action dev="vincent" type="update" issue="956">
        Migrated all tests from JUnit4 to JUnit5.
      </action>
      <action dev="vincent" type="add" issue="953">
        Added method to convert to/from an Orekit frame and a CCSDS Frame.
      </action>
      <action dev="vincent" type="add" issue="952">
        Added ExtremumApproachEventDetector.
      </action>
      <action dev="evan" type="add">
        Added constructor to AggregateBoundedPropagator for more control over which
        propagator is used.
      </action>
      <action dev="greyskyy" type="add">
        Added waypoint interpolation of PVCoordinatesProvider.
      </action>
      <action dev="evan" type="add" issue="954">
        Added method to round DateTimeComponents for custom formatting.
      </action>
    </release>
    <release version="11.2.1" date="2022-08-01"
             description="Version 11.2.1 is a patch release of Orekit.
             It fixes issues related to the parsing and writing of CCSDS CDM files.
             It also fixes issues related to date management.
             Finally it includes some improvements in the class documentation">
      <action dev="gc" type="fix" issue="945">
        Fixed documentation issue, RTNCovariance constructor initializes the covariance matrix with NaN.
      </action>
      <action dev="gc" type="fix" issue="944">
        Fixed wrong parsing of Area_DRG and Area_SRP from CDM.
      </action>
      <action dev="gc" type="fix" issue="942">
        Fixed N/A value not recognized for field MANEUVERABLE when parsing CDMs.
      </action>
      <action dev="luc" type="fix" issue="939">
        Fixed negative offset when shifting an AbsoluteDate.
      </action>
      <action dev="luc" type="fix" issue="935">
        Fixed internal error on DateEvent capture events in v11.1.2.
      </action>
    </release>
    <release version="11.2" date="2022-06-20"
             description="Version 11.2 is a minor release of Orekit.
             It includes both new features and bug fixes. New features introduced
             in 11.2 are: the Hatch filter for GNSS measurements smoothing, the parsing
             and writing of CCSDS CDM in both KVN and XML formats, the parsing of SOLFSMY
             and DTC data for JB2008 atmospheric model, the parsing of EOP in Sinex
             files, new measurements for orbit determination: TDOA, bi-static range and
             range rate, support for ITRF 2020 version, the computation of mean orbital
             parameters in the sense of Eckstein-Hechler or Brouwer-Lyddane models. It
             also includes an update of the CCSDS ODM format to latest draft version and an
             improvement of the frame transformation.
             See the list below for a full description of the changes.">
      <action dev="bryan" type="update">
        Added possibility to custom analytical mean parameters conversion.
      </action>
      <action dev="louis" type="add" issue="666">
        Added Hatch filters for smoothing of GNSS measurements.
      </action>
      <action dev="bryan" type="update" issue="895">
        Allowed parsing of SP3 files without EOF key.
      </action>
      <action dev="gc" type="add" issue="790">
        Added writing of velocity record in CPF file writers.
      </action>
      <action dev="bryan" type="update" issue="804">
        Added support for loading EOP from Sinex files.
      </action>
      <action dev="luc" type="fix" issue="936">
        Raised a too stringent convergence threshold in Eackstein-Hechler model.
      </action>
      <action dev="bryan" type="add" issue="932">
        Added a way to compute mean parameters in Brouwer-Lyddane model.
      </action>
      <action dev="markrutten" type="add" issue="922">
        Added bistatic range measurement.
      </action>
      <action dev="luc" type="add" issue="933">
        Added a way to compute mean parameters in Eckstein-Hechler model.
      </action>
      <action dev="luc" type="update" issue="934">
        Updated CCSDS ODM to latest draft version (pink book).
      </action>
      <action dev="luc" type="fix" issue="930">
        Prevents zero max check intervals in maneuvers triggers detectors.
      </action>
       <action dev="luc" type="add">
        Added detection of non-positive max check interval and threshold.
      </action>
      <action dev="luc" type="add" issue="929">
        Allow additional derivatives providers to update main state derivatives.
      </action>
      <action dev="luc" type="fix" issue="928">
        Fixed indexing error when estimating a subset of orbital parameters.
      </action>
      <action dev="luc" type="update" issue="925">
        Don't loose additional derivatives when generating ephemeris.
      </action>
      <action dev="gc" type="fix" issue="889">
        Fixed unexpected behavior of two tests in OrekitMessagesTest.
      </action>
      <action dev="mvanel" type="add" issue="777">
        Added support for parsing and writing CDM files in both KVN and XML formats.
      </action>
      <action dev="luc" type="add" issue="918">
        Added support for ITRF-2020.
      </action>
      <action dev="pascal" type="add" issue="911">
        Added TDOA and bistatic range rate measurements.
      </action>
      <action dev="bryan" type="add" issue="900">
        Added init method in {Field}AdditionalStateProvider.
      </action>
      <action dev="louis" type="add" issue="888">
        Added J2-contribution for relativistic clock correction.
      </action>
      <action dev="evan" type="update">
        Allow creating Geoid without default data context.
      </action>
      <action dev="louis" type="add" issue="759">
        Added data loaders for Space Environment's JB2008 data.
      </action>
      <action dev="bryan" type="add" issue="898">
        Added static method to create a BodyFacade from a CenterName.
      </action>
      <action dev="evan" type="update" issue="903">
        Added Frame.getStaticTransformTo(...) and supporting methods to improve
        performance.
      </action>
    </release>
    <release version="11.1.2" date="2022-04-27"
             description="Version 11.1.2 is a patch release of Orekit.
             It fixes issues related to the parsing and writing of CCSDS and ILRS files.
             It also fixes issues in ECOM2 solar radiation pressure model, event bracketing,
             ephemeris generation, and NTW local orbital frame.
             Finally it includes some improvements in the class documentation">
      <action dev="luc" type="fix" issue="917">
        Fixed missing tags in XML generation by EphemerisWriter.
      </action>
      <action dev="louis" type="fix" issue="886">
        Fixed rollover in CRD parser.
      </action>
      <action dev="louis" type="fix" issue="786">
        Fixed NaNs when constructing Keplerian orbit from PV
        computed from KeplerianOrbit.
      </action>
      <action dev="louis" type="fix" issue="826">
        Fixed ephemeris generation using PropagatorParallelizer.
      </action>
      <action dev="luc" type="fix" issue="921">
        Fixed event bracketing problem induced by numerical noise at end of search interval.
      </action>
      <action dev="luc" type="fix" issue="919">
        Fixed ephemeris generation with several derivatives providers.
      </action>
      <action dev="maxime" type="fix" issue="909">
        Fixed wrong implementation of NTW LOF frame.
      </action>
      <action dev="bryan" type="fix" issue="910">
        Fixed eD and eY equation in ECOM2 model.
      </action>
      <action dev="pascal" type="fix" issue="908">
        Fixed unmanaged comment in OMM.
      </action>
      <action dev="pascal" type="fix" issue="906">
        Fixed unmanaged units in OMM.
      </action>
      <action dev="evan" type="fix" issue="882">
        Fix StreamingOemWriter in ITRF and without optional fields.
      </action>
      <action dev="evan" type="fix" issue="912">
        Fix StreamingOemWriter without acceleration.
      </action>
      <action dev="luc" type="fix" issue="184">
        Fixed non-bracketing issue when RESET_STATE slightly moves an event at the start
        of a step and another regular event happens in the first half of the same step
      </action>
    </release>
    <release version="11.1.1" date="2022-03-17"
             description="Version 11.1.1 is a patch release of Orekit.
             It fixes issues related to the parsing of SP3 and Rinex files. It also takes
             additional derivatives into account in {Field}SpacecraftState.shiftedBy method.
             Finally it includes some improvements in the class documentation">
      <action dev="lars" type="add" issue="896">
        Added Git configuration instructions in contributing guide.
      </action>
      <action dev="lars" type="fix" issue="897">
        Corrected wrong path in release guide.
      </action>
      <action dev="bryan" type="fix" issue="894">
        Fixed dead link in contributing guidelines.
      </action>
      <action dev="bryan" type="fix" issue="698">
        Added missing BDS-3 signal for Rinex 3.04.
      </action>
      <action dev="bryan" type="fixed" issue="892">
        Removed check of not supported keys in RinexLoader.
      </action>
      <action dev="lirw1984" type="update" issue="895">
        Enhanced parsing of SP3 files.
      </action>
      <action dev="luc" type="add" issue="902">
        Take additional derivatives into account in {Field}SpacecraftState.shiftedBy.
      </action>
    </release>
    <release version="11.1" date="2022-02-14"
             description="Version 11.1 is a minor release of Orekit.
             It includes both new features and bug fixes. New features introduced
             in 11.1 are: the estimation of maneuver start/stop time, the Brouwer-Lyddane
             orbit propagation model with Warren Phipps’ correction for the critical
             inclination of 63.4° and the perturbative acceleration due to atmospheric
             drag, the Extended Semi-analytical Kalman Filter, a new API for
             State Transition Matrix and Jacobian matrices computation, orbit
             determination  using analytical propagation models, parsing of ICGEM V2.0 format.
             This release includes important fixes in CCSDS files, TimeSpanMap, and
             display of dates. See the list below for a full description of the changes.">
      <action dev="luc" type="fix" issue="722">
        Prefer values from Bulletin B rather than Bulletin A if both are present
        in rapid data column format. This handling of priority was already in
        place for XML file, but not for column format.
      </action>
      <action dev="luc" type="fix" issue="448">
        Added support for ICGEM V2.0 format for piecewise gravity fields
        that contain discontinuities around major earthquakes, like
        Eigen 6S4 V2.
      </action>
      <action dev="andrewsgoetz" type="add">
        Added Automatic-Module-Name "org.orekit" to JAR manifest to improve usability
        of Orekit by modular Java projects.
      </action>
      <action dev="julie,bryan,maxime" type="add" issue="823">
        Added the Extended Semi-analytical Kalman Filter.
      </action>
      <action dev="luc" type="fix" issue="875">
        Allow empty comments in CCSDS messages
      </action>
      <action dev="luc" type="fix" issue="884">
        Deprecated TimeSpanMap.getTransitions()
      </action>
      <action dev="luc" type="fix" issue="832,885">
        Allow to enter the same transition date in TimeSpanMap several times
      </action>
      <action dev="luc" type="fix" issue="833">
        Added a way to erase all earlier/later transitions when adding an entry
        and added addValidBetween to TimeSpanMap.
      </action>
      <action dev="bryan" type="add">
        Added a new and simpler API for State Transition Matrix and Jacobian
        matrix computation for analytical orbit propagators.
      </action>
      <action dev="bryan" type="fix" issue="878">
        Fixed writing of ITRF frames before 2000 when generating CCSDS files.
      </action>
      <action dev="luc" type="fix" issue="836">
        Use the orbit normalization feature to reduce discontinuities across impulsive maneuvers.
      </action>
      <action dev="luc" type="add">
        Added an orbit normalization feature.
      </action>
      <action dev="evan" type="add" issue="881">
        Add AbsoluteDate.toStringWithoutUtcOffset(TimeScale, int) and
        DateTimeComponents.toStringWithoutUtcOffset(int, int) to emulate
        AbsoluteDate.toString() from Orekit 10.
      </action>
      <action dev="evan" type="fix" issue="880">
        Fix UTC offset in DateTimeComponents.toString(int, int)
      </action>
      <action dev="luc" type="fix" issue="849">
        Added detector to FieldEventHandler.init arguments list.
      </action>
      <action dev="luc" type="fix" issue="837">
        Added getters for raw detectors in event shifter, slope filter and predicate filter.
      </action>
      <action dev="bryan" type="fix" issue="874">
        Fixed initialization of maneuver trigger events when using EventBasedManeuverTriggers.
      </action>
      <action dev="luc" type="fix" issue="872">
        Fixed multiple detection of events when using propagate(start, target) with
        integration-based propagators.
      </action>
      <action dev="bryan" type="add" issue="871">
        Added atmospheric drag effect for Brouwer-Lyddane model.
      </action>
      <action dev="bryan" type="add" issue="869">
        Allowed Brouwer-Lyddane model to work for the critical inclination.
      </action>
      <action dev="bryan" type="fix" issue="867">
        Fixed handling of multiple historical eccentricities for a same station.
      </action>
      <action dev="bryan" type="fix" issue="868">
        Fixed writing of whitespace characters in CPF writer.
      </action>
      <action dev="bryan" type="fix" issue="864">
        Fixed BStar estimation in TLE-based orbit determination.
      </action>
      <action dev="mvanel" type="add" issue="653">
        Added Brouwer-Lyddane orbit propagator.
      </action>
      <action dev="luc" type="add" issue="865">
        Added derivatives with respect to maneuvers start/stop dates
        or median date/duration.
      </action>
      <action dev="luc" type="add" >
        Added observers for maneuvers triggers.
      </action>
      <action dev="luc" type="fix" issue="853">
        Added field-based init method in ForceModel and DSSTForceModel.
      </action>
      <action dev="luc" type="fix" >
        Added ParameterDrivenDateIntervalDetector and FieldParameterDrivenDateIntervalDetector.
      </action>
      <action dev="luc" type="add" >
        Added DateDriver to drive dates using a ParameterDriver.
      </action>
      <action dev="luc" type="fix" issue="848">
        Allow backward propagation in EventBasedManeuverTriggers.
      </action>
      <action dev="luc" type="add" >
        Added IntervalEventTrigger and StartStopEventsTrigger to streamline
        several ways to trigger maneuvers.
      </action>
      <action dev="luc" type="add" >
        When propagating with integrated additional equations, the generated
        spacecraft states now also contain both state and derivatives
        managed by the equations.
      </action>
      <action dev="luc" type="add" >
        Replaced AdditionalEquations by AdditionalDerivativesProvider with
        support for dimension retrieval and yield feature between providers.
      </action>
      <action dev="luc" type="add" issue="856">
        Added a new and simpler API for State Transition Matrix and Jacobian
        matrix computation. This new API is for now only used with NumericalPropagator
        and DSSTPropagator (both in batch least squares and in Kalman filter), but it
        is expected to be generalized to analytical propagators as well when it is
        stabilized.
      </action>
      <action dev="luc" type="add" >
        Added DoubleArrayDictionary and FieldArrayDictionary as replacements
        for HashMap when the number of keys is very small (such as in spacecraft
        states).
      </action>
      <action dev="luc" type="add">
        Manage dependencies between additional states in propagators using a yield
        feature between providers.
      </action>
      <action dev="luc" type="add" >
        SpacecraftState now handle derivatives of additional states.
      </action>
      <action dev="luc" type="add" issue="862">
        PropagatorParallelizer now preserves existing step handlers in the propagators it runs.
      </action>
      <action dev="ShippingEnjoyer" type="add">
        Get rid of StringBuffer for logging without unnecessary synchronization (bias-locking disabled at jdk18)
      </action>
    </release>
    <release version="11.0.2" date="2021-11-24"
             description="Version 11.0.2 is a patch release of Orekit.
             It fixes an important issue related to the handling of indexes
             when building the state transition matrix in multi satellites
             orbit determination. It also fixes bugs in TLE and CRD files.
             Finally it includes an update of the release guide.">
         <action dev="bryan" type="fix" issue="859" due-to="Emmanuel Papanagiotou">
        Allowed custom setting of state to TLE conversion in propagator builder.
      </action>
         <action dev="bryan" type="fix" issue="847">
        Fixed handling of comments in CRD files.
      </action>
         <action dev="bryan" type="fix" issue="851">
        Fixed deserialization of TLE caused by the bStarParameterDriver.
      </action>
         <action dev="bryan" type="fix" issue="850">
        Fixed indexes when build state transition matrix for multi sat Kalman.
      </action>
         <action dev="sdinot" type="update">
        Updated the release guide to remove actions that are no longer required.
      </action>
    </release>
    <release version="11.0.1" date="2021-10-22"
             description="Version 11.0.1 is a patch release of Orekit.
             It fixes an important issue related to the calculation of the relativistic
             clock correction for GNSS measurements. It also fixes bugs in OEM and CPF
             files writing. Finally it includes some improvements in the class documentation">
         <action dev="bryan" type="fix" issue="846">
        Fixed wrong computation of relativistic clock correction for GNSS measurements.
      </action>
         <action dev="bryan" type="fix" issue="845">
        Fixed parsing of Rinex clock files.
      </action>
         <action dev="bryan" type="fix" issue="844">
        Fixed null pointer exception when constructing CPF from coordinates.
      </action>
         <action dev="bryan" type="update" issue="843">
        Improved documentation of solar radiation pressure class to include
        additional information about osculating bodies.
      </action>
         <action dev="sdinot" type="update" issue="842">
        Used the latest version of Maven available in RedHat 8.
      </action>
         <action dev="pascal" type="fix" issue="839">
        Fixed handling of time system in OemWriter.
      </action>
         <action dev="bryan" type="update" issue="838" due-to="Kendra Hale">
        Improved documentation of ImpulseManeuver class.
      </action>
    </release>
    <release version="11.0" date="2021-09-20"
             description="Orekit 11.0 is a major new release.
             It includes both new features and bug fixes. New features introduced
             in 11.0 are: orbit determination using SGP4/SDP4 models, a sequential
             batch least squares estimator using initial covariance and state vector,
             writer and parser for all CCSDS Navigation Data Messages in both KVN
             and XML formats, version 2 of CCSDS Tracking Data Messages, version 3
             of CCSDS Orbit Data Messages, support for Rinex navigation files,
             support for IGS clock correction files, support for IGS real time
             data including both SSR and RTCM messages, NTrip protocole, eclipses
             by Moon in solar radiation pressure force, a new API for analytical
             GNSS orbit propagators, removal of propagation modes, possibility
             to add several step handlers for the same orbit propagation, a new
             event detector for angular separation as seen from the spacecraft.
             See the list below for a full description of the changes.">
         <action dev="bryan" type="update" issue="766" due-to="Gowtham Sivaraman">
        Allowed setting of AttitudeProvider to the BoundedPropagator
        generated via propagation.
      </action>
         <action dev="bryan" type="fix" issue="835">
        Fixed format symbols for year, month, day in DateComponents#toString().
      </action>
         <action dev="thomas" type="fix" issue="668">
        Added a new event detector for angular separation as seen from the spacecraft.
      </action>
      <action dev="maxime" type="fix" issue="829">
        Fixed DataSourceTest.testFileName for Windows users.
      </action>
      <action dev="bryan" type="fix" issue="818">
        Use observed solar flux instead of adjusted in DTM2000 model.
      </action>
      <action dev="evan" type="fix" issue="798">
        Allow DSST event detection when propagating backwards.
      </action>
      <action dev="bryan" type="fix" issue="717" due-to="evan">
        Fixed DSST orbit determination when propagating backwards.
      </action>
      <action dev="evan" type="remove" issue="586">
        Remove InertialProvider.EME2000_ALIGNED, Propagator.DEFAULT_LAW. Use
        InertialProvider.of(Frame).
      </action>
      <action dev="evan" type="update" issue="586">
        Change default attitude provider to be aligned with propagation frame for all
        analytic propagators and GLONASS propagator. Backward incompatible.
      </action>
      <action dev="evan" type="update" issue="586">
        Improve performance of IntertialProvider(Frame)
      </action>
      <action dev="anne-laure" type="update" issue="797">
        Add information if a detector failed during propagation
      </action>
      <action dev="bryan" type="fix" issue="788" due-to="luc">
        Fixed missing call to setMuCreated() in OemParser.
      </action>
      <action dev="evan" type="update" issue="618">
        Fix supportedNames matching in ClasspathCrawler. Backwards incompatible.
      </action>
      <action dev="bryan" type="fix" issue="828">
        Fixed missing file types in SP3Parser.
      </action>
      <action dev="bryan" type="fix" issue="827">
        Fixed time system used in SP3 files.
      </action>
      <action dev="evan" type="fix" issue="685">
        Fix AnalyticalPropagator RESET_STATE when new state is null.
      </action>
      <action dev="bryan" type="fix" issue="803">
        Fixed parsing of clock values in SP3 files.
      </action>
      <action dev="bryan" type="fix" issue="820">
        TLE Jacobians are now calculated in cartesian elements.
      </action>
      <action dev="evan" type="update" issue="825">
        Improve exception messages with two AbsoluteDates by including duration between
        them.
      </action>
      <action dev="evan" type="update" issue="637" due-to="Piotr">
        Add trailing "Z" to AbsoluteDate.toString() to indicate UTC.
        Backwards incompatible.
      </action>
      <action dev="evan" type="update" issue="825">
        In AbsoluteDate.toString() fallback to TAI when no leap seconds are loaded.
      </action>
      <action dev="evan" type="update" issue="591">
        Fix TimeComponents.toString(): correct ISO 8601 with UTC offset, rounding issues.
        Backwards incompatible.
      </action>
      <action dev="evan" type="update" issue="590">
        Fix DateTimeComponents.toString(): correct ISO 8601, leap second, rounding issues.
        Backwards incompatible.
      </action>
      <action dev="evan" type="update" issue="637" due-to="Piotr">
        Fix AbsoluteDate.toString(timeZone) and toString(minutesFromUtc) to include the
        UTC offset when it is zero.
      </action>
      <action dev="evan" type="add">
        Add DateTimeComponents.toString(...) method with correct rounding for user
        specified precision.
      </action>
      <action dev="bryan" type="update" issue="626">
        Used a separate Comparator for sorting integer least square solutions.
      </action>
      <action dev="bryan" type="update" issue="799">
        Used the field-specific value of π.
      </action>
      <action dev="evan" type="update" issue="830" due-to="skyrex">
        Remove step size limitations in analytic propagators. Backwards incompatible.
      </action>
      <action dev="evan" type="fix">
        Fix part of step passed to the step handler twice in analytic propagators with
        event handlers.
      </action>
      <action dev="bryan" type="fix" issue="795" due-to="guylaine">
        Fixed output of NRLMSISE00 for altitude at 32.5 km.
      </action>
      <action dev="luc" type="add" issue="821">
        Added support for CCSDS TDM V2.0.
      </action>
      <action dev="luc" type="add" issue="819">
        Allow data filtering upon loading to be used for explicit loading by applications.
      </action>
      <action dev="julie" type="add" issue="745">
        Added sequential batch least squares estimator.
      </action>
      <action dev="luc" type="add" issue="814" due-to="Valerian">
        Fixed additional states handling in ephemeris generated by analytical propagator.
      </action>
      <action dev="luc" type="add" issue="809">
        Dropped master/slave/ephemeris generation propagation modes, replaced by a
        versatile step handler multiplexer fulfilling all these needs
        simultaneously during a single propagation run
      </action>
      <action dev="luc" type="add" issue="812">
        Dropped master/slave terminology in turn-around and inter-satellite measurements.
      </action>
      <action dev="luc" type="add" issue="813">
        Fixed derivatives with respect to secondary station in turn-around modifiers.
      </action>
      <action dev="luc" type="add" issue="811">
        Allow on-the-fly add/remove/clean for step handlers.
      </action>
      <action dev="luc" type="add" issue="810">
        Merged multiplexers for fixed steps and variable steps.
      </action>
      <action dev="luc" type="fix" issue="808">
        Moved isLast argument in step handler handleStep method to a separate method.
      </action>
      <action dev="luc" type="fix" issue="807">
        Fixed scheduling between calls to step handlers and events handlers.
      </action>
      <action dev="luc" type="fix" issue="806">
        Added restrictStep method to FieldOrekitStepInterpolator interface.
      </action>
      <action dev="bryan" type="fix" issue="801">
        Added getter for meteorological data used in CRD data block.
      </action>
      <action dev="bryan" type="fix" issue="796">
        Fixed writing of line H2 in CPF file header.
      </action>
      <action dev="thomas" type="fix" issue="702">
        Added possibility to take in account several bodies while computing SRP perturbation.
      </action>
      <action dev="bryan" type="update" issue="793">
        Updated SP3File visibility to public.
      </action>
      <action dev="bryan" type="update" issue="784">
        Updated architecture of GNSS orbit propagators.
      </action>
      <action dev="bryan" type="update" issue="782">
        Updated error message of Orekit internal error exception.
      </action>
      <action dev="luc" type="add">
        Added support for reading and writing CCSDS NDM composite messages.
      </action>
      <action dev="afossa" type="fix" issue="781">
        Fixed parsing in buildLine2() method of FieldTLE.
      </action>
      <action dev="luc" type="fix" issue="776">
        Fixed associativity in units parsing.
      </action>
      <action dev="bryan" type="update" issue="773">
        TimeStampedFieldAngularCoordinates now implements FieldTimeStamped.
      </action>
      <action dev="bryan" type="update" issue="774">
        TimeStampedFieldPVCoordinates now implements FieldTimeStamped.
      </action>
      <action dev="nfialton" type="fix" issue="775">
        Fixed NullPointerException in FieldSpacecraftState when orbit is not defined.
      </action>
      <action dev="bryan" type="add" issue="763">
        Added support for RTCM ephemeris messages.
      </action>
      <action dev="bryan" type="add" issue="769">
        Added ionospheric model based on IM201 SSR message.
      </action>
      <action dev="bryan" type="add" issue="763">
        Added support for Ntrip protocol.
      </action>
      <action dev="bryan" type="add" issue="763">
        Added support for IGS SSR messages.
      </action>
      <action dev="afossa" type="fix" issue="772">
        Fixed computation of velocity derivative in FieldNumericalPropagator.Main.addKeplerContribution()
        with superGetOrbitType() == null.
      </action>
      <action dev="luc" type="add" >
        Added AccurateFormatter to output double numbers and dates
        with adaptive number of digits, preserving one ULP accuracy.
      </action>
      <action dev="luc" type="add" >
        Added a units converter.
      </action>
      <action dev="luc" type="update" >
        INCOMPATIBLE CHANGE! Now observations parsed from TDM files are in SI units.
      </action>
      <action dev="luc" type="update" issue="768">
        Allow parsing several variations of ITRF specifications (like itrf-97, ITRF2000, ITRF_2014…).
      </action>
      <action dev="luc" type="add" >
        Added a time scale for drifting on-board clocks.
      </action>
      <action dev="bryan" type="add" issue="523">
        Added support for RINEX 3.X navigation files.
      </action>
      <action dev="bryan" type="update" issue="691">
        Improved consistency between getParametersDrivers() method signatures.
      </action>
      <action dev="andrewsgoetz" type="add" issue="764">
        Added new method to UTCScale which exposes the raw UTC-TAI offset data.
      </action>
      <action dev="bryan" type="fix" issue="670">
        Fixed call to ForceModel.init() in AbstractGaussianContribution class.
      </action>
         <action dev="thomas" type="add" issue="712">
          Added IGS clock file support.
      </action>
      <action dev="bryan" type="update" issue="650">
        Methods computeMeanState() and computeOsculatingState()
        of FieldDSSTPropagator are now statics.
      </action>
      <action dev="bryan" type="update" issue="762">
        TabulatelofOffset now implements BoundedAttitudeProvider.
      </action>
      <action dev="luc" type="update" issue="761">
        TabulateProvider now implements BoundedAttitudeProvider.
      </action>
      <action dev="luc" type="fix" issue="760">
        Fixed reference frame in tabulated attitude provider.
      </action>
      <action dev="luc" type="update" >
          Renamed SINEXLoader into SinexLoader.
      </action>
      <action dev="luc" type="update" >
        Use DataSource in RinexLoader and SinexLoader.
      </action>
      <action dev="luc" type="update" >
        Renamed NamedData into DataSource.
      </action>
      <action dev="luc" type="add" issue="474">
        Added support for CCSDS ODM V3, with the new
        Orbit Comprehensive Message format.
      </action>
      <action dev="luc" type="update">
        Overhauled generic Ephemeris and AttitudeEphemeris writing.
      </action>
      <action dev="luc" type="update">
        Overhauled CCSDS messages handling, both parsing and writing.
      </action>
      <action dev="amir" type="fix" issue="746">
        Fixed combination of measurements using GNSS phase measurements.
      </action>
      <action dev="bryan" type="add" issue="756">
        Added new method signature in IodGooding using AngularRaDec measurement.
      </action>
      <action dev="thomas" type="fix" issue="688">
        Fixed ignored fields from TLE template in TLEPropagatorBuilder.
      </action>
      <action dev="thomas" type="fix" issue="372">
        Added TLE generation.
      </action>
      <action dev="bryan" type="fix" issue="624">
        Allowed dynamic station coordinates when calculating tropospheric delay.
      </action>
      <action dev="bryan" type="update" issue="755">
        Modified IodGooding constructor to be consistent with other IOD methods.
      </action>
      <action dev="bryan" type="add" issue="753">
        Added new method signature in IodLaplace using AngularRaDec measurement.
      </action>
      <action dev="bryan" type="add" issue="752">
        Added new method signature in IodLambert using Position measurement.
      </action>
      <action dev="bryan" type="add" issue="751">
        Added new method signature in IodGibbs using Position measurement.
      </action>
      <action dev="luc" type="fix" issue="749">
        Allow building PVCoordinates and AngularCoordinates (as well as their Field,
        Absolute and TimeStamped variations) to be build from UnivariateDerivative1
        and UnivariateDerivative2 in addition to DerivativeStructure.
      </action>
      <action dev="bryan" type="fix" issue="736">
        Fixed NullPointerException in DSSTTesseral Hansen object.
      </action>
      <action dev="bryan" type="update" issue="601">
          Changed getPVInPZ90() method to private.
      </action>
      <action dev="bryan" type="fix" issue="744">
          Fixed calculation of CR3BP constants.
      </action>
      <action dev="bryan" type="update" issue="743">
          Updated JUnit version to 4.13.1.
      </action>
    </release>
    <release version="10.3.1" date="2021-06-16"
             description="Version 10.3.1 is a patch release of Orekit.
             It fixes one critical bug that could cause potential infinite loops in tesselation
             in very rare cases due to numerical noise.">
      <action dev="luc" type="fix" issue="792">
        Fixed potential infinite loops in tesselation in very rare cases due to numerical noise.
      </action>
    </release>
    <release version="10.3" date="2020-12-21"
             description="Version 10.3 is a minor release of Orekit.
             It includes both new features and bug fixes. New features introduced
             in 10.3 are: relativistic clock correction for range, phase, and range rate
             measurements, piece wise models for empirical forces, one-way GNSS code
             and phase measurements, support for laser ranging data (both CPF and
             CRD formats), Lense-Thirring and De Sitter relativistic corrections to
             satellite acceleration, support for AGI leap second files, new interfaces
             for attitude ephemeris files, Knocke model for Earth's albedo and infrared,
             as well as several other new features. This release includes an important
             fix in DSST orbit determination allowing to used short period Jacobian
             during state transition matrix calculation. It also fixes issues in Kalman
             orbit determination and CCSDS ADM format. See the list below for a full
             description of the changes.">
      <action dev="bryan" type="update" issue="741">
        Updated Hipparchus version to 1.8 and updated code with new functionalities.
      </action>
         <action dev="bryan" type="add" issue="740">
          Added aggregator for bounded attitude providers.
      </action>
         <action dev="thomas" type="add" issue="8">
        Added Knocke's Earth rediffused radiation pressure force model.
      </action>
         <action dev="bryan" type="add" issue="739">
          Allowed initialization of attitude provider from attitude segment.
      </action>
      <action dev="raphael" type="add" issue="705">
        Allowed writing an AEM file from a list of SpacecraftStates.
      </action>
      <action dev="luc" type="add" issue="738">
        Added user-defined max iteration and convergence criterion in SecularAndHarmonic.
      </action>
      <action dev="luc" type="add" issue="737">
        Added loading of AGI LeapSecond.dat files.
      </action>
      <action dev="raphael" type="add" issue="686">
        Allowed user-defined format for ephemeris data lines in
        StreamingAemWriter, AEMWriter, StreamingOemWriter and OEMWriter.
      </action>
         <action dev="bryan" type="fix" issue="683">
          Updated building instructions.
      </action>
         <action dev="bryan" type="add" issue="734">
          Added getters for phase measurement ambiguity driver.
      </action>
         <action dev="bryan" type="fix" issue="696">
          Allowed to configure initial covariance for measurements in Kalman Filter.
      </action>
      <action dev="thomas, bryan" type="add" issue="709">
        Added clock drift contribution to range rate measurements.
      </action>
         <action dev="bryan" type="fix" issue="687">
          Fixed Javadoc of ElevationMask.
      </action>
      <action dev="raphael" type="fix" issue="711">
        Allowed definition of a default interpolation degree in both AEMParser and OEMParser.
      </action>
      <action dev="bryan" type="add" issue="733">
        Added Lense-Thirring and De Sitter relativistic effects.
      </action>
      <action dev="melanisti" type="fix" issue="725">
        Fixed missing measurement parameter in InterSatellitesRange measurement.
      </action>
      <action dev="bryan" type="add" issue="732">
        Added documentation for checkstyle configuration.
      </action>
         <action dev="thomas" type="fix" issue="730">
          Removed useless loop over an empty list
      </action>
      <action dev="luc" type="fix" issue="731">
        Fixed parsing of some ICGEM gravity fields files.
      </action>
      <action dev="raphael" type="fix" issue="720">
          Added support for measurements parameters in UnivariateProcessNoise
      </action>
      <action dev="luc" type="fix" issue="729">
        Fixed wrong handling of RESET-STATE in analytical propagators.
      </action>
      <action dev="luc" type="add" issue="728">
        Allow creating a node detector without an orbit.
      </action>
      <action dev="bryan" type="add" issue="671">
        Added support for laser ranging file formats.
      </action>
      <action dev="clement" type="fix" issue="724">
        Remove range checks in TLE constructor.
      </action>
      <action dev="bryan" type="fix" issue="723">
        Allowed AEM and OEM writers to write header comments.
      </action>
      <action dev="bryan" type="add" issue="719">
        Added one-way GNSS range and phase measurements for LEO satellite
        orbit determination applications.
      </action>
      <action dev="bryan" type="add" issue="716">
        Added piecewise empirical force model.
      </action>
      <action dev="bryan" type="add" >
        Considered a new implementation for empirical forces, to allow piecewise model.
      </action>
      <action dev="bryan" type="add" issue="703">
        Added inter-satellites phase measurement.
      </action>
      <action dev="bryan" type="fix" issue="695">
        Considered covariance matrix from Position measurement in Kalman estimator.
      </action>
      <action dev="bryan" type="fix" issue="718">
        Fixed orbital state used for short periodic Jacobian computation.
      </action>
      <action dev="bryan" type="add" issue="704">
        Allow using user specified velocity error for computing
        tolerance vectors for integrators.
      </action>
      <action dev="bryan" type="add" issue="714">
        Added frequency deviation for range-rate measurements.
      </action>
      <action dev="bryan" type="add" issue="715">
        Added relativistic clock correction for range, phase and
        inter-satellite range measurements.
      </action>
      <action dev="bryan" type="fix" issue="706">
        Fixed missing measurement parameter in inter-satellites range measurement.
      </action>
         <action dev="thomas" type="fix" issue="713">
        Fixed computation of DSST short period Jacobian.
      </action>
      <action dev="luc" type="fix" issue="699">
        Fixed missing measurement parameter in Phase measurement
      </action>
      <action dev="luc" type="fix" issue="701">
        Fixed wrong handling of propagation parameters by Kalman filter in multi-satellite
        context
      </action>
    </release>
    <release version="10.2" date="2020-07-14"
             description="Version 10.2 is a minor release of Orekit.
             It includes both new features and bug fixes. New features introduced
             in 10.2 are: support for CCSDS ADM files, modelling of trajectories
             around Lagrangian points using CR3BP model, a piece wise drag force model,
             a time span tropospheric estimated model, an estimated ionospheric model,
             an improved modelling of the GNSS phase measurement, several bug fixes
             for date functionnalities, a new organization of the maneuvers package,
             a configurable low thrust maneuver model based on detectors,
             support for CSSI space weather data, , as well as several other minor
             features and bug fixes. See the list below for a full description
             of the changes.">
      <action dev="bryan" type="fix" issue="661">
        Fixed visibility of WindUpFactory.
      </action>
      <action dev="bryan" type="update" >
        Increased visibility of setters in CCSDS ADM related classes.
      </action>
      <action dev="clement" type="add" issue="656">
        Added CssiSpaceWeatherLoader which provides three-hourly space weather
        data and implements DTM2000InputParameters and NRLMSISE00InputParameters
      </action>
      <action dev="maxime" type="update" issue="690">
        Increased visibility of setters in CCSDS OEM related classes.
      </action>
      <action dev="bryan" type="update" >
        Improved Orekit performance by using new Hipparchus' differentiation classes.
      </action>
      <action dev="bryan" type="update" issue="682">
        Changed visibility of OrbitType parameter drivers' names to public.
      </action>
      <action dev="evan" type="add" issue="684" due-to="Mikael">
        Fix infinite loop in event detection when a RESET_* event causes two other events
        to occur simultaneously and discontinuously.
      </action>
      <action dev="evan" type="add" issue="684">
        Add FieldFunctionalDetector.
      </action>
      <action dev="mikael" type="add">
        Added a configurable low thrust maneuver based on detectors.
      </action>
      <action dev="bryan" type="fix" issue="605">
        Added support for Rinex C0, L0, S0 and D0 observation types.
      </action>
      <action dev="bryan" type="fix" issue="641">
        Allow Pattern functionalities instead of String.replaceAll() and String.split().
      </action>
      <action dev="evan" type="fix" issue="658">
        Fix invalid hour when using TimeScale(double) or TimeScale(int, double) with a
        value in [86400, 86401]. Treat these values as indicating a leap second.
      </action>
      <action dev="evan" type="add" issue="677">
        Add AbsoluteDate.toStringRfc3339() and DateTimeComponents.toStringRfc3339().
      </action>
      <action dev="evan" type="fix" issue="681">
        Fix AbsoluteDate.getComponents(...) produces invalid times.
      </action>
      <action dev="evan" type="fix" issue="676">
        Fix AbsoluteDate.getComponents(utc) throws "non-existent time 23:59:61".
      </action>
      <action dev="bryan" type="fix" issue="651">
        Improved use of try with resources statement.
      </action>
      <action dev="bryan" type="fix" issue="679" due-to="luc, maxime">
        Improved testRetrogradeOrbit in CircularOrbit and KeplerianOrbit tests.
      </action>
      <action dev="bryan" type="fix" issue="680">
        Allowed ephemeris class to be used with absolute PV coordinates.
      </action>
      <action dev="bryan" type="fix" issue="674">
        Added an exception if eccentricity is negative for keplerian orbit.
      </action>
      <action dev="evan" type="fix" issue="667">
        Fix build on CentOS/RedHat 7.
      </action>
      <action dev="bryan" type="fix" issue="662">
        Fixed forgotten additional state in Ephemeris propagator.
      </action>
      <action dev="evan" type="update">
        Improve error message for TimeStampedCache by including requested date.
      </action>
      <action dev="bryan" type="fix" issue="663">
        Fixed initialization of the triggering event for ImpulseManeuver class.
      </action>
      <action dev="clement" type="fix" issue="664">
        Fix sign of RAAN and PA parameters in TLE constructor if negative, range check most other orbit parameters.
      </action>
      <action dev="bryan" type="add" issue="669">
        Added estimated ionospheric model.
      </action>
      <action dev="bryan" type="add" issue="645">
        Merged phase-measurement branch into develop.
      </action>
      <action dev="bryan" type="add" >
        Added a time span tropospheric estimated model.
      </action>
      <action dev="bryan" type="add" issue="646">
        Merged cr3bp branch into develop.
      </action>
      <action dev="bryan" type="add" issue="660">
        Improved exception handling in IODGibbs.
      </action>
      <action dev="bryan" type="add" issue="647">
        Improved package-info documentation.
      </action>
      <action dev="nick" type="update" >
        Upgrade maven-checkstyle-plugin to 3.1.1.
      </action>
      <action dev="bryan" type="add" issue="657">
        Added multiplexed Orekit fixed step handler.
      </action>
      <action dev="bryan" type="add" issue="655">
        Added support for CCSDS ADM files.
      </action>
      <action dev="maxime" type="add" issue="649">
        Added a piece wise drag force model: TimeSpanDragForce in forces package.
      </action>
      <action dev="yannick" type="fix" issue="654">
        Prevent divergence of Saastomoinen model pathDelay method at low elevation.
      </action>
      <action dev="bryan" type="fix" issue="542">
        Removed duplicated BUILDING.txt file.
      </action>
      <action dev="bryan" type="add" issue="504">
        Allowed Eckstein Hechler propagator to be initialized with a mean orbit.
      </action>
      <action dev="bryan" type="update" issue="644">
        Removed try and catch statements for ParameterDriver initialization.
      </action>
      <action dev="bryan" type="fix" issue="613">
        Allowed DSST propagation in osculating type with event detectors.
      </action>
    </release>
    <release version="10.1" date="2020-02-19"
             description="Version 10.1 is a minor release of Orekit.
             It includes both new features and bug fixes. New features introduced
             in 10.1 are: wind-up effect for phase measurement, NeQuick ionospheric model,
             support for Hatanaka compact RINEX format, methods for the combination
             of GNSS measurements, Laplace method for initial orbit determination,
             a new Field Of View package, comparison methods for absolute dates,
             a new multiplexed measurement, specialized propagators for GNSS constellation,
             default constructors for DSST force models, covariance matrices in OEM writer,
             a new data context implementation, connection with Gitlab CI, improved documentation,
             the migration of the tutorials to a separate sister project, as well as several other minor
             features and bug fixes. See the list below for a full description of the changes.">
      <action dev="ward" type="fix">
        Improve performance of loading CCSDS files.
      </action>
      <action dev="ward" type="fix" issue="639" due-to="qmor">
        In Ellipsoid.pointOnLimb(...) improved numerical stability by cancelling terms.
      </action>
      <action dev="maxime" type="fix" issue="639" due-to="qmor">
        Fixed pointOnLimb method in bodies.Ellipsoid class. Normalized equations should now avoid numerical issues.
      </action>
      <action dev="evan" type="fix" issue="627">
        Fix TimeScalesFactory.getGMST(conventions, simpleEop) always returning the same
        value.
      </action>
      <action dev="evan" type="fix" issue="636">
        Fix UT1 and Earth rotation during a leap second. Was off by 1 second.
      </action>
      <action dev="luc" type="fix" issue="635">
        Fixed inconsistency in constant thrust maneuver acceleration.
      </action>
      <action dev="evan" type="add" >
        Added an annotation and a compiler plugin that generates a warning
        when default context is used without being explicitly annotated.
      </action>
      <action dev="luc" type="fix" issue="632" due-to="Evan Ward">
        Fixed projection to ellipsoid at pole.
      </action>
      <action dev="evan,luc,yannick" type="add" issue="607">
        Add DataContext, a way to load separate sets of EOP, leap seconds, etc.
      </action>
      <action dev="luc" type="fix" issue="630">
        Improve performance of UnixCompressFilter.
      </action>
      <action dev="luc" type="fix" issue="631">
        Improve performance of HatanakaCompressFilter.
      </action>
      <action dev="evan" type="fix" issue="629">
        Improve performance of ZipJarCrawler.
      </action>
      <action dev="bryan" type="add" issue="625">
          Added default constructors for DSSTZonal and DSSTTesseral.
      </action>
      <action dev="bryan" type="add" issue="622">
          Added OrekitException for unknown number of frequencies in ANTEX files.
      </action>
      <action dev="bryan" type="add" issue="621">
          Added OrekitException in the case where IONEX header is corrupted.
      </action>
      <action dev="dylan" type="add" issue="359">
          Added a specific test for issue 359 in BatchLSEstimatorTest.
          The test verifies that a Newtonian attraction is known
          by both the propagator builder and the propagator when
          it is not added explicitly.
      </action>
      <action dev="dylan" type="add" issue="367">
          Added write of covariance matrices in OEMWriter.
      </action>
      <action dev="dylan" type="fix" issue="619">
        Fixed origin transform in CcsdsModifierFrame.
      </action>
      <action dev="bryan" type="add" issue="611">
        Added SBAS orbit propagator.
      </action>
      <action dev="bryan" type="fix" issue="617">
        Fixed null pointer exception in MultiplexedMeasurement.
      </action>
      <action dev="luc" type="fix" issue="575">
        Allow users to provide custom convergence checkers for
        batch least squares orbit determination.
      </action>
      <action dev="luc" type="add" issue="614">
        Added multiplexed measurements.
      </action>
      <action dev="luc" type="fix" issue="616">
        Fixed missed changes updates in ParameterDriversList embedding
        other ParameterDriversList instances.
      </action>
      <action dev="luc" type="update">
        Moved tutorials to a separate sister project.
      </action>
      <action dev="bryan" type="add" due-to="Shiva Iyer">
        Added Laplace method for initial orbit determination.
      </action>
      <action dev="bryan" type="fix" issue="612">
        Fixed DSST orbit determination tutorial.
      </action>
      <action dev="bryan" type="add" issue="610">
        Added IRNSS orbit propagator.
      </action>
      <action dev="bryan" type="add" issue="608">
        Added support for RINEX 3.04 files.
      </action>
      <action dev="gabb" type="fix" issue="533">
        Fixed bugs in the derivatives computation in IodGooding.
        Fixed bugs in IodLambert when there's more than an half revolution
        between start and final position.
      </action>
      <action dev="bryan" type="fix" issue="604">
        Fixed parsing of compact RINEX files with wrong key in header
        produced by some Septentrio receivers.
      </action>
      <action dev="luc" type="fix" issue="603">
        Fixed parsing of compact RINEX files with missing types in header
        produced by some Septentrio receivers.
      </action>
      <action dev="evan" type="fix" issue="589">
        Improve performance of AggregateBoundedPropagator by factor of 2.
      </action>
      <action dev="luc" type="fix" issue="600">
        Fixed parsing of compact RINEX files with many observation types.
      </action>
      <action dev="bryan" type="fix">
        Fixed poor design of GLONASS numerical propagator.
      </action>
      <action dev="luc" type="fix" issue="599">
        Fixed an issue in projection to flat ellipse.
      </action>
      <action dev="bryan" type="fix" issue="598">
        Added lazily addition of Newtonian attraction to the DSST and
        numerical propagator builders.
      </action>
      <action dev="luc" type="add" issue="595">
        Added EllipticalFieldOfView (with two different ways to define the
        ellipticity constraint) that can be used in FieldOfViewDetector,
        GroundFieldOfViewDetector and FootprintOverlapDetector.
      </action>
      <action dev="luc" type="add">
        Fields of view with regular polygonal shape can now be built either
        based on a defining cone inside the Fov and touching it at edges
        middle points, or based on a defining cone outside the Fov and touching
        it at vertices.
      </action>
      <action dev="luc" type="add" issue="594">
        Added CircularFieldOfView that can be used in FieldOfViewDetector,
        GroundFieldOfViewDetector and FootprintOverlapDetector.
      </action>
      <action dev="luc" type="add">
        Set up a general hierarchy for Field Of View with various shapes. At
        start, it includes DoubleDihedraFieldOfView and PolygonalFieldOfView.
      </action>
      <action dev="luc" type="add" issue="592">
        Added FilesListCrawler to load files from an explicit list.
      </action>
      <action dev="evan" type="fix" issue="583">
        Fix AbsoluteDate.compareTo() for future/past infinity.
      </action>
      <action dev="luc" type="fix" issue="588">
        Fixed wrong handling of spacecraft states in multi-satellites orbit determination
        and multi-satellite measurements generation.
      </action>
      <action dev="bryan" type="fix" issue="585">
        Improved contributing guide.
      </action>
      <action dev="petrus" type="fix" issue="570">
        Make FieldOfView.getFootprint public.
      </action>
      <action dev="bryan" type="add">
        Added combination of measurements.
      </action>
      <action dev="bryan" type="fix">
        Fix values of GPS C2D, L2D, D2D and S2D frequencies.
      </action>
      <action dev="bryan" type="add">
        Add Nequick ionospheric model.
      </action>
      <action dev="luc" type="fix" issue="581">
        Fixed spurious empty line insertion during Rinex 2 decompression
        when the number of observations per satellite is a multiple of 5
      </action>
      <action dev="luc" type="fix" issue="580">
        Fixed decompression of very small negative values in Hatanaka
        Compact RINEX format.
      </action>
      <action dev="luc" type="fix" issue="578">
        Orbit determination tutorials (and tests too) now supports compressed
        measurement files (gzip, Unix compress, Hatanaka Compact RINEX).
      </action>
      <action dev="luc" type="fix" issue="579">
        Handle properly special events flags in Hatanaka Compact RINEX format.
      </action>
      <action dev="luc" type="fix" issue="483">
        Reset additional state changed by event handlers and not managed by any
        additional state providers.
      </action>
      <action dev="luc" type="add" issue="472">
        Added support for Hatanaka Compact RINEX format.
      </action>
      <action dev="luc" type="fix" issue="574">
        Cope with input stream readers that keep asking for new bytes after end
        of Unix compressed files has been reached.
      </action>
      <action dev="luc" type="fix" issue="573">
        Added detection of some corrupted Unix-compressed files.
      </action>
      <action dev="bryan" type="fix" issue="572">
        Fixed the Saastamoinen model when station altitude is bigger than 5000.0 meters.
      </action>
      <action dev="luc" type="fix" issue="568">
        Fixed too fast step increase in a bracketing attempt.
      </action>
      <action dev="luc" type="add">
        Added phase measurement builder.
      </action>
      <action dev="luc" type="add">
        Added getWavelength in GNSS Frequency.
      </action>
    </release>
    <release version="10.0" date="2019-06-24"
             description="Orekit 10.0 is a major new release. It includes DSST OD,
             propagation in non-inertial frames, specialized propagators for GNSS
             constellations, a new ionospheric model, modeling for phase measurements, the
             LAMBDA method for phase ambiguity resolution, Shapiro effect for range
             measurements, improved documentation, as well as several other new features
             and bug fixes. This release fixes a security denial of service bug regarding
             itrf-versions.conf present since Orekit 9.2. Some APIs have incompatibly
             changed since the 9.X series including the format of itrf-versions.conf,
             removal of deprecated methods, reorganization of the models package, as well
             as updates to AbstractDetector, AbstractGNSSAttitudeProvider, DragSensitive,
             RadiationSensitive, and ZipJarCrawler. See the list below for a full
             description of the changes.">
      <action dev="evan" type="fix">
        Fix  name of GLONASS G2 frequency.
      </action>
      <action dev="luc" type="fix" >
        Fixed accuracy of dates conversions from java dates.
      </action>
      <action dev="evan" type="fix" issue="566">
        Make ITRFVersionLoader public.
      </action>
      <action dev="bryan" type="fix" issue="564">
        Fixed private argument of getLLimits() abstract method.
      </action>
      <action dev="bryan" type="fix" issue="565">
        Fixed static loading of UTC for GLONASS reference epoch.
      </action>
      <action dev="luc" type="fix" issue="547">
        Added a tile/sampling aiming direction that diverts singularity outside of a
        area of interest. This is mainly useful when sampling areas of interest that
        cover the pole as the pole is singular for classical aiming directions (constant
        azimuth or along track).
      </action>
      <action dev="luc" type="update" >
        Removed latitude limitation in AlongTrackAiming. If latitude is above (resp. below)
        the maximum (resp. minimum) latitude reached by the defining orbit, then aiming
        will be towards East for prograde orbits and towards West for retrograde orbits.
      </action>
      <action dev="bryan" type="fix">
        Fixes broken links on Orekit JavaDoc.
      </action>
       <action dev="pascal" type="fix" issue="558">
        Fixes broken links on Maven site.
      </action>
      <action dev="luc" type="fix" issue="559">
        Take into account changes in MSAFE files names published by NASA.
      </action>
      <action dev="bryan" type="add">
        Add Global Ionosphere Map model.
      </action>
      <action dev="maxime" type="add" issue="554">
        Added propagation in inertial frame.
      </action>
      <action dev="luc" type="fix" issue="557">
        Improved documentation about DatesSelector not being reusable across several
        schedulers during measurements generation.
      </action>
      <action dev="evan" type="fix">
        Fix some possible NPEs in AntexLoader, FieldAngularCoordinates.
      </action>
      <action dev="evan" type="fix">
        Fix locale dependent comparisons in SP3File, TDMParser, and YUMAParser.
      </action>
      <action dev="evan" type="fix">
        Ensure opened streams are closed in ZipJarCrawler, DTM2000, IERSConventions, and
        OceanLoadDeformationCoefficients.
      </action>
      <action dev="bryan" type="add">
        Add DSST Orbit Determination for both Kalman Filter and Batch Least Squares estimator.
      </action>
      <action dev="romaric" type="add">
        Add a events detector based on the geomagnetic field intensity at the satellite altitude
        or at sea level above the satellite, and the associated tests
      </action>
      <action dev="maxime" type="update" issue="549">
        Deleted deprecated methods in EclipseDetector.
      </action>
      <action dev="romaric" type="fix" issue="553">
        Fix the bug of attitude transition with Ephemeris propagator
        by adding a way for the LocalPVProvider to get the attitude at the end of the transition
      </action>
      <action dev="petrus" type="update" issue="518">
        Changing AbstractGNSSAttitudeProvider from public to package-private.
      </action>
      <action dev="romaric" type="fix" issue="551">
        Fix the bug of attitude transition with analytical propagator
        by refreshing the attitude after the events triggering
      </action>
      <action dev="romaric" type="fix" issue="552">
        Fix the bug of attitude transition if a reset occurs during the transition
        by adding margins to the reset of TimeSpanMap to keep the one corresponding to the "after" attitude law.
      </action>
      <action dev="bryan" type="add" issue="522">
        Generalized the GPSPropagator class to handle all GNSS constellations using
        the same algorithm.
      </action>
      <action dev="bryan" type="add" issue="519">
        Added numerical and analytical GLONASS propagators.
      </action>
      <action dev="luc" type="add" >
        Added ambiguity resolution for phase measurements.
        This feature is not complete yet and is considered experimental.
      </action>
      <action dev="bryan" type="update" issue="548">
        Reorganized models package by adding new sub-packages.
      </action>
      <action dev="maxime" type="update" issue="546">
        Updated Hipparchus dependency to version 1.5 in pom.xml file.
      </action>
      <action dev="maxime" type="update" issue="514">
        Deleted unused DerivativeStructure acceleration computation methods.
        In interfaces radiationPressureAcceleration and dragAcceleration, and all their implementations and their tests.
      </action>
      <action dev="evan" type="update" issue="543">
        Change format of itrf-versions.conf to use prefix matching instead of Regular
        Expression matching. All existing itrf-versions.conf files will need to be
        updated. This is to avoid a potential denial of service where a crafted
        itrf-versions.conf could cause the application to hang.
      </action>
      <action dev="evan" type="update" issue="543">
        ZipJarCrawler now uses "!/" to denote the start of the path within the archive
        which matches the convention used by JarURLConnection. ZipJarCrawler used to use
        "!".
      </action>
      <action dev="bryan" type="fix" issue="544" due-to="Josef Probst">
        Fixed endless loop on GPSPropagator and (Field)KeplerianOrbit.
      </action>
      <action dev="maxime" type="add" issue="403">
        Added tests for class UnivariateProcessNoise.
        Working tests for non-Cartesian orbit propagation are still needed.
      </action>
      <action dev="maxime" type="fix" issue="514">
        Deprecated unused DerivativeStructure acceleration computation methods.
        In interfaces radiationPressureAcceleration and dragAcceleration, and all their implementations and their tests.
      </action>
      <action dev="luc" type="add" issue="536">
        Take target radius into account in CircularFieldOfViewDetector and FieldOfViewDetector.
      </action>
      <action dev="maxime" type="fix" issue="539">
        Fixed DTM2000.getDensity method, made it independent of user time zone.
      </action>
      <action dev="luc" type="add" issue="535">
        Take occulting body flattening into account in eclipse detector.
      </action>
      <action dev="maxime" type="fix" issue="538" due-to="Dorian Gegout">
        Fixed default method compareTo in interface ComparableMeasurement.
      </action>
      <action dev="luc" type="add" issue="532">
        Added Shapiro effect modifier for Range and InterSatelliteRange measurements.
      </action>
      <action dev="evan" type="update" issue="389">
        Fix type parametrization of AbstractDetector so that multiple with* methods can be
        called when the type parameter is '?'.
      </action>
      <action dev="evan" type="remove" issue="506">
        Remove EventHandler.Action and FieldEventHandler.Action. Use
        org.hipparchus.ode.events.Action instead.
      </action>
      <action dev="bryan" type="update" issue="527">
        Changed API for magnetic field model to a SI base unit API.
      </action>
      <action dev="evan" type="fix">
        OrekitException preserves the stack trace when formatting the message throws
        another exception.
      </action>
      <action dev="luc" type="remove" issue="530">
        Event detectors, field of view and attitude providers are not serializable anymore.
      </action>
      <action dev="bryan" type="update" issue="526">
        Replaced private class BilinearInterpolatingFunction of Saastamoinen model
        by the one of Hipparchus
      </action>
      <action dev="evan" type="add" issue="507">
        Add Action.RESET_EVENTS to check all detectors for events without recomputing the
        propagation step.
      </action>
      <action dev="evan" type="add" issue="507">
        Add Action.RESET_EVENTS to check all detectors for events without recomputing the
        propagation step.
      </action>
      <action dev="evan" type="add" issue="507">
        Add toString() implementations to SpacecraftState, RecordAndContinue.Event and
        Field versions.
      </action>
      <action dev="evan" type="add" issue="507">
        Add Field version of RecordAndContinue.
      </action>
      <action dev="evan" type="add" issue="507">
        Add Field version of LatitudeCrossingDetector.
      </action>
      <action dev="luc" type="update">
        Removed classes and methods deprecated in the 9.X series.
      </action>
      <action dev="luc" type="fix" issue="528" due-to="Gowtham Sivaraman">
        Fixed parsing of clock in SP3 files.
      </action>
    </release>
    <release version="9.3.1" date="2019-03-16" description="Version 9.3.1 is a minor version of Orekit.
    It fixes an issue with GPS week rollover.">
      <action dev="luc" type="add" issue="534">
        Handle GPS week rollover in GPSDate.
      </action>
    </release>
    <release version="9.3" date="2019-01-25" description="Version 9.3 is a minor version of Orekit.
    It includes both new features and bug fixes. New features introduced in 9.3 are: a new GPSDate class,
    changed OrekitException from checked to unchecked exceptions, parameter drivers scales and reference
    value can be changed, access to Kalman filter internal matrices, position-only measurements in orbit determination,
    support for unofficial versions 2.12 and 2.20 of Rinex files (mainly for spaceborne receivers),
    direct building of appropriate attitude law with eclipses for all GNSS satellite types, inter-satellites
    view detector, measurement generation feature, possibility to use Marshall Solar Activity Future Estimation
    to feed NRL MSISE 2000 atmosphere model, new tropospheric models: Mendes-Pavlis, Vienna 1, Vienna 3, estimated model,
    new mapping functions for tropospheric effect: Global Mapping Function, Niell Mapping Function, Global
    Pression Temperature Models GPT and GPT2, possibility to estimate tropospheric zenith delay,
    clock offset that can be estimated (both for ground station and satellite clocks).">
      <action dev="luc" type="add" issue="516">
        Added a way to manage clock corrections from GPSPropagator.
      </action>
      <action dev="bryan" type="add" issue="498">
        Added several tropospheric models: Mendes-Pavlis, Vienna 1, Vienna 3, estimated model
        where the total zenith delay can be estimated during Orbit Determination.
      </action>
      <action dev="bryan" type="add" issue="498">
        Added Global Mapping Function and Niell Mapping Function to be used with tropospheric
        models.
      </action>
      <action dev="luc" type="add" issue="515">
        Added clock offset parameter at satellites level for orbit determination.
      </action>
      <action dev="luc" type="add" issue="513">
        Added clock offset parameter at ground stations level for orbit determination.
      </action>
      <action dev="bryan" type="add" issue="512">
        Added weather model Global Pressure and Temperature 2.
      </action>
      <action dev="bryan" type="add" issue="511">
        Added weather model Global Pressure and Temperature.
      </action>
      <action dev="luc" type="fix" issue="510">
        Fixed dropped derivatives in TimeStampedFieldPVCoordinates.shiftedBy(dt).
      </action>
      <action dev="luc" type="fix" issue="509">
        Fixed scaling error in ParameterFunction differentiation.
      </action>
      <action dev="luc" type="fix" issue="508">
        Fixed inconsistency leading to inaccuracies in conversions from AbsoluteDate to FieldAbsoluteDate.
      </action>
      <action dev="pascal" type="fix" issue="495">
        The MarshallSolarActivityFutureEstimation class implements
        the NRLMSISE00InputParameters interface.
      </action>
      <action dev="evan" type="fix" issue="486">
        Make FieldTransform.shiftedBy(T) public.
      </action>
      <action dev="evan" type="fix" issue="496">
        Fix JavaDoc for TimeComponents.getSecond().
      </action>
      <action dev="evan" type="update" issue="501">
        Deprecate GFunction in favor of ToDoubleFunction.
      </action>
      <action dev="luc" type="add" issue="494">
        Added a measurements generation feature for use with orbit determination.
        Fixes issue #494
      </action>
      <action dev="luc" type="add">
        Added adapter for event detectors, allowing to wrap existing detector
        while changing their behaviour.
      </action>
      <action dev="luc" type="add">
        Added ground at night detector.
      </action>
      <action dev="luc" type="add">
        Added inter-satellites direct view detector.
      </action>
      <action dev="luc" type="add">
        Added constants defined by IAU 2015 resolution B3 for Sun, Earth and Jupiter.
      </action>
      <action dev="luc" type="add" issue="500">
        Added retrieval of full time span (start time, end time and data) containing
        a specified date in TimeSpanMap.
        Fixes issue #500
      </action>
      <action dev="luc" type="add">
        Added direct building of attitude provider from GNSS satellite type.
      </action>
      <action dev="luc" type="add">
        Added parsing of unofficial versions 2.12 and 2.20 of Rinex files
        (used by some spaceborne receivers like IceSat 1).
      </action>
      <action dev="luc" type="add">
        Added a way to retrieve Rinex header directly from the observations data set.
      </action>
      <action dev="luc" type="add">
        Added position-only measurements in orbit determination.
      </action>
      <action dev="luc" type="fix" issue="491">
        Allow parsing of SP3 files that use non-predefined orbit types.
        Fixes issue #491.
      </action>
      <action dev="maxime" type="add" issue="485">
        Added access to Kalman filter matrices.
        KalmanEstimation interface now has methods returning the physical values of:
        state transition matrix phi, measurement matrix H, innovation matrix S and Kalman gain matrix K.
        The methods are implemented in Model class. A class ModelTest was added to test these values.
        Fixes issue #485
      </action>
      <action dev="luc" type="fix" issue="492" due-to="Lebas">
        Fixed error message for TLE with incorrect checksum.
        Fixes issue #492.
      </action>
      <action dev="maxime" type="fix" issue="490">
        Fixed reference value of parameter drivers updating in Kalman filter.
        When resetting the orbit in the propagator builder, the reference values
        of the drivers are now reset too.
        Fixes issue #490.
      </action>
      <action dev="maxime" type="add" issue="489">
        Made ParameterDriver class fully mutable.
        By adding setters for attributes scale, reference, minimum and maximum values.
        Fixes issue #489.
      </action>
      <action dev="maxime" type="fix" issue="488">
        Fixed method unNormalizeStateVector in Model class of Kalman estimator.
        Previous value did not take into account the reference values of the drivers.
        Fixes issue #488.
      </action>
      <action dev="luc" type="fix" issue="484" due-to="Yannick Jeandroz">
        Changed OrekitException from checked to unchecked exception.
        Most functions do throw such exceptions. As they are unchecked, they are
        not advertised in either `throws` statements in the function signature or
        in the javadoc. So users must consider that as soon as they use any Orekit
        feature, an unchecked `OrekitException` may be thrown. In most cases, users
        will not attempt to recover for this but will only use them to display or
        log a meaningful error message.
        Fixes #484.
      </action>
      <action dev="luc" type="fix" issue="480">
        Added GPSDate class to convert back and forth with AbsoluteDate.
        Fixes #480.
      </action>
      <action dev="evan" type="fix" issue="476">
        Fix generics in EventEnablingPredicateFilter.
        Fixes #476.
      </action>
      <action dev="maxime" type="fix" issue="473">
        Fixed wrong values of radec generated in AngularRaDecMeasurementCreator.
        Fixed wrong values of range rate generated in RangeRateMeasurementCreator.
        Added tests that check the values of measurements for each type of measurement.
        Upgraded precision in Kalman and batch least-squares OD tests that are using range-rate and radec measurements.
        Fixes issue #473.
      </action>
      <action dev="luc" type="fix">
        Derivatives with respect to mass are not computed anymore since several versions,
        some remnants of former computation remained and have now been removed.
      </action>
    </release>
    <release version="9.2" date="2018-05-26" description="Version 9.2 is a minor release of Orekit.
    It introduces several new features and bug fixes. New features introduced in version 9.2 are
    Kalman filter for orbit determination, loading of RINEX files, loading of ANTEX files, loading
    of version d of SP3 files (version a to c were already supported), on-the-fly decompression of .Z
    files, code measurements, phase measurements (but only a very basic implementation for now),
    specific attitude laws (GPS, GLONASS, GALILEO, BEIDOU) with midnight/noon turns, possibility to
    use backward propagation in LS orbit determination, support for any ITRF version, even if EOP
    files do not match the desired version, attitude overriding in constant thrust maneuvers,
    FunctionalDetector, filtering mechanism to insert specific decompression or deciphering algorithms
    during data loading, frames for Lagrange L1 and L2 point for any two related celestial bodies.
    WARNING: phase measurements, GNSS attitude and time-dependent process noise are considered
    experimental features for now, they should not be used yet for operational systems.
    Several bugs have been fixed.">
      <action dev="luc" type="fix">
        Fixed missing eclipse detectors in field version of Solar radiation pressure.
        Fixes issue #366.
      </action>
      <action dev="evan" type="fix">
        Fixed issue where EventHandler.init() was never called.
        Fixes issue #471.
      </action>
      <action dev="luc" type="fix">
        Fixed error in relative humidity units in Marini-Murray tropospheric model.
        Fixes issue #352.
      </action>
      <action dev="luc" type="fix">
        Fixed DSST events detection in the osculating case.
        Fixes issue #398.
      </action>
      <action dev="luc" type="fix">
        Allow several TLE with same date in TLESeries.
        Fixes issue #411.
      </action>
      <action dev="luc" type="fix">
        Fixed compilation problems with JDK 1.8
        Fixes issue #462.
      </action>
      <action dev="luc" type="add" >
        Added specific attitude mode for GNSS satellites: GPS (block IIA, block IIF, block IIF),
        GLONASS, GALILEO, BEIDOU (GEO, IGSO, MEO). This is still considered experimental as there
        are some problems when Sun crosses the orbital plane during a midnight/noon turn maneuver
        (which is a rare event but nevertheless occurs)
      </action>
      <action dev="luc" type="add" >
        Added natural order for observed measurements primarily based on
        chronological order, but with also value comparisons if measurements
        are simultaneous (which occurs a lot in GNSS), and ensuring no
        measurements are lost if stored in SortedSet
      </action>
      <action dev="luc" type="add" due-to="Albert Alcarraz García">
        Added GNSS code measurements
      </action>
      <action dev="luc" type="add" due-to="Albert Alcarraz García">
        Added GNSS phase measurements (very basic implementation for now, not usable as is)
      </action>
      <action dev="luc" type="add" due-to="Albert Alcarraz García">
        Added loading of RINEX observation files (versions 2 and 3)
      </action>
      <action dev="luc" type="fix">
        Fixed compression table reset problem in .Z files
        Fixes issue #450.
      </action>
      <action dev="maxime" type="fix">
        Fixed de-activation of event detection.
        In the propagate(startDate, endDate) function of class "AbstractIntegratedPropagator",
        for dates out of the time interval defined by ]startDate, endDate].
        Fixes issue #449.
      </action>
      <action dev="luc" type="add">
        Added support for loading Unix-compressed files (ending in .Z).
        This file compression algorithm is still widely used in the GNSS
        community (SP3 files, clock files, Klobuchar coefficients...)
        Fixes issue #447.
      </action>
      <action dev="luc" type="add">
        Added a customizable filtering capability in data loading.
        This allows users to insert layers providing features like
        custom decompression algorithms, deciphering, monitoring...
        Fixes issue #446.
      </action>
      <action dev="luc" type="add">
        Allow direct retrieval of rotation part without derivatives from
        LOFType without computing the full transform from inertial frame.
      </action>
      <action dev="maxime" type="fix">
        Added a provider for time-dependent process noise in Kalman estimator.
        This providers allow users to set up realistic models where the process
        noise increases in the along track direction.
        Fixes issue #403.
      </action>
      <action dev="maxime" type="add">
        Increased visibility of attributes in ConstantThrustManeuver class.
        Added getters for all attributes. Also added an attribute name that
        allows the differentiation of the maneuvers, both from a parameter driver
        point of view and from a force model point of view.
        Fixes issue #426.
      </action>
      <action dev="maxime" type="add">
        Increased visibility of attributes in propagator builders.
        By adding getters for all attributes in NumericalPropagatorBuilder
        and AbstractPropagatorBuilder.
        Also made the method findByName in ParameterDriversList public.
        Fixes issue #425.
      </action>
      <action dev="luc" type="fix">
        Ensure the correct ITRF version is used in CCSDS files, regardless
        of the EOP source chosen, defaulting to ITRF-2014.
      </action>
      <action dev="luc" type="fix">
        Split initial covariance matrix and process noise matrix in two
        methods in the covariance matrix provider interface.
      </action>
      <action dev="luc" type="add">
        Added VersionedITRF frame that allow users with needs for very high
        accuracy to specify which ITRF version they want, and stick to it
        regardless of their EOP source.
        Fixes issue #412.
      </action>
      <action dev="luc" type="add">
        Added an itrf-versions.conf configuration file allowing to specify
        which ITRF version each EOP file defines for which date
      </action>
      <action dev="luc" type="add">
        EOP history now contains the ITRF version corresponding to each
        EOP entry on a per date basis
      </action>
      <action dev="luc" type="add">
        Added an ITRFVersion enumerate to simplify conversion between ITRF frames,
        even when no direct Helmert transformation is available
      </action>
      <action dev="luc" type="add">
        Added TransformProviderUtility to reverse or combine TransformProvider instances.
      </action>
      <action dev="luc" type="add">
        Allow attitude overriding during constant-thrust maneuvers.
        Fixes issue #410.
      </action>
      <action dev="luc" type="fix">
        Fixed out-of-sync attitude computation near switch events in AttitudeSequence.
        Fixes issue #404.
      </action>
      <action dev="luc" type="add">
        Added a method to extract sub-ranges from TimeSpanMap instances.
      </action>
      <action dev="luc" type="fix">
        Fixed TLE creation with B* coefficients having single digits like 1.0e-4.
        Fixes issue #388.
      </action>
      <action dev="evan" type="add">
        Add FunctionalDetector.
      </action>
      <action dev="luc" type="add">
        Added handling of IGS ANTEX GNSS antenna models file.
      </action>
      <action dev="luc" type="add">
        Added support for SP3-d files.
      </action>
      <action dev="luc" type="fix">
        Improved SP3 files parsing.
        Some files already operationally produced by IGS Multi-GNSS Experiment (MGEX)
        exceed the maximum number of satellites supported by the regular SP3-c file
        format (which is 85 satellites) and extended the header, without updating the
        format version to SP3-d, which specifically raises the 85 satellites limitation.
        Fixes issue #376.
      </action>
      <action dev="maxime" type="add">
        Allow backward propagation in batch LS orbit determination.
        Fixes issue #375.
      </action>
      <action dev="maxime" type="add">
        Added covariance matrix to PV measurements.
        Fixes issue #374.
      </action>
      <action dev="luc" type="fix">
        Fixed issue when converting very far points (such as Sun center) to geodetic coordinates.
        Fixes issue #373.
      </action>
      <action dev="luc" type="add" >
        Added more conversions between PV coordinates and DerivativeStructure.
        This simplifies for example getting the time derivative of the momentum.
      </action>
      <action dev="maxime" type="fix">
        Fixed weights for angular measurements in W3B orbit determination.
        Fixed in test and tutorial.
        Fixes issue #370.
      </action>
      <action dev="luc" type="add" due-to="Julio Hernanz">
        Added frames for L1 and L2 Lagrange points, for any pair of celestial bodies.
      </action>
    </release>
    <release version="9.1" date="2017-11-26"
             description="Version 9.1 is a minor release of Orekit. It introduces a few new
             features and bug fixes. New features introduced in version 9.1 are some
             frames in OEM parser, retrieval of EOP from frames and ground station displacements
             modelling (both displacements due to tides and displacements due to ocean loading),
             and retrieval of covariance matrix in orbit determination. Several bugs have been fixed.
             Version 9.1 depends on Hipparchus 1.2.">
      <action dev="evan" type="add">
        Added ITRF2005 and ITRF2008 to the frames recognized by OEMParser.
        Fixes issue #361.
      </action>
      <action dev="evan" type="fix">
        Fixed FiniteDifferencePropagatorConverter so that the scale factor is only applied
        once instead of twice.
        Fixes issue #362.
      </action>
      <action dev="maxime" type="fix">
        Fixed derivatives computation in turn-around range ionospheric delay modifier.
        Fixes issue #369.
      </action>
      <action dev="evan" type="fix">
        Disabled XML external resources when parsing rapid XML TDM files.
        Part of issue #368.
      </action>
      <action dev="evan" type="fix">
        Disabled XML external resources when parsing rapid XML EOP files.
        Part of issue #368.
      </action>
      <action dev="evan" type="fix">
        Fixed NPE in OrekitException when localized string is null.
      </action>
      <action dev="luc" type="fix">
        Fixed a singularity error in derivatives for perfectly circular orbits in DSST third body force model.
        Fixes issue #364.
      </action>
      <action dev="luc" type="fix" due-to="Lucian Bărbulescu">
        Fixed an error in array size computation for Hansen coefficients.
        Fixes issue #363.
      </action>
      <action dev="luc" type="add">
        Added a way to retrieve EOP from frames by walking the frames hierarchy tree
        using parent frame links. This allows to retrieve EOP from topocentric frames,
        from Earth frames, from TOD...
      </action>
      <action dev="luc" type="add">
        Take ground stations displacements into account in orbit determination.
        The predefined displacement models are the direct effect of solid tides
        and the indirect effect of ocean loading, but users can add their own models
        too.
      </action>
      <action dev="luc" type="add">
        Added ground stations displacements due to ocean loading as per IERS conventions,
        including all the 342 tides considered in the HARDISP.F program.
        Computation is based on Onsala Space Observatory files in BLQ format.
      </action>
      <action dev="luc" type="add">
        Added ground points displacements due to tides as per IERS conventions.
        We have slightly edited one entry in table 7.3a from IERS 2010 conventions
        to fix a sign error identified by Dr. Hana Krásná from TU Wien (out of phase
        radial term for the P₁ tide, which is -0.07mm in conventions when it should be
        +0.07mm). This implies that our implementation may differ up to 0.14mm from
        other implementations.
      </action>
      <action dev="luc" type="fix">
        Avoid intermixed ChangeForwarder instances calling each other.
        Fixes issue #360.
      </action>
      <action dev="maxime" type="fix">
        Modified the way the propagation parameter drivers are mapped in the
        Jacobian matrix in class "Model".
        Added a test for multi-sat orbit determination with estimated
        propagation parameters (µ and SRP coefficients).
        Fixes issue #354.
      </action>
      <action dev="luc" type="fix">
         Added a convenience method to retrieve covariance matrix in
         physical units in orbit determination.
         Fixes issue #353.
      </action>
      <action dev="luc" type="fix" due-to="Rongwang Li">
         Fixed two errors in Marini-Murray model implementation.
         Fixes issue #352.
      </action>
      <action dev="luc" type="fix">
         Prevent duplicated Newtonian attraction in FieldNumericalPropagator.
         Fixes issue #350.
      </action>
      <action dev="luc" type="fix">
         Copy additional states through impulse maneuvers.
         Fixes issue #349.
      </action>
      <action dev="luc" type="fix">
         Removed unused construction parameters in ShiftingTransformProvider
         and InterpolatingTransformProvider.
         Fixes issue #356.
      </action>
      <action dev="luc" type="fix">
         Fixed wrong inertial frame for Earth retrieved from CelestialBodyFactory.
         Fixes issue #355.
      </action>
      <action dev="luc" type="update">
        Use a git-flow like branching workflow, with a develop branch for bleeding-edge
        development, and master branch for stable published versions.
      </action>
    </release>
    <release version="9.0.1" date="2017-11-01"
            description="Version 9.0.1 is a patch release of Orekit.
            It fixes security issus 368.">
      <action dev="evan" type="fix">
        Disabled XML external resources when parsing rapid XML TDM files.
        Part of issue #368.
      </action>
      <action dev="evan" type="fix">
        Disabled XML external resources when parsing rapid XML EOP files.
        Part of issue #368.
      </action>
    </release>
    <release version="9.0" date="2017-07-26"
             description="Version 9.0 is a major release of Orekit. It introduces several new
             features and bug fixes. New features introduced in version 9.0 are Taylor algebra
             propagation (for high order uncertainties propagation or very fast Monte-Carlo
             studies), multi-satellites orbit determination, parallel multi-satellites propagation,
             parametric accelerations (polynomial and harmonic), turn-around measurements,
             inter-satellite range measurements, rigth ascension/declination measurements,
             Antenna Phase Center measurements modifiers, EOP estimation in precise orbit
             determination, orbit to attitude coupling in partial derivatives, parsing of CCSDS
             Tracking Data Messages, parsing of university of Bern Astronomical Institute files
             for Klobuchar coefficients, ITRF 2014, preservation of non-Keplerian orbits derivatives,
             JB2008 atmosphere model, NRL MSISE 2000 atmosphere model, boolean combination of events
             detectors, ephemeris writer, speed improvements when tens of thousands of measurements
             are used in orbit determination, Danish translations. Several bugs have been fixed.">
     <action dev="luc" type="add">
       Added on-board antenna phase center effect on inter-satellites range measurements.
     </action>
     <action dev="luc" type="add">
       Added on-board antenna phase center effect on turn-around range measurements.
     </action>
     <action dev="luc" type="add">
       Added on-board antenna phase center effect on range measurements.
     </action>
     <action dev="luc" type="update">
       Moved Bias and OutlierFilter classes together with the other estimation modifiers.
     </action>
     <action dev="luc" type="update">
       Forced states derivatives to be dimension 6 rather than either 6 or 7. The
       additional mass was not really useful, it was intended for maneuvers calibration,
       but in fact during maneuver calibration we adjust either flow rate or specific
       impulse but not directly mass itself.
     </action>
      <action dev="luc" type="add">
        Added parametric acceleration force models, where acceleration amplitude is a
        simple parametric function. Acceleration direction is fixed in either inertial
        frame, or spacecraft frame, or in a dedicated attitude frame overriding spacecraft
        attitude. The latter could for example be used to model solar arrays orientation if
        the force is related to solar arrays). Two predefined implementations are provided,
        one for polynomial amplitude and one for harmonic amplitude. Users can add other
        cases at will. This allows for example to model the infamous GPS Y-bias, which is
        thought to be related to a radiator thermal radiation.
      </action>
      <action dev="luc" type="remove">
        Removed obsolete Cunningham and Droziner attraction models. These models have
        been superseded by Holmes-Featherstone attraction model available since 2013
        in Orekit.
      </action>
      <action dev="luc" type="update">
        Take orbit to attitude coupling into account in the partial derivatives for all attitude modes.
        Fixes issue #200.
      </action>
      <action dev="luc" type="update">
        Merged FieldAttitudeProvider into AttitudeProvider.
      </action>
      <action dev="luc" type="update">
        Simplified ForceModel interface. It does not require dedicated methods anymore for
        computing derivatives with respect to either state or parameters.
      </action>
      <action dev="luc" type="remove">
        Removed Jacchia-Bowman 2006 now completely superseded by Jacchia-Bowman 2008.
      </action>
      <action dev="luc" type="update">
        Make Jacchia-Bowman 2008 thread-safe and field-aware.
      </action>
      <action dev="luc" type="update">
        Make NRL MSISE 2000 thread-safe and field-aware.
      </action>
      <action dev="luc" type="update">
        Make DTM2000 thread-safe and field-aware.
      </action>
      <action dev="luc" type="add">
        Added support for ITRF 2014.
        As of mid-2017, depending on the source of EOP, the ITRF retrieved using
        FramesFactory.getITRF will be either ITRF-2014 (if using EOP 14 C04) or
        ITRF-2008 (if using EOP 08 C04, bulletins A, bulletins B, or finals .all).
        If another ITRF is needed, it can be built using HelmertTransformation.
      </action>
      <action dev="luc" type="remove">
        Removed classes and methods deprecated in 8.0.
      </action>
      <action dev="luc" type="add">
        Added coordinates of all intermediate participants in estimated measurements.
        This will allow estimation modifiers to get important vectors (sighting
        directions for example) without recomputing everything from the states.
      </action>
      <action dev="luc" type="add">
        Added a multi-satellites orbit determination feature.
      </action>
      <action dev="luc" type="add">
        Added one-way and two-way inter-satellites range measurements.
      </action>
      <action dev="luc" type="fix" due-to="Glenn Ehrlich">
        Avoid clash with Python reserved keywords and, or and not in BooleanDetector.
      </action>
      <action dev="luc" type="add" due-to="Maxime Journot">
        Added right ascension and declination angular measurements.
      </action>
      <action dev="luc" type="add">
        Added a parallel propagation feature for addressing multi-satellites needs.
        Propagators of different types (analytical, semi-analytical, numerical,
        ephemerides ...) can be mixed at will.
      </action>
      <action dev="luc" type="fix">
        Fixed Gaussian quadrature inconsistent with DSST theory when orbit derivatives are present.
        Fixes issue #345.
      </action>
      <action dev="luc" type="fix">
        Fixed infinite recursion when attempting two orbit determinations in row.
        Fixes issue #347.
      </action>
      <action dev="luc" type="add" due-to="Lars Næsbye Christensen">
        Added Danish translations.
        Fixes issue #346.
      </action>
      <action dev="luc" type="add" >
        Allow estimation of polar motion (offset plus linear drift) and prime meridian
        correction (offset plus linear drift) in orbit determination. This is essentially
        equivalent to add correction to the xp, yp, dtu1 and lod Earth Orientation Parameters.
      </action>
      <action dev="luc" type="add">
        Parameters in orbit determination can be associated with a per-parameter reference date.
      </action>
      <action dev="luc" type="fix">
        Fixed wrong generation of FieldTransforms by time stamped cache, when generation
        happens backward in time.
        Fixes issue #344.
      </action>
      <action dev="luc" type="update">
        Improved computation ground station parameters derivatives
        in orbit determination.
      </action>
      <action dev="luc" type="update" >
        Use automatic differentiation for all orbit determination measurements types.
        This allows simpler evolutions to estimate parameters for which derivatives
        are not straightforward to compute; some of these parameters are needed for
        precise orbit determination.
      </action>
      <action dev="luc" type="add" due-to="Maxime Journot">
        Added parsing of University of Bern Astronomical Institute files for α and β Klobuchar coefficients.
      </action>
      <action dev="luc" type="add" due-to="Maxime Journot">
        Added parsing of CCSDS TDM (Tracking Data Messages) files, both text and XML.
      </action>
      <action dev="luc" type="fix" due-to="Florentin-Alin Butu">
        Fixed lighting ratio in solar radiation pressure for interplanetary trajectories.
      </action>
      <action dev="hank" type="fix">
        Allow small extrapolation before and after ephemeris.
        Fixes issue #261.
      </action>
      <action dev="luc" type="fix">
        Fixed missing attitude in DSST mean/osculating conversions.
        Fixes issue #339.
      </action>
      <action dev="luc" type="fix">
        Optionally take lift component of the drag force into account in BoxAndSolarArraySpacecraft.
        Fixes issue #324.
      </action>
      <action dev="luc" type="fix" due-to="James Schatzman">
        Change visibility of getTargetPV in GroundPointing to public so it can be subclassed by
        users in other packages.
        Fixes issue #341.
      </action>
      <action dev="luc" type="update">
        Deprecated the TLESeries class. The file format used was considered to be too specific and
        the API not really well designed. Users are encouraged to use their own parser for series of TLE.
      </action>
      <action dev="luc" type="fix" due-to="Gavin Eadie">
        Removed dead code in deep SDP4 propagation model.
        Fixes issue #342.
      </action>
      <action dev="luc" type="fix" due-to="Quentin Rhone">
        Added a way to prefix parameters names when estimating several maneuvers
        in one orbit determination.
        Fixes issue #338.
      </action>
      <action dev="luc" type="fix" due-to="Pascal Parraud">
        Removed unneeded reset at end of sample creation in propagators conversion.
        Fixes issue #335.
      </action>
      <action dev="luc" type="fix" due-to="Michiel Zittersteijn">
        Fixed wrong angle wrapping computation in IodLambert.
      </action>
      <action dev="luc" type="fix" due-to="Lucian Barbulescu">
        Fixed boundaries of thrust parameter driver in ConstantThrustManeuver.
        Fixes issue #327.
      </action>
      <action dev="luc" type="fix" due-to="Hao Peng">
        Allow some old version of TLE format to be parsed correctly.
        Fixes issue #330.
      </action>
      <action dev="luc" type="fix" due-to="James Schatzman">
        Fixed ArrayOutOfBoundException appearing when converting dates at past or future infinity
        to string.
        Fixes issue #340.
      </action>
      <action dev="luc" type="fix">
        Extended range of DateComponents to allow the full integer range as days offset
        from J2000.
      </action>
      <action dev="luc" type="fix">
        Prevent NaN appearing in UTC-TAI offsets for dates at past or future infinity.
      </action>
      <action dev="luc" type="fix">
        Prevent central attraction coefficient from being adjusted in TLEPropagatorBuilder,
        as it is specified by the TLE theory.
        Fixes issue #313.
      </action>
      <action dev="luc" type="fix" due-to="Hao Peng">
        Added a flag to prevent resetting initial state at the end of integrating propagators.
        Fixes issue #251.
      </action>
      <action dev="luc" type="fix">
        Tutorials now all rely on orekit-data being in user home folder.
        Fixes issue #245.
      </action>
       <action dev="luc" type="fix">
        Apply delay corresponding to h = 0 when station altitude is below 0 in SaastamoinenModel.
        Fixes issue #202.
      </action>
      <action dev="luc" type="add">
        Added derivatives to orbits computed from non-Keplerian models, and use
        these derivatives when available. This improves shiftedBy() accuracy,
        and as a consequence also the accuracy of EventShifter. As example, when
        comparing shiftedBy and numerical model on a low Earth Sun Synchronous Orbit,
        with a 20x20 gravity field, Sun and Moon third bodies attractions, drag and
        solar radiation pressure, shifted position errors without derivatives are 18m
        after 60s, 72m after 120s, 447m after 300s; 1601m after 600s and 3141m after
        900s, whereas the shifted position errors with derivatives are 1.1m after 60s,
        9.1m after 120s, 140m after 300s; 1067m after 600s and 3307m after 900s.
      </action>
      <action dev="luc" type="fix">
        Preserved non-Keplerian acceleration in spacecraft state when computed from numerical propagator.
        Fixes issue #183.
      </action>
      <action dev="luc" type="fix">
        Fixed accuracy of FieldAbsoluteDate.
        Fixes issue #337.
      </action>
      <action dev="luc" type="fix">
        Fixed eccentricity computation for hyperbolic Cartesian orbits.
        Fixes issue #336.
      </action>
      <action dev="luc" type="fix">
        Fixed an array out of bounds error in DSST zonal short periodics terms.
      </action>
      <action dev="luc" type="fix" due-to="Maxime Journot">
        Fixed a factor two error in tropospheric and ionospheric modifiers.
      </action>
      <action dev="luc" type="add" due-to="Maxime Journot">
        Added turn-around (four-way range) measurements to orbit determination.
      </action>
      <action dev="luc" type="update">
        Updated dependency to Hipparchus 1.1, released on 2017, March 16th.
        Fixes issue #329.
      </action>
      <action dev="evan" type="add">
        Added simple Boolean logic with EventDetectors.
      </action>
      <action dev="luc" type="add">
        Added getGMSTRateFunction to IEEEConventions to compute accurately Earth rotation rate.
      </action>
      <action dev="luc" type="update">
        OneAxisEllipsoid can now transform FieldGeodeticPoint from any field
        and not only DerivativeStructure.
      </action>
      <action dev="luc" type="add">
        Completed field-based Cartesian and angular coordinates with missing
        features that were only in the double based versions.
      </action>
      <action dev="luc" type="update" due-to="Maxime Journot">
        Use DerivativeStructure to compute derivatives for Range measurements.
      </action>
      <action dev="luc" type="update">
        Improved conversion speed from Cartesian coordinates to geodetic coordinates
        by about 15%.
      </action>
      <action dev="evan" type="add">
        Replace OrbitFile interface with EphemerisFile, adding support for multiple
        ephemeris segments and the capability to create a propagator from an ephemeris.
      </action>
      <action dev="hank" type="add">
        Added EphemerisFileWriter interface for serializing EphemerisFiles to external
        file formats, and implemented the OEMWriter for CCSDS OEM file export support.
      </action>
      <action dev="hank" type="add">
        Added OrekitEphemerisFile object for encapsulating propagator outputs into an
        EphemerisFile which can then be exported with EphemerisFileWriter classes.
      </action>
      <action dev="luc" type="fix">
        Fixed thread-safety issues in DTM2000 model.
        Fixes issue #258.
      </action>
      <action dev="pascal" type="add">
        Added JB2008 atmosphere model.
      </action>
      <action dev="pascal" type="add">
        Added NRLMSISE-00 atmosphere model.
      </action>
      <action dev="luc" type="fix" due-to="Hao Peng">
        Fixed outliers configuration parsing in orbit determination tutorial and test.
        Fixes issue #249
      </action>
       <action dev="luc" type="fix" >
        Greatly improved orbit determination speed when a lot of measurements are used
        (several thousands).
      </action>
      <action dev="luc" type="fix" >
        Fixed ant build script to run Junit tests.
        Fixes issue #246.
      </action>
      <action dev="luc" type="update">
        Added a protection against zero scale factors for parameters drivers.
      </action>
      <action dev="evan" type="fix">
        Fix AbsoluteDate.createMJDDate when the time scale is UTC and the date
        is during a leap second.
        Fixes issue #247
      </action>
      <action dev="luc" type="fix" >
        Fixed ant build script to retrieve Hipparchus dependencies correctly.
        Fixes issue #244.
      </action>
    </release>
    <release version="8.0.1" date="2017-11-01"
            description="Version 8.0.1 is a patch release of Orekit.
            It fixes security issus 368.">
      <action dev="evan" type="fix">
        Disabled XML external resources when parsing rapid XML EOP files.
        Part of issue #368.
      </action>
    </release>
    <release version="8.0" date="2016-06-30"
             description="Version 8.0 is a major release of Orekit. It introduces several new
             features and bug fixes as well as a major dependency change. New features introduced
             in version 8.0 are orbit determination, specialized propagator for GPS satellites
             based on SEM or YUMA files, computation of Dilution Of Precision and a new angular
             separation event detector. Several bugs have been fixed. A major change introduced
             with version 8.0 is the switch from Apache Commons Math to Hipparchus as the
             mathematical library, which also implied switching from Java 6 to Java 8.">
      <action dev="luc" type="fix" due-to="Andrea Antolino">
        Improved accuracy of orbits Jacobians.
        Fixes issue #243.
      </action>
      <action dev="luc" type="update">
        Deprecated PropagationException, replaced by OrekitException.
      </action>
      <action dev="evan" type="fix" due-to="Greg Carbott">
        Fix bug in restarting propagation with a ConstantThrustManeuver with an
        updated initial condition.
      </action>
      <action dev="luc" type="fix">
        Fixed a display error for dates less than 0.5ms before a leap second.
      </action>
      <action dev="luc" type="update">
        Use ParameterDriver with scale factor for both orbit determination, conversion,
        and partial derivatives computation when finite differences are needed.
      </action>
      <action dev="luc" type="fix">
        Apply impulse maneuver correctly in backward propagation.
        Fixes issue #241.
      </action>
      <action dev="luc" type="add">
        Added angular separation detector. This is typically used to check separation
        between spacecraft and the Sun as seen from a ground station, to avoid interferences
        or damage.
      </action>
      <action dev="luc" type="update">
        All class and methods that were deprecated in the 7.X series have been removed.
      </action>
      <action dev="luc" type="update">
        Allow ICGEM gravity field reader to parse non-Earth gravity fields.
      </action>
      <action dev="evan" type="add">
        Add methods for a integration step handler to tell if the start/end of the step is
        interpolated due to event detection. Also added ability to add a step handler in
        ephemeris mode.
      </action>
      <action dev="evan" type="fix">
        Switch to a continuous Ap to Kp geomagnetic index conversion.
        Fixes issue #240.
      </action>
      <action dev="pascal" type="add">
        Added computation of Dilution Of Precision (DOP).
      </action>
      <action dev="pascal" type="add">
        Added a specialized propagator for GPS spacecrafts, based on
        SEM or YUMA files.
      </action>
      <action dev="luc" type="update">
        Ported the new Hipparchus event handling algorithm to Orekit.
        This improves robustness in corner cases, typically when different
        event detectors triggers at very close times and one of them
        resets the state such that it affects the other detectors.
      </action>
      <action dev="luc" type="update">
        Simplified step interpolators API, replacing the setDate/getState
        pair with an interpolated state getter taking a date argument.
      </action>
      <action dev="luc" type="update">
        Switched from Apache Commons Math to Hipparchus library.
      </action>
      <action dev="luc" type="add">
        Added an orbit determination feature!
      </action>
      <action dev="evan" type="add">
        Add EventHandler to record all events.
      </action>
      <action dev="evan" type="fix">
        Fix exception during event detection using
        NumericalPropagator.getGeneratedEphemeris() near the start/end date of
        the generated ephemeris.
        Fixes issue #238
      </action>
    </release>
    <release version="7.2.1" date="2017-11-01"
            description="Version 7.2.1 is a patch release of Orekit.
            It fixes security issus 368.">
      <action dev="evan" type="fix">
        Disabled XML external resources when parsing rapid XML EOP files.
        Part of issue #368.
      </action>
    </release>
    <release version="7.2" date="2016-04-05"
             description="Version 7.2 is a minor release of Orekit. It introduces several new
             features and bug fixes. The most important features introduced in version 7.2
             are handling of GLONASS and QZSS time scales, support for local time zones
             according to ISO-8601 standard, and finer tuning of short period terms in
             DSST propagator. Version 7.2 depends on version 3.6.1 of Apache Commons Math,
             which also fixes a bug related to close events detection.">
      <action dev="luc" type="add">
        Added GLONASS and QZSS time scales. These time scales my be used in SP3-c files.
      </action>
      <action dev="luc" type="add">
        Added parsing and displaying of local time according to ISO-8601 standard.
      </action>
      <action dev="luc" type="fix">
        Added some protections against malformed SP3 files.
      </action>
      <action dev="luc" type="fix">
        Fixed Newcomb operators generation in DSST for high degree gravity fields.
        Fixes issue #237
      </action>
      <action dev="luc" type="update">
        Improved tuning of DSST tesseral force models. Users can now tune max degree,
        max eccentricity power and max frequency in mean longitude for short
        period terms, as well as for m-daily terms.
      </action>
      <action dev="luc" type="update">
        Improved tuning of DSST zonal force models. Users can now tune max degree,
        max eccentricity power and max frequency in true longitude for short
        period terms.
      </action>
      <action dev="luc" type="fix">
        Fixed wrong continuous maneuver handling in backward propagation.
        Fixes issue #236
      </action>
    </release>
    <release version="7.1" date="2016-02-07"
             description="Version 7.1 is a minor release of Orekit. It introduces several new
             features and bug fixes. The most important features introduced in version 7.1
             are a lot of new event detectors (field of view based detectors supporting any FoV
             shape, either on ground targetting spacecraft or on spacecraft and targetting
             ground defined zones with any shape, extremum elevation detector, anomaly,
             latitude argument, or longitude argument crossing detectors, either true, mean
             or eccentric, latitude and longitude extremum detectors, latitude and longitude
             crossing detectors), new event filtering capability based on user-provided
             predicate function, ability to customize DSST interpolation grid for short period
             elements, ability to retrieve DSS short periodic coefficients, removed some arbitrary
             limitations in DSST tesseral and zonal contribution, ability to set short period
             degree/order to smaller values than mean elements in DSST, vastly improved
             frames transforms efficiency for various Earth frames, three different types of
             solar radiation pressure coefficients, new tabulated attitudes related to Local
             Orbital Frame, smooth attitude transitions in attitudes sequences, with derivatives
             continuity at both endpoint, ground zone sampling either in tiles or grid with fixed
             or track-based orientation, derivatives handling in geodetic points, parsing of TLE
             with non-unclassified modifiers, support for officiel WMM coefficients from NOAA,
             support for tai-utc.dat file from USNO, tropospheric refraction model following
             Recommendation ITU-R P.834-7, geoid model based on gravity field, and use of the new
             Apache Commons Math rotation API with either Frame transform convention or vector
             operator convention. Numerous bugs were also fixed.
             Version 7.1 depends on version 3.6 of Apache Commons Math.">
      <action dev="thierry" type="add">
        Added tropospheric refraction correction angle following Recommendation ITU-R P.834-7.
      </action>
      <action dev="luc" type="add">
        Added a way to configure max degree/order for short periods separately
        from the mean elements settings in DSST tutorial.
      </action>
      <action dev="luc" type="fix">
        Fixed limitation to degree 12 on zonal short periods, degree/order 8 on
        tesseral short periods, and degree/order 12 for tesseral m-dailies in DSST.
      </action>
      <action dev="luc" type="fix">
        Fixed wrong orbit type in propagator conversion. The type specified by
        user was ignored when computing variable stepsize integrator tolerances.
      </action>
      <action dev="luc" type="add">
        Set up three different implementations of radiation pressure coefficients,
        using either a single reflection coefficient, or a pair of absorption
        and specular reflection coefficients using the classical convention about
        specular reflection, or a pair of absorption and specular reflection
        coefficients using the legacy convention from the 1995 CNES book.
        Fixes issue #170
      </action>
      <action dev="luc" type="fix">
        Fixed wrong latitude normalization in FieldGeodeticPoint.
      </action>
      <action dev="luc" type="fix">
        Fixed blanks handling in CCSDS ODM files.
        Fixes issue #232
      </action>
      <action dev="luc" type="fix">
        Fixed FramesFactory.getNonInterpolatingTransform working only
        in one direction.
        Fixes issue #231
      </action>
      <action dev="evan" type="add">
        Added Field of View based event detector for ground based sensors.
      </action>
      <action dev="luc" type="add">
        Added a getFootprint method to FieldOfView for projecting Field Of View
        to ground, taking limb of ellipsoid into account (including flatness) if
        Field Of View skims over horizon.
      </action>
      <action dev="luc" type="add">
        Added a pointOnLimb method to Ellipsoid for computing points that lie
        on the limb as seen from an external observer.
      </action>
      <action dev="luc" type="add">
        Added an isInside predicate method to Ellipsoid for checking points location.
      </action>
      <action dev="evan" type="fix">
        Support parsing lowercase values in CCSDS orbit data messages.
        Fixes issue #230
      </action>
      <action dev="luc" type="add">
        Added a generic FieldOfViewDetector that can handle any Field Of View shape.
        The DihedralFieldOfViewDetector is deprecated, but the CircularFieldOfViewDetector
        which corresponds to a common case that can be computed more accurately and faster
        than the new generic detector is preserved.
      </action>
      <action dev="luc" type="add">
        Added a FieldOfView class to model Fields Of View with any shape.
      </action>
      <action dev="luc" type="add">
        Added a FootprintOverlapDetector which is triggered when a sensor
        Field Of View (any shape, even split in non-connected parts or
        containing holes) overlaps a geographic zone, which can be non-convex,
        split in different sub-zones, have holes, contain the pole...
        Fixes issue #216
      </action>
      <action dev="luc" type="fix" due-to="Carlos Casas">
        Added a protection against low altitudes in JB2006 model.
        Fixes issue #214
      </action>
      <action dev="luc" type="fix" due-to="Petrus Hyvönen">
        Enlarged access to SGP4 and DeepSDP4 propagators.
        Fixes issue #207
      </action>
      <action dev="luc" type="fix">
        Fixed covariance matrices units when read from CCSDS ODM files. The
        data returned at API level are now consistent with SI units, instead of being
        kilometer-based.
        Fixes issue #217
      </action>
      <action dev="luc" type="fix">
        Fixed DSST ephemeris generation.
        Fixes issue #222
      </action>
      <action dev="luc" type="update">
        Vastly improved DSS short period terms interpolation.
      </action>
      <action dev="luc" type="fix">
        Use new Rotation API from Apache Commons Math 3.6.
        This API allows to use both vector operator convention and frames
        transform convention naturally. This is useful when axis/angles are
        involved, or when composing rotations. This probably fixes one of
        the oldest stumbling blocks for Orekit users.
      </action>
      <action dev="luc" type="fix">
        Fixed state partial derivatives in drag force model.
        Fixes issue #229
      </action>
      <action dev="evan" type="fix">
        Fixed incorrect density in DTM2000 when the input position is not in ECI
        or ECEF.
        Fixes issue #228
      </action>
      <action dev="evan" type="add">
        Added capability to use a single EventHandler with multiple types of
        EventDetectors.
      </action>
      <action dev="luc" type="add" >
        Added a way to customize interpolation grid in DSST, either using a fixed number
        of points or a maximum time gap between points, for each mean elements integration
        step.
      </action>
      <action dev="luc" type="add" >
        Added TabulatedLofOffset for attitudes defined by tabulating rotations between Local Orbital Frame
        and spacecraft frame.
        Fixes issue #227
      </action>
      <action dev="luc" type="fix" >
        Fixed wrong ephemeris generation for analytical propagators with maneuvers.
        Fixes issue #224.
      </action>
       <action dev="luc" type="fix" >
        Fixed date offset by one second for TLE built from their components,
        if a leap second was introduced earlier in the same year.
        Fixes issue #225.
      </action>
      <action dev="luc" type="fix" >
        Allow parsing TLE with non-unclassified modifier.
      </action>
      <action dev="luc" type="add" >
        As a side effect of fixing issue #223, KeplerianPropagator and
        Eckstein-Hechler propagator are now serializable.
      </action>
      <action dev="luc" type="fix" >
        Fixed missing additional states handling in ephemeris propagators
        created from analytical propagators.
      </action>
      <action dev="luc" type="fix" >
        Fixed NPE and serialization issues in ephemeris propagators created
        from analytical propagators.
        Fixes issue #223.
      </action>
      <action dev="luc" type="fix" >
        Fixed time scale issues in JPL ephemerides and IAU pole models.
        The time used for internal computation should be TDB, not TT.
      </action>
      <action dev="luc" type="fix" >
        Fixed an issue with backward propagation on analytical propagator.
        During first step, the analytical interpolator wrongly considered the
        propagation was forward.
      </action>
      <action dev="luc" type="add" >
        Added a way to retrieve short period coefficients from DSST as
        spacecraft state additional parameters. This is mainly intended
        for test and validation purposes.
      </action>
      <action dev="luc" type="fix" >
        Prevent small overshoots of step limits in event detection.
        Fixes issue #218.
      </action>
      <action dev="luc" type="fix" >
        Handle string conversion of dates properly for dates less than 1 millisecond
        before midnight (they should not appear as second 60.0 of previous minute but
        should rather wrap around to next minute).
        Partly fixes issue #218.
      </action>
      <action dev="luc" type="fix" >
        Enforce Lexicographical order in DirectoryCrawler, to ensure reproducible
        loading. Before this changes, some tests could fail in one computer while
        succeeding in another computer as we use a mix of DE-4xx files, some having
        a different EMRAT (81.30056907419062 for DE-431, 81.30056 for DE-405 and DE-406).
      </action>
      <action dev="luc" type="add" >
        Added EventEnablingPredicateFilter to filter event based on an user-provided
        enabling predicate function. This allow for example to dynamically turn some
        events on and off during propagation or to set up some elaborate logic like
        triggering on elevation first time derivative (i.e. one elevation maximum)
        but only when elevation itself is above some threshold.
      </action>
      <action dev="luc" type="update" >
        Renamed EventFilter into EventSlopeFilter.
      </action>
      <action dev="luc" type="add" >
        Added elevation extremum event detector.
      </action>
      <action dev="luc" type="fix" >
        Fixed ellipsoid tessellation with large tolerances.
        Fixes issue #215.
      </action>
      <action dev="evan" type="fix" >
        Fixed numerical precision issues for start/end dates of generated
        ephemerides.
        Fixes issues #210
      </action>
      <action dev="luc" type="add" >
        Added anomaly, latitude argument, or longitude argument crossings detector,
        either true, mean or eccentric.
        Fixes issue #213.
      </action>
      <action dev="luc" type="add" >
        Added latitude and longitude extremum detector.
      </action>
      <action dev="luc" type="add" >
        Added latitude and longitude crossing detector.
      </action>
      <action dev="luc" type="add" >
        Added a way to convert between PVA and geodetic points with time derivatives.
      </action>
      <action dev="luc" type="add" >
        Allow truncation of tiles in ellipsoid tessellation.
      </action>
      <action dev="luc" type="add" >
        Propagator builders can now be configured to accept any orbit types
        and any position angle types in the input flat array.
        Fixes issue #208.
      </action>
      <action dev="luc" type="add" >
        Added smooth attitude transitions in attitudes sequences, with derivatives
        continuity at both endpoints of the transition that can be forced to match
        rotation, rotation rate and rotation acceleration.
        Fixes issue #6.
      </action>
      <action dev="luc" type="fix" >
        Fixed attitudes sequence behavior in backward propagation.
        Fixes issue #206.
      </action>
      <action dev="luc" type="add" >
        Added factory methods to create AbsoluteDate instances from MJD or JD.
        Fixes issue #193.
      </action>
      <action dev="luc" type="fix" due-to="Joris Olympio">
        Fixed wrong attitude switches when an event occurs but the active attitude mode
        is not the one it relates to.
        Fixes issue #190.
      </action>
      <action dev="luc" type="add"  due-to="Joris Olympio">
        Added a way to be notified when attitude switches occur.
        Fixes issue #190.
      </action>
      <action dev="luc" type="fix" >
        Ensure Keplerian propagator uses the specified mu and not only the one from the initial orbit.
        Fixes issue #184.
      </action>
      <action dev="luc" type="update" >
        Improved frames transforms efficiency for various Earth frames.
      </action>
      <action dev="luc" type="fix" >
        Specify inertial frame to compute orbital velocity for ground pointing laws.
        Fixes issue #115.
      </action>
      <action dev="luc" type="fix" >
        Activated two commented-out tests for DTM2000, after ensuring we
        get the same results as the original fortran implementation.
        Fixes issue #204.
      </action>
      <action dev="luc" type="fix" due-to="Javier Martin Avila">
        Fixed resetting of SecularAndHarmonic fitting.
        Fixes issue #205.
      </action>
      <action dev="luc" type="add">
        Added a way to sample a zone on an ellipsoid as grids of inside points.
        Fixes issue #201.
      </action>
      <action dev="luc" type="fix">
        Fixed an event detection problem when two really separate events occur within
        the event detector convergence threshold.
        Fixes issue #203.
      </action>
      <action dev="luc" type="fix">
        Added protections against TLE parameters too large to fit in the format.
        Fixes issue #77.
      </action>
      <action dev="luc" type="fix">
        Allowed slightly malformed TLE to be parsed.
        Fixes issue #196.
      </action>
      <action dev="luc" type="fix">
        Fixed overlapping issue in ellipsoid tessellation, typically for independent
        zones (like islands) close together.
        Fixes issue #195.
      </action>
      <action dev="tn" type="add">
        Added support to load WMM coefficients from the official model file
        provided by NOAA.
      </action>
      <action dev="tn" type="fix">
        Fixed javadoc of method "GeoMagneticField#calculateField(...)":
        the provided altitude is expected to be a height above the WGS84 ellipsoid.
      </action>
      <action dev="luc" type="update">
        Added a simpler interface for creating custom UTC-TAI offsets loaders.
      </action>
      <action dev="luc" type="add">
        Added support for USNO tai-utc.dat file, enabled by default, in
        addition to the legacy support for IERS UTC-TAI.history file
        which is still supported and also enabled by default.
      </action>
      <action dev="luc" type="add">
        Added a way to load TAI-UTC data from Bulletin A. Using this feature
        is however NOT recommended as there are known issues in TAI-UTC data
        in some bulletin A (for example bulletina-xix-001.txt from 2006-01-05
        has a wrong year for last leap second and bulletina-xxi-053.txt from
        2008-12-31 has an off by one value for TAI-UTC on MJD 54832). This
        feature is therefore not enabled by default, and users wishing to
        rely on it should do it carefully and take their own responsibilities.
      </action>
      <action dev="luc" type="add">
        Added ellipsoid tessellation, with tiles either oriented along track
        (ascending or descending) or at constant azimuth.
      </action>
      <action dev="luc" type="fix">
        Added customization of EOP continuity check threshold.
        Fixes issue #194.
      </action>
      <action dev="evan" type="add">
        Added geoid model based on gravity field.
        Fixes issue #192.
      </action>
      <action dev="luc" type="fix">
        Added automatic loading of Marshall Solar Activity Future Estimation data.
        Fixes issue #191.
      </action>
      <action dev="luc" type="update">
        Simplified Cartesian to ellipsoidal coordinates transform and greatly improved its performances.
      </action>
      <action dev="luc" type="fix">
        Fixed target point in BodyCenterPointing attitude.
        Fixes issue #100.
      </action>
    </release>
    <release version="7.0" date="2015-01-11"
             description="Version 7.0 is a major release of Orekit. It introduces several new
             features and bug fixes. New features introduced in version 7.0 are the complete
             DSST semi-analytical propagator with short-periodics terms (only mean elements
             were available in previous version), extension to second order derivatives for
             many models (Cartesian coordinates, angular coordinates, attitude modes, ...),
             bilinear interpolator in Saastamoinen model, attitude overriding during impulsive
             maneuvers, general relativity force model, geographic zone detector, and ecliptic
             frame.
             Several bugs have been fixed. One noteworthy fix concerns an inconsistency in
             Eckstein-Hechler propagator velocity, which leads to a change of the generated
             orbit type.">
      <action dev="hankg" type="add">
        Added bilinear interpolator and use it on Saastamoinen model.
        Implements feature #182.
      </action>
      <action dev="luc" type="update">
        Removed old parts that were deprecated in previous versions.
      </action>
      <action dev="luc" type="update">
        Updated dependency to Apache Commons Math 3.4, released on 2014-12-26.
      </action>
      <action dev="luc" type="fix">
        Fixed null vector normalization when attempting to project to ground a point already on ground.
        Fixes issue #181.
      </action>
      <action dev="luc" type="add" due-to="Lucian Barbulescu">
        Added Romanian localization for error messages.
      </action>
      <action dev="luc" type="fix">
        Fixed velocity inconsistency in orbit generation in Eckstein-Hechler propagator.
        The Eckstein-Hechler propagator now generated Cartesian orbits, with velocity
        computed to be fully consistent with model evolution. A side effect is that
        if users rebuild circular parameters from the generated orbits, they will
        generally not math exactly the input circular parameters (but position will
        match exactly).
        Fixes issue #180.
      </action>
      <action dev="luc" type="fix">
        Improved acceleration output in Eckstein-Hechler model.
      </action>
      <action dev="luc" type="add">
        Added projection of moving point (i.e. position and derivatives too) to
        ground surface.
      </action>
      <action dev="luc" type="add">
        Added a general 3 axes ellipsoid class, including a feature to compute
        any plane section (which result in a 2D ellipse).
      </action>
      <action dev="luc" type="add">
        Added support for IERS bulletin A (rapid service and prediction)
      </action>
      <action dev="tn" type="fix">
        Fixed various issues in geomagnetic fields models:
        GeoMagneticField.getDecimalYear() returned a slightly wrong result: e.g. for 1/1/2005
        returned 2005.0020 instead of 2005.0, GeoMagneticFieldFactory.getModel() returned
        wrong interpolation near models validity endpoints, GeoMagneticField.transformModel(double)
        method did not check year validity. Added more unit tests and adapted existing tests for
        IGRF/WMM with sample values / results as they have changed slightly.
        Fixes issue #178.
      </action>
      <action dev="luc" type="fix" due-to="Patrice Mathieu">
        Fixed closest TLE search. When filtering first from satellite ID and
        then extracting closest date, the returned satellite was sometime wrong.
      </action>
      <action dev="luc" type="add" due-to="Hank Grabowski">
        Allow attitude overriding during impulsive maneuvers.
        Fixes issue #176.
      </action>
      <action dev="evan" type="add">
          Added general relativity force model.
      </action>
      <action dev="luc" type="add" due-to="Ioanna Stypsanelli">
        added Greek localization for error messages.
      </action>
      <action dev="evan" type="fix">
          Fixed incorrect partial derivatives for force models that depend on satellite velocity.
          Fixes #174.
      </action>
      <action dev="evan" type="fix">
          Fixed incorrect parameters set in NumericalPropagatorBuilder.
          Fixes #175.
      </action>
      <action dev="luc" type="update" >
        Significantly reduced size of various serialized objects.
      </action>
      <action dev="luc" type="update" >
        PVCoordinatesProvider now produces time-stamped position-velocities.
      </action>
      <action dev="luc" type="update" >
        Tabulated attitude provider can be built directly from time-stamped angular coordinates
        lists, in addition to attitudes lists.
      </action>
      <action dev="luc" type="add" >
        Added time-stamped versions of position-velocity and angular coordinates.
      </action>
      <action dev="luc" type="fix" due-to="Daniel Aguilar Taboada">
        Fixed wrong rotation interpolation for rotations near π.
        Fixes issue #173.
      </action>
      <action dev="luc" type="update" >
        Updated dependency to Apache Commons Math 3.3.
      </action>
      <action dev="luc" type="update" due-to="Lucian Barbulescu, Nicolas Bernard">
        Added short periodics for DSST propagation.
      </action>
      <action dev="luc" type="add" >
        Added a GeographicZoneDetector event detector for complex geographic zones traversal.
        Fixes issue #163.
      </action>
      <action dev="evan" type="fix">
        Add Ecliptic frame. Agrees with JPL ephemerides to within 0.5 arcsec.
        Issue #166.
      </action>
      <action dev="evan" type="fix">
        Fix cache exception when propagating backwards with an interpolated
        gravity force model.
        Fixes issue #169.
      </action>
      <action dev="luc" type="fix">
        Fixed parsing of dates very far in the future.
        Fixes issue #171.
      </action>
      <action dev="luc" type="fix">
        Trigger an exception when attempting to interpolate attitudes without rotation rate
        using only one data point.
      </action>
      <action dev="evan" type="fix">
        Fixed SpacecraftState date mismatch exception with some attitude providers.
      </action>
      <action dev="luc" type="fix" >
        Fixed wrong scaling in JPL ephemeris when retrieving coordinates in a frame
        that is not the defining frame of the celestial body.
        Fixes issue #165.
      </action>
      <action dev="luc" type="update" due-to="Lucian Barbulescu">
        Prepare generation of either mean or osculating orbits by DSST propagator.
        The short periodics terms are not computed yet, but there is ongoing work
        to add them.
      </action>
      <action dev="luc" type="update" due-to="Lucian Barbulescu">
        Avoid recomputing Chi and Chi^2 in Hansen coefficients for tesseral.
      </action>
      <action dev="luc" type="update" due-to="Nicolas Bernard">
        Added better handling of Hansen kernel computation through use of PolynomialFunction.
      </action>
      <action dev="luc" type="update" due-to="Petre Bazavan">
        Compute Hansen coefficients using linear transformation.
      </action>
      <action dev="luc" type="fix" >
        Fixed a non-bracketing exception in event detection, in some rare cases of noisy g function.
        Fixes issue #160.
      </action>
      <action dev="luc" type="fix" >
        Fixed a missing reset of resonant tesseral terms in DSST propagation.
        Fixes issue #159.
      </action>
      <action dev="luc" type="fix" >
        Improved default max check interval for NodeDetector, so it handles correctly
        highly eccentric orbits.
        Fixes issue #158.
      </action>
    </release>
    <release version="6.1" date="2013-12-13"
             description="Version 6.1 is a minor release of Orekit. It introduces several new
             features and bug fixes. The most important features introduced in version 6.1
             are solid tides force model, including pole tide at user choice, and following
             either IERS 1996, IERS 2003 or IERS 2010 conventions ; ocean tides force model,
             including pole tide at user choice, loading a user provided model ; simultaneous
             support for IERS 1996, 2003 and 2010 for frames definition, which is very
             important to support legacy systems and to convert coordinates between older and
             newer reference systems ; greatly improved accuracy of celestial/terrestrial
             frames transforms (we are now at sub-micro arcsecond level for IERS 2003/2010,
             both with equinox based and Non-Rotating Origin, at a sub-milli arcseconds for
             IERS 1996, both with equinox based and Non-Rotating Origin) ; classical
             equinox-based paradigm and new non-rotating origin paradigm for inertial and
             terrestrial frames are now supported with all IERS conventions ; automatic
             conversion of IERS Earth Orientation Paramters from equinoxial to non-rotating
             paradigm ; support for CCSDS Orbit Data Message ; improved API for events,
             allowing separation of event detection and event handling (the older API is still
             available for compatibility) ; merged all the elevation related events, allowing
             to use both refraction model and antenna mask at the same time if desired ;
             new attitude mode based on interpolation on a table. Numerous bugs were also fixed.
             Version 6.1 depends on version 3.2 of Apache commons math.">
      <action dev="luc" type="fix" >
        Reduced number of calls to the g function in event detectors.
        Fixes issue #108.
      </action>
      <action dev="luc" type="fix" >
        Fixed a spurious backward propagation.
        Fixes issue #107.
      </action>
      <action dev="luc" type="fix" >
        Improved error detection for numerical and DSST propagation for cases
        where user attempts to compute integrator tolerances with an orbit for
        which Jacobian is singular (for example equatorial orbit while using
        Keplerian representation).
        Fixes issue #157.
      </action>
      <action dev="luc" type="add" >
        Added a method to get the number or calls to getNeighbors in the generic time stamped cache,
        to allow performing measurements while tuning the cache.
      </action>
      <action dev="luc" type="add" >
        Added high degree ocean load deformation coefficients computed by Pascal
        Gégout (CNRS / UMR5563 - GET).
      </action>
      <action dev="luc" type="add" >
        Time scales are now serializable.
      </action>
      <action dev="luc" type="add" due-to="Nicolas Bernard">
        Improved DSST tesseral computation efficiency by caching Jacobi polynomials.
      </action>
      <action dev="luc" type="fix" due-to="Daniel Aguilar Taboada">
        Fixed yaw steering attitude law, which didn't project spacecraft velocity correctly.
        Fixes issue #156.
      </action>
      <action dev="luc" type="add" >
        Added a way to set the maximum number of iterations for events detection.
        Fixes issue #155.
      </action>
      <action dev="luc" type="add">
        Added an attitude provider from tabulated attitudes.
        Fixes issue #154.
      </action>
      <action dev="luc" type="add" due-to="Hank Grabowski">
        Improved test coverage.
        Fixes issue #153.
      </action>
      <action dev="luc" type="add" due-to="Hank Grabowski">
        Merged all elevation detectors into one. The new detector supports all
        features from the previous (and now deprecated) ApparentElevationDetector
        and GroundMaskElevationDetector.
        Fixes issue #144.
      </action>
      <action dev="luc" type="add" due-to="Hank Grabowski">
        Added a DetectorEventHandler interface aimed at handling only the
        event occurrence part in propagation. This allows to separate the
        event detection itself (which is declared by the EventDetector interface)
        from the action to perform once the event has been detected. This also
        allows to avoid subclassing of events, which was cumbersome. It also allows
        to share a single handler for several events.
        The previous behavior with eventOccurred declared at detector level and
        subclassing is still available but is deprecated and will be removed in
        the next major release.
      </action>
      <action dev="luc" type="fix" due-to="Christophe Le Bris">
        Fixed an indexing error in Harris-Priester model.
        Fixes issue #152.
      </action>
      <action dev="luc" type="add">
        Added a new force model for ocean tides in numerical propagation, including pole tides.
        Fixes issue #11.
      </action>
      <action dev="luc" type="fix" due-to="Lucian Barbulescu">
        Fixed conversion from position-velocity to Keplerian, when the orbit is
        perfectly equatorial.
        Fixes issue #151.
      </action>
      <action dev="luc" type="add">
        Added a new force model for solid tides in numerical propagation, including pole tides.
        Fixes issue #10.
      </action>
      <action dev="luc" type="add">
        Added a way to select IERS conventions for non-rotating origin
        based ITRF.
      </action>
      <action dev="luc" type="update">
        Greatly improved accuracy of celestial/terrestrial frames transforms.
        We are now at sub-micro arcsecond level for IERS 2003/2010, both with
        equinox based and Non-Rotating Origin, at a sub-milli arcseconds
        for IERS 1996, both with equinox based and Non-Rotating Origin.
      </action>
      <action dev="luc" type="fix">
        Fixed missing nutation correction in Equation Of Equinoxes.
        Fixes issue #150.
      </action>
      <action dev="luc" type="fix">
        Fixed rate for TCB time scale.
      </action>
      <action dev="luc" type="add">
        Added new definition of astronomical unit from IAU-2012 resolution B2.
      </action>
      <action dev="luc" type="fix">
        Fixed Date/Time split problem when date is a few femto-seconds before the end of the day.
        Fixes issue #149.
      </action>
      <action dev="luc" type="fix">
        Fixed overflow problem in TimeComponents.
        Fixes issue #148.
      </action>
      <action dev="luc" type="update">
        Separate parsing from using Poisson series.
      </action>
      <action dev="luc" type="add" due-to="Steven Ports">
        Added support for parsing CCSDS ODM files (OPM, OMM and OEM).
      </action>
      <action dev="luc" type="update">
        Flattened ITRF frames tree so all supported ITRF realizations (2005, 2000, 97, 93) share the same
        parent ITRF2008. Previously, the tree was 2008 &lt;- 2005 &lt;- 2000 &lt;- {93,97} and the reference dates
        for Helmert transforms were all different. We now use the parameters provided at epoch 2000.0 and
        with respect to ITRF2008 at http://itrf.ensg.ign.fr/doc_ITRF/Transfo-ITRF2008_ITRFs.txt.
      </action>
      <action dev="luc" type="fix">
        Fixed azimuth parameter in the TopocentricFrame.pointAtDistance method.
        Fixes issue #145.
      </action>
      <action dev="luc" type="fix"  due-to="Matt Edwards">
        Fixed location of JAVA_EPOCH. As we now take the linear models between UTC and TAI
        that were used between 1961 and 1972, we have to consider the offset that was in
        effect on 1970-01-01 and which was precisely 8.000082s. Fixes issue #142.
      </action>
      <action dev="luc" type="update" >
        Vastly improved performances for Poisson series computations. Poisson series are often
        evaluated several components together (x/y/s in new non-rotating paradigm, ∆ψ/∆ε in old
        equinox paradigm for example). As the components are built from a common model, they
        share many nutation terms. We now evaluate these shared terms only once, as we evaluate
        the components in parallel thanks to a preliminary "compilation" phase performed when
        the Poisson series are set up. This dramatically improves speed: on a test case based
        on x/y/s evaluations over a one year time span without any caching,  we noticed a
        more than two-fold speedup: mean computation time reduced from 6.75 seconds (standard
        deviation 0.49s) to 3.07 seconds (standard deviation 0.04s), so it was a 54.5% reduction
        in mean computation time. At the same time, accuracy was also improved thanks to the
        Møller-Knuth TwoSum algorithm without branching now used for summing all series terms.
      </action>
      <action dev="luc" type="fix" >
        When UT1 time scale is used, it is now possible to choose which Earth Orientation
        Parameters history to use (formerly, only EOP compatible with IAU-2000/2006 was
        used, even for systems relying only on older conventions).
      </action>
      <action dev="luc" type="add" >
        Added Greenwich Mean Sidereal Time and Greenwich Apparent Sidereal Time
        to all supported IERS conventions (i.e. IERS 1996, IERS 2003 and IERS 2010).
      </action>
      <action dev="luc" type="add" >
        Classical equinox-based paradigm and new non-rotating origin paradigm for
        inertial and terrestrial frames are now supported with all IERS conventions.
        This means it is now possible to use MOD/TOD/GTOD with the recent precession/nutation
        models from recent conventions, and it is also possible to use CIRF/TIRF/ITRF with
        the older precession nutation models from ancient conventions. Of course, all these
        conventions and frames can be used at the same time, which is very important to
        support legacy systems and to convert coordinates between older and newer reference
        systems.
      </action>
      <action dev="luc" type="add" >
        Added IERS 1996 in the list of supported IERS conventions.
      </action>
      <action dev="luc" type="add" >
        Added factory methods to compute arbitrary Julian Epochs (J1900.0, J2000.0 ...)
        and Besselian Epochs (B1900.0, B1950.0 ...) that are used as reference dates
        in some models and frames.
      </action>
      <action dev="luc" type="fix" >
        Fixed non-bracketing exception while converting Cartesian points very close to equator into geodetic
        coordinates. Fixes issue #141.
      </action>
      <action dev="evan" type="add" >
        Added getAngularVelocity() to PVCoordinates.
      </action>
      <action dev="luc" type="add" >
        Added back serialization for some ephemerides produced by integration-based propagators.
        The ephemerides produced by NumericalPropagator are always serializable, and the ones
        produced by DSSTPropagator may be serializable or not depending on the force models used.
      </action>
      <action dev="luc" type="fix" >
        Fixed missing events detection when two events occurred at exactly the same time using an analytical
        propagator (like generated ephemerides for example). Fixes issue #138.
      </action>
      <action dev="luc" type="fix" >
        Fixed data loading from zip/jar. A more streamlined architecture has been set up, and each zip entry
        now uses its own input stream. Closing the stream triggers the switch to the next entry, and duplicate
        close are handled gracefully. Fixes issue #139.
      </action>
      <action dev="luc" type="fix" >
        Improved event bracketing by backporting changes made in Apache Commons Math (may fix issues #110
        and #136, but we cannot be sure as neither issues were reproducible even before this change...).
      </action>
      <action dev="luc" type="fix" >
        Fixed GTOD and Veis frame that did apply UT1-UTC correction when they should not (fixes issue #131).
      </action>
      <action dev="luc" type="fix" >
        Completely rewrote conversion from Cartesian to geodetic coordinates to improve
        numerical stability for very far points (typically when computing coordinates
        of Sun). Fixes issue #137.
      </action>
    </release>
    <release version="6.0" date="2013-04-23"
             description="Version 6.0 is a major release of Orekit. It introduces several new
             features and bug fixes. Several incompatibilities with respect to previous
             versions 5.x have been introduced. Users are strongly advised to upgrade to this
             version. The major features introduced in version 6.0 are the inclusion of the DSST
             semi-analytical propagator, an improved propagator architecture where all propagators
             can use events and step handlers, much better and faster gravity field force model,
             Jacobians availability for all force models, converters between different propagation
             models (which can be used to convert between mean and osculating elements), thread
             safety for many parts (mainly frames, but still excluding propagators) while still
             preserving caching for performances even in multi-threaded environments, time-dependent
             gravity fields, support for IERS 2010 conventions, support for INPOP and all DExxx
             ephemerides, new frames, new time scales, support for user-defined states in spacecraft
             state, availability of additional states in events, interpolators for many components
             like position-velocity, spacecraft state and attitude allowing to compute high order
             derivatives if desired, filtering of events, orphan frames, magnetic fields models,
             SP3 files support, visibility circles, support for Marshall Solar Activity Future
             Estimation of solar activity. Numerous bugs were also fixed. Version 6.0 now depends
             on version 3.2 of Apache commons math.">
      <action dev="pascal" type="fix" >
        Fixed conversion of mean anomaly to hyperbolic eccentric anomaly (fixes issue #135).
      </action>
      <action dev="luc" type="add" >
        Extracted fundamental nutation arguments from CIRF frame. This allows both reuse of
        the arguments for other computations (typically tides), and also allows to use
        convention-dependent arguments (they are similar for IERS conventions 2003 and 2010,
        but have changed before and may change in the future).
      </action>
      <action dev="luc" type="fix" >
        Fixed event g function correction when starting exactly at 0 with a backward
        propagation (fixes issue #125).
      </action>
      <action dev="luc" type="update" >
        Error messages properties are now loaded directly in UTF-8.
      </action>
      <action dev="luc" type="add" >
        Added a way to know which tide system is used in gravity fields (zero-tide,
        tide-free or unknown).
      </action>
      <action dev="luc" type="add" >
        Added orphan frame, i.e. trees that are not yet connected to the main
        frame tree but attached later on. This allows building frame trees
        from leaf to root. This change fixes feature request #98.
      </action>
      <action dev="luc" type="add" >
        Added a way to filter only increasing or decreasing events. The filtering
        occurs a priori, i.e. the filtered out events do not trigger a search.
        Only the interesting events are searched for and contribute to computation
        time. This change fixes feature request #104.
      </action>
      <action dev="pascal" type="add" >
        Added a semianalytical propagator based on the Draper Semianalytic
        Satellite Theory. The DSST accounts for all significant perturbations
        (central body including tesseral harmonics, third-body, drag, solar
        radiation pressure) and is applicable to all orbit classes.
        To begin with, only mean elements propagation is available.
      </action>
      <action dev="evan" type="update" >
        Greatly improved performance of time-stamped caches for data that is
        read only once (like UTC leap seconds history or EOP).
      </action>
      <action dev="luc" type="add" >
        Additional states can now be used in events. Note that waiting for the
        fix for issue MATH-965 in Apache Commons Math to be been officially
        published, a workaround has been used in Orekit. This workaround
        implies that events that should be triggered based on additional equations
        for integration-based propagator will be less accurate on the first step
        (full accuracy is recovered once the first step is accepted).
        So in these corner cases, users are advised to start propagation at least
        one step before the first event (or to use a version of Apache Commons Math
        that includes the fix, which has been added to the development version as
        of r1465654). This change fixes feature request #134.
      </action>
      <action dev="luc" type="add" >
        AdditionalStateProviders can now be used for all propagators, not
        only analytical ones. Note that when both state providers and
        additional differential equations are used in an integration-based
        propagator, they must used different states names. A state can only
        be handled by one type at a time, either already integrated or
        integrated by the propagator (fixes feature request #133).
      </action>
      <action dev="luc" type="add" >
        Added a way to store user data into SpacecraftState. User data are
        simply double arrays associated to a name. They are handled properly
        by interpolation, event handlers, ephemerides and adapter propagators.
        Note that since SpacecraftState instances are immutable, adding states
        generates a new instance, using a fluent API principle (fixes feature request #132).
      </action>
      <action dev="luc" type="add" >
        Added a way to retrieve all additional states at once from a step interpolator.
      </action>
      <action dev="luc" type="fix" >
        Fixed wrong orientation for ICRF and all IAU pole and prime meridians
        (a few tens milli-arcseconds). This error mainly induced an error in
        celestial bodies directions, including the Sun which is used in many
        places in Orekit (fixes bug #130).
      </action>
      <action dev="luc" type="add" >
        Added support for IERS conventions 2010. Note that Orekit still also
        support conventions 2003 in addition to conventions 2010. However, as
        IERS does not provide anymore data to link TIRF 2003 with ITRF, ITRF
        based on 2003 convention is not available. ITRF can only be based on
        either 2010 conventions for CIO-based paradigm or on 1996 conventions
        for equinox-based paradigm.
      </action>
      <action dev="luc" type="add" >
        Atmosphere models now provide their central body frame.
      </action>
      <action dev="luc" type="add" >
        Added versions of angular coordinates and position-velocity that use
        any field instead of double (classes FieldAngularCoordinates and
        FieldPVCoordinates). This allows to compute derivatives of these quantities
        with respect to any number of variables and to any order (using DerivativeStructure
        for the field elements), or to compute at arbitrary precision (using Dfp for
        the field elements). Regular transforms as produced by frames
        handle these objects properly and compute partial derivatives for them.
      </action>
      <action dev="luc" type="update" >
        Converted Cunningham and Droziner force models to use the API of the new
        partial derivatives framework, despite they STILL USE finite differences.
        These two force models are now considered obsolete, they have been
        largely superseded by the Holmes-Featherstone model, which can be used
        for much larger degrees (Cunnigham and Droziner use un-normalized
        equations and coefficients which underflow at about degree 90), which
        already provides analytical derivatives, and which is twice faster. It
        was therefore considered a waste of time to develop analytical derivatives
        for them. As a consequence, they use finite differences to compute their
        derivatives, which adds another huge slow down factor when derivatives are
        requested. So users are strongly recommended to avoid these models when
        partial derivatives are desired...
      </action>
      <action dev="luc" type="add" >
        Added analytical computation of partial derivatives for third-body
        attraction.
      </action>
      <action dev="luc" type="add" >
        Added analytical computation of partial derivatives for constant
        thrust maneuvers.
      </action>
      <action dev="luc" type="update" >
        Converted Newtonian force model to use the new partial derivatives
        framework.
      </action>
      <action dev="luc" type="update" >
        Converted Holmes-Featherstone force model to use the new partial derivatives
        framework.
      </action>
      <action dev="luc" type="add" >
        Added analytical computation of partial derivatives for surface forces
        (drag and radiation pressure) for all supported spacecraft body shapes.
      </action>
      <action dev="luc" type="update" >
        Streamlined the force models partial derivatives computation for numerical
        propagation. It is now far simpler to compute analytically the derivatives
        with respect to state and with respect to force models specific parameters,
        thanks to the new Apache Commons Math differentiation framework.
      </action>
      <action dev="luc" type="add" >
        Added a new force model for central body gravity field, based on Holmes and Featherstone
        algorithms. This model is a great improvement over Cunningham and Droziner models. It
        allows much higher degrees (it uses normalized coefficients and carefully crafted
        recursions to avoid overflows and underflows). It computes analytically all partial
        derivatives and hence can be used to compute accurate state transition matrices. It is
        also much faster than the other models (for example a 10 days propagation of a low Earth
        orbit with a 1cm tolerance setting and a 69x69 gravity field was about 45% faster with
        Holmes and Featherstone than with Cunningham).
      </action>
      <action dev="luc" type="fix" >
        Improved gravity field un-normalization to allow higher degrees/order with Cunningham and
        Droziner models. Formerly, the coefficients computation underflowed for square fields
        degree = order = 85, and for non-square fields at degree = 130 for order = 40. Now square
        fields can go slightly higher (degree = order = 89) and non-square fields can go much
        higher (degree = 393 for order = 63 for example). Attempts to use un-normalization past
        the underflow limit now raises an exception.
      </action>
      <action dev="luc" type="update" >
        Updated Orekit to version 3.1.1 of Apache Commons Math.
      </action>
      <action dev="luc" type="add" >
        Added support for time-dependent gravity fields. All recent gravity
        fields include time-dependent coefficients (linear trends and pulsations
        at several different periods). They are now properly handled by Orekit.
        For comparison purposes, it is still possible to retrieve only the constant
        part of a field even if the file contains time-dependent coefficients too.
      </action>
      <action dev="luc" type="update" >
        Added a way to speed up parsing and reduce memory consumption when
        loading gravity fields. Now the user can specify the maximal degree
        and order before reading the file.
      </action>
      <action dev="luc" type="fix" >
        The EGM gravity field reader did not complain when files with missing
        coefficients were provided, even when asked to complain.
      </action>
      <action dev="luc" type="fix" >
        Fixed serialization of all predefined frames. This fix implied
        also fixing serialization of celestial bodies as the predefined
        ICRF frame relies on them. Note for both types of objects, only
        some meta-data are really serialized in such a way that at
        deserialization time we retrieve singletons. So the serialized
        data are small (less than 500 bytes) and exchanging many time
        these objects in a distributed application does not imply anymore
        lots of duplication.
      </action>
      <action dev="tn" type="fix" due-to="Yannick Tanguy">
        Throw an exception if the conversion of mean anomaly to hyperbolic
        eccentric anomaly does not converge in KeplerianOrbit (fixes bug #114).
      </action>
      <action dev="luc" type="fix" due-to="Evan Ward">
        Removed weak hash maps in frames (fixes bug #122).
      </action>
        <action dev="luc" type="fix" due-to="Bruno Revelin">
        Improved documentation of interpolation methods (fixes bug #123).
      </action>
      <action dev="tn" type="fix" due-to="Evan Ward">
        Make TIRF2000Provider class thread-safe (fixes bug #118).
      </action>
      <action dev="tn" type="fix" due-to="Christophe Le Bris">
        Correct spelling of the inner class QuadratureComputation (fixes bug #120).
      </action>
      <action dev="tn" type="fix" due-to="Evan Ward">
        Remove unnecessary synchronization in UT1Scale (fixes bug #119).
      </action>
      <action dev="tn" type="fix" due-to="Carlos Casas">
        Clear caches in CelestialBodyFactory when removing CelestialBodyLoaders
        (fixes bug #106).
      </action>
      <action dev="tn" type="fix" due-to="Yannick Tanguy">
        Fix loading of JPL ephemerides files with overlapping periods
        (fixes bug #113).
      </action>
      <action dev="tn" type="fix" due-to="Simon Billemont">
        Prevent initialization exception in UTCScale in case no user-defined
        offsets are provided. (fixes bug #111).
      </action>
      <action dev="luc" type="fix" due-to="Evan Ward">
        Improved performance by caching EME2000 frame in AbstractCelestialBody
        (fixes bug #116).
      </action>
      <action dev="tn" type="fix" due-to="Evan Ward">
        Make TidalCorrections class thread-safe by using the new TimeStampedCache.
        (fixes bug #117).
      </action>
      <action dev="tn" type="fix" due-to="Evan Ward">
        Convert position entries contained in SP3 files to meters instead of km
        (fixes bug #112).
      </action>
      <action dev="luc" type="add" >
        Added support for version 2011 of ICGEM gravity field format. Orekit
        still ignore the time-dependent part of these fields, though.
      </action>
      <action dev="luc" type="update" >
        Greatly simplified CelestialBodyLoader interface, now it is not related
        to DataLoader anymore (which implies users can more easily provide
        analytical models instead of the JPL/IMCCE ephemerides if they want)
      </action>
      <action dev="luc" type="fix" >
        Use the new thread-safe caches and the new Hermite interpolation feature on
        Transform, Earth Orientation Parameters, JPL/IMCCE ephemerides, UTC-TAI
        history and Ephemeris to remove thread-safety issues in all classes using
        cache (fixes #3).
      </action>
      <action dev="luc" type="add" >
        Added Hermite interpolation features for position-velocity coordinates,
        angular coordinates, orbits, attitudes, spacecraft states and transforms.
        Hermite interpolation matches sample points value and optionally first derivative.
      </action>
      <action dev="luc" type="add" >
        Added an AngularCoordinates as an angular counterpart to PVCoordinates.
      </action>
      <action dev="luc" type="add" >
        Transform now implements both TimeStamped and TimeShiftable. Note that this change
        implied adding an AbsoluteDate parameter to all transform constructors, so this
        is a backward incompatible change.
      </action>
      <action dev="luc" type="fix" >
        Fixed wrong transform for 3D lines (fixes bug #101).
      </action>
      <action dev="luc" type="add" >
        Upgraded support of CCSDS Unsegmented Time Code (CUC) to version 4 of the
        standard published in November 2010 (fixes bug #91), this includes support for
        an extended preamble field and longer time codes.
      </action>
      <action dev="luc" type="add" due-to="Francesco Rocca">
        Added a way to build TLE propagators with attitude providers and mass (fixes bug #84).
      </action>
      <action dev="luc" type="fix" >
        Fixed numerical stability errors for high order gravity field in Cunningham model (fixes bug #97).
      </action>
      <action dev="luc" type="fix" due-to="Yannick Tanguy">
        Fixed an error in radiation pressure for BoxAndSolarArraySpacecraft (fixes bug #92).
      </action>
      <action dev="thomas" type="add">
        Added models for tropospheric delay and geomagnetic field.
      </action>
      <action dev="luc" type="update">
        The existing general mechanism for shifting objects in time has been
        formalized as a parameterized interface implemented by AbsoluteDate, Attitude,
        Orbit, PVCoordinates and SpacecraftState.
      </action>
      <action dev="luc" type="update">
        Time scales are not serializable anymore (this induced problems for the UTC scale
        and its caching feature).
      </action>
      <action dev="luc" type="fix">
        Fixed TLE propagation in deep space when inclination is exactly 0 (fixes bug #88).
      </action>
      <action dev="pascal" type="add" due-to="Francesco Rocca">
        Added a package for spacecraft states to propagators conversion extending an
        original contribution for TLE (Orbit Converter for Two-Lines Elements) to all
        propagators.
      </action>
      <action dev="luc" type="fix">
        Improved testing of error messages.
      </action>
      <action dev="luc" type="fix">
        Removed too stringent test on trajectory in TLE propagator (fixes bug #86).
      </action>
      <action dev="thomas" type="fix">
          Set the initial state for a TLEPropagator (fixes bug #85).
      </action>
      <action dev="luc" type="update">
        Improved testing of error messages.
      </action>
      <action dev="luc" type="update">
        Updated IAU poles for celestial bodies according to the 2009 report and the
        2011 erratum from the IAU/IAG Working Group on Cartographic Coordinates and
        Rotational Elements of the Planets and Satellites (WGCCRE).
      </action>
      <action dev="luc" type="update">
        Removed code deprecated before 5.0.
      </action>
      <action dev="thomas" type="add">
        Added support for more recent JPL DExxx and INPOP ephemerides files (fixes feature #23).
      </action>
      <action dev="luc" type="fix">
        Fixed formatting of very small values in TLE lines (fixes bug #77).
      </action>
      <action dev="thomas" type="fix">
        Fixed formatting of TLE epoch (fixes bug #74).
      </action>
      <action dev="thomas" type="fix">
        Fixed performance issues when using the singleton UTCScale instance from
        multiple threads. Use a prototype pattern instead (fixes bug #33).
      </action>
      <action dev="luc" type="add">
        Added J2 effect on small maneuvers model.
      </action>
      <action dev="luc" type="fix">
        Fixed attitudeProvider field masking in IntegratedEphemeris.
      </action>
      <action dev="luc" type="add">
        Added a tutorial to compute Earth phased, Sun synchronous orbits.
      </action>
      <action dev="luc" type="add">
        Added a fitter for osculating parameters, allowing conversion to mean parameters.
      </action>
      <action dev="luc" type="update">
        Made Greenwich mean and apparent sidereal time publicly visible in GTOD frame.
      </action>
      <action dev="luc" type="update">
        Made equation of equinoxes sidereal time publicly visible in TOD frame.
      </action>
      <action dev="thomas" type="update">
        Added more german translations for error messages.
      </action>
      <action dev="luc" type="fix">
        Allow ClasspathCrawler and ZipJarCrawler data providers to work in
        OSGi environments by providing an explicit class loader (fixes bug #54).
      </action>
      <action dev="luc" type="update">
        Improved the small maneuvers analytical model to compute orbit Jacobian
        with respect to maneuver parameters.
      </action>
      <action dev="luc" type="fix">
        Force impulse maneuver to preserve orbit type and orbit frame.
      </action>
      <action dev="thomas" type="add">
        Added sp3 file parser.
      </action>
      <action dev="luc" type="add">
        Added a method to compute frames transforms Jacobians in the Transform class.
      </action>
      <action dev="luc" type="fix">
        Fixed a problem with propagation over null or negative ranges.
      </action>
      <action dev="luc" type="add">
        Added a multiplexer for step handlers.
      </action>
      <action dev="luc" type="add">
        Added init methods to step handlers and event handlers.
      </action>
      <action dev="luc" type="add">
        Added an adapter propagator that can add small maneuvers to any propagator, including
        ephemeris based ones.
      </action>
      <action dev="luc" type="add">
        Added an analytical model for the effect at date t1 of a small maneuver performed at date t0.
      </action>
      <action dev="luc" type="fix">
        Fixed a missing reinitialization of start date when state was reset in numerical propagator.
      </action>
      <action dev="luc" type="update">
        Added detection of attempts to create hyperbolic orbits as circular or equinoctial
        instances.
      </action>
      <action dev="pascal" type="fix">
        Fixed potential numerical failure in lightning ratio computation.
      </action>
      <action dev="luc" type="update">
        Simplified construction of atmosphere models, the Earth fixed frame is already present
        in the body shape, there was no need to pass a separate argument for it.
      </action>
      <action dev="pascal" type="add">
        Added Harris-Priester atmosphere model.
      </action>
      <action dev="luc" type="update">
        Changed the return value of eventOccurred method from an int to an enumerate.
      </action>
      <action dev="pascal" type="fix">
        Fixed frame for TLEPropagator (fixes bug #31).
      </action>
      <action dev="luc" type="add">
        Added getters/setters for impulse maneuvers.
      </action>
      <action dev="luc" type="add">
        Added getters/setters for attitude provider in all orbit propagators.
      </action>
      <action dev="luc" type="add">
        Added a method to compute visibility circles in TopocentricFrame.
      </action>
      <action dev="luc" type="add">
        Added an equinox-based version of ITRF.
      </action>
      <action dev="luc" type="add">
        Added getters for thrust, Isp and flow rate in constant thrust maneuvers.
      </action>
      <action dev="luc" type="add">
        Allow use of any supported Local Orbital Frames as the reference frame
        for LofOffset attitude modes.
      </action>
      <action dev="luc" type="add">
        Added support for LVLH, VVLH and VNC local orbital frames.
      </action>
      <action dev="luc" type="fix">
        Fixed a performance bug implying that some frames reloaded all EOP history files
        each time a transform was computed (fixes bug #26).
      </action>
      <action dev="luc" type="add" >
        Added support for columns-based IERS Rapid Data and Prediction files (finals.daily, finals.data
        and finals.all), the XML version was already supported since a few months
      </action>
      <action dev="luc" type="fix" >
        Fixed numerical issue in eccentricity computation (fixes bug #25)
      </action>
      <action dev="luc" type="update" >
        Changed step handling of abstract propagators, now they use a single step
        equal to the duration of the propagation in all cases except when a fixed step
        is requested in master mode. Previously, they arbitrarily used on hundredth of
        the Keplerian period as the step size, hence performing many steps even if not
        strictly required
      </action>
      <action dev="luc" type="add" >
        Added propagation of Jacobians matrices in circular, Keplerian and equinoctial
        parameters, using either true, eccentric or mean position angles. Formerly,
        propagation of Jacobians matrices was possible only in Cartesian parameters
      </action>
      <action dev="luc" type="add" >
        Added a way to propagate additional state along with orbit in abstract
        propagators, as an analytical counterpart to the additional equations that
        can be integrated by numerical propagators
      </action>
      <action dev="luc" type="fix" >
        Fixed missing partial derivatives data in ephemerides produced by a numerical
        propagator despite it was set up to computed them (fixes bug #16)
      </action>
      <action dev="luc" type="fix" >
        Added a new much simpler way to log events occurrences all at once (or
        only a subset of the events if desired)
      </action>
      <action dev="pascal" type="add" >
        Added alternative default name for ICGEM files
      </action>
      <action dev="pascal" type="fix" >
        Fixed EventState reset on propagation direction change (fixes bug #19)
      </action>
      <action dev="luc" type="fix" >
        Fixed Jacobianizer so it can handle force models that do change the spacecraft mass,
        like ConstantThrustManeuver (fixes bug #18)
      </action>
      <action dev="luc" type="add" >
        Added Jacobians between orbital parameters and Cartesian parameters for all orbits
        types (including hyperbolic orbits), all angles types (mean, eccentric, true) and in
        both directions
      </action>
      <action dev="luc" type="update" >
        Replaced the integers parameters used in orbit constructors (MEAN_ANOMALY, ECCENTRIC_ANOMALY ...)
        by a new PositionAngle enumerate for better value safety. The old public constants and the
        corresponding constructors are still available but are deprecated
      </action>
      <action dev="luc" type="fix" >
        Fixed ephemeris generation in numerical propagation. After getEphemeris has been
        called,  later calls to the numerical propagator did reset the already computed
        and returned ephemeris (fixes bug #14)
      </action>
      <action dev="luc" type="add" due-to="Bruno Revelin">
        Added support for the Marshall Solar Activity Future Estimation files
      </action>
      <action dev="luc" type="fix">
        TLEPropagator now implements the Propagator interface, and hence can benefit from all
        events detection and mode handling features (fixes features request #4)
      </action>
      <action dev="luc" type="update">
        improved events detection robustness, by decoupling events handling from adaptive step
        sizes in numerical integrators and  (fix contributed to Apache Commons Math) and from
        classical propagation in analytical and tabulated propagators. This implies the events
        will NOT reduce integration step sizes anymore, thus also increasing speed and in corner
        cases reducing local precision at event occurrence, reducing max step size is often
        sufficient to compensate for this drawback
      </action>
      <action dev="v&#233;ronique" type="add" >
        all propagators, including analytical ones or tabulated ones can now be used for
        event detection. Of course for tabulated propagators, setting up an event that
        would try to reset the state triggers an error when the event occurs
      </action>
      <action dev="v&#233;ronique" type="add" >
        propagation can now be done between two dates, regardless of the date of the initial state
      </action>
      <action dev="v&#233;ronique" type="add" >
        attitude can be specified either using a date only thanks to a new AttitudeLaw interface
        or using a date, a position-velocity provider and a frame (which can be any frame) thanks
        to a new AttitudeProvider interface, wrappers have been added to convert between the two
        interfaces. A side effect of this change is that LofOffset constructor now needs a reference
        to an inertial reference frame, otherwise the attitude woud be wrong if a non-inertial frame
        were passed to getAttitude, due to velocity composition (the computed LOF would not really
        be a LOF)
      </action>
      <action dev="luc" type="update">
        the notion of quasi-inertial frames has been renamed as pseudo-inertial because
        quasi-inertial has a precise relativistic meaning that is not considered here. We
        only consider these frames to be suitable for Newtonian mechanics.
      </action>
      <action dev="luc" type="update">
        the equinox based frames have been renamed to more standard names (MOD, and GTOD
        instead of MEME, and PEF). The implementation of TEME was also wrong (it was
        really a TOD), so now there are both a TOD with a proper name and a TEME with a
        proper implementation.
      </action>
      <action dev="luc" type="update">
        celestial bodies now provide both an inertially oriented body centered
        frame and a body oriented body centered frame, the bodies managed by
        CelestialBodyFactory use the IAU poles and prime meridian definitions
        to build the two frames
      </action>
      <action dev="luc" type="add">
        added the ICRF frame at the solar system barycenter
      </action>
      <action dev="luc" type="add">
        added the ITRF93, ITRF97, ITRF2000 and ITRF2008 frames (previously, only
        the ITRF2005 frame was available)
      </action>
      <action dev="luc" type="add">
        added a getPoint method to TopocentricFrame
      </action>
      <action dev="luc" type="add">
        added the Galileo System Time Scales and the Galileo start epoch.
      </action>
      <action dev="luc" type="add">
        added the UT1, TCB and GMST time scales used in CCSDS Orbit Data Messages
      </action>
      <action dev="luc" type="fix">
        fixed an error when parsing a date occurring during a leap second introduction
      </action>
      <action dev="luc" type="fix">
        fixed a dut1 interpolation error for the day just before a leap second introduction
      </action>
      <action dev="luc" type="fix">
        fixed an error in JPL ephemerides: they are in TDB time scale
      </action>
      <action dev="luc" type="fix">
        fixed an error in date creation/parsing for UTC dates which occur during a
        leap second
      </action>
      <action dev="luc" type="fix">
        fixed UTC time scale between 1961-01-01 and 1971-12-31 ; in this time range
        the offset between UTC and TAI was piecewise linear
      </action>
      <action dev="luc" type="add">
        added an enumerate for specifying months in dates and for simplifying parsing
        of some data files
      </action>
      <action dev="luc" type="add">
        completed support for CCSDS Time Code Format (CCSDS 301.0-B-3) ; now in addition
        to ASCII Calendar Segmented Time Code which has been supported for a while,
        Orekit also supports CCSDS Unsegmented Time Code (CUC), CCSDS Day Segmented
        Time Code (CDS) and CCSDS Calendar Segmented Time Code (CCS)
      </action>
      <action dev="luc" type="add">
        added a freeze method to the Frame and Transform classes, in order to build fixed
        frames from moving ones, this is useful for example to build a launch frame
        at launcher inertial navigation system reset time, or to build an equinox-based
        frame at a specific epoch
      </action>
      <action dev="luc" type="fix">
        fixed an out of memory error when lots of temporary frames were created in loops
        and discarded
      </action>
      <action dev="luc" type="update">
        use the new FastMath class from commons-math instead of the standard java.util.Math
        class for increased accuracy and speed
      </action>
      <action dev="luc" type="add">
        added support for the new bulletinB data published by Paris-Meudon observatory
        for IAU-1980 precession-nutation model (IERS has ceased publishing bulletinB
        files for both IAU-1980 precession-nutation model and IAU-2000
        precession-nutation model as of early 2010).
      </action>
      <action dev="luc" type="add">
        added support for the new XML files containing both bulletinA and bulletinB data
        published by IERS (both the finals and daily files are supported).
      </action>
      <action dev="luc" type="update">
        Orekit now depends on at least version 3.0 of Apache commons-math
      </action>
      <action dev="luc" type="add">
        added a way to list what data have been loaded through DataProvidersManager
      </action>
      <action dev="luc" type="add">
        PropagationException can now be created directly from OrekitException, thus simplifying
        wrapping lower Orekit errors in step handlers
      </action>
      <action dev="luc" type="update">
        improved exception propagation from low level java runtime and Apache commons-math libraries
        preserving initial error stack trace
      </action>
      <action dev="luc" type="update">
        changed exception localization framework to simplify messages handling
      </action>
      <action dev="luc" type="fix">
        greatly improved AbsoluteDate accuracy by shifting epoch when needed and separating
        long/double computations to avoid too large offsets and numerical cancellations, it is
        now possible to still have an absolute date accurate to about 1.0e-13s after shifting
        it 10000 times by 0.1s steps
      </action>
      <action dev="luc" type="fix">
        fixed an error in TopocentricFrame.getPVCoordinates: the coordinates returned were not the
        coordinates of the topocentric frame origin with respect to the specified frame, but were the
        coordinates of the specified frame origin with respect to the topocentric frame.
      </action>
      <action dev="luc" type="fix">
        fixed an errors in data loading in tutorials when one of the path in the classpath
        contained a space
      </action>
      <action dev="luc" type="fix">
        improved CelestialBodyPointed attitude mode: the spin now correctly includes
        the coupling effect of the phasing reference
      </action>
      <action dev="luc" type="fix">
        fixed an error in SpinStabilized attitude mode: the spin was reversed
        with respect to the specification
      </action>
      <action dev="pascal" type="add">
        added a GroundMaskElevationDetector dealing with local physical mask for visibility
      </action>
      <action dev="pascal" type="add">
        added an ApparentElevationDetector taking refraction into account in a terrestrial
        environment
      </action>
      <action dev="pascal" type="update">
        enhanced DateDetector behaviour to allow adding new event dates on the fly
      </action>
      <action dev="pascal" type="fix" due-to="Derek Surka">
        fixed an error in FramesFactory when getting ITRF2005 and TIRF2000 frames:
        ignoreTidalEffects was handled wrong.
      </action>
      <action dev="luc" type="update" >
        removed serialization of some cached data in frames
      </action>
      <action dev="luc" type="fix" >
        fixed deserialization problems of frame singletons, they were not unique any more
      </action>
      <action dev="v&#233;ronique" type="add" >
        numerical propagation can now be done either using Cartesian parameters, circular
        parameters, equinoctial parameters, or Keplerian parameters (elliptical or hyperbolic)
        and using mean, eccentric or true position angles for the parameters where it is relevant.
        So there are now 10 possible configurations for state vector. This allows propagation
        of any kind of trajectories, including hyperbolic orbits used for interplanetary missions,
        or atmospheric re-entry trajectories
      </action>
      <action dev="v&#233;ronique" type="update" >
        completely revamped the partial derivatives matrices computation using the additional
        equations mechanism
      </action>
      <action dev="v&#233;ronique" type="add" >
        added a mechanism to integrate user-supplied additional equations alongside with
        orbital parameters during numerical propagation
      </action>
      <action dev="luc" type="update">
        use A. W. Odell and R. H. Gooding (1986) fast and robust solver for Kepler equation
      </action>
      <action dev="luc" type="add">
        keplerian and cartesian orbits now support hyperbolic orbits (i.e. eccentricity greater
        than 1, and in this case negative semi major axis by convention)
      </action>
      <action dev="luc" type="fix">
        fixed an error in LofOffset attitude mode: the computed attitude was reversed
        with respect to the specification
      </action>
      <action dev="luc" type="add">
        added an AttitudesSequence class which can handle several laws, only one of
        which being active at any time. The active law changes as switch events are
        triggered. This can be used for example to alternate between daylight attitude mode
        and eclipse attitude mode, or between normal observing mode and special modes
        for ground contact or maneuvers.
      </action>
      <action dev="pascal" type="fix" due-to="Bruno Revelin">
        fixed an error when crawling a classpath or a directory a zip file was found.
        This might lead to select an inappropriate data provider.
      </action>
    </release>
    <release version="5.0.3" date="2011-07-12"
             description="version 5.0.3 is a bug-fix release.">
      <action dev="luc" type="fix">
        Fixed a performance bug implying that some frames reloaded all EOP history files
        each time a transform was computed  (fixes bug #26).
      </action>
      <action dev="luc" type="fix">
        Fixed a parsing bug in IERS Rapid Data and Prediction files for dates between 2000 and 2009.
      </action>
    </release>
    <release version="5.0.2" date="2011-07-11"
             description="version 5.0.2 is an interim release of Orekit with support for IERS
                          Rapid Data and Prediction files.">
      <action dev="luc" type="update">
        Added support for IERS Rapid Data and Prediction files finals.all, finals.data and finals.daily,
        for both IAU-1980 and IAU-2000 and with both columns and XML formats.
      </action>
    </release>
    <release version="5.0.1" date="2011-04-15"
             description="version 5.0.1 is a minor release of Orekit without any functional changes.
             The differences with respect to 5.0 are only related to packaging and deployement to
             maven central. There are NO bug fixes and NO evolutions.">
      <action dev="luc" type="update">
        updated packaging to allow deployment to maven central.
      </action>
    </release>
    <release version="5.0" date="2010-05-06"
             description="version 5.0 is a major release of Orekit. It introduces several new
             features and bug fixes. Some slight incompatibilities with respect to previous
             versions have been introduced, but they should be easy to overcome to users. Users
             are strongly advised to upgrade to this version. The major points introduced in version
             5.0 are a very general PVCoordinatesProvider interface, a new shiftedBy method allowing
             many time-dependent instances (AbsoluteDate, Orbit, PVCoordinates, Attitude and SpacecraftState)
             to be slightly shifted in time using simple evolution models (keplerian for orbit, fixed
             angular rate for attitude, fixed translation for position/velocity), a redesign of the
             attitude interfaces and an experimental (read subject to change) numerical propagator
             able to compute jacobians of the state with respect to both initial state and force
             models parameters. Version 5.0 now depends on version 2.1 of Apache commons math.">
      <action dev="pascal" type="add">
        a new experimental numerical propagator has been added, in addition to computing
        the spacecraft state at target time, it also computes the partial derivatives of
        this state with respect to the initial state (one jacobian) and with respect to
        models parameters (another jacobian). The jacobians are integrated alongside with
        the state, using variational equations for better accuracy and numerical robustness.
        This will help further implementation of orbit determination or optimization
        algorithms. This code is still considered to be experimental as of 5.0 and the API
        could change in the future.
      </action>
      <action dev="luc" type="add">
        a new SpacecraftFrame class has been added, taking into account orbit and
        attitude thanks to an underlying propagator. This allows to see the spacecraft just
        as another known geometrical object automatically handled and connected to all
        other frames. For an instantaneous view, Transform instances can also be built
        directly by SpacecraftState instances.
      </action>
      <action dev="luc" type="add">
        frames can now be flagged as quasi-inertial or not; only quasi-inertial frames
        are suitable for defining orbits
      </action>
      <action dev="luc" type="add">
        the Topocentric frame now provides a way to retrieve the body shape on which the
        frame is defined
      </action>
      <action dev="pascal" type="update">
        changed the way Veis 1950 frame is constructed.
        Now, its parent is the PEF frame with no EOP corrections applied.
      </action>
      <action dev="luc" type="fix" due-to="John Pritchard">
        fixed a parameters inversion in Earth Orientation Parameters for IAU-1980 models.
        The error could introduce up to a few meters error in position during transformations
        between TEME and MEME
      </action>
      <action dev="luc" type="add" >
        factories have been introduced for handling all data formats. Their default configuration
        correspond to the legacy formats used in previous versions (IERS format for UTC-TAI, EOPC04
        and bulletins B for Earth Orientation Parameters, JPL format for celestial bodies ...).
        Users can now add support for their own formats if they want (for example if they prefer
        using bulletins A instead of EOPC04 and bulletins B, or if they have their own gravity
        field format ...). Consequences of these changes are that the SolarSystemBody and
        the PotentialReaderFactory classes have been deprecated (replaced by CelestialBodyFactory and
        GravityFieldFactory) and that TimeScalesFactory and FramesFactory have been extended. All these
        factories follow the same generic pattern.
      </action>
      <action dev="luc" type="fix" >
        improved thread safety (however, Orekit is still NOT completely thread-safe).
      </action>
      <action dev="luc" type="add" >
        the loaders for gravity fields now can optionally allow missing coefficients (they will be
        replaced by 0.0 except c[0][0] which will be replaced by 1.0).
      </action>
      <action dev="luc" type="fix" >
        the loader for gravity fields in the ICGEM format now support empty lines in the file
        (there is for example one blank line at the end of the file in the orekit-data zip archive).
      </action>
      <action dev="luc" type="add" >
        added support for the GRGS gravity field files formats.
      </action>
      <action dev="luc" type="add" >
        added a way to list the available satellite numbers in TLE files.
      </action>
      <action dev="luc" type="update" >
        improved TLE elements loading. Now TLE lines are loaded using the standard data loading
        mechanism (thus allowing loading from disk files, network, classpath ...), they can
        contain TLE for several objects in one file, and they may contain some non-TLE lines
        if desired.
      </action>
      <action dev="v&#233;ronique" type="add" >
        a new PVCoordinatesProvider interface has been created on top of several existing classes
        and interfaces (orbit propagator, celestial bodies, some moving frames ...). This is a
        major generalization that allows to use either satellites or celestial bodies in many
        algorithms (attitude pointing target, eclipses and field of view events ...)
      </action>
      <action dev="luc" type="fix" >
        improved numerical propagator efficiency when used from an outside loop: the initial
        state is automatically set to the last state at propagation end, thus allowing to
        restart from here without recomputing everything
      </action>
      <action dev="luc" type="add" >
        added a reset feature in all propagators, allowing to reuse an already configured
        propagator for several different orbits
      </action>
      <action dev="luc" type="fix" >
        fixed a mode handling error in NumericalPropagator: when a propagator was reused
        with a new mode setting, the previous step handlers were still used in addition to
        the new ones instead of replacing them
      </action>
      <action dev="luc" type="fix" >
        fixed an interpolation error for orbits crossing the -PI/+PI singularity between
        entries in the Ephemeris class
      </action>
      <action dev="luc" type="update" >
        KeplerianPropagator now preserve orbits types
      </action>
      <action dev="luc" type="add" >
        AbsoluteDate, Orbit, PVCoordinates, Attitude and SpacecraftState instances can now all
        be slightly shifted in time using simple evolution models (keplerian for orbit, fixed
        angular rate for attitude, fixed translation for position/velocity). This is not a
        replacement for proper propagation but is useful for known simple motions or small
        time shifts or when coarse accuracy is sufficient
      </action>
      <action dev="luc" type="fix" >
        changed AttitudeLaw.getState signature to use complete orbit. This is an incompatible
        change introduced to fix a major bug in spin computation for some attitude laws. The laws
        for which orientation depends on satellite velocity have a spin vector that depends on
        acceleration. This can be computed only if complete orbit is available. This change
        should be simple to handle from a users point of view, as the caller generally already
        has the orbit available and attitude laws implementations can retrieve all the former
        parameters (date, position/velocity, frame) directly from orbit.
      </action>
      <action dev="luc" type="fix" >
        fixed spin rate computation errors in almost all attitude modes
      </action>
      <action dev="luc" type="add" >
        added a new simple linear attitude mode: FixedRate
      </action>
      <action dev="luc" type="fix" >
        fixed an error in event detection: when two events were very close (for example a very
        short ground station visibility), the second one may be ignored despite the first one
        was detected.
      </action>
      <action dev="luc" type="fix" >
        fixed corner cases in event detection during orbit propagation, sometimes
        an already detected and handled event prevented the propagator to go further in time.
      </action>
      <action dev="luc" type="add" >
        added an EventShifter wrapper allowing to slightly shift raw events in time. This is useful
        for example to switch an attitude mode from solar pointing to something else a few minutes
        before eclipse entry and going back to solar pointing mode a few minutes after eclipse exit.
      </action>
      <action dev="pascal" type="add">
        added a new AlignmentDetector.
      </action>
      <action dev="pascal" type="add" >
        added a new EclipseDetector handling either umbra or penumbra entry and exit events.
      </action>
      <action dev="v&#233;ronique" type="add" >
        added new CircularFieldOfViewDetector and DihedralFieldOfViewDetector handling
        field of view entry and exit events for any type of target.
      </action>
      <action dev="luc" type="add" >
        added an experimental implementation of a BoxAndSolarArray spacecraft model considering a convex
        body (either parallelepipedic or defined by a set of facets) and a rotating solar array, for
        accurate modeling of surface forces with attitude. Beware that this class is still considered
        experimental, so use it with care!
      </action>
      <action dev="luc" type="update" >
        completely changed the RadiationSensitive and DragSensitive interfaces to be more comprehensive
        and handle properly lift and side force effects when used with non-symmetric spacecrafts/flux geometry
      </action>
      <action dev="luc" type="fix" due-to="Christelle Blandin">
        fixed denormalization of gravity field coefficients, the last coefficient
        was not initialized
      </action>
      <action dev="luc" type="add" >
        added a relative constructor and a getMomentum method to PVCoordinates
      </action>
      <action dev="luc" type="add">
        added a special implementation improving performances for the frequent case of identity transform
      </action>
      <action dev="luc" type="fix">
        fixed forgotten radians to degrees conversions for inclination and RAAN in CircularOrbit.toString()
      </action>
      <action dev="luc" type="add">
        added a Constants interface including a few useful physical constants.
      </action>
      <action dev="luc" type="add">
        added a way to build date components from week components (this can be used
        for scheduled operations with week-related periods)
      </action>
      <action dev="luc" type="add">
        added string parsing features for dates and times components supporting ISO-8601 formats
      </action>
      <action dev="luc" type="add">
        Orekit is now packaged as an OSGi bundle
      </action>
      <action dev="pascal" type="add">
        added some pieces of an UML model for the library (available in the source distribution)
      </action>
      <action dev="luc" type="update" >
        updated error message localization to be more consistent with Java exception. Now getMessage
        returns a non-localized message and only getLocalizedMessage returns a message localized for
        the platform default locale. A new getMessage(Locale) method has also been added to
        retrieve the message in any desired locale, not only the platform default one. The messages
        are also built and translated only when needed, so if an exception is triggered and
        never displayed, the message will never be built.
      </action>
    </release>
    <release version="4.1" date="2009-08-18"
             description="version 4.1 is an upgrade bringing some new features and fixing a
             few bugs. The equinox-based frames family with IAU1980 precession-nutation
             models that are still used by many legacy systems are now supported. This
             simplifies interoperability with legacy systems and helps migrating from this
             old frames family to the new CIO-based ones that is supported by orekit since its
             first versions. The data loading mechanism used to retrieve IERS data (Earth
             Orientation Parameters, UTC-TAI history) and JPL ephemerides is now also used
             to retrieve gravity potential files. This mechanism has also been vastly improved
             to support new use cases (loading from disk, from classpath, from network delegating
             loading to an external library ...). Another change is the addition of the TDB
             time scale. Some minor incompatibilities have been introduced but they are easy
             to solve for users, the explanations are provided in detailed changes report.">
      <action dev="aude" type="add" >
        added TDB time scale
      </action>
      <action dev="luc" type="update" >
        the RadiationSensitive and DragForce interfaces now have an
        additional SpacecraftState parameter in all their get methods.
        This allows to implement models that take into account solar
        arrays rotation. Note that this changes breaks compatibility
        for users that did add their own implementations, but it is
        simple to deal with (simply add one parameter in the signature
        and ignore it) so its was considered acceptable.
       </action>
      <action dev="luc" type="add" due-to="James Housden">
        added german localization for error messages
      </action>
      <action dev="luc" type="update">
        added a feature allowing all tests to clear the already built reference
        objects (frames, time scales, solar system bodies ...) between each tests,
        thus removing the need to launch tests in separate JVMS. This allows to
        launch all tests directly from eclipse, and this speeds up maven tests by
        a factor 4 at least
      </action>
      <action dev="luc" type="update">
        set up a custom ant build independent from the maven 2 build
      </action>
      <action dev="luc" type="update">
        changed all tests from Junit 3 to Junit 4
      </action>
      <action dev="thierry" type="fix">
        fixed accuracy of PEF frame
      </action>
      <action dev="luc" type="fix" due-to="Aude Privat">
        fixed configuration problems on Windows systems
      </action>
      <action dev="luc" type="fix" due-to="Sébastien Herbinière">
        fixed a reversed sign in solar radiation pressure
      </action>
      <action dev="pascal" type="update" >
        Orekit supports the two different naming patterns for bulletins B provided by IERS
        on http://www.iers.org/ and http://hpiers.obspm.fr/eop-pc/.
      </action>
      <action dev="luc" type="update" >
        the predefined times scales (TAI, UTC ...) are now built using a factory. The various
        XXXScale.getInstance() methods defined in each predefined time scales classes
        are still available, but have been deprecated and will be removed in the future,
        they are replaced by TimeScalesFactory.getXXX().
      </action>
      <action dev="pascal" type="update" >
        the Frame class was split into a FramesFactory class, dealing with the predefined
        reference frames, and a Frame class for the creation of new frames and the navigation
        through any frames tree. The Frame.getXXX() methods for the predefined reference
        frames are still available, but have been deprecated and will be removed in the future,
        they are replaced by FramesFactory.getXXX().
      </action>
      <action dev="pascal" type="add" >
        3 new predefined reference frames have been added in Orekit : MEME, TEME and PEF. They
        implement the classical paradigm of equinox-based transformations including the IAU-76
        precession model, the IAU-80 nutation model and the IAU-82 sidereal time model, with
        the capability to apply the nutation corrections provided by IERS through the EOP data
        files for better agreement with the IAU 2000 precession-nutation model.
      </action>
      <action dev="luc" type="update" >
        the ChronologicalComparator class is not a singleton anymore, this didn't really make sense
      </action>
      <action dev="luc" type="fix" >
        fixed a state reset error: orbital state changed by event detectors like
        ImpulseManeuver were overwritten by other event detectors
      </action>
      <action dev="luc" type="fix" >
        fixed stop date of abstract propagators (Keplerian and Eckstein-Heschler). They used to
        stop at the first event after target date when an event detector was set up, instead of
        stopping at the target date
      </action>
      <action dev="luc" type="fix" >
        the gravity coefficients for solar system bodies are now extracted from JPL files headers
      </action>
      <action dev="luc" type="update" >
        the eventOccurred method in EventDetector interface and its various implementations
        has an additional parameter specifying if the switching function increases or
        decreases at event time. This allows simpler events identification has many switching
        functions have two switches (start/end, raising/setting, entry/exit ...). Note that
        this changes breaks compatibility for users that did implement their own events, but
        it is simple to deal with (simply add one parameter in the signature and ignore it)
        so its was considered acceptable.
      </action>
      <action dev="luc" type="fix" due-to="Christophe Pipo">
        fixed an error occurring when DE406 JPL ephemerides were loaded before DE405 ones
      </action>
      <action dev="luc" type="fix" due-to="Sébastien Herbinière">
        fixed an error in EGM potential file loader
      </action>
      <action dev="luc" type="update">
        trigger exceptions when no data can be loaded
      </action>
      <action dev="luc" type="update">
        remove predefined leap seconds, they are not useful anymore since other
        parts of the library do need configuration data (solar system bodies) and
        since data configuration has been vastly improved
      </action>
      <action dev="luc" type="add" >
        added support for the ICGEM format for gravity fields
      </action>
      <action dev="luc" type="update" >
        load gravity potential data using the same mechanism already used for Earth
        Orientation Parameters, UTC-TAI history and JPL ephemerides files
      </action>
      <action dev="luc" type="add" due-to="quinput and Kai Ruhl">
        re-activated a way to load data from the classpath using a
        data provider plugin.
      </action>
      <action dev="luc" type="add">
        added a way to load data directly from network (either
        locally or through a proxy server) using a data provider plugin.
      </action>
      <action dev="luc" type="add">
        added a small plugin-like mechanism to delegate data loading to a
        user-provided mechanism, thus enabling smooth integration in existing
        systems.
      </action>
      <action dev="luc" type="update">
        updated to latest version of commons-math.
      </action>
      <action dev="luc" type="add" due-to="Silvia Ríos Bergantiños">
        added galician localization for error messages.
      </action>
      <action dev="luc" type="fix" due-to="Guylaine Prat">
        improved javadoc comments in orbit classes.
      </action>
      <action dev="pascal" type="add">
        tidal corrections are now available for ITRF and TIRF frames. Both frames are
        provided in two versions, the standard one with tidal corrections and a stripped
        down one without tidal corrections. A cache/interpolation mechanism is used to
        keep the computation cost of tidal correction to a minimum. With this mechanism,
        the penalty to use tidal correction is slightly above 20% in run time for a
        transformation between GCRF and ITRF. A raw implementation without this mechanism
        would lead to a 550% penalty, or even a 1100% penalty if TIRF and ITRF parts were
        computed independently.
      </action>
    </release>
    <release version="4.0" date="2008-10-13"
             description="major upgrade with new features (GCRF and ITRF2005 frames, DE 405
             and DE 406 ephemerides support, improved and greatly simplified date/time support,
             vastly improved data configuration with zip files support, new tutorials, improved
             performances, more tests and all identified bugs fixed, new translation files for
             italian, spanish and norse.">
      <action dev="pascal" type="fix">
        The ephemeris produced by numerical propagator now checks date validity in
        propagate method.
      </action>
      <action dev="luc" type="fix">
        The EME2000/J2000 frame was slightly mis-oriented (about 20 milli arcseconds).
        It really was the GCRF frame. This has been fixed and now both the GCRF and
        the EME2000/J2000 are available.
      </action>
      <action dev="luc" type="fix">
        Dates in UTC within leap seconds are now displayed correctly (i.e. a 61st
        second is added to the minute).
      </action>
      <action dev="luc" type="fix" due-to="quinput">
        Fixed an overflow error in AbsoluteDate that generated an exception when any
        attempts was made to print dates far away like AbsoluteDate.JULIAN_EPOCH or
        AbsoluteDate.MODIFIED_JULIAN_EPOCH.
      </action>
      <action dev="luc" type="fix">
        Changed test configuration to always use a new JVM for each test. This prevents
        some false positive to be generated.
      </action>
      <action dev="luc" type="update">
        The GeodeticPoint constructor arguments has been reordered to reflect more
        traditional usage, latitude coming before longitude.
      </action>
      <action dev="luc" type="update">
        The low accuracy Sun model based on Newcomb theory and the Moon model based
        on Brown theory have been withdrawn as they are superseded by the support of JPL
        DE 405 binary ephemerides files.
      </action>
      <action dev="luc" type="update">
        The ThirdBody abstract class has been removed and its specific method
        getMu has been moved up into CelestialBody interface and
        renamed getGM.
      </action>
      <action dev="luc" type="update">
        Improved external data configuration. The java property is now called
        orekit.data.path and is a colon or semicolon separated path containing
        directories or zip archives, themselves containing embedded directories
        or zip archives and data files. This allows easy roll-out of system-wide
        configuration data that individual users can override by prepending their
        own data trees in front of the path. This also allows simple configuration
        since many data files can be stored in easy to handle zip archives.
      </action>
      <action dev="luc" type="update">
        Renamed the iers package into data, as it is not IERS specific anymore. Some
        classes where also moved out of the package and into the frame and time
        package and their visibility reduced to package only. This improves decoupling
        and reduces clutter on users by limiting the number of visible classes.
      </action>
      <action dev="luc" type="update">
        The performance of IAU-2000 precession-nutation model computation has been
        tremendously improved, using a combined caching and interpolation approach. The
        simplified model (which was quite inaccurate in version 3.1) has therefore been
        removed as it was not needed anymore.
      </action>
      <action dev="luc" type="update">
        The ITRF 2005 frame is now supported instead of the older ITRF 2000 frame. The
        Earth Orientation Parameters data handling classes have been updated to match
        this change and read the new file format provided by IERS.
      </action>
      <action dev="luc" type="update">
        The J2000 frame has been renamed as EME2000 as this name seems to be more
        widely accepted and reduces confusion with the J2000.0 epoch. The
        Frame.getJ2000() method is still available, but has been deprecated
        and will be removed in the future.
      </action>
      <action dev="luc" type="update">
        Changed TimeScale from base abstract class to interface only.
      </action>
      <action dev="luc" type="update">
        Renamed some classes for better understanding: ChunkedDate is now DateComponents,
        ChunkedTime is now TimeComponents, ChunksPair is now DateTimeComponents. The
        getChunks method from AbsoluteDate as also been renamed into getComponents accordingly.
      </action>
      <action dev="pascal" type="add">
        Added new tutorials.
      </action>
      <action dev="luc" type="add">
        Added predefined local orbital frames: the (t, n, w) frame aligned with velocity
        and the (q, s, w) frame aligned with position.
      </action>
      <action dev="luc" type="add">
        Added a predefined detector for altitude crossing events.
      </action>
      <action dev="luc" type="add">
        Added methods to get zenith, nadir, north, south, east and west direction for
        any GeodeticPoint.
      </action>
      <action dev="luc" type="add" due-to="Silvia Ríos Bergantiños">
        Added spanish localization for error messages.
      </action>
      <action dev="luc" type="add" due-to="Espen Bjørntvedt">
        Added norse localization for error messages.
      </action>
      <action dev="luc" type="add" due-to="Francesco Coccoluto">
        Added italian localization for error messages.
      </action>
      <action dev="luc" type="add" due-to="Derek Surka">
        Added support for mean motion first and second derivatives fields in TLE.
      </action>
      <action dev="luc" type="add" >
        Added a way to rebuild the two lines of TLE instances.
      </action>
      <action dev="luc" type="add" due-to="Derek Surka">
        Added constructor from already parsed elements for TLE.
      </action>
      <action dev="luc" type="add">
        Added a method to retrieve a body-centered inertial frame to the
        CelestialBody interface. As a consequence, thirteen new frames are
        predefined: Sun, Moon, planets and barycenters provided by JPL binary
        ephemerides.
      </action>
      <action dev="luc" type="add">
        Support for the JPL DE 405 and DE 406 binary ephemerides files has been added
        and a factory class SolarSystemBody uses these files to provide implementations
        of the CelestialBody interface for Sun, Moon, the eight solar system
        planets,the Pluto dwarf planet as well as the solar system barycenter and Earth-Moon
        barycenter points.
      </action>
      <action dev="luc" type="add">
        The CelestialBody interface now provides velocity as well as position.
      </action>
      <action dev="luc" type="add">
        A getCalls() method has been added to the NumericalPropagator class to count the
        number of calls to the differential equations computation method. This helps
        tuning the underlying integrator settings in order to improve performances.
      </action>
      <action dev="luc" type="add">
        A lot more classes and interfaces are now serializable, to help users embed
        instance in their own serializable classes.
      </action>
      <action dev="luc" type="add">
        Added predefined leap seconds to allow proper turn-key use of the library
        even without an already configured environment. All known leap seconds at
        time of writing (2008) are predefined, from 1972-01-01 to 2009-01-01 (the
        last one has been announced in Bulletin C 36 on 2008-07-04 and is not yet
        present in the UTC-TAI.history published file)
      </action>
      <action dev="luc" type="add">
        Improved user-friendliness of the time-scales by changing methods parameters
        types to more easily understandable ones.
      </action>
      <action dev="luc" type="add">
        Improved user-friendliness of the AbsoluteDate class by adding several
        new constructors and methods for common cases. It is in particular now possible
        to use offsets within a time scale, for example to build a date given as a
        fractional number of days since a reference date in UTC, explicitly ignoring
        intermediate leap seconds.
      </action>
      <action dev="luc" type="add">
        Improved the class handling date/time components: added a constructor to allow building
        from an offset with respect to a reference epoch, implemented Comparable interface and
        added equals and hashCode methods.
      </action>
      <action dev="luc" type="add">
        Improved the class handling date components: added a constructor to allow building
        from any reference epoch, not only J2000.0 (thus simplifying use of modified julian day),
        added getMJD() method, added several constants JULIAN_EPOCH, MODIFIED_JULIAN_EPOCH,
        FIFTIES_EPOCH, GPS_EPOCH, J2000_EPOCH and JAVA_EPOCH.
      </action>
      <action dev="luc" type="add">
        Added a new time scale: GPSScale.
      </action>
      <action dev="luc" type="add">
        Added the changes page to the generated site.
      </action>
    </release>
    <release version="3.1" date="2008-07-16"
             description="This release is the first public release of Orekit."/>
  </body>
</document><|MERGE_RESOLUTION|>--- conflicted
+++ resolved
@@ -21,12 +21,9 @@
   </properties>
   <body>
     <release version="12.1" date="TBD" description="TBD">
-<<<<<<< HEAD
-        <action dev="luc" type="fix" issue="1422">
-            Promoted Dipole constructor to public visibility.
-        </action>
-        <action dev="serrof" type="add" issue="1419">
-=======
+      <action dev="luc" type="fix" issue="1422">
+        Promoted Dipole constructor to public visibility.
+      </action>
       <action dev="bryan" type="add" issue="1379">
         Added constructor in {Field}SpacecraftStateInterpolator to defined extrapolation threshold.
       </action>
@@ -34,7 +31,6 @@
         Deprecated AngularTroposphericDelayModifier because computation is wrong.
       </action>
       <action dev="serrof" type="add" issue="1419">
->>>>>>> a19806fa
         Add option for automatic differentiation of density for numerical and DSST drag forces.
       </action>
       <action dev="serrof" type="update" issue="1416">

--- conflicted
+++ resolved
@@ -21,13 +21,11 @@
   </properties>
   <body>
     <release version="11.0" date="TBD" description="TBD">
-<<<<<<< HEAD
       <action dev="bryan" type="fix" issue="818">
         Use observed solar flux instead of adjusted in DTM2000 model.
-=======
+      </action>
       <action dev="evan" type="fix" issue="798">
         Allow DSST event detection when propagating backwards.
->>>>>>> a5a57b2b
       </action>
       <action dev="evan" type="remove" issue="586">
         Remove InertialProvider.EME2000_ALIGNED, Propagator.DEFAULT_LAW. Use

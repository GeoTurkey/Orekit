<?xml version="1.0" encoding="UTF-8" ?>
<!-- Copyright 2002-2019 CS Systèmes d'Information
  Licensed to CS Systèmes d'Information (CS) under one or more
  contributor license agreements.  See the NOTICE file distributed with
  this work for additional information regarding copyright ownership.
  CS licenses this file to You under the Apache License, Version 2.0
  (the "License"); you may not use this file except in compliance with
  the License.  You may obtain a copy of the License at

    http://www.apache.org/licenses/LICENSE-2.0

  Unless required by applicable law or agreed to in writing, software
  distributed under the License is distributed on an "AS IS" BASIS,
  WITHOUT WARRANTIES OR CONDITIONS OF ANY KIND, either express or implied.
  See the License for the specific language governing permissions and
  limitations under the License.
-->
<document>
  <properties>
    <title>Orekit Changes</title>
  </properties>
  <body>
    <release version="10.1" date="TBD" description="TBD">
<<<<<<< HEAD
=======
      <action dev="luc" type="fix" issue="568">
        Fixed too fast step increase in a bracketing attempt.
      </action>
      <action dev="luc" type="add">
        Added phase measurement builder.
      </action>
      <action dev="luc" type="add">
        Added getWavelength in GNSS Frequency.
      </action>
>>>>>>> 29901d3d
    </release>
    <release version="10.0" date="2019-06-24"
             description="Orekit 10.0 is a major new release. It includes DSST OD,
             propagation in non-inertial frames, specialized propagators for GNSS
             constellations, a new ionospheric model, modeling for phase measurements, the
             LAMBDA method for phase ambiguity resolution, Shapiro effect for range
             measurements, improved documentation, as well as several other new features
             and bug fixes. This release fixes a security denial of service bug regarding
             itrf-versions.conf present since Orekit 9.2. Some APIs have incompatibly
             changed since the 9.X series including the format of itrf-versions.conf,
             removal of deprecated methods, reorganization of the models package, as well
             as updates to AbstractDetector, AbstractGNSSAttitudeProvider, DragSensitive,
             RadiationSensitive, and ZipJarCrawler. See the list below for a full
             description of the changes.">
      <action dev="evan" type="fix">
        Fix  name of GLONASS G2 frequency.
      </action>
      <action dev="luc" type="fix" >
        Fixed accuracy of dates conversions from java dates.
      </action>
      <action dev="evan" type="fix" issue="566">
        Make ITRFVersionLoader public.
      </action>
      <action dev="bryan" type="fix" issue="564">
        Fixed private argument of getLLimits() abstract method.
      </action>
      <action dev="bryan" type="fix" issue="565">
        Fixed static loading of UTC for GLONASS reference epoch.
      </action>
      <action dev="luc" type="fix" issue="547">
        Added a tile/sampling aiming direction that diverts singularity outside of a
        area of interest. This is mainly useful when sampling areas of interest that
        cover the pole as the pole is singular for classical aiming directions (constant
        azimuth or along track).
      </action>
      <action dev="luc" type="update" >
        Removed latitude limitation in AlongTrackAiming. If latitude is above (resp. below)
        the maximum (resp. minimum) latitude reached by the defining orbit, then aiming
        will be towards East for prograde orbits and towards West for retrograde orbits.
      </action>
      <action dev="bryan" type="fix">
        Fixes broken links on Orekit JavaDoc.
      </action>
       <action dev="pascal" type="fix" issue="558">
        Fixes broken links on Maven site.
      </action>
      <action dev="luc" type="fix" issue="559">
        Take into account changes in MSAFE files names published by NASA.
      </action>
      <action dev="bryan" type="add">
        Add Global Ionosphere Map model.
      </action>
      <action dev="maxime" type="add" issue="554">
        Added propagation in inertial frame.
      </action>
      <action dev="luc" type="fix" issue="557">
        Improved documentation about DatesSelector not being reusable across several
        schedulers during measurements generation.
      </action>
      <action dev="evan" type="fix">
        Fix some possible NPEs in AntexLoader, FieldAngularCoordinates.
      </action>
      <action dev="evan" type="fix">
        Fix locale dependent comparisons in SP3File, TDMParser, and YUMAParser.
      </action>
      <action dev="evan" type="fix">
        Ensure opened streams are closed in ZipJarCrawler, DTM2000, IERSConventions, and
        OceanLoadDeformationCoefficients.
      </action>
      <action dev="bryan" type="add">
        Add DSST Orbit Determination for both Kalman Filter and Batch Least Squares estimator.
      </action>
      <action dev="romaric" type="add">
        Add a events detector based on the geomagnetic field intensity at the satellite altitude
        or at sea level above the satellite, and the associated tests
      </action>
      <action dev="maxime" type="update" issue="549">
        Deleted deprecated methods in EclipseDetector.
      </action>
      <action dev="romaric" type="fix" issue="553">
        Fix the bug of attitude transition with Ephemeris propagator
        by adding a way for the LocalPVProvider to get the attitude at the end of the transition
      </action>
      <action dev="petrus" type="update" issue="518">
        Changing AbstractGNSSAttitudeProvider from public to package-private.
      </action>
      <action dev="romaric" type="fix" issue="551">
        Fix the bug of attitude transition with analytical propagator 
        by refreshing the attitude after the events triggering
      </action>
      <action dev="romaric" type="fix" issue="552">
        Fix the bug of attitude transition if a reset occurs during the transition
        by adding margins to the reset of TimeSpanMap to keep the one corresponding to the "after" attitude law.
      </action>
      <action dev="bryan" type="add" issue="522">
        Generalized the GPSPropagator class to handle all GNSS constellations using
        the same algorithm.
      </action>
      <action dev="bryan" type="add" issue="519">
        Added numerical and analytical GLONASS propagators.
      </action>
      <action dev="luc" type="add" >
        Added ambiguity resolution for phase measurements.
        This feature is not complete yet and is considered experimental.
      </action>
      <action dev="bryan" type="update" issue="548">
        Reorganized models package by adding new sub-packages.
      </action>
      <action dev="maxime" type="update" issue="546">
        Updated Hipparchus dependency to version 1.5 in pom.xml file.
      </action>
      <action dev="maxime" type="update" issue="514">
        Deleted unused DerivativeStructure acceleration computation methods.
        In interfaces radiationPressureAcceleration and dragAcceleration, and all their implementations and their tests.
      </action>
      <action dev="evan" type="update" issue="543">
        Change format of itrf-versions.conf to use prefix matching instead of Regular
        Expression matching. All existing itrf-versions.conf files will need to be
        updated. This is to avoid a potential denial of service where a crafted
        itrf-versions.conf could cause the application to hang.
      </action>
      <action dev="evan" type="update" issue="543">
        ZipJarCrawler now uses "!/" to denote the start of the path within the archive
        which matches the convention used by JarURLConnection. ZipJarCrawler used to use
        "!".
      </action>
      <action dev="bryan" type="fix" issue="544" due-to="Josef Probst">
        Fixed endless loop on GPSPropagator and (Field)KeplerianOrbit.
      </action>
      <action dev="maxime" type="add" issue="403">
        Added tests for class UnivariateProcessNoise.
        Working tests for non-Cartesian orbit propagation are still needed.
      </action>
      <action dev="maxime" type="fix" issue="514">
        Deprecated unused DerivativeStructure acceleration computation methods.
        In interfaces radiationPressureAcceleration and dragAcceleration, and all their implementations and their tests. 
      </action>
      <action dev="luc" type="add" issue="536">
        Take target radius into account in CircularFieldOfViewDetector and FieldOfViewDetector.
      </action>
      <action dev="maxime" type="fix" issue="539">
        Fixed DTM2000.getDensity method, made it independent of user time zone.
      </action>
      <action dev="luc" type="add" issue="535">
        Take occulting body flattening into account in eclipse detector.
      </action>
      <action dev="maxime" type="fix" issue="538" due-to="Dorian Gegout">
        Fixed default method compareTo in interface ComparableMeasurement.
      </action>
      <action dev="luc" type="add" issue="532">
        Added Shapiro effect modifier for Range and InterSatelliteRange measurements.
      </action>
      <action dev="evan" type="update" issue="389">
        Fix type parametrization of AbstractDetector so that multiple with* methods can be
        called when the type parameter is '?'.
      </action>
      <action dev="evan" type="remove" issue="506">
        Remove EventHandler.Action and FieldEventHandler.Action. Use
        org.hipparchus.ode.events.Action instead.
      </action>
      <action dev="bryan" type="update" issue="527">
        Changed API for magnetic field model to a SI base unit API.
      </action>
      <action dev="evan" type="fix">
        OrekitException preserves the stack trace when formatting the message throws
        another exception.
      </action>
      <action dev="luc" type="remove" issue="530">
        Event detectors, field of view and attitude providers are not serializable anymore.
      </action>
      <action dev="bryan" type="update" issue="526">
        Replaced private class BilinearInterpolatingFunction of Saastamoinen model
        by the one of Hipparchus
      </action>
      <action dev="evan" type="add" issue="507">
        Add Action.RESET_EVENTS to check all detectors for events without recomputing the
        propagation step.
      </action>
      <action dev="evan" type="add" issue="507">
        Add Action.RESET_EVENTS to check all detectors for events without recomputing the
        propagation step.
      </action>
      <action dev="evan" type="add" issue="507">
        Add toString() implementations to SpacecraftState, RecordAndContinue.Event and
        Field versions.
      </action>
      <action dev="evan" type="add" issue="507">
        Add Field version of RecordAndContinue.
      </action>
      <action dev="evan" type="add" issue="507">
        Add Field version of LatitudeCrossingDetector.
      </action>
      <action dev="luc" type="update">
        Removed classes and methods deprecated in the 9.X series.
      </action>
      <action dev="luc" type="fix" issue="528" due-to="Gowtham Sivaraman">
        Fixed parsing of clock in SP3 files.
      </action>
    </release>
    <release version="9.3.1" date="2019-03-16" description="Version 9.3.1 is a minor version of Orekit.
    It fixes an issue with GPS week rollover.">
      <action dev="luc" type="add" issue="534">
        Handle GPS week rollover in GPSDate.
      </action>
    </release>
    <release version="9.3" date="2019-01-25" description="Version 9.3 is a minor version of Orekit.
    It includes both new features and bug fixes. New features introduced in 9.3 are: a new GPSDate class,
    changed OrekitException from checked to unchecked exceptions, parameter drivers scales and reference
    value can be changed, access to Kalman filter internal matrices, position-only measurements in orbit determination,
    support for unofficial versions 2.12 and 2.20 of Rinex files (mainly for spaceborne receivers),
    direct building of appropriate attitude law with eclipses for all GNSS satellite types, inter-satellites
    view detector, measurement generation feature, possibility fo use Marshall Solar Activity Future Estimation
    to feed NRL MSISE 2000 atmosphere model, new tropospheric models: Mendes-Pavlis, Vienna 1, Vienna 3, estimated model,
    new mapping functions for tropospheric effect: Global Mapping Function, Niell Mapping Function, Global
    Pression Temperature Models GPT and GPT2, possibility to estimate tropospheric zenith delay,
    clock offset that can be estimated (both for ground station and satellite clocks).">
      <action dev="luc" type="add" issue="516">
        Added a way to manage clock corrections from GPSPropagator.
      </action>
      <action dev="bryan" type="add" issue="498">
        Added several tropospheric models: Mendes-Pavlis, Vienna 1, Vienna 3, estimated model
        where the total zenith delay can be estimated during Orbit Determination.
      </action>
      <action dev="bryan" type="add" issue="498">
        Added Global Mapping Function and Niell Mapping Function to be used with tropospheric
        models.
      </action>
      <action dev="luc" type="add" issue="515">
        Added clock offset parameter at satellites level for orbit determination.
      </action>
      <action dev="luc" type="add" issue="513">
        Added clock offset parameter at ground stations level for orbit determination.
      </action>
      <action dev="bryan" type="add" issue="512">
        Added weather model Global Pressure and Temperature 2.
      </action>
      <action dev="bryan" type="add" issue="511">
        Added weather model Global Pressure and Temperature.
      </action>
      <action dev="luc" type="fix" issue="510">
        Fixed dropped derivatives in TimeStampedFieldPVCoordinates.shiftedBy(dt).
      </action>
      <action dev="luc" type="fix" issue="509">
        Fixed scaling error in ParameterFunction differentiation.
      </action>
      <action dev="luc" type="fix" issue="508">
        Fixed inconsistency leading to inaccuracies in conversions from AbsoluteDate to FieldAbsoluteDate.
      </action>
      <action dev="pascal" type="fix" issue="495">
        The MarshallSolarActivityFutureEstimation class implements
        the NRLMSISE00InputParameters interface.
      </action>
      <action dev="evan" type="fix" issue="486">
        Make FieldTransform.shiftedBy(T) public.
      </action>
      <action dev="evan" type="fix" issue="496">
        Fix JavaDoc for TimeComponents.getSecond().
      </action>
      <action dev="evan" type="update" issue="501">
        Deprecate GFunction in favor of ToDoubleFunction.
      </action>
      <action dev="luc" type="add" issue="494">
        Added a measurements generation feature for use with orbit determination.
        Fixes issue #494
      </action>
      <action dev="luc" type="add">
        Added adapter for event detectors, allowing to wrap existing detector
        while changing their behaviour.
      </action>
      <action dev="luc" type="add">
        Added ground at night detector.
      </action>
      <action dev="luc" type="add">
        Added inter-satellites direct view detector.
      </action>
      <action dev="luc" type="add">
        Added constants defined by IAU 2015 resolution B3 for Sun, Earth and Jupiter.
      </action>
      <action dev="luc" type="add" issue="500">
        Added retrieval of full time span (start time, end time and data) containing
        a specified date in TimeSpanMap.
        Fixes issue #500
      </action>
      <action dev="luc" type="add">
        Added direct building of attitude provider from GNSS satellite type.
      </action>
      <action dev="luc" type="add">
        Added parsing of unofficial versions 2.12 and 2.20 of Rinex files
        (used by some spaceborne receivers like IceSat 1).
      </action>
      <action dev="luc" type="add">
        Added a way to retrieve Rinex header directly from the observations data set.
      </action>
      <action dev="luc" type="add">
        Added position-only measurements in orbit determination.
      </action>
      <action dev="luc" type="fix" issue="491">
        Allow parsing of SP3 files that use non-predefined orbit types.
        Fixes issue #491.
      </action>
	  <action dev="maxime" type="add" issue="485">
        Added access to Kalman filter matrices.
		KalmanEstimation interface now has methods returning the physical values of:
		state transition matrix phi, measurement matrix H, innovation matrix S and Kalman gain matrix K.
		The methods are implemented in Model class. A class ModelTest was added to test these values.
		Fixes issue #485
      </action>
      <action dev="luc" type="fix" issue="492" due-to="Lebas">
        Fixed error message for TLE with incorrect checksum.
        Fixes issue #492.
      </action>
      <action dev="maxime" type="fix" issue="490">
        Fixed reference value of parameter drivers updating in Kalman filter. 
        When resetting the orbit in the propagator builder, the reference values
        of the drivers are now reset too.
        Fixes issue #490.
      </action>
      <action dev="maxime" type="add" issue="489">
        Made ParameterDriver class fully mutable.
        By adding setters for attributes scale, reference, minimum and maximum values.
        Fixes issue #489.
      </action>
      <action dev="maxime" type="fix" issue="488">
        Fixed method unNormalizeStateVector in Model class of Kalman estimator.
        Previous value did not take into account the reference values of the drivers.
        Fixes issue #488.
      </action>
      <action dev="luc" type="fix" issue="484" due-to="Yannick Jeandroz">
        Changed OrekitException from checked to unchecked exception.
        Most functions do throw such exceptions. As they are unchecked, they are
        not advertised in either `throws` statements in the function signature or
        in the javadoc. So users must consider that as soon as they use any Orekit
        feature, an unchecked `OrekitException` may be thrown. In most cases, users
        will not attempt to recover for this but will only use them to display or
        log a meaningful error message.
        Fixes #484.
      </action>
      <action dev="luc" type="fix" issue="480">
        Added GPSDate class to convert back and forth with AbsoluteDate.
        Fixes #480.
      </action>
      <action dev="evan" type="fix" issue="476">
        Fix generics in EventEnablingPredicateFilter.
        Fixes #476.
      </action>
      <action dev="maxime" type="fix" issue="473">
        Fixed wrong values of radec generated in AngularRaDecMeasurementCreator.
        Fixed wrong values of range rate generated in RangeRateMeasurementCreator.
        Added tests that check the values of measurements for each type of measurement.
        Upgraded precision in Kalman and batch least-squares OD tests that are using range-rate and radec measurements.
        Fixes issue #473.
      </action>
      <action dev="luc" type="fix">
        Derivatives with respect to mass are not computed anymore since several versions,
        some remnants of former computation remained and have now been removed.
      </action>
    </release>
    <release version="9.2" date="2018-05-26" description="Version 9.2 is a minor release of Orekit.
    It introduces several new features and bug fixes. New features introduced in version 9.2 are
    Kalman filter for orbit determination, loading of RINEX files, loading of ANTEX files, loading
    of version d of SP3 files (version a to c were already supported), on-the-fly decompression of .Z
    files, code measurements, phase measurements (but only a very basic implementation for now),
    specific attitude laws (GPS, GLONASS, GALILEO, BEIDOU) with midnight/noon turns, possibility to
    use backward propagation in LS orbit determination, support for any ITRF version, even if EOP
    files do not match the desired version, attitude overriding in constant thrust maneuvers,
    FunctionalDetector, filtering mechanism to insert specific decompression or deciphering algorithms
    during data loading, frames for Lagrange L1 and L2 point for any two related celestial bodies.
    WARNING: phase measurements, GNSS attitude and time-dependent process noise are considered
    experimental features for now, they should not be used yet for operational systems.
    Several bugs have been fixed.">
      <action dev="luc" type="fix">
        Fixed missing eclipse detectors in field version of Solar radiation pressure.
        Fixes issue #366.
      </action>
      <action dev="evan" type="fix">
        Fixed issue where EventHandler.init() was never called.
        Fixes issue #471.
      </action>
      <action dev="luc" type="fix">
        Fixed error in relative humidity units in Marini-Murray tropospheric model.
        Fixes issue #352.
      </action>
      <action dev="luc" type="fix">
        Fixed DSST events detection in the osculating case.
        Fixes issue #398.
      </action>
      <action dev="luc" type="fix">
        Allow several TLE with same date in TLESeries.
        Fixes issue #411.
      </action>
      <action dev="luc" type="fix">
        Fixed compilation problems with JDK 1.8
        Fixes issue #462.
      </action>
      <action dev="luc" type="add" >
        Added specific attitude mode for GNSS satellites: GPS (block IIA, block IIF, block IIF),
        GLONASS, GALILEO, BEIDOU (GEO, IGSO, MEO). This is still considered experimental as there
        are some problems when Sun crosses the orbital plane during a midnight/noon turn maneuver
        (which is a rare event but nevertheless occurs)
      </action>
      <action dev="luc" type="add" >
        Added natural order for observed measurements primarily based on
        chronological order, but with also value comparisons if measurements
        are simultaneous (which occurs a lot in GNSS), and ensuring no
        measurements are lost if stored in SortedSet
      </action>
      <action dev="luc" type="add" due-to="Albert Alcarraz García">
        Added GNSS code measurements
      </action>
      <action dev="luc" type="add" due-to="Albert Alcarraz García">
        Added GNSS phase measurements (very basic implementation for now, not usable as is)
      </action>
      <action dev="luc" type="add" due-to="Albert Alcarraz García">
        Added loading of RINEX observation files (versions 2 and 3)
      </action>
      <action dev="luc" type="fix">
        Fixed compression table reset problem in .Z files
        Fixes issue #450.
      </action>
      <action dev="maxime" type="fix">
        Fixed de-activation of event detection.
        In the propagate(startDate, endDate) function of class "AbstractIntegratedPropagator",
        for dates out of the time interval defined by ]startDate, endDate].
        Fixes issue #449.
      </action>
      <action dev="luc" type="add">
        Added support for loading Unix-compressed files (ending in .Z).
        This file compression algorithm is still widely used in the GNSS
        community (SP3 files, clock files, Klobuchar coefficients...)
        Fixes issue #447.
      </action>
      <action dev="luc" type="add">
        Added a customizable filtering capability in data loading.
        This allows users to insert layers providing features like
        custom decompression algorithms, deciphering, monitoring...
        Fixes issue #446.
      </action>
      <action dev="luc" type="add">
        Allow direct retrieval of rotation part without derivatives from
        LOFType without computing the full transform from inertial frame.
      </action>
      <action dev="maxime" type="fix">
        Added a provider for time-dependent process noise in Kalman estimator.
        This providers allow users to set up realistic models where the process
        noise increases in the along track direction.
        Fixes issue #403.
      </action>
      <action dev="maxime" type="add">
        Increased visibility of attributes in ConstantThrustManeuver class.
        Added getters for all attributes. Also added an attribute name that
        allows the differentiation of the maneuvers, both from a parameter driver
        point of view and from a force model point of view.
        Fixes issue #426.
      </action>
      <action dev="maxime" type="add">
        Increased visibility of attributes in propagator builders.
        By adding getters for all attributes in NumericalPropagatorBuilder
        and AbstractPropagatorBuilder.
        Also made the method findByName in ParameterDriversList public.
        Fixes issue #425.
      </action>
      <action dev="luc" type="fix">
        Ensure the correct ITRF version is used in CCSDS files, regardless
        of the EOP source chosen, defaulting to ITRF-2014.
      </action>
      <action dev="luc" type="fix">
        Split initial covariance matrix and process noise matrix in two
        methods in the covariance matrix provider interface.
      </action>
      <action dev="luc" type="add">
        Added VersionedITRF frame that allow users with needs for very high
        accuracy to specify which ITRF version they want, and stick to it
        regardless of their EOP source.
        Fixes issue #412.
      </action>
      <action dev="luc" type="add">
        Added an itrf-versions.conf configuration file allowing to specify
        which ITRF version each EOP file defines for which date
      </action>
      <action dev="luc" type="add">
        EOP history now contains the ITRF version corresponding to each
        EOP entry on a per date basis
      </action>
      <action dev="luc" type="add">
        Added an ITRFVersion enumerate to simplify conversion between ITRF frames,
        even when no direct Helmert transformation is available
      </action>
      <action dev="luc" type="add">
        Added TransformProviderUtility to reverse or combine TransformProvider instances.
      </action>
      <action dev="luc" type="add">
        Allow attitude overriding during constant-thrust maneuvers.
        Fixes issue #410.
      </action>
      <action dev="luc" type="fix">
        Fixed out-of-sync attitude computation near switch events in AttitudeSequence.
        Fixes issue #404.
      </action>
      <action dev="luc" type="add">
        Added a method to extract sub-ranges from TimeSpanMap instances.
      </action>
      <action dev="luc" type="fix">
        Fixed TLE creation with B* coefficients having single digits like 1.0e-4.
        Fixes issue #388.
      </action>
      <action dev="evan" type="add">
        Add FunctionalDetector.
      </action>
      <action dev="luc" type="add">
        Added handling of IGS ANTEX GNSS antenna models file.
      </action>
      <action dev="luc" type="add">
        Added support for SP3-d files.
      </action>
      <action dev="luc" type="fix">
        Improved SP3 files parsing.
        Some files already operationally produced by IGS Multi-GNSS Experiment (MGEX)
        exceed the maximum number of satellites supported by the regular SP3-c file
        format (which is 85 satellites) and extended the header, without updating the
        format version to SP3-d, which specifically raises the 85 satellites limitation.
        Fixes issue #376.
      </action>
      <action dev="maxime" type="add">
        Allow backward propagation in batch LS orbit determination.
        Fixes issue #375.
      </action>
      <action dev="maxime" type="add">
        Added covariance matrix to PV measurements.
        Fixes issue #374.
      </action>
      <action dev="luc" type="fix">
        Fixed issue when converting very far points (such as Sun center) to geodetic coordinates.
        Fixes issue #373.
      </action>
      <action dev="luc" type="add" >
        Added more conversions between PV coordinates and DerivativeStructure.
        This simplifies for example getting the time derivative of the momentum.
      </action>
      <action dev="maxime" type="fix">
        Fixed weights for angular measurements in W3B orbit determination.
        Fixed in test and tutorial.
        Fixes issue #370.
      </action>
      <action dev="luc" type="add" due-to="Julio Hernanz">
        Added frames for L1 and L2 Lagrange points, for any pair of celestial bodies.
      </action>
    </release>
    <release version="9.1" date="2017-11-26"
             description="Version 9.1 is a minor release of Orekit. It introduces a few new
             features and bug fixes. New features introduced in version 9.1 are some
             frames in OEM parser, retrieval of EOP from frames and ground station displacements
             modelling (both displacements due to tides and displacements due to ocean loading),
             and retrieval of covariance matrix in orbit determination. Several bugs have been fixed.
             Version 9.1 depends on Hipparchus 1.2.">
      <action dev="evan" type="add">
        Added ITRF2005 and ITRF2008 to the frames recognized by OEMParser.
        Fixes issue #361.
      </action>
      <action dev="evan" type="fix">
        Fixed FiniteDifferencePropagatorConverter so that the scale factor is only applied
        once instead of twice.
        Fixes issue #362.
      </action>
      <action dev="maxime" type="fix">
        Fixed derivatives computation in turn-around range ionospheric delay modifier.
        Fixes issue #369.
      </action>
      <action dev="evan" type="fix">
        Disabled XML external resources when parsing rapid XML TDM files.
        Part of issue #368.
      </action>
      <action dev="evan" type="fix">
        Disabled XML external resources when parsing rapid XML EOP files.
        Part of issue #368.
      </action>
      <action dev="evan" type="fix">
        Fixed NPE in OrekitException when localized string is null.
      </action>
      <action dev="luc" type="fix">
        Fixed a singularity error in derivatives for perfectly circular orbits in DSST third body force model.
        Fixes issue #364.
      </action>
      <action dev="luc" type="fix" due-to="Lucian Bărbulescu">
        Fixed an error in array size computation for Hansen coefficients.
        Fixes issue #363.
      </action>
      <action dev="luc" type="add">
        Added a way to retrieve EOP from frames by walking the frames hierarchy tree
        using parent frame links. This allows to retrieve EOP from topocentric frames,
        from Earth frames, from TOD...
      </action>
      <action dev="luc" type="add">
        Take ground stations displacements into account in orbit determination.
        The predefined displacement models are the direct effect of solid tides
        and the indirect effect of ocean loading, but users can add their own models
        too.
      </action>
      <action dev="luc" type="add">
        Added ground stations displacements due to ocean loading as per IERS conventions,
        including all the 342 tides considered in the HARDISP.F program.
        Computation is based on Onsala Space Observatory files in BLQ format.
      </action>
      <action dev="luc" type="add">
        Added ground points displacements due to tides as per IERS conventions.
        We have slightly edited one entry in table 7.3a from IERS 2010 conventions
        to fix a sign error identified by Dr. Hana Krásná from TU Wien (out of phase
        radial term for the P₁ tide, which is -0.07mm in conventions when it should be
        +0.07mm). This implies that our implementation may differ up to 0.14mm from
        other implementations.
      </action>
      <action dev="luc" type="fix">
        Avoid intermixed ChangeForwarder instances calling each other.
        Fixes issue #360.
      </action>
      <action dev="maxime" type="fix">
        Modified the way the propagation parameter drivers are mapped in the
        Jacobian matrix in class "Model".
        Added a test for multi-sat orbit determination with estimated
        propagation parameters (µ and SRP coefficients).
        Fixes issue #354.
      </action>
      <action dev="luc" type="fix">
         Added a convenience method to retrieve covariance matrix in
         physical units in orbit determination.
         Fixes issue #353.
      </action>
      <action dev="luc" type="fix" due-to="Rongwang Li">
         Fixed two errors in Marini-Murray model implementation.
         Fixes issue #352.
      </action>
      <action dev="luc" type="fix">
         Prevent duplicated Newtonian attraction in FieldNumericalPropagator.
         Fixes issue #350.
      </action>
      <action dev="luc" type="fix">
         Copy additional states through impulse maneuvers.
         Fixes issue #349.
      </action>
      <action dev="luc" type="fix">
         Removed unused construction parameters in ShiftingTransformProvider
         and InterpolatingTransformProvider.
         Fixes issue #356.
      </action>
      <action dev="luc" type="fix">
         Fixed wrong inertial frame for Earth retrieved from CelestialBodyFactory.
         Fixes issue #355.
      </action>
      <action dev="luc" type="update">
        Use a git-flow like branching workflow, with a develop branch for bleeding-edge
        development, and master branch for stable published versions.
      </action>
    </release>
    <release version="9.0.1" date="2017-11-01"
            description="Version 9.0.1 is a patch release of Orekit.
            It fixes security issus 368.">
      <action dev="evan" type="fix">
        Disabled XML external resources when parsing rapid XML TDM files.
        Part of issue #368.
      </action>
      <action dev="evan" type="fix">
        Disabled XML external resources when parsing rapid XML EOP files.
        Part of issue #368.
      </action>
    </release>
    <release version="9.0" date="2017-07-26"
             description="Version 9.0 is a major release of Orekit. It introduces several new
             features and bug fixes. New features introduced in version 9.0 are Taylor algebra
             propagation (for high order uncertainties propagation or very fast Monte-Carlo
             studies), multi-satellites orbit determination, parallel multi-satellites propagation,
             parametric accelerations (polynomial and harmonic), turn-around measurements,
             inter-satellite range measurements, rigth ascension/declination measurements,
             Antenna Phase Center measurements modifiers, EOP estimation in precise orbit
             determination, orbit to attitude coupling in partial derivatives, parsing of CCSDS
             Tracking Data Messages, parsing of university of Bern Astronomical Institute files
             for Klobuchar coefficients, ITRF 2014, preservation of non-Keplerian orbits derivatives,
             JB2008 atmosphere model, NRL MSISE 2000 atmosphere model, boolean combination of events
             detectors, ephemeris writer, speed improvements when tens of thousands of measurements
             are used in orbit determination, Danish translations. Several bugs have been fixed.">
     <action dev="luc" type="add">
       Added on-board antenna phase center effect on inter-satellites range measurements.
     </action>
     <action dev="luc" type="add">
       Added on-board antenna phase center effect on turn-around range measurements.
     </action>
     <action dev="luc" type="add">
       Added on-board antenna phase center effect on range measurements.
     </action>
     <action dev="luc" type="update">
       Moved Bias and OutlierFilter classes together with the other estimation modifiers.
     </action>
     <action dev="luc" type="update">
       Forced states derivatives to be dimension 6 rather than either 6 or 7. The
       additional mass was not really useful, it was intended for maneuvers calibration,
       but in fact during maneuver calibration we adjust either flow rate or specific
       impulse but not directly mass itself. 
     </action>
      <action dev="luc" type="add">
        Added parametric acceleration force models, where acceleration amplitude is a
        simple parametric function. Acceleration direction is fixed in either inertial
        frame, or spacecraft frame, or in a dedicated attitude frame overriding spacecraft
        attitude. The latter could for example be used to model solar arrays orientation if
        the force is related to solar arrays). Two predefined implementations are provided,
        one for polynomial amplitude and one for harmonic amplitude. Users can add other
        cases at will. This allows for example to model the infamous GPS Y-bias, which is
        thought to be related to a radiator thermal radiation.
      </action>
      <action dev="luc" type="remove">
        Removed obsolete Cunningham and Droziner attraction models. These models have
        been superseded by Holmes-Featherstone attraction model available since 2013
        in Orekit.
      </action>
      <action dev="luc" type="update">
        Take orbit to attitude coupling into account in the partial derivatives for all attitude modes.
        Fixes issue #200.
      </action>
      <action dev="luc" type="update">
        Merged FieldAttitudeProvider into AttitudeProvider.
      </action>
      <action dev="luc" type="update">
        Simplified ForceModel interface. It does not require dedicated methods anymore for
        computing derivatives with respect to either state or parameters.
      </action>
      <action dev="luc" type="remove">
        Removed Jacchia-Bowman 2006 now completely superseded by Jacchia-Bowman 2008.
      </action>
      <action dev="luc" type="update">
        Make Jacchia-Bowman 2008 thread-safe and field-aware.
      </action>
      <action dev="luc" type="update">
        Make NRL MSISE 2000 thread-safe and field-aware.
      </action>
      <action dev="luc" type="update">
        Make DTM2000 thread-safe and field-aware.
      </action>
      <action dev="luc" type="add">
        Added support for ITRF 2014.
        As of mid-2017, depending on the source of EOP, the ITRF retrieved using
        FramesFactory.getITRF will be either ITRF-2014 (if using EOP 14 C04) or
        ITRF-2008 (if using EOP 08 C04, bulletins A, bulletins B, or finals .all).
        If another ITRF is needed, it can be built using HelmertTransformation.
      </action>
      <action dev="luc" type="remove">
        Removed classes and methods deprecated in 8.0.
      </action>
      <action dev="luc" type="add">
        Added coordinates of all intermediate participants in estimated measurements.
        This will allow estimation modifiers to get important vectors (sighting
        directions for example) without recomputing everything from the states.
      </action>
      <action dev="luc" type="add">
        Added a multi-satellites orbit determination feature.
      </action>
      <action dev="luc" type="add">
        Added one-way and two-way inter-satellites range measurements.
      </action>
      <action dev="luc" type="fix" due-to="Glenn Ehrlich">
        Avoid clash with Python reserved keywords and, or and not in BooleanDetector.
      </action>
      <action dev="luc" type="add" due-to="Maxime Journot">
        Added right ascension and declination angular measurements.
      </action>
      <action dev="luc" type="add">
        Added a parallel propagation feature for addressing multi-satellites needs.
        Propagators of different types (analytical, semi-analytical, numerical,
        ephemerides ...) can be mixed at will.
      </action>
      <action dev="luc" type="fix">
        Fixed Gaussian quadrature inconsistent with DSST theory when orbit derivatives are present.
        Fixes issue #345.
      </action>
      <action dev="luc" type="fix">
        Fixed infinite recursion when attempting two orbit determinations in row.
        Fixes issue #347.
      </action>
      <action dev="luc" type="add" due-to="Lars Næsbye Christensen">
        Added Danish translations.
        Fixes issue #346.
      </action>
      <action dev="luc" type="add" >
        Allow estimation of polar motion (offset plus linear drift) and prime meridian
        correction (offset plus linear drift) in orbit determination. This is essentially
        equivalent to add correction to the xp, yp, dtu1 and lod Earth Orientation Parameters.
      </action>
      <action dev="luc" type="add">
        Parameters in orbit determination can be associated with a per-parameter reference date.
      </action>
      <action dev="luc" type="fix">
        Fixed wrong generation of FieldTransforms by time stamped cache, when generation
        happens backward in time.
        Fixes issue #344.
      </action>
      <action dev="luc" type="update">
        Improved computation ground station parameters derivatives
        in orbit determination.
      </action>
      <action dev="luc" type="update" >
        Use automatic differentiation for all orbit determination measurements types.
        This allows simpler evolutions to estimate parameters for which derivatives
        are not straightforward to compute; some of these parameters are needed for
        precise orbit determination.
      </action>
      <action dev="luc" type="add" due-to="Maxime Journot">
        Added parsing of University of Bern Astronomical Institute files for α and β Klobuchar coefficients.
      </action>
      <action dev="luc" type="add" due-to="Maxime Journot">
        Added parsing of CCSDS TDM (Tracking Data Messages) files, both text and XML.
      </action>
      <action dev="luc" type="fix" due-to="Florentin-Alin Butu">
        Fixed lighting ratio in solar radiation pressure for interplanetary trajectories.
      </action>
      <action dev="hank" type="fix">
        Allow small extrapolation before and after ephemeris.
        Fixes issue #261.
      </action>
      <action dev="luc" type="fix">
        Fixed missing attitude in DSST mean/osculating conversions.
        Fixes issue #339.
      </action>
      <action dev="luc" type="fix">
        Optionally take lift component of the drag force into account in BoxAndSolarArraySpacecraft.
        Fixes issue #324.
      </action>
      <action dev="luc" type="fix" due-to="James Schatzman">
        Change visibility of getTargetPV in GroundPointing to public so it can be subclassed by
        users in other packages.
        Fixes issue #341.
      </action>
      <action dev="luc" type="update">
        Deprecated the TLESeries class. The file format used was considered to be too specific and
        the API not really well designed. Users are encouraged to use their own parser for series of TLE.
      </action>
      <action dev="luc" type="fix" due-to="Gavin Eadie">
        Removed dead code in deep SDP4 propagation model.
        Fixes issue #342.
      </action>
      <action dev="luc" type="fix" due-to="Quentin Rhone">
        Added a way to prefix parameters names when estimating several maneuvers
        in one orbit determination.
        Fixes issue #338.
      </action>
      <action dev="luc" type="fix" due-to="Pascal Parraud">
        Removed unneeded reset at end of sample creation in propagators conversion.
        Fixes issue #335.
      </action>
      <action dev="luc" type="fix" due-to="Michiel Zittersteijn">
        Fixed wrong angle wrapping computation in IodLambert.
      </action>
      <action dev="luc" type="fix" due-to="Lucian Barbulescu">
        Fixed boundaries of thrust parameter driver in ConstantThrustManeuver.
        Fixes issue #327.
      </action>
      <action dev="luc" type="fix" due-to="Hao Peng">
        Allow some old version of TLE format to be parsed correctly.
        Fixes issue #330.
      </action>
      <action dev="luc" type="fix" due-to="James Schatzman">
        Fixed ArrayOutOfBoundException appearing when converting dates at past or future infinity
        to string.
        Fixes issue #340.
      </action>
      <action dev="luc" type="fix">
        Extended range of DateComponents to allow the full integer range as days offset
        from J2000.
      </action>
      <action dev="luc" type="fix">
        Prevent NaN appearing in UTC-TAI offsets for dates at past or future infinity.
      </action>
      <action dev="luc" type="fix">
        Prevent central attraction coefficient from being adjusted in TLEPropagatorBuilder,
        as it is specified by the TLE theory.
        Fixes issue #313.
      </action>
      <action dev="luc" type="fix" due-to="Hao Peng">
        Added a flag to prevent resetting initial state at the end of integrating propagators.
        Fixes issue #251.
      </action>
      <action dev="luc" type="fix">
        Tutorials now all rely on orekit-data being in user home folder.
        Fixes issue #245.
      </action>
       <action dev="luc" type="fix">
        Apply delay corresponding to h = 0 when station altitude is below 0 in SaastamoinenModel.
        Fixes issue #202.
      </action>
      <action dev="luc" type="add">
        Added derivatives to orbits computed from non-Keplerian models, and use
        these derivatives when available. This improves shiftedBy() accuracy,
        and as a consequence also the accuracy of EventShifter. As example, when
        comparing shiftedBy and numerical model on a low Earth Sun Synchronous Orbit,
        with a 20x20 gravity field, Sun and Moon third bodies attractions, drag and
        solar radiation pressure, shifted position errors without derivatives are 18m
        after 60s, 72m after 120s, 447m after 300s; 1601m after 600s and 3141m after
        900s, whereas the shifted position errors with derivatives are 1.1m after 60s,
        9.1m after 120s, 140m after 300s; 1067m after 600s and 3307m after 900s.
      </action>
      <action dev="luc" type="fix">
        Preserved non-Keplerian acceleration in spacecraft state when computed from numerical propagator.
        Fixes issue #183.
      </action>
      <action dev="luc" type="fix">
        Fixed accuracy of FieldAbsoluteDate.
        Fixes issue #337.
      </action>
      <action dev="luc" type="fix">
        Fixed eccentricity computation for hyperbolic Cartesian orbits.
        Fixes issue #336.
      </action>
      <action dev="luc" type="fix">
        Fixed an array out of bounds error in DSST zonal short periodics terms.
      </action>
      <action dev="luc" type="fix" due-to="Maxime Journot">
        Fixed a factor two error in tropospheric and ionospheric modifiers.
      </action>
      <action dev="luc" type="add" due-to="Maxime Journot">
        Added turn-around (four-way range) measurements to orbit determination.
      </action>
      <action dev="luc" type="update">
        Updated dependency to Hipparchus 1.1, released on 2017, March 16th.
        Fixes issue #329.
      </action>
      <action dev="evan" type="add">
        Added simple Boolean logic with EventDetectors.
      </action>
      <action dev="luc" type="add">
        Added getGMSTRateFunction to IEEEConventions to compute accurately Earth rotation rate.
      </action>
      <action dev="luc" type="update">
        OneAxisEllipsoid can now transform FieldGeodeticPoint from any field
        and not only DerivativeStructure.
      </action>
      <action dev="luc" type="add">
        Completed field-based Cartesian and angular coordinates with missing
        features that were only in the double based versions.
      </action>
      <action dev="luc" type="update" due-to="Maxime Journot">
        Use DerivativeStructure to compute derivatives for Range measurements.
      </action>
      <action dev="luc" type="update">
        Improved conversion speed from Cartesian coordinates to geodetic coordinates
        by about 15%.
      </action>
      <action dev="evan" type="add">
        Replace OrbitFile interface with EphemerisFile, adding support for multiple
        ephemeris segments and the capability to create a propagator from an ephemeris.
      </action>
      <action dev="hank" type="add">
        Added EphemerisFileWriter interface for serializing EphemerisFiles to external
        file formats, and implemented the OEMWriter for CCSDS OEM file export support.
      </action>
      <action dev="hank" type="add">
        Added OrekitEphemerisFile object for encapsulating propagator outputs into an 
        EphemerisFile which can then be exported with EphemerisFileWriter classes.
      </action>
      <action dev="luc" type="fix">
        Fixed thread-safety issues in DTM2000 model.
        Fixes issue #258.
      </action>
      <action dev="pascal" type="add">
        Added JB2008 atmosphere model.
      </action>
      <action dev="pascal" type="add">
        Added NRLMSISE-00 atmosphere model.
      </action>
      <action dev="luc" type="fix" due-to="Hao Peng">
        Fixed outliers configuration parsing in orbit determination tutorial and test.
        Fixes issue #249
      </action>
       <action dev="luc" type="fix" >
        Greatly improved orbit determination speed when a lot of measurements are used
        (several thousands).
      </action>
      <action dev="luc" type="fix" >
        Fixed ant build script to run Junit tests.
        Fixes issue #246.
      </action>
      <action dev="luc" type="update">
        Added a protection against zero scale factors for parameters drivers.
      </action>
      <action dev="evan" type="fix">
        Fix AbsoluteDate.createMJDDate when the time scale is UTC and the date
        is during a leap second.
        Fixes issue #247
      </action>
      <action dev="luc" type="fix" >
        Fixed ant build script to retrieve Hipparchus dependencies correctly.
        Fixes issue #244.
      </action>
    </release>
    <release version="8.0.1" date="2017-11-01"
            description="Version 8.0.1 is a patch release of Orekit.
            It fixes security issus 368.">
      <action dev="evan" type="fix">
        Disabled XML external resources when parsing rapid XML EOP files.
        Part of issue #368.
      </action>
    </release>
    <release version="8.0" date="2016-06-30"
             description="Version 8.0 is a major release of Orekit. It introduces several new
             features and bug fixes as well as a major dependency change. New features introduced
             in version 8.0 are orbit determination, specialized propagator for GPS satellites
             based on SEM or YUMA files, computation of Dilution Of Precision and a new angular
             separation event detector. Several bugs have been fixed. A major change introduced
             with version 8.0 is the switch from Apache Commons Math to Hipparchus as the
             mathematical library, which also implied switching from Java 6 to Java 8.">
      <action dev="luc" type="fix" due-to="Andrea Antolino">
        Improved accuracy of orbits Jacobians.
        Fixes issue #243.
      </action>
      <action dev="luc" type="update">
        Deprecated PropagationException, replaced by OrekitException.
      </action>
      <action dev="evan" type="fix" due-to="Greg Carbott">
        Fix bug in restarting propagation with a ConstantThrustManeuver with an
        updated initial condition.
      </action>
      <action dev="luc" type="fix">
        Fixed a display error for dates less than 0.5ms before a leap second.
      </action>
      <action dev="luc" type="update">
        Use ParameterDriver with scale factor for both orbit determination, conversion,
        and partial derivatives computation when finite differences are needed.
      </action>
      <action dev="luc" type="fix">
        Apply impulse maneuver correctly in backward propagation.
        Fixes issue #241.
      </action>
      <action dev="luc" type="add">
        Added angular separation detector. This is typically used to check separation
        between spacecraft and the Sun as seen from a ground station, to avoid interferences
        or damage.
      </action>
      <action dev="luc" type="update">
        All class and methods that were deprecated in the 7.X series have been removed.
      </action>
      <action dev="luc" type="update">
        Allow ICGEM gravity field reader to parse non-Earth gravity fields.
      </action>
      <action dev="evan" type="add">
        Add methods for a integration step handler to tell if the start/end of the step is
        interpolated due to event detection. Also added ability to add a step handler in
        ephemeris mode.
      </action>
      <action dev="evan" type="fix">
        Switch to a continuous Ap to Kp geomagnetic index conversion.
        Fixes issue #240.
      </action>
      <action dev="pascal" type="add">
        Added computation of Dilution Of Precision (DOP).
      </action>
      <action dev="pascal" type="add">
        Added a specialized propagator for GPS spacecrafts, based on
        SEM or YUMA files.
      </action>
      <action dev="luc" type="update">
        Ported the new Hipparchus event handling algorithm to Orekit.
        This improves robustness in corner cases, typically when different
        event detectors triggers at very close times and one of them
        resets the state such that it affects the other detectors.
      </action>
      <action dev="luc" type="update">
        Simplified step interpolators API, replacing the setDate/getState
        pair with an interpolated state getter taking a date argument.
      </action>
      <action dev="luc" type="update">
        Switched from Apache Commons Math to Hipparchus library.
      </action>
      <action dev="luc" type="add">
        Added an orbit determination feature!
      </action>
      <action dev="evan" type="add">
        Add EventHandler to record all events.
      </action>
      <action dev="evan" type="fix">
        Fix exception during event detection using
        NumericalPropagator.getGeneratedEphemeris() near the start/end date of
        the generated ephemeris.
        Fixes issue #238
      </action>
    </release>
    <release version="7.2.1" date="2017-11-01"
            description="Version 7.2.1 is a patch release of Orekit.
            It fixes security issus 368.">
      <action dev="evan" type="fix">
        Disabled XML external resources when parsing rapid XML EOP files.
        Part of issue #368.
      </action>
    </release>
    <release version="7.2" date="2016-04-05"
             description="Version 7.2 is a minor release of Orekit. It introduces several new
             features and bug fixes. The most important features introduced in version 7.2
             are handling of GLONASS and QZSS time scales, support for local time zones
             according to ISO-8601 standard, and finer tuning of short period terms in
             DSST propagator. Version 7.2 depends on version 3.6.1 of Apache Commons Math,
             which also fixes a bug related to close events detection.">
      <action dev="luc" type="add">
        Added GLONASS and QZSS time scales. These time scales my be used in SP3-c files.
      </action>
      <action dev="luc" type="add">
        Added parsing and displaying of local time according to ISO-8601 standard.
      </action>
      <action dev="luc" type="fix">
        Added some protections against malformed SP3 files.
      </action>
      <action dev="luc" type="fix">
        Fixed Newcomb operators generation in DSST for high degree gravity fields.
        Fixes issue #237
      </action>
      <action dev="luc" type="update">
        Improved tuning of DSST tesseral force models. Users can now tune max degree,
        max eccentricity power and max frequency in mean longitude for short
        period terms, as well as for m-daily terms.
      </action>
      <action dev="luc" type="update">
        Improved tuning of DSST zonal force models. Users can now tune max degree,
        max eccentricity power and max frequency in true longitude for short
        period terms.
      </action>
      <action dev="luc" type="fix">
        Fixed wrong continuous maneuver handling in backward propagation.
        Fixes issue #236
      </action>
    </release>
    <release version="7.1" date="2016-02-07"
             description="Version 7.1 is a minor release of Orekit. It introduces several new
             features and bug fixes. The most important features introduced in version 7.1
             are a lot of new event detectors (field of view based detectors supporting any FoV
             shape, either on ground targetting spacecraft or on spacecraft and targetting
             ground defined zones with any shape, extremum elevation detector, anomaly,
             latitude argument, or longitude argument crossing detectors, either true, mean
             or eccentric, latitude and longitude extremum detectors, latitude and longitude
             crossing detectors), new event filtering capability based on user-provided
             predicate function, ability to customize DSST interpolation grid for short period
             elements, ability to retrieve DSS short periodic coefficients, removed some arbitrary
             limitations in DSST tesseral and zonal contribution, ability to set short period
             degree/order to smaller values than mean elements in DSST, vastly improved
             frames transforms efficiency for various Earth frames, three different types of
             solar radiation pressure coefficients, new tabulated attitudes related to Local
             Orbital Frame, smooth attitude transitions in attitudes sequences, with derivatives
             continuity at both endpoint, ground zone sampling either in tiles or grid with fixed
             or track-based orientation, derivatives handling in geodetic points, parsing of TLE
             with non-unclassified modifiers, support for officiel WMM coefficients from NOAA,
             support for tai-utc.dat file from USNO, tropospheric refraction model following
             Recommendation ITU-R P.834-7, geoid model based on gravity field, and use of the new
             Apache Commons Math rotation API with either Frame transform convention or vector
             operator convention. Numerous bugs were also fixed.
             Version 7.1 depends on version 3.6 of Apache Commons Math.">
      <action dev="thierry" type="add">
        Added tropospheric refraction correction angle following Recommendation ITU-R P.834-7.
      </action>
      <action dev="luc" type="add">
        Added a way to configure max degree/order for short periods separately
        from the mean elements settings in DSST tutorial.
      </action>
      <action dev="luc" type="fix">
        Fixed limitation to degree 12 on zonal short periods, degree/order 8 on
        tesseral short periods, and degree/order 12 for tesseral m-dailies in DSST.
      </action>
      <action dev="luc" type="fix">
        Fixed wrong orbit type in propagator conversion. The type specified by
        user was ignored when computing variable stepsize integrator tolerances.
      </action>
      <action dev="luc" type="add">
        Set up three different implementations of radiation pressure coefficients,
        using either a single reflection coefficient, or a pair of absorption
        and specular reflection coefficients using the classical convention about
        specular reflection, or a pair of absorption and specular reflection
        coefficients using the legacy convention from the 1995 CNES book.
        Fixes issue #170
      </action>
      <action dev="luc" type="fix">
        Fixed wrong latitude normalization in FieldGeodeticPoint.
      </action>
      <action dev="luc" type="fix">
        Fixed blanks handling in CCSDS ODM files.
        Fixes issue #232
      </action>
      <action dev="luc" type="fix">
        Fixed FramesFactory.getNonInterpolatingTransform working only
        in one direction.
        Fixes issue #231
      </action>
      <action dev="evan" type="add">
        Added Field of View based event detector for ground based sensors.
      </action>
      <action dev="luc" type="add">
        Added a getFootprint method to FieldOfView for projecting Field Of View
        to ground, taking limb of ellipsoid into account (including flatness) if
        Field Of View skims over horizon.
      </action>
      <action dev="luc" type="add">
        Added a pointOnLimb method to Ellipsoid for computing points that lie
        on the limb as seen from an external observer.
      </action>
      <action dev="luc" type="add">
        Added an isInside predicate method to Ellipsoid for checking points location.
      </action>
      <action dev="evan" type="fix">
        Support parsing lowercase values in CCSDS orbit data messages.
        Fixes issue #230
      </action>
      <action dev="luc" type="add">
        Added a generic FieldOfViewDetector that can handle any Field Of View shape.
        The DihedralFieldOfViewDetector is deprecated, but the CircularFieldOfViewDetector
        which corresponds to a common case that can be computed more accurately and faster
        than the new generic detector is preserved.
      </action>
      <action dev="luc" type="add">
        Added a FieldOfView class to model Fields Of View with any shape.
      </action>
      <action dev="luc" type="add">
        Added a FootprintOverlapDetector which is triggered when a sensor
        Field Of View (any shape, even split in non-connected parts or
        containing holes) overlaps a geographic zone, which can be non-convex,
        split in different sub-zones, have holes, contain the pole...
        Fixes issue #216
      </action>
      <action dev="luc" type="fix" due-to="Carlos Casas">
        Added a protection against low altitudes in JB2006 model.
        Fixes issue #214
      </action>
      <action dev="luc" type="fix" due-to="Petrus Hyvönen">
        Enlarged access to SGP4 and DeepSDP4 propagators.
        Fixes issue #207
      </action>
      <action dev="luc" type="fix">
        Fixed covariance matrices units when read from CCSDS ODM files. The
        data returned at API level are now consistent with SI units, instead of being
        kilometer-based.
        Fixes issue #217
      </action>
      <action dev="luc" type="fix">
        Fixed DSST ephemeris generation.
        Fixes issue #222
      </action>
      <action dev="luc" type="update">
        Vastly improved DSS short period terms interpolation.
      </action>
      <action dev="luc" type="fix">
        Use new Rotation API from Apache Commons Math 3.6.
        This API allows to use both vector operator convention and frames
        transform convention naturally. This is useful when axis/angles are
        involved, or when composing rotations. This probably fixes one of
        the oldest stumbling blocks for Orekit users.
      </action>
      <action dev="luc" type="fix">
        Fixed state partial derivatives in drag force model.
        Fixes issue #229
      </action>
      <action dev="evan" type="fix">
        Fixed incorrect density in DTM2000 when the input position is not in ECI
        or ECEF.
        Fixes issue #228
      </action>
      <action dev="evan" type="add">
        Added capability to use a single EventHandler with multiple types of
        EventDetectors.
      </action>
      <action dev="luc" type="add" >
        Added a way to customize interpolation grid in DSST, either using a fixed number
        of points or a maximum time gap between points, for each mean elements integration
        step.
      </action>
      <action dev="luc" type="add" >
        Added TabulatedLofOffset for attitudes defined by tabulating rotations between Local Orbital Frame
        and spacecraft frame.
        Fixes issue #227
      </action>
      <action dev="luc" type="fix" >
        Fixed wrong ephemeris generation for analytical propagators with maneuvers.
        Fixes issue #224.
      </action>
       <action dev="luc" type="fix" >
        Fixed date offset by one second for TLE built from their components,
        if a leap second was introduced earlier in the same year.
        Fixes issue #225.
      </action>
      <action dev="luc" type="fix" >
        Allow parsing TLE with non-unclassified modifier.
      </action>
      <action dev="luc" type="add" >
        As a side effect of fixing issue #223, KeplerianPropagator and
        Eckstein-Hechler propagator are now serializable.
      </action>
      <action dev="luc" type="fix" >
        Fixed missing additional states handling in ephemeris propagators
        created from analytical propagators.
      </action>
      <action dev="luc" type="fix" >
        Fixed NPE and serialization issues in ephemeris propagators created
        from analytical propagators.
        Fixes issue #223.
      </action>
      <action dev="luc" type="fix" >
        Fixed time scale issues in JPL ephemerides and IAU pole models.
        The time used for internal computation should be TDB, not TT.
      </action>
      <action dev="luc" type="fix" >
        Fixed an issue with backward propagation on analytical propagator.
        During first step, the analytical interpolator wrongly considered the
        propagation was forward.
      </action>
      <action dev="luc" type="add" >
        Added a way to retrieve short period coefficients from DSST as
        spacecraft state additional parameters. This is mainly intended
        for test and validation purposes.
      </action>
      <action dev="luc" type="fix" >
        Prevent small overshoots of step limits in event detection.
        Fixes issue #218.
      </action>
      <action dev="luc" type="fix" >
        Handle string conversion of dates properly for dates less than 1 millisecond
        before midnight (they should not appear as second 60.0 of previous minute but
        should rather wrap around to next minute).
        Partly fixes issue #218.
      </action>
      <action dev="luc" type="fix" >
        Enforce Lexicographical order in DirectoryCrawler, to ensure reproducible
        loading. Before this changes, some tests could fail in one computer while
        succeeding in another computer as we use a mix of DE-4xx files, some having
        a different EMRAT (81.30056907419062 for DE-431, 81.30056 for DE-405 and DE-406).
      </action>
      <action dev="luc" type="add" >
        Added EventEnablingPredicateFilter to filter event based on an user-provided
        enabling predicate function. This allow for example to dynamically turn some
        events on and off during propagation or to set up some elaborate logic like
        triggering on elevation first time derivative (i.e. one elevation maximum)
        but only when elevation itself is above some threshold.
      </action>
      <action dev="luc" type="update" >
        Renamed EventFilter into EventSlopeFilter.
      </action>
      <action dev="luc" type="add" >
        Added elevation extremum event detector.
      </action>
      <action dev="luc" type="fix" >
        Fixed ellipsoid tessellation with large tolerances.
        Fixes issue #215.
      </action>
      <action dev="evan" type="fix" >
        Fixed numerical precision issues for start/end dates of generated
        ephemerides.
        Fixes issues #210
      </action>
      <action dev="luc" type="add" >
        Added anomaly, latitude argument, or longitude argument crossings detector,
        either true, mean or eccentric.
        Fixes issue #213.
      </action>
      <action dev="luc" type="add" >
        Added latitude and longitude extremum detector.
      </action>
      <action dev="luc" type="add" >
        Added latitude and longitude crossing detector.
      </action>
      <action dev="luc" type="add" >
        Added a way to convert between PVA and geodetic points with time derivatives.
      </action>
      <action dev="luc" type="add" >
        Allow truncation of tiles in ellipsoid tessellation.
      </action>
      <action dev="luc" type="add" >
        Propagator builders can now be configured to accept any orbit types
        and any position angle types in the input flat array.
        Fixes issue #208.
      </action>
      <action dev="luc" type="add" >
        Added smooth attitude transitions in attitudes sequences, with derivatives
        continuity at both endpoints of the transition that can be forced to match
        rotation, rotation rate and rotation acceleration.
        Fixes issue #6.
      </action>
      <action dev="luc" type="fix" >
        Fixed attitudes sequence behavior in backward propagation.
        Fixes issue #206.
      </action>
      <action dev="luc" type="add" >
        Added factory methods to create AbsoluteDate instances from MJD or JD.
        Fixes issue #193.
      </action>
      <action dev="luc" type="fix" due-to="Joris Olympio">
        Fixed wrong attitude switches when an event occurs but the active attitude mode
        is not the one it relates to.
        Fixes issue #190.
      </action>
      <action dev="luc" type="add"  due-to="Joris Olympio">
        Added a way to be notified when attitude switches occur.
        Fixes issue #190.
      </action>
      <action dev="luc" type="fix" >
        Ensure Keplerian propagator uses the specified mu and not only the one from the initial orbit.
        Fixes issue #184.
      </action>
      <action dev="luc" type="update" >
        Improved frames transforms efficiency for various Earth frames.
      </action>
      <action dev="luc" type="fix" >
        Specify inertial frame to compute orbital velocity for ground pointing laws.
        Fixes issue #115.
      </action>
      <action dev="luc" type="fix" >
        Activated two commented-out tests for DTM2000, after ensuring we
        get the same results as the original fortran implementation.
        Fixes issue #204.
      </action>
      <action dev="luc" type="fix" due-to="Javier Martin Avila">
        Fixed resetting of SecularAndHarmonic fitting.
        Fixes issue #205.
      </action>
      <action dev="luc" type="add">
        Added a way to sample a zone on an ellipsoid as grids of inside points.
        Fixes issue #201.
      </action>
      <action dev="luc" type="fix">
        Fixed an event detection problem when two really separate events occur within
        the event detector convergence threshold.
        Fixes issue #203.
      </action>
      <action dev="luc" type="fix">
        Added protections against TLE parameters too large to fit in the format.
        Fixes issue #77.
      </action>
      <action dev="luc" type="fix">
        Allowed slightly malformed TLE to be parsed.
        Fixes issue #196.
      </action>
      <action dev="luc" type="fix">
        Fixed overlapping issue in ellipsoid tessellation, typically for independent
        zones (like islands) close together.
        Fixes issue #195.
      </action>
      <action dev="tn" type="add">
        Added support to load WMM coefficients from the official model file
        provided by NOAA.
      </action>
      <action dev="tn" type="fix">
        Fixed javadoc of method "GeoMagneticField#calculateField(...)": 
        the provided altitude is expected to be a height above the WGS84 ellipsoid.
      </action>
      <action dev="luc" type="update">
        Added a simpler interface for creating custom UTC-TAI offsets loaders.
      </action>
      <action dev="luc" type="add">
        Added support for USNO tai-utc.dat file, enabled by default, in
        addition to the legacy support for IERS UTC-TAI.history file
        which is still supported and also enabled by default.
      </action>
      <action dev="luc" type="add">
        Added a way to load TAI-UTC data from Bulletin A. Using this feature
        is however NOT recommended as there are known issues in TAI-UTC data
        in some bulletin A (for example bulletina-xix-001.txt from 2006-01-05
        has a wrong year for last leap second and bulletina-xxi-053.txt from
        2008-12-31 has an off by one value for TAI-UTC on MJD 54832). This
        feature is therefore not enabled by default, and users wishing to
        rely on it should do it carefully and take their own responsibilities.
      </action>
      <action dev="luc" type="add">
        Added ellipsoid tessellation, with tiles either oriented along track
        (ascending or descending) or at constant azimuth.
      </action>
      <action dev="luc" type="fix">
        Added customization of EOP continuity check threshold.
        Fixes issue #194.
      </action>
      <action dev="evan" type="add">
        Added geoid model based on gravity field.
        Fixes issue #192.
      </action>
      <action dev="luc" type="fix">
        Added automatic loading of Marshall Solar Activity Future Estimation data.
        Fixes issue #191.
      </action>
      <action dev="luc" type="update">
        Simplified Cartesian to ellipsoidal coordinates transform and greatly improved its performances.
      </action>
      <action dev="luc" type="fix">
        Fixed target point in BodyCenterPointing attitude.
        Fixes issue #100.
      </action>
    </release>
    <release version="7.0" date="2015-01-11"
             description="Version 7.0 is a major release of Orekit. It introduces several new
             features and bug fixes. New features introduced in version 7.0 are the complete
             DSST semi-analytical propagator with short-periodics terms (only mean elements
             were available in previous version), extension to second order derivatives for
             many models (Cartesian coordinates, angular coordinates, attitude modes, ...),
             bilinear interpolator in Saastamoinen model, attitude overriding during impulsive
             maneuvers, general relativity force model, geographic zone detector, and ecliptic
             frame.
             Several bugs have been fixed. One noteworthy fix concerns an inconsistency in
             Eckstein-Hechler propagator velocity, which leads to a change of the generated
             orbit type.">
      <action dev="hankg" type="add">
        Added bilinear interpolator and use it on Saastamoinen model.
        Implements feature #182.
      </action>
      <action dev="luc" type="update">
        Removed old parts that were deprecated in previous versions.
      </action>
      <action dev="luc" type="update">
        Updated dependency to Apache Commons Math 3.4, released on 2014-12-26.
      </action>
      <action dev="luc" type="fix">
        Fixed null vector normalization when attempting to project to ground a point already on ground.
        Fixes issue #181.
      </action>
      <action dev="luc" type="add" due-to="Lucian Barbulescu">
        Added Romanian localization for error messages.
      </action>
      <action dev="luc" type="fix">
        Fixed velocity inconsistency in orbit generation in Eckstein-Hechler propagator.
        The Eckstein-Hechler propagator now generated Cartesian orbits, with velocity
        computed to be fully consistent with model evolution. A side effect is that
        if users rebuild circular parameters from the generated orbits, they will
        generally not math exactly the input circular parameters (but position will
        match exactly).
        Fixes issue #180.
      </action>
      <action dev="luc" type="fix">
        Improved acceleration output in Eckstein-Hechler model.
      </action>
      <action dev="luc" type="add">
        Added projection of moving point (i.e. position and derivatives too) to
        ground surface.
      </action>
      <action dev="luc" type="add">
        Added a general 3 axes ellipsoid class, including a feature to compute
        any plane section (which result in a 2D ellipse).
      </action>
      <action dev="luc" type="add">
        Added support for IERS bulletin A (rapid service and prediction)
      </action>
      <action dev="tn" type="fix">
        Fixed various issues in geomagnetic fields models:
        GeoMagneticField.getDecimalYear() returned a slightly wrong result: e.g. for 1/1/2005
        returned 2005.0020 instead of 2005.0, GeoMagneticFieldFactory.getModel() returned
        wrong interpolation near models validity endpoints, GeoMagneticField.transformModel(double)
        method did not check year validity. Added more unit tests and adapted existing tests for
        IGRF/WMM with sample values / results as they have changed slightly.
        Fixes issue #178.
      </action>
      <action dev="luc" type="fix" due-to="Patrice Mathieu">
        Fixed closest TLE search. When filtering first from satellite ID and
        then extracting closest date, the returned satellite was sometime wrong.
      </action>
      <action dev="luc" type="add" due-to="Hank Grabowski">
        Allow attitude overriding during impulsive maneuvers.
        Fixes issue #176.  
      </action>
      <action dev="evan" type="add">
          Added general relativity force model.
      </action>
      <action dev="luc" type="add" due-to="Ioanna Stypsanelli">
        added Greek localization for error messages.
      </action>
      <action dev="evan" type="fix">
          Fixed incorrect partial derivatives for force models that depend on satellite velocity.
          Fixes #174.
      </action>
      <action dev="evan" type="fix">
          Fixed incorrect parameters set in NumericalPropagatorBuilder.
          Fixes #175.
      </action>
      <action dev="luc" type="update" >
        Significantly reduced size of various serialized objects.
      </action>
      <action dev="luc" type="update" >
        PVCoordinatesProvider now produces time-stamped position-velocities.
      </action>
      <action dev="luc" type="update" >
        Tabulated attitude provider can be built directly from time-stamped angular coordinates
        lists, in addition to attitudes lists.
      </action>
      <action dev="luc" type="add" >
        Added time-stamped versions of position-velocity and angular coordinates.
      </action>
      <action dev="luc" type="fix" due-to="Daniel Aguilar Taboada">
        Fixed wrong rotation interpolation for rotations near π.
        Fixes issue #173.
      </action>
      <action dev="luc" type="update" >
        Updated dependency to Apache Commons Math 3.3.
      </action>
      <action dev="luc" type="update" due-to="Lucian Barbulescu, Nicolas Bernard">
        Added short periodics for DSST propagation.
      </action>
      <action dev="luc" type="add" >
        Added a GeographicZoneDetector event detector for complex geographic zones traversal.
        Fixes issue #163.
      </action>
      <action dev="evan" type="fix">
        Add Ecliptic frame. Agrees with JPL ephemerides to within 0.5 arcsec.
        Issue #166.
      </action>
      <action dev="evan" type="fix">
        Fix cache exception when propagating backwards with an interpolated
        gravity force model.
        Fixes issue #169.
      </action>
      <action dev="luc" type="fix">
        Fixed parsing of dates very far in the future.
        Fixes issue #171.
      </action>
      <action dev="luc" type="fix">
        Trigger an exception when attempting to interpolate attitudes without rotation rate
        using only one data point.
      </action>
      <action dev="evan" type="fix">
        Fixed SpacecraftState date mismatch exception with some attitude providers.
      </action>
      <action dev="luc" type="fix" >
        Fixed wrong scaling in JPL ephemeris when retrieving coordinates in a frame
        that is not the defining frame of the celestial body.
        Fixes issue #165.
      </action>
      <action dev="luc" type="update" due-to="Lucian Barbulescu">
        Prepare generation of either mean or osculating orbits by DSST propagator.
        The short periodics terms are not computed yet, but there is ongoing work
        to add them.
      </action>
      <action dev="luc" type="update" due-to="Lucian Barbulescu">
        Avoid recomputing Chi and Chi^2 in Hansen coefficients for tesseral.
      </action>
      <action dev="luc" type="update" due-to="Nicolas Bernard">
        Added better handling of Hansen kernel computation through use of PolynomialFunction.
      </action>
      <action dev="luc" type="update" due-to="Petre Bazavan">
        Compute Hansen coefficients using linear transformation.
      </action>
      <action dev="luc" type="fix" >
        Fixed a non-bracketing exception in event detection, in some rare cases of noisy g function.
        Fixes issue #160.
      </action>
      <action dev="luc" type="fix" >
        Fixed a missing reset of resonant tesseral terms in DSST propagation.
        Fixes issue #159.
      </action>
      <action dev="luc" type="fix" >
        Improved default max check interval for NodeDetector, so it handles correctly
        highly eccentric orbits.
        Fixes issue #158.
      </action>
    </release>
    <release version="6.1" date="2013-12-13"
             description="Version 6.1 is a minor release of Orekit. It introduces several new
             features and bug fixes. The most important features introduced in version 6.1
             are solid tides force model, including pole tide at user choice, and following
             either IERS 1996, IERS 2003 or IERS 2010 conventions ; ocean tides force model,
             including pole tide at user choice, loading a user provided model ; simultaneous
             support for IERS 1996, 2003 and 2010 for frames definition, which is very
             important to support legacy systems and to convert coordinates between older and
             newer reference systems ; greatly improved accuracy of celestial/terrestrial
             frames transforms (we are now at sub-micro arcsecond level for IERS 2003/2010,
             both with equinox based and Non-Rotating Origin, at a sub-milli arcseconds for
             IERS 1996, both with equinox based and Non-Rotating Origin) ; classical
             equinox-based paradigm and new non-rotating origin paradigm for inertial and
             terrestrial frames are now supported with all IERS conventions ; automatic
             conversion of IERS Earth Orientation Paramters from equinoxial to non-rotating
             paradigm ; support for CCSDS Orbit Data Message ; improved API for events,
             allowing separation of event detection and event handling (the older API is still
             available for compatibility) ; merged all the elevation related events, allowing
             to use both refraction model and antenna mask at the same time if desired ;
             new attitude mode based on interpolation on a table. Numerous bugs were also fixed.
             Version 6.1 depends on version 3.2 of Apache commons math.">
      <action dev="luc" type="fix" >
        Reduced number of calls to the g function in event detectors.
        Fixes issue #108.
      </action>
      <action dev="luc" type="fix" >
        Fixed a spurious backward propagation.
        Fixes issue #107.
      </action>
      <action dev="luc" type="fix" >
        Improved error detection for numerical and DSST propagation for cases
        where user attempts to compute integrator tolerances with an orbit for
        which Jacobian is singular (for example equatorial orbit while using
        Keplerian representation).
        Fixes issue #157.
      </action>
      <action dev="luc" type="add" >
        Added a method to get the number or calls to getNeighbors in the generic time stamped cache,
        to allow performing measurements while tuning the cache.
      </action>
      <action dev="luc" type="add" >
        Added high degree ocean load deformation coefficients computed by Pascal
        Gégout (CNRS / UMR5563 - GET).
      </action>
      <action dev="luc" type="add" >
        Time scales are now serializable.
      </action>
      <action dev="luc" type="add" due-to="Nicolas Bernard">
        Improved DSST tesseral computation efficiency by caching Jacobi polynomials.
      </action>
      <action dev="luc" type="fix" due-to="Daniel Aguilar Taboada">
        Fixed yaw steering attitude law, which didn't project spacecraft velocity correctly.
        Fixes issue #156.
      </action>
      <action dev="luc" type="add" >
        Added a way to set the maximum number of iterations for events detection.
        Fixes issue #155.
      </action>
      <action dev="luc" type="add">
        Added an attitude provider from tabulated attitudes.
        Fixes issue #154.
      </action>
      <action dev="luc" type="add" due-to="Hank Grabowski">
        Improved test coverage.
        Fixes issue #153.
      </action>
      <action dev="luc" type="add" due-to="Hank Grabowski">
        Merged all elevation detectors into one. The new detector supports all
        features from the previous (and now deprecated) ApparentElevationDetector
        and GroundMaskElevationDetector.
        Fixes issue #144.  
      </action>
      <action dev="luc" type="add" due-to="Hank Grabowski">
        Added a DetectorEventHandler interface aimed at handling only the
        event occurrence part in propagation. This allows to separate the
        event detection itself (which is declared by the EventDetector interface)
        from the action to perform once the event has been detected. This also
        allows to avoid subclassing of events, which was cumbersome. It also allows
        to share a single handler for several events.
        The previous behavior with eventOccurred declared at detector level and
        subclassing is still available but is deprecated and will be removed in
        the next major release.
      </action>
      <action dev="luc" type="fix" due-to="Christophe Le Bris">
        Fixed an indexing error in Harris-Priester model.
        Fixes issue #152.
      </action>
      <action dev="luc" type="add">
        Added a new force model for ocean tides in numerical propagation, including pole tides.
        Fixes issue #11.
      </action>
      <action dev="luc" type="fix" due-to="Lucian Barbulescu">
        Fixed conversion from position-velocity to Keplerian, when the orbit is
        perfectly equatorial.
        Fixes issue #151.
      </action>
      <action dev="luc" type="add">
        Added a new force model for solid tides in numerical propagation, including pole tides.
        Fixes issue #10.
      </action>
      <action dev="luc" type="add">
        Added a way to select IERS conventions for non-rotating origin
        based ITRF.
      </action>
      <action dev="luc" type="update">
        Greatly improved accuracy of celestial/terrestrial frames transforms.
        We are now at sub-micro arcsecond level for IERS 2003/2010, both with
        equinox based and Non-Rotating Origin, at a sub-milli arcseconds
        for IERS 1996, both with equinox based and Non-Rotating Origin.
      </action>
      <action dev="luc" type="fix">
        Fixed missing nutation correction in Equation Of Equinoxes.
        Fixes issue #150.
      </action>
      <action dev="luc" type="fix">
        Fixed rate for TCB time scale.
      </action>
      <action dev="luc" type="add">
        Added new definition of astronomical unit from IAU-2012 resolution B2.
      </action>
      <action dev="luc" type="fix">
        Fixed Date/Time split problem when date is a few femto-seconds before the end of the day.
        Fixes issue #149.
      </action>
      <action dev="luc" type="fix">
        Fixed overflow problem in TimeComponents.
        Fixes issue #148.
      </action>
      <action dev="luc" type="update">
        Separate parsing from using Poisson series.
      </action>
      <action dev="luc" type="add" due-to="Steven Ports">
        Added support for parsing CCSDS ODM files (OPM, OMM and OEM).
      </action>
      <action dev="luc" type="update">
        Flattened ITRF frames tree so all supported ITRF realizations (2005, 2000, 97, 93) share the same
        parent ITRF2008. Previously, the tree was 2008 &lt;- 2005 &lt;- 2000 &lt;- {93,97} and the reference dates
        for Helmert transforms were all different. We now use the parameters provided at epoch 2000.0 and
        with respect to ITRF2008 at http://itrf.ensg.ign.fr/doc_ITRF/Transfo-ITRF2008_ITRFs.txt.
      </action>
      <action dev="luc" type="fix">
        Fixed azimuth parameter in the TopocentricFrame.pointAtDistance method.
        Fixes issue #145.
      </action>
      <action dev="luc" type="fix"  due-to="Matt Edwards">
        Fixed location of JAVA_EPOCH. As we now take the linear models between UTC and TAI
        that were used between 1961 and 1972, we have to consider the offset that was in
        effect on 1970-01-01 and which was precisely 8.000082s. Fixes issue #142.
      </action>
      <action dev="luc" type="update" >
        Vastly improved performances for Poisson series computations. Poisson series are often
        evaluated several components together (x/y/s in new non-rotating paradigm, ∆ψ/∆ε in old
        equinox paradigm for example). As the components are built from a common model, they
        share many nutation terms. We now evaluate these shared terms only once, as we evaluate
        the components in parallel thanks to a preliminary "compilation" phase performed when
        the Poisson series are set up. This dramatically improves speed: on a test case based
        on x/y/s evaluations over a one year time span without any caching,  we noticed a
        more than two-fold speedup: mean computation time reduced from 6.75 seconds (standard
        deviation 0.49s) to 3.07 seconds (standard deviation 0.04s), so it was a 54.5% reduction
        in mean computation time. At the same time, accuracy was also improved thanks to the
        Møller-Knuth TwoSum algorithm without branching now used for summing all series terms.
      </action>
      <action dev="luc" type="fix" >
        When UT1 time scale is used, it is now possible to choose which Earth Orientation
        Parameters history to use (formerly, only EOP compatible with IAU-2000/2006 was
        used, even for systems relying only on older conventions).
      </action>
      <action dev="luc" type="add" >
        Added Greenwich Mean Sidereal Time and Greenwich Apparent Sidereal Time
        to all supported IERS conventions (i.e. IERS 1996, IERS 2003 and IERS 2010).
      </action>
      <action dev="luc" type="add" >
        Classical equinox-based paradigm and new non-rotating origin paradigm for
        inertial and terrestrial frames are now supported with all IERS conventions.
        This means it is now possible to use MOD/TOD/GTOD with the recent precession/nutation
        models from recent conventions, and it is also possible to use CIRF/TIRF/ITRF with
        the older precession nutation models from ancient conventions. Of course, all these
        conventions and frames can be used at the same time, which is very important to
        support legacy systems and to convert coordinates between older and newer reference
        systems.
      </action>
      <action dev="luc" type="add" >
        Added IERS 1996 in the list of supported IERS conventions.
      </action>
      <action dev="luc" type="add" >
        Added factory methods to compute arbitrary Julian Epochs (J1900.0, J2000.0 ...)
        and Besselian Epochs (B1900.0, B1950.0 ...) that are used as reference dates
        in some models and frames.
      </action>
      <action dev="luc" type="fix" >
        Fixed non-bracketing exception while converting Cartesian points very close to equator into geodetic
        coordinates. Fixes issue #141.
      </action>
      <action dev="evan" type="add" >
        Added getAngularVelocity() to PVCoordinates.
      </action>
      <action dev="luc" type="add" >
        Added back serialization for some ephemerides produced by integration-based propagators.
        The ephemerides produced by NumericalPropagator are always serializable, and the ones
        produced by DSSTPropagator may be serializable or not depending on the force models used.
      </action>
      <action dev="luc" type="fix" >
        Fixed missing events detection when two events occurred at exactly the same time using an analytical
        propagator (like generated ephemerides for example). Fixes issue #138.
      </action>
      <action dev="luc" type="fix" >
        Fixed data loading from zip/jar. A more streamlined architecture has been set up, and each zip entry
        now uses its own input stream. Closing the stream triggers the switch to the next entry, and duplicate
        close are handled gracefully. Fixes issue #139.
      </action>
      <action dev="luc" type="fix" >
        Improved event bracketing by backporting changes made in Apache Commons Math (may fix issues #110
        and #136, but we cannot be sure as neither issues were reproducible even before this change...).
      </action>
      <action dev="luc" type="fix" >
        Fixed GTOD and Veis frame that did apply UT1-UTC correction when they should not (fixes issue #131).
      </action>
      <action dev="luc" type="fix" >
        Completely rewrote conversion from Cartesian to geodetic coordinates to improve
        numerical stability for very far points (typically when computing coordinates
        of Sun). Fixes issue #137.
      </action>
    </release>
    <release version="6.0" date="2013-04-23"
             description="Version 6.0 is a major release of Orekit. It introduces several new
             features and bug fixes. Several incompatibilities with respect to previous
             versions 5.x have been introduced. Users are strongly advised to upgrade to this
             version. The major features introduced in version 6.0 are the inclusion of the DSST
             semi-analytical propagator, an improved propagator architecture where all propagators
             can use events and step handlers, much better and faster gravity field force model,
             Jacobians availability for all force models, converters between different propagation
             models (which can be used to convert between mean and osculating elements), thread
             safety for many parts (mainly frames, but still excluding propagators) while still
             preserving caching for performances even in multi-threaded environments, time-dependent
             gravity fields, support for IERS 2010 conventions, support for INPOP and all DExxx
             ephemerides, new frames, new time scales, support for user-defined states in spacecraft
             state, availability of additional states in events, interpolators for many components
             like position-velocity, spacecraft state and attitude allowing to compute high order
             derivatives if desired, filtering of events, orphan frames, magnetic fields models,
             SP3 files support, visibility circles, support for Marshall Solar Activity Future
             Estimation of solar activity. Numerous bugs were also fixed. Version 6.0 now depends
             on version 3.2 of Apache commons math.">
      <action dev="pascal" type="fix" >
        Fixed conversion of mean anomaly to hyperbolic eccentric anomaly (fixes issue #135).
      </action>
      <action dev="luc" type="add" >
        Extracted fundamental nutation arguments from CIRF frame. This allows both reuse of
        the arguments for other computations (typically tides), and also allows to use
        convention-dependent arguments (they are similar for IERS conventions 2003 and 2010,
        but have changed before and may change in the future).
      </action>
      <action dev="luc" type="fix" >
        Fixed event g function correction when starting exactly at 0 with a backward
        propagation (fixes issue #125).
      </action>
      <action dev="luc" type="update" >
        Error messages properties are now loaded directly in UTF-8.
      </action>
      <action dev="luc" type="add" >
        Added a way to know which tide system is used in gravity fields (zero-tide,
        tide-free or unknown).
      </action>
      <action dev="luc" type="add" >
        Added orphan frame, i.e. trees that are not yet connected to the main
        frame tree but attached later on. This allows building frame trees
        from leaf to root. This change fixes feature request #98.
      </action>
      <action dev="luc" type="add" >
        Added a way to filter only increasing or decreasing events. The filtering
        occurs a priori, i.e. the filtered out events do not trigger a search.
        Only the interesting events are searched for and contribute to computation
        time. This change fixes feature request #104.
      </action>
      <action dev="pascal" type="add" >
        Added a semianalytical propagator based on the Draper Semianalytic
        Satellite Theory. The DSST accounts for all significant perturbations
        (central body including tesseral harmonics, third-body, drag, solar
        radiation pressure) and is applicable to all orbit classes.
        To begin with, only mean elements propagation is available.
      </action>
      <action dev="evan" type="update" >
        Greatly improved performance of time-stamped caches for data that is
        read only once (like UTC leap seconds history or EOP).
      </action>
      <action dev="luc" type="add" >
        Additional states can now be used in events. Note that waiting for the
        fix for issue MATH-965 in Apache Commons Math to be been officially
        published, a workaround has been used in Orekit. This workaround
        implies that events that should be triggered based on additional equations
        for integration-based propagator will be less accurate on the first step
        (full accuracy is recovered once the first step is accepted).
        So in these corner cases, users are advised to start propagation at least
        one step before the first event (or to use a version of Apache Commons Math
        that includes the fix, which has been added to the development version as
        of r1465654). This change fixes feature request #134.
      </action>
      <action dev="luc" type="add" >
        AdditionalStateProviders can now be used for all propagators, not
        only analytical ones. Note that when both state providers and
        additional differential equations are used in an integration-based
        propagator, they must used different states names. A state can only
        be handled by one type at a time, either already integrated or
        integrated by the propagator (fixes feature request #133).
      </action>
      <action dev="luc" type="add" >
        Added a way to store user data into SpacecraftState. User data are
        simply double arrays associated to a name. They are handled properly
        by interpolation, event handlers, ephemerides and adapter propagators.
        Note that since SpacecraftState instances are immutable, adding states
        generates a new instance, using a fluent API principle (fixes feature request #132).
      </action>
      <action dev="luc" type="add" >
        Added a way to retrieve all additional states at once from a step interpolator.
      </action>
      <action dev="luc" type="fix" >
        Fixed wrong orientation for ICRF and all IAU pole and prime meridians
        (a few tens milli-arcseconds). This error mainly induced an error in
        celestial bodies directions, including the Sun which is used in many
        places in Orekit (fixes bug #130).
      </action>
      <action dev="luc" type="add" >
        Added support for IERS conventions 2010. Note that Orekit still also
        support conventions 2003 in addition to conventions 2010. However, as
        IERS does not provide anymore data to link TIRF 2003 with ITRF, ITRF
        based on 2003 convention is not available. ITRF can only be based on
        either 2010 conventions for CIO-based paradigm or on 1996 conventions
        for equinox-based paradigm. 
      </action>
      <action dev="luc" type="add" >
        Atmosphere models now provide their central body frame.
      </action>
      <action dev="luc" type="add" >
        Added versions of angular coordinates and position-velocity that use
        any field instead of double (classes FieldAngularCoordinates and
        FieldPVCoordinates). This allows to compute derivatives of these quantities
        with respect to any number of variables and to any order (using DerivativeStructure
        for the field elements), or to compute at arbitrary precision (using Dfp for
        the field elements). Regular transforms as produced by frames
        handle these objects properly and compute partial derivatives for them.
      </action>
      <action dev="luc" type="update" >
        Converted Cunningham and Droziner force models to use the API of the new
        partial derivatives framework, despite they STILL USE finite differences.
        These two force models are now considered obsolete, they have been
        largely superseded by the Holmes-Featherstone model, which can be used
        for much larger degrees (Cunnigham and Droziner use un-normalized
        equations and coefficients which underflow at about degree 90), which
        already provides analytical derivatives, and which is twice faster. It
        was therefore considered a waste of time to develop analytical derivatives
        for them. As a consequence, they use finite differences to compute their
        derivatives, which adds another huge slow down factor when derivatives are
        requested. So users are strongly recommended to avoid these models when
        partial derivatives are desired...
      </action>
      <action dev="luc" type="add" >
        Added analytical computation of partial derivatives for third-body
        attraction.
      </action>
      <action dev="luc" type="add" >
        Added analytical computation of partial derivatives for constant
        thrust maneuvers.
      </action>
      <action dev="luc" type="update" >
        Converted Newtonian force model to use the new partial derivatives
        framework.
      </action>
      <action dev="luc" type="update" >
        Converted Holmes-Featherstone force model to use the new partial derivatives
        framework.
      </action>
      <action dev="luc" type="add" >
        Added analytical computation of partial derivatives for surface forces
        (drag and radiation pressure) for all supported spacecraft body shapes.
      </action>
      <action dev="luc" type="update" >
        Streamlined the force models partial derivatives computation for numerical
        propagation. It is now far simpler to compute analytically the derivatives
        with respect to state and with respect to force models specific parameters,
        thanks to the new Apache Commons Math differentiation framework. 
      </action>
      <action dev="luc" type="add" >
        Added a new force model for central body gravity field, based on Holmes and Featherstone
        algorithms. This model is a great improvement over Cunningham and Droziner models. It
        allows much higher degrees (it uses normalized coefficients and carefully crafted
        recursions to avoid overflows and underflows). It computes analytically all partial
        derivatives and hence can be used to compute accurate state transition matrices. It is
        also much faster than the other models (for example a 10 days propagation of a low Earth
        orbit with a 1cm tolerance setting and a 69x69 gravity field was about 45% faster with
        Holmes and Featherstone than with Cunningham).
      </action>
      <action dev="luc" type="fix" >
        Improved gravity field un-normalization to allow higher degrees/order with Cunningham and
        Droziner models. Formerly, the coefficients computation underflowed for square fields
        degree = order = 85, and for non-square fields at degree = 130 for order = 40. Now square
        fields can go slightly higher (degree = order = 89) and non-square fields can go much
        higher (degree = 393 for order = 63 for example). Attempts to use un-normalization past
        the underflow limit now raises an exception.
      </action>
      <action dev="luc" type="update" >
        Updated Orekit to version 3.1.1 of Apache Commons Math.
      </action>
      <action dev="luc" type="add" >
        Added support for time-dependent gravity fields. All recent gravity
        fields include time-dependent coefficients (linear trends and pulsations
        at several different periods). They are now properly handled by Orekit.
        For comparison purposes, it is still possible to retrieve only the constant
        part of a field even if the file contains time-dependent coefficients too.
      </action>
      <action dev="luc" type="update" >
        Added a way to speed up parsing and reduce memory consumption when
        loading gravity fields. Now the user can specify the maximal degree
        and order before reading the file.
      </action>
      <action dev="luc" type="fix" >
        The EGM gravity field reader did not complain when files with missing
        coefficients were provided, even when asked to complain.
      </action>
      <action dev="luc" type="fix" >
        Fixed serialization of all predefined frames. This fix implied
        also fixing serialization of celestial bodies as the predefined
        ICRF frame relies on them. Note for both types of objects, only
        some meta-data are really serialized in such a way that at
        deserialization time we retrieve singletons. So the serialized
        data are small (less than 500 bytes) and exchanging many time
        these objects in a distributed application does not imply anymore
        lots of duplication.
      </action>
      <action dev="tn" type="fix" due-to="Yannick Tanguy">
        Throw an exception if the conversion of mean anomaly to hyperbolic
        eccentric anomaly does not converge in KeplerianOrbit (fixes bug #114).
      </action>
      <action dev="luc" type="fix" due-to="Evan Ward">
        Removed weak hash maps in frames (fixes bug #122).
      </action>
        <action dev="luc" type="fix" due-to="Bruno Revelin">
        Improved documentation of interpolation methods (fixes bug #123).
      </action>
      <action dev="tn" type="fix" due-to="Evan Ward">
        Make TIRF2000Provider class thread-safe (fixes bug #118).
      </action>
      <action dev="tn" type="fix" due-to="Christophe Le Bris">
        Correct spelling of the inner class QuadratureComputation (fixes bug #120).
      </action>
      <action dev="tn" type="fix" due-to="Evan Ward">
        Remove unnecessary synchronization in UT1Scale (fixes bug #119).
      </action>
      <action dev="tn" type="fix" due-to="Carlos Casas">
        Clear caches in CelestialBodyFactory when removing CelestialBodyLoaders
        (fixes bug #106).
      </action>
      <action dev="tn" type="fix" due-to="Yannick Tanguy">
        Fix loading of JPL ephemerides files with overlapping periods
        (fixes bug #113).
      </action>
      <action dev="tn" type="fix" due-to="Simon Billemont">
        Prevent initialization exception in UTCScale in case no user-defined
        offsets are provided. (fixes bug #111).
      </action>
      <action dev="luc" type="fix" due-to="Evan Ward">
        Improved performance by caching EME2000 frame in AbstractCelestialBody
        (fixes bug #116).
      </action>
      <action dev="tn" type="fix" due-to="Evan Ward">
        Make TidalCorrections class thread-safe by using the new TimeStampedCache. 
        (fixes bug #117).
      </action>
      <action dev="tn" type="fix" due-to="Evan Ward">
        Convert position entries contained in SP3 files to meters instead of km
        (fixes bug #112).
      </action>
      <action dev="luc" type="add" >
        Added support for version 2011 of ICGEM gravity field format. Orekit
        still ignore the time-dependent part of these fields, though.
      </action>
      <action dev="luc" type="update" >
        Greatly simplified CelestialBodyLoader interface, now it is not related
        to DataLoader anymore (which implies users can more easily provide
        analytical models instead of the JPL/IMCCE ephemerides if they want)
      </action>
      <action dev="luc" type="fix" >
        Use the new thread-safe caches and the new Hermite interpolation feature on
        Transform, Earth Orientation Parameters, JPL/IMCCE ephemerides, UTC-TAI
        history and Ephemeris to remove thread-safety issues in all classes using
        cache (fixes #3).
      </action>
      <action dev="luc" type="add" >
        Added Hermite interpolation features for position-velocity coordinates,
        angular coordinates, orbits, attitudes, spacecraft states and transforms.
        Hermite interpolation matches sample points value and optionally first derivative.
      </action>
      <action dev="luc" type="add" >
        Added an AngularCoordinates as an angular counterpart to PVCoordinates.
      </action>
      <action dev="luc" type="add" >
        Transform now implements both TimeStamped and TimeShiftable. Note that this change
        implied adding an AbsoluteDate parameter to all transform constructors, so this
        is a backward incompatible change.
      </action>
      <action dev="luc" type="fix" >
        Fixed wrong transform for 3D lines (fixes bug #101).
      </action>
      <action dev="luc" type="add" >
        Upgraded support of CCSDS Unsegmented Time Code (CUC) to version 4 of the
        standard published in November 2010 (fixes bug #91), this includes support for
        an extended preamble field and longer time codes.
      </action>
      <action dev="luc" type="add" due-to="Francesco Rocca">
        Added a way to build TLE propagators with attitude providers and mass (fixes bug #84).
      </action>
      <action dev="luc" type="fix" >
        Fixed numerical stability errors for high order gravity field in Cunningham model (fixes bug #97).
      </action>
      <action dev="luc" type="fix" due-to="Yannick Tanguy">
        Fixed an error in radiation pressure for BoxAndSolarArraySpacecraft (fixes bug #92).
      </action>
      <action dev="thomas" type="add">
        Added models for tropospheric delay and geomagnetic field.
      </action>
      <action dev="luc" type="update">
        The existing general mechanism for shifting objects in time has been
        formalized as a parameterized interface implemented by AbsoluteDate, Attitude,
        Orbit, PVCoordinates and SpacecraftState.
      </action>
      <action dev="luc" type="update">
        Time scales are not serializable anymore (this induced problems for the UTC scale
        and its caching feature).
      </action>
      <action dev="luc" type="fix">
        Fixed TLE propagation in deep space when inclination is exactly 0 (fixes bug #88).
      </action>
      <action dev="pascal" type="add" due-to="Francesco Rocca">
        Added a package for spacecraft states to propagators conversion extending an
        original contribution for TLE (Orbit Converter for Two-Lines Elements) to all
        propagators.
      </action>
      <action dev="luc" type="fix">
        Improved testing of error messages.
      </action>
      <action dev="luc" type="fix">
        Removed too stringent test on trajectory in TLE propagator (fixes bug #86).
      </action>      
      <action dev="thomas" type="fix">
      	Set the initial state for a TLEPropagator (fixes bug #85).
      </action>
      <action dev="luc" type="update">
        Improved testing of error messages.
      </action>
      <action dev="luc" type="update">
        Updated IAU poles for celestial bodies according to the 2009 report and the
        2011 erratum from the IAU/IAG Working Group on Cartographic Coordinates and
        Rotational Elements of the Planets and Satellites (WGCCRE).
      </action>
      <action dev="luc" type="update">
        Removed code deprecated before 5.0.
      </action>
      <action dev="thomas" type="add">
        Added support for more recent JPL DExxx and INPOP ephemerides files (fixes feature #23).
      </action>
      <action dev="luc" type="fix">
        Fixed formatting of very small values in TLE lines (fixes bug #77).
      </action>
      <action dev="thomas" type="fix">
        Fixed formatting of TLE epoch (fixes bug #74).
      </action>
      <action dev="thomas" type="fix">
        Fixed performance issues when using the singleton UTCScale instance from
        multiple threads. Use a prototype pattern instead (fixes bug #33).
      </action>
      <action dev="luc" type="add">
        Added J2 effect on small maneuvers model.
      </action>
      <action dev="luc" type="fix">
        Fixed attitudeProvider field masking in IntegratedEphemeris.
      </action>
      <action dev="luc" type="add">
        Added a tutorial to compute Earth phased, Sun synchronous orbits.
      </action>
      <action dev="luc" type="add">
        Added a fitter for osculating parameters, allowing conversion to mean parameters.
      </action>
      <action dev="luc" type="update">
        Made Greenwich mean and apparent sidereal time publicly visible in GTOD frame.
      </action>
      <action dev="luc" type="update">
        Made equation of equinoxes sidereal time publicly visible in TOD frame.
      </action>
      <action dev="thomas" type="update">
        Added more german translations for error messages.
      </action>
      <action dev="luc" type="fix">
        Allow ClasspathCrawler and ZipJarCrawler data providers to work in
        OSGi environments by providing an explicit class loader (fixes bug #54).
      </action>
      <action dev="luc" type="update">
        Improved the small maneuvers analytical model to compute orbit Jacobian
        with respect to maneuver parameters.
      </action>
      <action dev="luc" type="fix">
        Force impulse maneuver to preserve orbit type and orbit frame.
      </action>
      <action dev="thomas" type="add">
        Added sp3 file parser.
      </action>
      <action dev="luc" type="add">
        Added a method to compute frames transforms Jacobians in the Transform class.
      </action>
      <action dev="luc" type="fix">
        Fixed a problem with propagation over null or negative ranges.
      </action>
      <action dev="luc" type="add">
        Added a multiplexer for step handlers.
      </action>
      <action dev="luc" type="add">
        Added init methods to step handlers and event handlers.
      </action>
      <action dev="luc" type="add">
        Added an adapter propagator that can add small maneuvers to any propagator, including
        ephemeris based ones.
      </action>
      <action dev="luc" type="add">
        Added an analytical model for the effect at date t1 of a small maneuver performed at date t0.
      </action>
      <action dev="luc" type="fix">
        Fixed a missing reinitialization of start date when state was reset in numerical propagator.
      </action>
      <action dev="luc" type="update">
        Added detection of attempts to create hyperbolic orbits as circular or equinoctial
        instances.
      </action>
      <action dev="pascal" type="fix">
        Fixed potential numerical failure in lightning ratio computation.
      </action>
      <action dev="luc" type="update">
        Simplified construction of atmosphere models, the Earth fixed frame is already present
        in the body shape, there was no need to pass a separate argument for it.
      </action>
      <action dev="pascal" type="add">
        Added Harris-Priester atmosphere model.
      </action>
      <action dev="luc" type="update">
        Changed the return value of eventOccurred method from an int to an enumerate.
      </action>
      <action dev="pascal" type="fix">
        Fixed frame for TLEPropagator (fixes bug #31).
      </action>
      <action dev="luc" type="add">
        Added getters/setters for impulse maneuvers.
      </action>
      <action dev="luc" type="add">
        Added getters/setters for attitude provider in all orbit propagators.
      </action>
      <action dev="luc" type="add">
        Added a method to compute visibility circles in TopocentricFrame.
      </action>
      <action dev="luc" type="add">
        Added an equinox-based version of ITRF.
      </action>
      <action dev="luc" type="add">
        Added getters for thrust, Isp and flow rate in constant thrust maneuvers.
      </action>
      <action dev="luc" type="add">
        Allow use of any supported Local Orbital Frames as the reference frame
        for LofOffset attitude modes.
      </action>
      <action dev="luc" type="add">
        Added support for LVLH, VVLH and VNC local orbital frames.
      </action>
      <action dev="luc" type="fix">
        Fixed a performance bug implying that some frames reloaded all EOP history files
        each time a transform was computed (fixes bug #26).
      </action>
      <action dev="luc" type="add" >
        Added support for columns-based IERS Rapid Data and Prediction files (finals.daily, finals.data
        and finals.all), the XML version was already supported since a few months
      </action>
      <action dev="luc" type="fix" >
        Fixed numerical issue in eccentricity computation (fixes bug #25)
      </action>
      <action dev="luc" type="update" >
        Changed step handling of abstract propagators, now they use a single step
        equal to the duration of the propagation in all cases except when a fixed step
        is requested in master mode. Previously, they arbitrarily used on hundredth of
        the Keplerian period as the step size, hence performing many steps even if not
        strictly required
      </action>
      <action dev="luc" type="add" >
        Added propagation of Jacobians matrices in circular, Keplerian and equinoctial
        parameters, using either true, eccentric or mean position angles. Formerly,
        propagation of Jacobians matrices was possible only in Cartesian parameters
      </action>
      <action dev="luc" type="add" >
        Added a way to propagate additional state along with orbit in abstract
        propagators, as an analytical counterpart to the additional equations that
        can be integrated by numerical propagators
      </action>
      <action dev="luc" type="fix" >
        Fixed missing partial derivatives data in ephemerides produced by a numerical
        propagator despite it was set up to computed them (fixes bug #16)
      </action>
      <action dev="luc" type="fix" >
        Added a new much simpler way to log events occurrences all at once (or
        only a subset of the events if desired)
      </action>
      <action dev="pascal" type="add" >
        Added alternative default name for ICGEM files
      </action>
      <action dev="pascal" type="fix" >
        Fixed EventState reset on propagation direction change (fixes bug #19)
      </action>
      <action dev="luc" type="fix" >
        Fixed Jacobianizer so it can handle force models that do change the spacecraft mass,
        like ConstantThrustManeuver (fixes bug #18)
      </action>
      <action dev="luc" type="add" >
        Added Jacobians between orbital parameters and Cartesian parameters for all orbits
        types (including hyperbolic orbits), all angles types (mean, eccentric, true) and in
        both directions
      </action>
      <action dev="luc" type="update" >
        Replaced the integers parameters used in orbit constructors (MEAN_ANOMALY, ECCENTRIC_ANOMALY ...)
        by a new PositionAngle enumerate for better value safety. The old public constants and the
        corresponding constructors are still available but are deprecated
      </action>
      <action dev="luc" type="fix" >
        Fixed ephemeris generation in numerical propagation. After getEphemeris has been
        called,  later calls to the numerical propagator did reset the already computed
        and returned ephemeris (fixes bug #14)
      </action>
      <action dev="luc" type="add" due-to="Bruno Revelin">
        Added support for the Marshall Solar Activity Future Estimation files
      </action>
      <action dev="luc" type="fix">
        TLEPropagator now implements the Propagator interface, and hence can benefit from all
        events detection and mode handling features (fixes features request #4)
      </action>
      <action dev="luc" type="update">
        improved events detection robustness, by decoupling events handling from adaptive step
        sizes in numerical integrators and  (fix contributed to Apache Commons Math) and from
        classical propagation in analytical and tabulated propagators. This implies the events
        will NOT reduce integration step sizes anymore, thus also increasing speed and in corner
        cases reducing local precision at event occurrence, reducing max step size is often
        sufficient to compensate for this drawback
      </action>
      <action dev="v&#233;ronique" type="add" >
        all propagators, including analytical ones or tabulated ones can now be used for
        event detection. Of course for tabulated propagators, setting up an event that
        would try to reset the state triggers an error when the event occurs
      </action>
      <action dev="v&#233;ronique" type="add" >
        propagation can now be done between two dates, regardless of the date of the initial state
      </action>
      <action dev="v&#233;ronique" type="add" >
        attitude can be specified either using a date only thanks to a new AttitudeLaw interface
        or using a date, a position-velocity provider and a frame (which can be any frame) thanks
        to a new AttitudeProvider interface, wrappers have been added to convert between the two
        interfaces. A side effect of this change is that LofOffset constructor now needs a reference
        to an inertial reference frame, otherwise the attitude woud be wrong if a non-inertial frame
        were passed to getAttitude, due to velocity composition (the computed LOF would not really
        be a LOF)
      </action>
      <action dev="luc" type="update">
        the notion of quasi-inertial frames has been renamed as pseudo-inertial because
        quasi-inertial has a precise relativistic meaning that is not considered here. We
        only consider these frames to be suitable for Newtonian mechanics.
      </action>
      <action dev="luc" type="update">
        the equinox based frames have been renamed to more standard names (MOD, and GTOD
        instead of MEME, and PEF). The implementation of TEME was also wrong (it was
        really a TOD), so now there are both a TOD with a proper name and a TEME with a
        proper implementation.
      </action>
      <action dev="luc" type="update">
        celestial bodies now provide both an inertially oriented body centered
        frame and a body oriented body centered frame, the bodies managed by
        CelestialBodyFactory use the IAU poles and prime meridian definitions
        to build the two frames
      </action>
      <action dev="luc" type="add">
        added the ICRF frame at the solar system barycenter
      </action>
      <action dev="luc" type="add">
        added the ITRF93, ITRF97, ITRF2000 and ITRF2008 frames (previously, only
        the ITRF2005 frame was available)
      </action>
      <action dev="luc" type="add">
        added a getPoint method to TopocentricFrame
      </action>
      <action dev="luc" type="add">
        added the Galileo System Time Scales and the Galileo start epoch.
      </action>
      <action dev="luc" type="add">
        added the UT1, TCB and GMST time scales used in CCSDS Orbit Data Messages
      </action>
      <action dev="luc" type="fix">
        fixed an error when parsing a date occurring during a leap second introduction
      </action>
      <action dev="luc" type="fix">
        fixed a dut1 interpolation error for the day just before a leap second introduction
      </action>
      <action dev="luc" type="fix">
        fixed an error in JPL ephemerides: they are in TDB time scale
      </action>
      <action dev="luc" type="fix">
        fixed an error in date creation/parsing for UTC dates which occur during a
        leap second
      </action>
      <action dev="luc" type="fix">
        fixed UTC time scale between 1961-01-01 and 1971-12-31 ; in this time range
        the offset between UTC and TAI was piecewise linear
      </action>
      <action dev="luc" type="add">
        added an enumerate for specifying months in dates and for simplifying parsing
        of some data files
      </action>
      <action dev="luc" type="add">
        completed support for CCSDS Time Code Format (CCSDS 301.0-B-3) ; now in addition
        to ASCII Calendar Segmented Time Code which has been supported for a while,
        Orekit also supports CCSDS Unsegmented Time Code (CUC), CCSDS Day Segmented
        Time Code (CDS) and CCSDS Calendar Segmented Time Code (CCS)
      </action>
      <action dev="luc" type="add">
        added a freeze method to the Frame and Transform classes, in order to build fixed
        frames from moving ones, this is useful for example to build a launch frame
        at launcher inertial navigation system reset time, or to build an equinox-based
        frame at a specific epoch
      </action>
      <action dev="luc" type="fix">
        fixed an out of memory error when lots of temporary frames were created in loops
        and discarded
      </action>
      <action dev="luc" type="update">
        use the new FastMath class from commons-math instead of the standard java.util.Math
        class for increased accuracy and speed
      </action>
      <action dev="luc" type="add">
        added support for the new bulletinB data published by Paris-Meudon observatory
        for IAU-1980 precession-nutation model (IERS has ceased publishing bulletinB
        files for both IAU-1980 precession-nutation model and IAU-2000
        precession-nutation model as of early 2010).
      </action>
      <action dev="luc" type="add">
        added support for the new XML files containing both bulletinA and bulletinB data
        published by IERS (both the finals and daily files are supported).
      </action>
      <action dev="luc" type="update">
        Orekit now depends on at least version 3.0 of Apache commons-math
      </action>
      <action dev="luc" type="add">
        added a way to list what data have been loaded through DataProvidersManager
      </action>
      <action dev="luc" type="add">
        PropagationException can now be created directly from OrekitException, thus simplifying
        wrapping lower Orekit errors in step handlers
      </action>
      <action dev="luc" type="update">
        improved exception propagation from low level java runtime and Apache commons-math libraries
        preserving initial error stack trace
      </action>
      <action dev="luc" type="update">
        changed exception localization framework to simplify messages handling
      </action>
      <action dev="luc" type="fix">
        greatly improved AbsoluteDate accuracy by shifting epoch when needed and separating
        long/double computations to avoid too large offsets and numerical cancellations, it is
        now possible to still have an absolute date accurate to about 1.0e-13s after shifting
        it 10000 times by 0.1s steps
      </action>
      <action dev="luc" type="fix">
        fixed an error in TopocentricFrame.getPVCoordinates: the coordinates returned were not the
        coordinates of the topocentric frame origin with respect to the specified frame, but were the
        coordinates of the specified frame origin with respect to the topocentric frame.
      </action>
      <action dev="luc" type="fix">
        fixed an errors in data loading in tutorials when one of the path in the classpath
        contained a space
      </action>
      <action dev="luc" type="fix">
        improved CelestialBodyPointed attitude mode: the spin now correctly includes
        the coupling effect of the phasing reference
      </action>
      <action dev="luc" type="fix">
        fixed an error in SpinStabilized attitude mode: the spin was reversed
        with respect to the specification
      </action>
      <action dev="pascal" type="add">
        added a GroundMaskElevationDetector dealing with local physical mask for visibility
      </action>
      <action dev="pascal" type="add">
        added an ApparentElevationDetector taking refraction into account in a terrestrial
        environment
      </action>
      <action dev="pascal" type="update">
        enhanced DateDetector behaviour to allow adding new event dates on the fly
      </action>
      <action dev="pascal" type="fix" due-to="Derek Surka">
        fixed an error in FramesFactory when getting ITRF2005 and TIRF2000 frames:
        ignoreTidalEffects was handled wrong.
      </action>
      <action dev="luc" type="update" >
        removed serialization of some cached data in frames
      </action>
      <action dev="luc" type="fix" >
        fixed deserialization problems of frame singletons, they were not unique any more
      </action>
      <action dev="v&#233;ronique" type="add" >
        numerical propagation can now be done either using Cartesian parameters, circular
        parameters, equinoctial parameters, or Keplerian parameters (elliptical or hyperbolic)
        and using mean, eccentric or true position angles for the parameters where it is relevant.
        So there are now 10 possible configurations for state vector. This allows propagation
        of any kind of trajectories, including hyperbolic orbits used for interplanetary missions,
        or atmospheric re-entry trajectories
      </action>
      <action dev="v&#233;ronique" type="update" >
        completely revamped the partial derivatives matrices computation using the additional
        equations mechanism
      </action>
      <action dev="v&#233;ronique" type="add" >
        added a mechanism to integrate user-supplied additional equations alongside with
        orbital parameters during numerical propagation
      </action>
      <action dev="luc" type="update">
        use A. W. Odell and R. H. Gooding (1986) fast and robust solver for Kepler equation
      </action>
      <action dev="luc" type="add">
        keplerian and cartesian orbits now support hyperbolic orbits (i.e. eccentricity greater
        than 1, and in this case negative semi major axis by convention)
      </action>
      <action dev="luc" type="fix">
        fixed an error in LofOffset attitude mode: the computed attitude was reversed
        with respect to the specification
      </action>
      <action dev="luc" type="add">
        added an AttitudesSequence class which can handle several laws, only one of
        which being active at any time. The active law changes as switch events are
        triggered. This can be used for example to alternate between daylight attitude mode
        and eclipse attitude mode, or between normal observing mode and special modes
        for ground contact or maneuvers.
      </action>
      <action dev="pascal" type="fix" due-to="Bruno Revelin">
        fixed an error when crawling a classpath or a directory a zip file was found.
        This might lead to select an inappropriate data provider.
      </action>
    </release>
    <release version="5.0.3" date="2011-07-12"
             description="version 5.0.3 is a bug-fix release.">
      <action dev="luc" type="fix">
        Fixed a performance bug implying that some frames reloaded all EOP history files
        each time a transform was computed  (fixes bug #26).
      </action>
      <action dev="luc" type="fix">
        Fixed a parsing bug in IERS Rapid Data and Prediction files for dates between 2000 and 2009.
      </action>
    </release>
    <release version="5.0.2" date="2011-07-11"
             description="version 5.0.2 is an interim release of Orekit with support for IERS
                          Rapid Data and Prediction files.">
      <action dev="luc" type="update">
        Added support for IERS Rapid Data and Prediction files finals.all, finals.data and finals.daily,
        for both IAU-1980 and IAU-2000 and with both columns and XML formats.
      </action>
    </release>
    <release version="5.0.1" date="2011-04-15"
             description="version 5.0.1 is a minor release of Orekit without any functional changes.
             The differences with respect to 5.0 are only related to packaging and deployement to
             maven central. There are NO bug fixes and NO evolutions.">
      <action dev="luc" type="update">
        updated packaging to allow deployment to maven central.
      </action>
    </release>
    <release version="5.0" date="2010-05-06"
             description="version 5.0 is a major release of Orekit. It introduces several new
             features and bug fixes. Some slight incompatibilities with respect to previous
             versions have been introduced, but they should be easy to overcome to users. Users
             are strongly advised to upgrade to this version. The major points introduced in version
             5.0 are a very general PVCoordinatesProvider interface, a new shiftedBy method allowing
             many time-dependent instances (AbsoluteDate, Orbit, PVCoordinates, Attitude and SpacecraftState)
             to be slightly shifted in time using simple evolution models (keplerian for orbit, fixed
             angular rate for attitude, fixed translation for position/velocity), a redesign of the
             attitude interfaces and an experimental (read subject to change) numerical propagator
             able to compute jacobians of the state with respect to both initial state and force
             models parameters. Version 5.0 now depends on version 2.1 of Apache commons math.">
      <action dev="pascal" type="add">
        a new experimental numerical propagator has been added, in addition to computing
        the spacecraft state at target time, it also computes the partial derivatives of
        this state with respect to the initial state (one jacobian) and with respect to
        models parameters (another jacobian). The jacobians are integrated alongside with
        the state, using variational equations for better accuracy and numerical robustness.
        This will help further implementation of orbit determination or optimization
        algorithms. This code is still considered to be experimental as of 5.0 and the API
        could change in the future.
      </action>
      <action dev="luc" type="add">
        a new SpacecraftFrame class has been added, taking into account orbit and
        attitude thanks to an underlying propagator. This allows to see the spacecraft just
        as another known geometrical object automatically handled and connected to all
        other frames. For an instantaneous view, Transform instances can also be built
        directly by SpacecraftState instances.
      </action>
      <action dev="luc" type="add">
        frames can now be flagged as quasi-inertial or not; only quasi-inertial frames
        are suitable for defining orbits
      </action>
      <action dev="luc" type="add">
        the Topocentric frame now provides a way to retrieve the body shape on which the
        frame is defined
      </action>
      <action dev="pascal" type="update">
        changed the way Veis 1950 frame is constructed.
        Now, its parent is the PEF frame with no EOP corrections applied.
      </action>
      <action dev="luc" type="fix" due-to="John Pritchard">
        fixed a parameters inversion in Earth Orientation Parameters for IAU-1980 models.
        The error could introduce up to a few meters error in position during transformations
        between TEME and MEME
      </action>
      <action dev="luc" type="add" >
        factories have been introduced for handling all data formats. Their default configuration
        correspond to the legacy formats used in previous versions (IERS format for UTC-TAI, EOPC04
        and bulletins B for Earth Orientation Parameters, JPL format for celestial bodies ...).
        Users can now add support for their own formats if they want (for example if they prefer
        using bulletins A instead of EOPC04 and bulletins B, or if they have their own gravity
        field format ...). Consequences of these changes are that the SolarSystemBody and
        the PotentialReaderFactory classes have been deprecated (replaced by CelestialBodyFactory and
        GravityFieldFactory) and that TimeScalesFactory and FramesFactory have been extended. All these
        factories follow the same generic pattern.
      </action>
      <action dev="luc" type="fix" >
        improved thread safety (however, Orekit is still NOT completely thread-safe).
      </action>
      <action dev="luc" type="add" >
        the loaders for gravity fields now can optionally allow missing coefficients (they will be
        replaced by 0.0 except c[0][0] which will be replaced by 1.0).
      </action>
      <action dev="luc" type="fix" >
        the loader for gravity fields in the ICGEM format now support empty lines in the file
        (there is for example one blank line at the end of the file in the orekit-data zip archive).
      </action>
      <action dev="luc" type="add" >
        added support for the GRGS gravity field files formats.
      </action>
      <action dev="luc" type="add" >
        added a way to list the available satellite numbers in TLE files.
      </action>
      <action dev="luc" type="update" >
        improved TLE elements loading. Now TLE lines are loaded using the standard data loading
        mechanism (thus allowing loading from disk files, network, classpath ...), they can
        contain TLE for several objects in one file, and they may contain some non-TLE lines
        if desired.
      </action>
      <action dev="v&#233;ronique" type="add" >
        a new PVCoordinatesProvider interface has been created on top of several existing classes
        and interfaces (orbit propagator, celestial bodies, some moving frames ...). This is a
        major generalization that allows to use either satellites or celestial bodies in many
        algorithms (attitude pointing target, eclipses and field of view events ...)
      </action>
      <action dev="luc" type="fix" >
        improved numerical propagator efficiency when used from an outside loop: the initial
        state is automatically set to the last state at propagation end, thus allowing to
        restart from here without recomputing everything
      </action>
      <action dev="luc" type="add" >
        added a reset feature in all propagators, allowing to reuse an already configured
        propagator for several different orbits
      </action>
      <action dev="luc" type="fix" >
        fixed a mode handling error in NumericalPropagator: when a propagator was reused
        with a new mode setting, the previous step handlers were still used in addition to
        the new ones instead of replacing them
      </action>
      <action dev="luc" type="fix" >
        fixed an interpolation error for orbits crossing the -PI/+PI singularity between
        entries in the Ephemeris class
      </action>
      <action dev="luc" type="update" >
        KeplerianPropagator now preserve orbits types
      </action>
      <action dev="luc" type="add" >
        AbsoluteDate, Orbit, PVCoordinates, Attitude and SpacecraftState instances can now all
        be slightly shifted in time using simple evolution models (keplerian for orbit, fixed
        angular rate for attitude, fixed translation for position/velocity). This is not a
        replacement for proper propagation but is useful for known simple motions or small
        time shifts or when coarse accuracy is sufficient
      </action>
      <action dev="luc" type="fix" >
        changed AttitudeLaw.getState signature to use complete orbit. This is an incompatible
        change introduced to fix a major bug in spin computation for some attitude laws. The laws
        for which orientation depends on satellite velocity have a spin vector that depends on
        acceleration. This can be computed only if complete orbit is available. This change
        should be simple to handle from a users point of view, as the caller generally already
        has the orbit available and attitude laws implementations can retrieve all the former
        parameters (date, position/velocity, frame) directly from orbit.
      </action>
      <action dev="luc" type="fix" >
        fixed spin rate computation errors in almost all attitude modes
      </action>
      <action dev="luc" type="add" >
        added a new simple linear attitude mode: FixedRate
      </action>
      <action dev="luc" type="fix" >
        fixed an error in event detection: when two events were very close (for example a very
        short ground station visibility), the second one may be ignored despite the first one
        was detected.
      </action>
      <action dev="luc" type="fix" >
        fixed corner cases in event detection during orbit propagation, sometimes
        an already detected and handled event prevented the propagator to go further in time.
      </action>
      <action dev="luc" type="add" >
        added an EventShifter wrapper allowing to slightly shift raw events in time. This is useful
        for example to switch an attitude mode from solar pointing to something else a few minutes
        before eclipse entry and going back to solar pointing mode a few minutes after eclipse exit.
      </action>
      <action dev="pascal" type="add">
        added a new AlignmentDetector.
      </action>
      <action dev="pascal" type="add" >
        added a new EclipseDetector handling either umbra or penumbra entry and exit events.
      </action>
      <action dev="v&#233;ronique" type="add" >
        added new CircularFieldOfViewDetector and DihedralFieldOfViewDetector handling
        field of view entry and exit events for any type of target.
      </action>
      <action dev="luc" type="add" >
        added an experimental implementation of a BoxAndSolarArray spacecraft model considering a convex
        body (either parallelepipedic or defined by a set of facets) and a rotating solar array, for
        accurate modeling of surface forces with attitude. Beware that this class is still considered
        experimental, so use it with care!
      </action>
      <action dev="luc" type="update" >
        completely changed the RadiationSensitive and DragSensitive interfaces to be more comprehensive
        and handle properly lift and side force effects when used with non-symmetric spacecrafts/flux geometry
      </action>
      <action dev="luc" type="fix" due-to="Christelle Blandin">
        fixed denormalization of gravity field coefficients, the last coefficient
        was not initialized
      </action>
      <action dev="luc" type="add" >
        added a relative constructor and a getMomentum method to PVCoordinates
      </action>
      <action dev="luc" type="add">
        added a special implementation improving performances for the frequent case of identity transform
      </action>
      <action dev="luc" type="fix">
        fixed forgotten radians to degrees conversions for inclination and RAAN in CircularOrbit.toString()
      </action>
      <action dev="luc" type="add">
        added a Constants interface including a few useful physical constants.
      </action>
      <action dev="luc" type="add">
        added a way to build date components from week components (this can be used
        for scheduled operations with week-related periods)
      </action>
      <action dev="luc" type="add">
        added string parsing features for dates and times components supporting ISO-8601 formats
      </action>
      <action dev="luc" type="add">
        Orekit is now packaged as an OSGi bundle
      </action>
      <action dev="pascal" type="add">
        added some pieces of an UML model for the library (available in the source distribution)
      </action>
      <action dev="luc" type="update" >
        updated error message localization to be more consistent with Java exception. Now getMessage
        returns a non-localized message and only getLocalizedMessage returns a message localized for
        the platform default locale. A new getMessage(Locale) method has also been added to
        retrieve the message in any desired locale, not only the platform default one. The messages
        are also built and translated only when needed, so if an exception is triggered and
        never displayed, the message will never be built.
      </action>
    </release>
    <release version="4.1" date="2009-08-18"
             description="version 4.1 is an upgrade bringing some new features and fixing a
             few bugs. The equinox-based frames family with IAU1980 precession-nutation
             models that are still used by many legacy systems are now supported. This
             simplifies interoperability with legacy systems and helps migrating from this
             old frames family to the new CIO-based ones that is supported by orekit since its
             first versions. The data loading mechanism used to retrieve IERS data (Earth
             Orientation Parameters, UTC-TAI history) and JPL ephemerides is now also used
             to retrieve gravity potential files. This mechanism has also been vastly improved
             to support new use cases (loading from disk, from classpath, from network delegating
             loading to an external library ...). Another change is the addition of the TDB
             time scale. Some minor incompatibilities have been introduced but they are easy
             to solve for users, the explanations are provided in detailed changes report.">
      <action dev="aude" type="add" >
        added TDB time scale
      </action>
      <action dev="luc" type="update" >
        the RadiationSensitive and DragForce interfaces now have an
        additional SpacecraftState parameter in all their get methods.
        This allows to implement models that take into account solar
        arrays rotation. Note that this changes breaks compatibility
        for users that did add their own implementations, but it is
        simple to deal with (simply add one parameter in the signature
        and ignore it) so its was considered acceptable.
       </action>
      <action dev="luc" type="add" due-to="James Housden">
        added german localization for error messages
      </action>
      <action dev="luc" type="update">
        added a feature allowing all tests to clear the already built reference
        objects (frames, time scales, solar system bodies ...) between each tests,
        thus removing the need to launch tests in separate JVMS. This allows to
        launch all tests directly from eclipse, and this speeds up maven tests by
        a factor 4 at least
      </action>
      <action dev="luc" type="update">
        set up a custom ant build independent from the maven 2 build
      </action>
      <action dev="luc" type="update">
        changed all tests from Junit 3 to Junit 4
      </action>
      <action dev="thierry" type="fix">
        fixed accuracy of PEF frame
      </action>
      <action dev="luc" type="fix" due-to="Aude Privat">
        fixed configuration problems on Windows systems
      </action>
      <action dev="luc" type="fix" due-to="Sébastien Herbinière">
        fixed a reversed sign in solar radiation pressure
      </action>
      <action dev="pascal" type="update" >
        Orekit supports the two different naming patterns for bulletins B provided by IERS
        on http://www.iers.org/ and http://hpiers.obspm.fr/eop-pc/.
      </action>
      <action dev="luc" type="update" >
        the predefined times scales (TAI, UTC ...) are now built using a factory. The various
        XXXScale.getInstance() methods defined in each predefined time scales classes
        are still available, but have been deprecated and will be removed in the future,
        they are replaced by TimeScalesFactory.getXXX().
      </action>
      <action dev="pascal" type="update" >
        the Frame class was split into a FramesFactory class, dealing with the predefined
        reference frames, and a Frame class for the creation of new frames and the navigation
        through any frames tree. The Frame.getXXX() methods for the predefined reference
        frames are still available, but have been deprecated and will be removed in the future,
        they are replaced by FramesFactory.getXXX().
      </action>
      <action dev="pascal" type="add" >
        3 new predefined reference frames have been added in Orekit : MEME, TEME and PEF. They
        implement the classical paradigm of equinox-based transformations including the IAU-76
        precession model, the IAU-80 nutation model and the IAU-82 sidereal time model, with
        the capability to apply the nutation corrections provided by IERS through the EOP data
        files for better agreement with the IAU 2000 precession-nutation model.
      </action>
      <action dev="luc" type="update" >
        the ChronologicalComparator class is not a singleton anymore, this didn't really make sense
      </action>
      <action dev="luc" type="fix" >
        fixed a state reset error: orbital state changed by event detectors like
        ImpulseManeuver were overwritten by other event detectors
      </action>
      <action dev="luc" type="fix" >
        fixed stop date of abstract propagators (Keplerian and Eckstein-Heschler). They used to
        stop at the first event after target date when an event detector was set up, instead of
        stopping at the target date
      </action>
      <action dev="luc" type="fix" >
        the gravity coefficients for solar system bodies are now extracted from JPL files headers
      </action>
      <action dev="luc" type="update" >
        the eventOccurred method in EventDetector interface and its various implementations
        has an additional parameter specifying if the switching function increases or
        decreases at event time. This allows simpler events identification has many switching
        functions have two switches (start/end, raising/setting, entry/exit ...). Note that
        this changes breaks compatibility for users that did implement their own events, but
        it is simple to deal with (simply add one parameter in the signature and ignore it)
        so its was considered acceptable.
      </action>
      <action dev="luc" type="fix" due-to="Christophe Pipo">
        fixed an error occurring when DE406 JPL ephemerides were loaded before DE405 ones
      </action>
      <action dev="luc" type="fix" due-to="Sébastien Herbinière">
        fixed an error in EGM potential file loader
      </action>
      <action dev="luc" type="update">
        trigger exceptions when no data can be loaded
      </action>
      <action dev="luc" type="update">
        remove predefined leap seconds, they are not useful anymore since other
        parts of the library do need configuration data (solar system bodies) and
        since data configuration has been vastly improved
      </action>
      <action dev="luc" type="add" >
        added support for the ICGEM format for gravity fields
      </action>
      <action dev="luc" type="update" >
        load gravity potential data using the same mechanism already used for Earth
        Orientation Parameters, UTC-TAI history and JPL ephemerides files
      </action>
      <action dev="luc" type="add" due-to="quinput and Kai Ruhl">
        re-activated a way to load data from the classpath using a
        data provider plugin.
      </action>
      <action dev="luc" type="add">
        added a way to load data directly from network (either
        locally or through a proxy server) using a data provider plugin.
      </action>
      <action dev="luc" type="add">
        added a small plugin-like mechanism to delegate data loading to a
        user-provided mechanism, thus enabling smooth integration in existing
        systems.
      </action>
      <action dev="luc" type="update">
        updated to latest version of commons-math.
      </action>
      <action dev="luc" type="add" due-to="Silvia Ríos Bergantiños">
        added galician localization for error messages.
      </action>
      <action dev="luc" type="fix" due-to="Guylaine Prat">
        improved javadoc comments in orbit classes.
      </action>
      <action dev="pascal" type="add">
        tidal corrections are now available for ITRF and TIRF frames. Both frames are
        provided in two versions, the standard one with tidal corrections and a stripped
        down one without tidal corrections. A cache/interpolation mechanism is used to
        keep the computation cost of tidal correction to a minimum. With this mechanism,
        the penalty to use tidal correction is slightly above 20% in run time for a
        transformation between GCRF and ITRF. A raw implementation without this mechanism
        would lead to a 550% penalty, or even a 1100% penalty if TIRF and ITRF parts were
        computed independently.
      </action>
    </release>
    <release version="4.0" date="2008-10-13"
             description="major upgrade with new features (GCRF and ITRF2005 frames, DE 405
             and DE 406 ephemerides support, improved and greatly simplified date/time support,
             vastly improved data configuration with zip files support, new tutorials, improved
             performances, more tests and all identified bugs fixed, new translation files for
             italian, spanish and norse.">
      <action dev="pascal" type="fix">
        The ephemeris produced by numerical propagator now checks date validity in
        propagate method.
      </action>
      <action dev="luc" type="fix">
        The EME2000/J2000 frame was slightly mis-oriented (about 20 milli arcseconds).
        It really was the GCRF frame. This has been fixed and now both the GCRF and
        the EME2000/J2000 are available.
      </action>
      <action dev="luc" type="fix">
        Dates in UTC within leap seconds are now displayed correctly (i.e. a 61st
        second is added to the minute).
      </action>
      <action dev="luc" type="fix" due-to="quinput">
        Fixed an overflow error in AbsoluteDate that generated an exception when any
        attempts was made to print dates far away like AbsoluteDate.JULIAN_EPOCH or
        AbsoluteDate.MODIFIED_JULIAN_EPOCH.
      </action>
      <action dev="luc" type="fix">
        Changed test configuration to always use a new JVM for each test. This prevents
        some false positive to be generated.
      </action>
      <action dev="luc" type="update">
        The GeodeticPoint constructor arguments has been reordered to reflect more
        traditional usage, latitude coming before longitude.
      </action>
      <action dev="luc" type="update">
        The low accuracy Sun model based on Newcomb theory and the Moon model based
        on Brown theory have been withdrawn as they are superseded by the support of JPL
        DE 405 binary ephemerides files.
      </action>
      <action dev="luc" type="update">
        The ThirdBody abstract class has been removed and its specific method
        getMu has been moved up into CelestialBody interface and
        renamed getGM.
      </action>
      <action dev="luc" type="update">
        Improved external data configuration. The java property is now called
        orekit.data.path and is a colon or semicolon separated path containing
        directories or zip archives, themselves containing embedded directories
        or zip archives and data files. This allows easy roll-out of system-wide
        configuration data that individual users can override by prepending their
        own data trees in front of the path. This also allows simple configuration
        since many data files can be stored in easy to handle zip archives.
      </action>
      <action dev="luc" type="update">
        Renamed the iers package into data, as it is not IERS specific anymore. Some
        classes where also moved out of the package and into the frame and time
        package and their visibility reduced to package only. This improves decoupling
        and reduces clutter on users by limiting the number of visible classes.
      </action>
      <action dev="luc" type="update">
        The performance of IAU-2000 precession-nutation model computation has been
        tremendously improved, using a combined caching and interpolation approach. The
        simplified model (which was quite inaccurate in version 3.1) has therefore been
        removed as it was not needed anymore.
      </action>
      <action dev="luc" type="update">
        The ITRF 2005 frame is now supported instead of the older ITRF 2000 frame. The
        Earth Orientation Parameters data handling classes have been updated to match
        this change and read the new file format provided by IERS.
      </action>
      <action dev="luc" type="update">
        The J2000 frame has been renamed as EME2000 as this name seems to be more
        widely accepted and reduces confusion with the J2000.0 epoch. The
        Frame.getJ2000() method is still available, but has been deprecated
        and will be removed in the future.
      </action>
      <action dev="luc" type="update">
        Changed TimeScale from base abstract class to interface only.
      </action>
      <action dev="luc" type="update">
        Renamed some classes for better understanding: ChunkedDate is now DateComponents,
        ChunkedTime is now TimeComponents, ChunksPair is now DateTimeComponents. The
        getChunks method from AbsoluteDate as also been renamed into getComponents accordingly.
      </action>
      <action dev="pascal" type="add">
        Added new tutorials.
      </action>
      <action dev="luc" type="add">
        Added predefined local orbital frames: the (t, n, w) frame aligned with velocity
        and the (q, s, w) frame aligned with position.
      </action>
      <action dev="luc" type="add">
        Added a predefined detector for altitude crossing events.
      </action>
      <action dev="luc" type="add">
        Added methods to get zenith, nadir, north, south, east and west direction for
        any GeodeticPoint.
      </action>
      <action dev="luc" type="add" due-to="Silvia Ríos Bergantiños">
        Added spanish localization for error messages.
      </action>
      <action dev="luc" type="add" due-to="Espen Bjørntvedt">
        Added norse localization for error messages.
      </action>
      <action dev="luc" type="add" due-to="Francesco Coccoluto">
        Added italian localization for error messages.
      </action>
      <action dev="luc" type="add" due-to="Derek Surka">
        Added support for mean motion first and second derivatives fields in TLE.
      </action>
      <action dev="luc" type="add" >
        Added a way to rebuild the two lines of TLE instances.
      </action>
      <action dev="luc" type="add" due-to="Derek Surka">
        Added constructor from already parsed elements for TLE.
      </action>
      <action dev="luc" type="add">
        Added a method to retrieve a body-centered inertial frame to the
        CelestialBody interface. As a consequence, thirteen new frames are
        predefined: Sun, Moon, planets and barycenters provided by JPL binary
        ephemerides.
      </action>
      <action dev="luc" type="add">
        Support for the JPL DE 405 and DE 406 binary ephemerides files has been added
        and a factory class SolarSystemBody uses these files to provide implementations
        of the CelestialBody interface for Sun, Moon, the eight solar system
        planets,the Pluto dwarf planet as well as the solar system barycenter and Earth-Moon
        barycenter points.
      </action>
      <action dev="luc" type="add">
        The CelestialBody interface now provides velocity as well as position.
      </action>
      <action dev="luc" type="add">
        A getCalls() method has been added to the NumericalPropagator class to count the
        number of calls to the differential equations computation method. This helps
        tuning the underlying integrator settings in order to improve performances.
      </action>
      <action dev="luc" type="add">
        A lot more classes and interfaces are now serializable, to help users embed
        instance in their own serializable classes.
      </action>
      <action dev="luc" type="add">
        Added predefined leap seconds to allow proper turn-key use of the library
        even without an already configured environment. All known leap seconds at
        time of writing (2008) are predefined, from 1972-01-01 to 2009-01-01 (the
        last one has been announced in Bulletin C 36 on 2008-07-04 and is not yet
        present in the UTC-TAI.history published file)
      </action>
      <action dev="luc" type="add">
        Improved user-friendliness of the time-scales by changing methods parameters
        types to more easily understandable ones.
      </action>
      <action dev="luc" type="add">
        Improved user-friendliness of the AbsoluteDate class by adding several
        new constructors and methods for common cases. It is in particular now possible
        to use offsets within a time scale, for example to build a date given as a
        fractional number of days since a reference date in UTC, explicitly ignoring
        intermediate leap seconds.
      </action>
      <action dev="luc" type="add">
        Improved the class handling date/time components: added a constructor to allow building
        from an offset with respect to a reference epoch, implemented Comparable interface and
        added equals and hashCode methods.
      </action>
      <action dev="luc" type="add">
        Improved the class handling date components: added a constructor to allow building
        from any reference epoch, not only J2000.0 (thus simplifying use of modified julian day),
        added getMJD() method, added several constants JULIAN_EPOCH, MODIFIED_JULIAN_EPOCH,
        FIFTIES_EPOCH, GPS_EPOCH, J2000_EPOCH and JAVA_EPOCH.
      </action>
      <action dev="luc" type="add">
        Added a new time scale: GPSScale.
      </action>
      <action dev="luc" type="add">
        Added the changes page to the generated site.
      </action>
    </release>
    <release version="3.1" date="2008-07-16"
             description="This release is the first public release of Orekit."/>
  </body>
</document><|MERGE_RESOLUTION|>--- conflicted
+++ resolved
@@ -21,8 +21,6 @@
   </properties>
   <body>
     <release version="10.1" date="TBD" description="TBD">
-<<<<<<< HEAD
-=======
       <action dev="luc" type="fix" issue="568">
         Fixed too fast step increase in a bracketing attempt.
       </action>
@@ -32,7 +30,6 @@
       <action dev="luc" type="add">
         Added getWavelength in GNSS Frequency.
       </action>
->>>>>>> 29901d3d
     </release>
     <release version="10.0" date="2019-06-24"
              description="Orekit 10.0 is a major new release. It includes DSST OD,

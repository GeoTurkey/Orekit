<?xml version="1.0" encoding="UTF-8" ?>
<!-- Copyright 2002-2022 CS GROUP
  Licensed to CS GROUP (CS) under one or more
  contributor license agreements.  See the NOTICE file distributed with
  this work for additional information regarding copyright ownership.
  CS licenses this file to You under the Apache License, Version 2.0
  (the "License"); you may not use this file except in compliance with
  the License.  You may obtain a copy of the License at

    http://www.apache.org/licenses/LICENSE-2.0

  Unless required by applicable law or agreed to in writing, software
  distributed under the License is distributed on an "AS IS" BASIS,
  WITHOUT WARRANTIES OR CONDITIONS OF ANY KIND, either express or implied.
  See the License for the specific language governing permissions and
  limitations under the License.
-->
<document>
  <properties>
    <title>Orekit Changes</title>
  </properties>
  <body>
    <release version="11.1" date="TBD" description="TBD">
<<<<<<< HEAD
      <action dev="evan" type="add" issue="881">
        Add AbsoluteDate.toStringWithoutUtcOffset(TimeScale, int) and
        DateTimeComponents.toStringWithoutUtcOffset(int, int) to emulate
        AbsoluteDate.toString() from Orekit 10.
      </action>
      <action dev="evan" type="fix" issue="880">
        Fix UTC offset in DateTimeComponents.toString(int, int)
=======
      <action dev="luc" type="fix" issue="836">
        Use the orbit normalization feature to reduce discontinuities across impulsive maneuvers.
      </action>
      <action dev="luc" type="add">
        Added an orbit normalization feature.
>>>>>>> 925c95a8
      </action>
      <action dev="luc" type="fix" issue="849">
        Added detector to FieldEventHandler.init arguments list.
      </action>
      <action dev="luc" type="fix" issue="837">
        Added getters for raw detectors in event shifter, slope filter and predicate filter.
      </action>
      <action dev="bryan" type="fix" issue="874">
        Fixed initialization of maneuver trigger events when using EventBasedManeuverTriggers.
      </action>
      <action dev="luc" type="fix" issue="872">
        Fixed multiple detection of events when using propagate(start, target) with
        integration-based propagators.
      </action>
      <action dev="bryan" type="add" issue="871">
        Added atmospheric drag effect for Brouwer-Lyddane model.
      </action>
      <action dev="bryan" type="add" issue="869">
        Allowed Brouwer-Lyddane model to work for the critical inclination.
      </action>
      <action dev="bryan" type="fix" issue="867">
        Fixed handling of multiple historical eccentricities for a same station.
      </action>
      <action dev="bryan" type="fix" issue="868">
        Fixed writing of whitespace characters in CPF writer.
      </action>
      <action dev="bryan" type="fix" issue="864">
        Fixed BStar estimation in TLE-based orbit determination.
      </action>
      <action dev="mvanel" type="add" issue="653">
        Added Brouwer-Lyddane orbit propagator.
      </action>
      <action dev="luc" type="add" issue="865">
        Added derivatives with respect to maneuvers start/stop dates
        or median date/duration.
      </action>
      <action dev="luc" type="add" >
        Added observers for maneuvers triggers.
      </action>
      <action dev="luc" type="fix" issue="853">
        Added field-based init method in ForceModel and DSSTForceModel.
      </action>
      <action dev="luc" type="fix" >
        Added ParameterDrivenDateIntervalDetector and FieldParameterDrivenDateIntervalDetector.
      </action>
      <action dev="luc" type="add" >
        Added DateDriver to drive dates using a ParameterDriver.
      </action>
      <action dev="luc" type="fix" issue="848">
        Allow backward propagation in EventBasedManeuverTriggers.
      </action>
      <action dev="luc" type="add" >
        Added IntervalEventTrigger and StartStopEventsTrigger to streamline
        several ways to trigger maneuvers.
      </action>
      <action dev="luc" type="add" >
        When propagating with integrated additional equations, the generated
        spacecraft states now also contain both state and derivatives
        managed by the equations.
      </action>
      <action dev="luc" type="add" >
        Replaced AdditionalEquations by AdditionalDerivativesProvider with
        support for dimension retrieval and yield feature between providers.
      </action>
      <action dev="luc" type="add" issue="856">
        Added a new and simpler API for State Transition Matrix and Jacobian
        matrix computation. This new API is for now only used with NumericalPropagator
        and DSSTPropagator (both in batch least squares and in Kalman filter), but it
        is expected to be generalized to analytical propagators as well when it is
        stabilized.
      </action>
      <action dev="luc" type="add" >
        Added DoubleArrayDictionary and FieldArrayDictionary as replacements
        for HashMap when the number of keys is very small (such as in spacecraft
        states).
      </action>
      <action dev="luc" type="add">
        Manage dependencies between additional states in propagators using a yield
        feature between providers.
      </action>
      <action dev="luc" type="add" >
        SpacecraftState now handle derivatives of additional states.
      </action>
      <action dev="luc" type="add" issue="862">
        PropagatorParallelizer now preserves existing step handlers in the propagators it runs.
      </action>
      <action dev="ShippingEnjoyer" type="add">
        Get rid of StringBuffer for logging without unnecessary synchronization (bias-locking disabled at jdk18)
      </action>
    </release>
    <release version="11.0.2" date="2021-11-24"
             description="Version 11.0.2 is a patch release of Orekit.
             It fixes an important issue related to the handling of indexes
             when building the state transition matrix in multi satellites
             orbit determination. It also fixes bugs in TLE and CRD files.
             Finally it includes an update of the release guide.">
   	  <action dev="bryan" type="fix" issue="859" due-to="Emmanuel Papanagiotou">
        Allowed custom setting of state to TLE conversion in propagator builder. 
      </action>
   	  <action dev="bryan" type="fix" issue="847">
        Fixed handling of comments in CRD files.
      </action>
   	  <action dev="bryan" type="fix" issue="851">
        Fixed deserialization of TLE caused by the bStarParameterDriver.
      </action>
   	  <action dev="bryan" type="fix" issue="850">
        Fixed indexes when build state transition matrix for multi sat Kalman.
      </action>
   	  <action dev="sdinot" type="update">
        Updated the release guide to remove actions that are no longer required.
      </action>
    </release>
    <release version="11.0.1" date="2021-10-22"
             description="Version 11.0.1 is a patch release of Orekit.
             It fixes an important issue related to the calculation of the relativistic
             clock correction for GNSS measurements. It also fixes bugs in OEM and CPF
             files writing. Finally it includes some improvements in the class documentation">
   	  <action dev="bryan" type="fix" issue="846">
        Fixed wrong computation of relativistic clock correction for GNSS measurements.
      </action>
   	  <action dev="bryan" type="fix" issue="845">
        Fixed parsing of Rinex clock files.
      </action>
   	  <action dev="bryan" type="fix" issue="844">
        Fixed null pointer exception when constructing CPF from coordinates.
      </action>
   	  <action dev="bryan" type="update" issue="843">
        Improved documentation of solar radiation pressure class to include
        additional information about osculating bodies.
      </action>
   	  <action dev="sdinot" type="update" issue="842">
        Used the latest version of Maven available in RedHat 8.
      </action>
   	  <action dev="pascal" type="fix" issue="839">
        Fixed handling of time system in OemWriter.
      </action>
   	  <action dev="bryan" type="update" issue="838" due-to="Kendra Hale">
        Improved documentation of ImpulseManeuver class.
      </action>
    </release>
    <release version="11.0" date="2021-09-20"
             description="Orekit 11.0 is a major new release.
             It includes both new features and bug fixes. New features introduced
             in 11.0 are: orbit determination using SGP4/SDP4 models, a sequential
             batch least squares estimator using initial covariance and state vector,
             writer and parser for all CCSDS Navigation Data Messages in both KVN
             and XML formats, version 2 of CCSDS Tracking Data Messages, version 3
             of CCSDS Orbit Data Messages, support for Rinex navigation files,
             support for IGS clock correction files, support for IGS real time
             data including both SSR and RTCM messages, NTrip protocole, eclipses
             by Moon in solar radiation pressure force, a new API for analytical
             GNSS orbit propagators, removal of propagation modes, possibility
             to add several step handlers for the same orbit propagation, a new
             event detector for angular separation as seen from the spacecraft.
             See the list below for a full description of the changes.">
   	  <action dev="bryan" type="update" issue="766" due-to="Gowtham Sivaraman">
        Allowed setting of AttitudeProvider to the BoundedPropagator
        generated via propagation.
      </action>
   	  <action dev="bryan" type="fix" issue="835">
        Fixed format symbols for year, month, day in DateComponents#toString().
      </action>
   	  <action dev="thomas" type="fix" issue="668">
        Added a new event detector for angular separation as seen from the spacecraft.
      </action>
      <action dev="maxime" type="fix" issue="829">
        Fixed DataSourceTest.testFileName for Windows users.
      </action>
      <action dev="bryan" type="fix" issue="818">
        Use observed solar flux instead of adjusted in DTM2000 model.
      </action>
      <action dev="evan" type="fix" issue="798">
        Allow DSST event detection when propagating backwards.
      </action>
      <action dev="bryan" type="fix" issue="717" due-to="evan">
        Fixed DSST orbit determination when propagating backwards.
      </action>
      <action dev="evan" type="remove" issue="586">
        Remove InertialProvider.EME2000_ALIGNED, Propagator.DEFAULT_LAW. Use
        InertialProvider.of(Frame).
      </action>
      <action dev="evan" type="update" issue="586">
        Change default attitude provider to be aligned with propagation frame for all
        analytic propagators and GLONASS propagator. Backward incompatible.
      </action>
      <action dev="evan" type="update" issue="586">
        Improve performance of IntertialProvider(Frame)
      </action>
      <action dev="anne-laure" type="update" issue="797">
        Add information if a detector failed during propagation
      </action>
      <action dev="bryan" type="fix" issue="788" due-to="luc">
        Fixed missing call to setMuCreated() in OemParser.
      </action>
      <action dev="evan" type="update" issue="618">
        Fix supportedNames matching in ClasspathCrawler. Backwards incompatible.
      </action>
      <action dev="bryan" type="fix" issue="828">
        Fixed missing file types in SP3Parser.
      </action>
      <action dev="bryan" type="fix" issue="827">
        Fixed time system used in SP3 files.
      </action>
      <action dev="evan" type="fix" issue="685">
        Fix AnalyticalPropagator RESET_STATE when new state is null.
      </action>
      <action dev="bryan" type="fix" issue="803">
        Fixed parsing of clock values in SP3 files.
      </action>
      <action dev="bryan" type="fix" issue="820">
        TLE Jacobians are now calculated in cartesian elements.
      </action>
      <action dev="evan" type="update" issue="825">
        Improve exception messages with two AbsoluteDates by including duration between
        them.
      </action>
      <action dev="evan" type="update" issue="637" due-to="Piotr">
        Add trailing "Z" to AbsoluteDate.toString() to indicate UTC.
        Backwards incompatible.
      </action>
      <action dev="evan" type="update" issue="825">
        In AbsoluteDate.toString() fallback to TAI when no leap seconds are loaded.
      </action>
      <action dev="evan" type="update" issue="591">
        Fix TimeComponents.toString(): correct ISO 8601 with UTC offset, rounding issues.
        Backwards incompatible.
      </action>
      <action dev="evan" type="update" issue="590">
        Fix DateTimeComponents.toString(): correct ISO 8601, leap second, rounding issues.
        Backwards incompatible.
      </action>
      <action dev="evan" type="update" issue="637" due-to="Piotr">
        Fix AbsoluteDate.toString(timeZone) and toString(minutesFromUtc) to include the
        UTC offset when it is zero.
      </action>
      <action dev="evan" type="add">
        Add DateTimeComponents.toString(...) method with correct rounding for user
        specified precision.
      </action>
      <action dev="bryan" type="update" issue="626">
        Used a separate Comparator for sorting integer least square solutions.
      </action>
      <action dev="bryan" type="update" issue="799">
        Used the field-specific value of π.
      </action>
      <action dev="evan" type="update" issue="830" due-to="skyrex">
        Remove step size limitations in analytic propagators. Backwards incompatible.
      </action>
      <action dev="evan" type="fix">
        Fix part of step passed to the step handler twice in analytic propagators with
        event handlers.
      </action>
      <action dev="bryan" type="fix" issue="795" due-to="guylaine">
        Fixed output of NRLMSISE00 for altitude at 32.5 km.
      </action>
      <action dev="luc" type="add" issue="821">
        Added support for CCSDS TDM V2.0.
      </action>
      <action dev="luc" type="add" issue="819">
        Allow data filtering upon loading to be used for explicit loading by applications.
      </action>
      <action dev="julie" type="add" issue="745">
        Added sequential batch least squares estimator.
      </action>
      <action dev="luc" type="add" issue="814" due-to="Valerian">
        Fixed additional states handling in ephemeris generated by analytical propagator.
      </action>
      <action dev="luc" type="add" issue="809">
        Dropped master/slave/ephemeris generation propagation modes, replaced by a
        versatile step handler multiplexer fulfilling all these needs
        simultaneously during a single propagation run
      </action>
      <action dev="luc" type="add" issue="812">
        Dropped master/slave terminology in turn-around and inter-satellite measurements.
      </action>
      <action dev="luc" type="add" issue="813">
        Fixed derivatives with respect to secondary station in turn-around modifiers.
      </action>
      <action dev="luc" type="add" issue="811">
        Allow on-the-fly add/remove/clean for step handlers.
      </action>
      <action dev="luc" type="add" issue="810">
        Merged multiplexers for fixed steps and variable steps.
      </action>
      <action dev="luc" type="fix" issue="808">
        Moved isLast argument in step handler handleStep method to a separate method.
      </action>
      <action dev="luc" type="fix" issue="807">
        Fixed scheduling between calls to step handlers and events handlers.
      </action>
      <action dev="luc" type="fix" issue="806">
        Added restrictStep method to FieldOrekitStepInterpolator interface.
      </action>
      <action dev="bryan" type="fix" issue="801">
        Added getter for meteorological data used in CRD data block.
      </action>
      <action dev="bryan" type="fix" issue="796">
        Fixed writing of line H2 in CPF file header.
      </action>
      <action dev="thomas" type="fix" issue="702">
        Added possibility to take in account several bodies while computing SRP perturbation.
      </action>
      <action dev="bryan" type="update" issue="793">
        Updated SP3File visibility to public.
      </action>
      <action dev="bryan" type="update" issue="784">
        Updated architecture of GNSS orbit propagators.
      </action>
      <action dev="bryan" type="update" issue="782">
        Updated error message of Orekit internal error exception.
      </action>
      <action dev="luc" type="add">
        Added support for reading and writing CCSDS NDM composite messages.
      </action>
      <action dev="afossa" type="fix" issue="781">
        Fixed parsing in buildLine2() method of FieldTLE.
      </action>
      <action dev="luc" type="fix" issue="776">
        Fixed associativity in units parsing.
      </action>
      <action dev="bryan" type="update" issue="773">
        TimeStampedFieldAngularCoordinates now implements FieldTimeStamped.
      </action>
      <action dev="bryan" type="update" issue="774">
        TimeStampedFieldPVCoordinates now implements FieldTimeStamped.
      </action>
      <action dev="nfialton" type="fix" issue="775">
        Fixed NullPointerException in FieldSpacecraftState when orbit is not defined.
      </action>
      <action dev="bryan" type="add" issue="763">
        Added support for RTCM ephemeris messages.
      </action>
      <action dev="bryan" type="add" issue="769">
        Added ionospheric model based on IM201 SSR message.
      </action>
      <action dev="bryan" type="add" issue="763">
        Added support for Ntrip protocol.
      </action>
      <action dev="bryan" type="add" issue="763">
        Added support for IGS SSR messages.
      </action>
      <action dev="afossa" type="fix" issue="772">
        Fixed computation of velocity derivative in FieldNumericalPropagator.Main.addKeplerContribution()
        with superGetOrbitType() == null.
      </action>
      <action dev="luc" type="add" >
        Added AccurateFormatter to output double numbers and dates
        with adaptive number of digits, preserving one ULP accuracy.
      </action>
      <action dev="luc" type="add" >
        Added a units converter.
      </action>
      <action dev="luc" type="update" >
        INCOMPATIBLE CHANGE! Now observations parsed from TDM files are in SI units.
      </action>
      <action dev="luc" type="update" issue="768">
        Allow parsing several variations of ITRF specifications (like itrf-97, ITRF2000, ITRF_2014…).
      </action>
      <action dev="luc" type="add" >
        Added a time scale for drifting on-board clocks.
      </action>
      <action dev="bryan" type="add" issue="523">
        Added support for RINEX 3.X navigation files.
      </action>
      <action dev="bryan" type="update" issue="691">
        Improved consistency between getParametersDrivers() method signatures.
      </action>
      <action dev="andrewsgoetz" type="add" issue="764">
        Added new method to UTCScale which exposes the raw UTC-TAI offset data.
      </action>
      <action dev="bryan" type="fix" issue="670">
        Fixed call to ForceModel.init() in AbstractGaussianContribution class.
      </action>
   	  <action dev="thomas" type="add" issue="712">
      	Added IGS clock file support.
      </action>
      <action dev="bryan" type="update" issue="650">
        Methods computeMeanState() and computeOsculatingState()
        of FieldDSSTPropagator are now statics.
      </action>
      <action dev="bryan" type="update" issue="762">
        TabulatelofOffset now implements BoundedAttitudeProvider.
      </action>
      <action dev="luc" type="update" issue="761">
        TabulateProvider now implements BoundedAttitudeProvider.
      </action>
      <action dev="luc" type="fix" issue="760">
        Fixed reference frame in tabulated attitude provider.
      </action>
      <action dev="luc" type="update" >
      	Renamed SINEXLoader into SinexLoader.
      </action>
      <action dev="luc" type="update" >
        Use DataSource in RinexLoader and SinexLoader.
      </action>
      <action dev="luc" type="update" >
        Renamed NamedData into DataSource.
      </action>
      <action dev="luc" type="add" issue="474">
        Added support for CCSDS ODM V3, with the new
        Orbit Comprehensive Message format.
      </action>
      <action dev="luc" type="update">
        Overhauled generic Ephemeris and AttitudeEphemeris writing.
      </action>
      <action dev="luc" type="update">
        Overhauled CCSDS messages handling, both parsing and writing.
      </action>
      <action dev="amir" type="fix" issue="746">
        Fixed combination of measurements using GNSS phase measurements.
      </action>
      <action dev="bryan" type="add" issue="756">
        Added new method signature in IodGooding using AngularRaDec measurement.
      </action>
      <action dev="thomas" type="fix" issue="688">
        Fixed ignored fields from TLE template in TLEPropagatorBuilder.
      </action>
      <action dev="thomas" type="fix" issue="372">
        Added TLE generation.
      </action>
      <action dev="bryan" type="fix" issue="624">
        Allowed dynamic station coordinates when calculating tropospheric delay.
      </action>
      <action dev="bryan" type="update" issue="755">
        Modified IodGooding constructor to be consistent with other IOD methods.
      </action>
      <action dev="bryan" type="add" issue="753">
        Added new method signature in IodLaplace using AngularRaDec measurement.
      </action>
      <action dev="bryan" type="add" issue="752">
        Added new method signature in IodLambert using Position measurement.
      </action>
      <action dev="bryan" type="add" issue="751">
        Added new method signature in IodGibbs using Position measurement.
      </action>
      <action dev="luc" type="fix" issue="749">
        Allow building PVCoordinates and AngularCoordinates (as well as their Field,
        Absolute and TimeStamped variations) to be build from UnivariateDerivative1
        and UnivariateDerivative2 in addition to DerivativeStructure.
      </action>
      <action dev="bryan" type="fix" issue="736">
        Fixed NullPointerException in DSSTTesseral Hansen object.
      </action>
      <action dev="bryan" type="update" issue="601">
      	Changed getPVInPZ90() method to private.
      </action>
      <action dev="bryan" type="fix" issue="744">
      	Fixed calculation of CR3BP constants.
      </action>
      <action dev="bryan" type="update" issue="743">
      	Updated JUnit version to 4.13.1.
      </action>
    </release>
    <release version="10.3.1" date="2021-06-16"
             description="Version 10.3.1 is a patch release of Orekit.
             It fixes one critical bug that could cause potential infinite loops in tesselation
             in very rare cases due to numerical noise.">
      <action dev="luc" type="fix" issue="792">
        Fixed potential infinite loops in tesselation in very rare cases due to numerical noise.
      </action>
    </release>
    <release version="10.3" date="2020-12-21"
             description="Version 10.3 is a minor release of Orekit.
             It includes both new features and bug fixes. New features introduced
             in 10.3 are: relativistic clock correction for range, phase, and range rate
             measurements, piece wise models for empirical forces, one-way GNSS code
             and phase measurements, support for laser ranging data (both CPF and
             CRD formats), Lense-Thirring and De Sitter relativistic corrections to
             satellite acceleration, support for AGI leap second files, new interfaces
             for attitude ephemeris files, Knocke model for Earth's albedo and infrared,
             as well as several other new features. This release includes an important
             fix in DSST orbit determination allowing to used short period Jacobian
             during state transition matrix calculation. It also fixes issues in Kalman
             orbit determination and CCSDS ADM format. See the list below for a full
             description of the changes.">
      <action dev="bryan" type="update" issue="741">
        Updated Hipparchus version to 1.8 and updated code with new functionalities.
      </action>
   	  <action dev="bryan" type="add" issue="740">
      	Added aggregator for bounded attitude providers.
      </action>
   	  <action dev="thomas" type="add" issue="8">
        Added Knocke's Earth rediffused radiation pressure force model.
      </action>
   	  <action dev="bryan" type="add" issue="739">
      	Allowed initialization of attitude provider from attitude segment.
      </action>
      <action dev="raphael" type="add" issue="705">
        Allowed writing an AEM file from a list of SpacecraftStates.
      </action>
      <action dev="luc" type="add" issue="738">
        Added user-defined max iteration and convergence criterion in SecularAndHarmonic.
      </action>
      <action dev="luc" type="add" issue="737">
        Added loading of AGI LeapSecond.dat files.
      </action>
      <action dev="raphael" type="add" issue="686">
        Allowed user-defined format for ephemeris data lines in
        StreamingAemWriter, AEMWriter, StreamingOemWriter and OEMWriter.
      </action>
   	  <action dev="bryan" type="fix" issue="683">
      	Updated building instructions.
      </action>
   	  <action dev="bryan" type="add" issue="734">
      	Added getters for phase measurement ambiguity driver.
      </action>
   	  <action dev="bryan" type="fix" issue="696">
      	Allowed to configure initial covariance for measurements in Kalman Filter.
      </action>
      <action dev="thomas, bryan" type="add" issue="709">
        Added clock drift contribution to range rate measurements.
      </action>
   	  <action dev="bryan" type="fix" issue="687">
      	Fixed Javadoc of ElevationMask.
      </action>
      <action dev="raphael" type="fix" issue="711">
        Allowed definition of a default interpolation degree in both AEMParser and OEMParser.
      </action>
      <action dev="bryan" type="add" issue="733">
        Added Lense-Thirring and De Sitter relativistic effects.
      </action>
      <action dev="melanisti" type="fix" issue="725">
        Fixed missing measurement parameter in InterSatellitesRange measurement.
      </action>
      <action dev="bryan" type="add" issue="732">
        Added documentation for checkstyle configuration.
      </action>
   	  <action dev="thomas" type="fix" issue="730">
      	Removed useless loop over an empty list
      </action>
      <action dev="luc" type="fix" issue="731">
        Fixed parsing of some ICGEM gravity fields files.
      </action>
      <action dev="raphael" type="fix" issue="720">
      	Added support for measurements parameters in UnivariateProcessNoise
      </action>
      <action dev="luc" type="fix" issue="729">
        Fixed wrong handling of RESET-STATE in analytical propagators.
      </action>
      <action dev="luc" type="add" issue="728">
        Allow creating a node detector without an orbit.
      </action>
      <action dev="bryan" type="add" issue="671">
        Added support for laser ranging file formats.
      </action>
      <action dev="clement" type="fix" issue="724">
        Remove range checks in TLE constructor.
      </action>
      <action dev="bryan" type="fix" issue="723">
        Allowed AEM and OEM writers to write header comments.
      </action>
      <action dev="bryan" type="add" issue="719">
        Added one-way GNSS range and phase measurements for LEO satellite
        orbit determination applications.
      </action>
      <action dev="bryan" type="add" issue="716">
        Added piecewise empirical force model.
      </action>
      <action dev="bryan" type="add" >
        Considered a new implementation for empirical forces, to allow piecewise model.
      </action>
      <action dev="bryan" type="add" issue="703">
        Added inter-satellites phase measurement.
      </action>
      <action dev="bryan" type="fix" issue="695">
        Considered covariance matrix from Position measurement in Kalman estimator.
      </action>
      <action dev="bryan" type="fix" issue="718">
        Fixed orbital state used for short periodic Jacobian computation.
      </action>
      <action dev="bryan" type="add" issue="704">
        Allow using user specified velocity error for computing
        tolerance vectors for integrators.
      </action>
      <action dev="bryan" type="add" issue="714">
        Added frequency deviation for range-rate measurements.
      </action>
      <action dev="bryan" type="add" issue="715">
        Added relativistic clock correction for range, phase and
        inter-satellite range measurements.
      </action>
      <action dev="bryan" type="fix" issue="706">
        Fixed missing measurement parameter in inter-satellites range measurement.
      </action>
   	  <action dev="thomas" type="fix" issue="713">
        Fixed computation of DSST short period Jacobian.
      </action>
      <action dev="luc" type="fix" issue="699">
        Fixed missing measurement parameter in Phase measurement
      </action>
      <action dev="luc" type="fix" issue="701">
        Fixed wrong handling of propagation parameters by Kalman filter in multi-satellite
        context
      </action>
    </release>
    <release version="10.2" date="2020-07-14"
             description="Version 10.2 is a minor release of Orekit.
             It includes both new features and bug fixes. New features introduced
             in 10.2 are: support for CCSDS ADM files, modelling of trajectories
             around Lagrangian points using CR3BP model, a piece wise drag force model,
             a time span tropospheric estimated model, an estimated ionospheric model,
             an improved modelling of the GNSS phase measurement, several bug fixes
             for date functionnalities, a new organization of the maneuvers package,
             a configurable low thrust maneuver model based on detectors,
             support for CSSI space weather data, , as well as several other minor
             features and bug fixes. See the list below for a full description
             of the changes.">
      <action dev="bryan" type="fix" issue="661">
        Fixed visibility of WindUpFactory.
      </action>
      <action dev="bryan" type="update" >
        Increased visibility of setters in CCSDS ADM related classes.
      </action>
      <action dev="clement" type="add" issue="656">
        Added CssiSpaceWeatherLoader which provides three-hourly space weather
        data and implements DTM2000InputParameters and NRLMSISE00InputParameters
      </action>
      <action dev="maxime" type="update" issue="690">
        Increased visibility of setters in CCSDS OEM related classes.
      </action>
      <action dev="bryan" type="update" >
        Improved Orekit performance by using new Hipparchus' differentiation classes.
      </action>
      <action dev="bryan" type="update" issue="682">
        Changed visibility of OrbitType parameter drivers' names to public.
      </action>
      <action dev="evan" type="add" issue="684" due-to="Mikael">
        Fix infinite loop in event detection when a RESET_* event causes two other events
        to occur simultaneously and discontinuously.
      </action>
      <action dev="evan" type="add" issue="684">
        Add FieldFunctionalDetector.
      </action>
      <action dev="mikael" type="add">
        Added a configurable low thrust maneuver based on detectors.
      </action>
      <action dev="bryan" type="fix" issue="605">
        Added support for Rinex C0, L0, S0 and D0 observation types.
      </action>
      <action dev="bryan" type="fix" issue="641">
        Allow Pattern functionalities instead of String.replaceAll() and String.split().
      </action>
      <action dev="evan" type="fix" issue="658">
        Fix invalid hour when using TimeScale(double) or TimeScale(int, double) with a
        value in [86400, 86401]. Treat these values as indicating a leap second.
      </action>
      <action dev="evan" type="add" issue="677">
        Add AbsoluteDate.toStringRfc3339() and DateTimeComponents.toStringRfc3339().
      </action>
      <action dev="evan" type="fix" issue="681">
        Fix AbsoluteDate.getComponents(...) produces invalid times.
      </action>
      <action dev="evan" type="fix" issue="676">
        Fix AbsoluteDate.getComponents(utc) throws "non-existent time 23:59:61".
      </action>
      <action dev="bryan" type="fix" issue="651">
        Improved use of try with resources statement.
      </action>
      <action dev="bryan" type="fix" issue="679" due-to="luc, maxime">
        Improved testRetrogradeOrbit in CircularOrbit and KeplerianOrbit tests.
      </action>
      <action dev="bryan" type="fix" issue="680">
        Allowed ephemeris class to be used with absolute PV coordinates.
      </action>
      <action dev="bryan" type="fix" issue="674">
        Added an exception if eccentricity is negative for keplerian orbit.
      </action>
      <action dev="evan" type="fix" issue="667">
        Fix build on CentOS/RedHat 7.
      </action>
      <action dev="bryan" type="fix" issue="662">
        Fixed forgotten additional state in Ephemeris propagator.
      </action>
      <action dev="evan" type="update">
        Improve error message for TimeStampedCache by including requested date.
      </action>
      <action dev="bryan" type="fix" issue="663">
        Fixed initialization of the triggering event for ImpulseManeuver class.
      </action>
      <action dev="clement" type="fix" issue="664">
        Fix sign of RAAN and PA parameters in TLE constructor if negative, range check most other orbit parameters.
      </action>
      <action dev="bryan" type="add" issue="669">
        Added estimated ionospheric model.
      </action>
      <action dev="bryan" type="add" issue="645">
        Merged phase-measurement branch into develop.
      </action>
      <action dev="bryan" type="add" >
        Added a time span tropospheric estimated model.
      </action>
      <action dev="bryan" type="add" issue="646">
        Merged cr3bp branch into develop.
      </action>
      <action dev="bryan" type="add" issue="660">
        Improved exception handling in IODGibbs.
      </action>
      <action dev="bryan" type="add" issue="647">
        Improved package-info documentation.
      </action>
      <action dev="nick" type="update" >
        Upgrade maven-checkstyle-plugin to 3.1.1.
      </action>
      <action dev="bryan" type="add" issue="657">
        Added multiplexed Orekit fixed step handler.
      </action>
      <action dev="bryan" type="add" issue="655">
        Added support for CCSDS ADM files.
      </action>
      <action dev="maxime" type="add" issue="649">
        Added a piece wise drag force model: TimeSpanDragForce in forces package.
      </action>
      <action dev="yannick" type="fix" issue="654">
        Prevent divergence of Saastomoinen model pathDelay method at low elevation.
      </action>
      <action dev="bryan" type="fix" issue="542">
        Removed duplicated BUILDING.txt file.
      </action>
      <action dev="bryan" type="add" issue="504">
        Allowed Eckstein Hechler propagator to be initialized with a mean orbit.
      </action>
      <action dev="bryan" type="update" issue="644">
        Removed try and catch statements for ParameterDriver initialization.
      </action>
      <action dev="bryan" type="fix" issue="613">
        Allowed DSST propagation in osculating type with event detectors.
      </action>
    </release>
    <release version="10.1" date="2020-02-19"
             description="Version 10.1 is a minor release of Orekit.
             It includes both new features and bug fixes. New features introduced
             in 10.1 are: wind-up effect for phase measurement, NeQuick ionospheric model,
             support for Hatanaka compact RINEX format, methods for the combination
             of GNSS measurements, Laplace method for initial orbit determination,
             a new Field Of View package, comparison methods for absolute dates,
             a new multiplexed measurement, specialized propagators for GNSS constellation,
             default constructors for DSST force models, covariance matrices in OEM writer,
             a new data context implementation, connection with Gitlab CI, improved documentation,
             the migration of the tutorials to a separate sister project, as well as several other minor
             features and bug fixes. See the list below for a full description of the changes.">
      <action dev="ward" type="fix">
        Improve performance of loading CCSDS files.
      </action>
      <action dev="ward" type="fix" issue="639" due-to="qmor">
        In Ellipsoid.pointOnLimb(...) improved numerical stability by cancelling terms.
      </action>
      <action dev="maxime" type="fix" issue="639" due-to="qmor">
        Fixed pointOnLimb method in bodies.Ellipsoid class. Normalized equations should now avoid numerical issues.
      </action>
      <action dev="evan" type="fix" issue="627">
        Fix TimeScalesFactory.getGMST(conventions, simpleEop) always returning the same
        value.
      </action>
      <action dev="evan" type="fix" issue="636">
        Fix UT1 and Earth rotation during a leap second. Was off by 1 second.
      </action>
      <action dev="luc" type="fix" issue="635">
        Fixed inconsistency in constant thrust maneuver acceleration.
      </action>
      <action dev="evan" type="add" >
        Added an annotation and a compiler plugin that generates a warning
        when default context is used without being explicitly annotated.
      </action>
      <action dev="luc" type="fix" issue="632" due-to="Evan Ward">
        Fixed projection to ellipsoid at pole.
      </action>
      <action dev="evan,luc,yannick" type="add" issue="607">
        Add DataContext, a way to load separate sets of EOP, leap seconds, etc.
      </action>
      <action dev="luc" type="fix" issue="630">
        Improve performance of UnixCompressFilter.
      </action>
      <action dev="luc" type="fix" issue="631">
        Improve performance of HatanakaCompressFilter.
      </action>
      <action dev="evan" type="fix" issue="629">
        Improve performance of ZipJarCrawler.
      </action>
      <action dev="bryan" type="add" issue="625">
      	Added default constructors for DSSTZonal and DSSTTesseral. 
      </action>   
      <action dev="bryan" type="add" issue="622">
      	Added OrekitException for unknown number of frequencies in ANTEX files. 
      </action>
      <action dev="bryan" type="add" issue="621">
      	Added OrekitException in the case where IONEX header is corrupted. 
      </action>
      <action dev="dylan" type="add" issue="359">
      	Added a specific test for issue 359 in BatchLSEstimatorTest.
      	The test verifies that a Newtonian attraction is known
      	by both the propagator builder and the propagator when
      	it is not added explicitly.
      </action>
      <action dev="dylan" type="add" issue="367">
      	Added write of covariance matrices in OEMWriter.
      </action>
      <action dev="dylan" type="fix" issue="619">
        Fixed origin transform in CcsdsModifierFrame.
      </action>
      <action dev="bryan" type="add" issue="611">
        Added SBAS orbit propagator.
      </action>
      <action dev="bryan" type="fix" issue="617">
        Fixed null pointer exception in MultiplexedMeasurement.
      </action>
      <action dev="luc" type="fix" issue="575">
        Allow users to provide custom convergence checkers for
        batch least squares orbit determination.
      </action>
      <action dev="luc" type="add" issue="614">
        Added multiplexed measurements.
      </action>
      <action dev="luc" type="fix" issue="616">
        Fixed missed changes updates in ParameterDriversList embedding
        other ParameterDriversList instances.
      </action>
      <action dev="luc" type="update">
        Moved tutorials to a separate sister project.
      </action>
      <action dev="bryan" type="add" due-to="Shiva Iyer">
        Added Laplace method for initial orbit determination.
      </action>
      <action dev="bryan" type="fix" issue="612">
        Fixed DSST orbit determination tutorial.
      </action>
      <action dev="bryan" type="add" issue="610">
        Added IRNSS orbit propagator.
      </action>
      <action dev="bryan" type="add" issue="608">
        Added support for RINEX 3.04 files.
      </action>
      <action dev="gabb" type="fix" issue="533">
        Fixed bugs in the derivatives computation in IodGooding.
        Fixed bugs in IodLambert when there's more than an half revolution
        between start and final position.
      </action>
      <action dev="bryan" type="fix" issue="604">
        Fixed parsing of compact RINEX files with wrong key in header
        produced by some Septentrio receivers.
      </action>
      <action dev="luc" type="fix" issue="603">
        Fixed parsing of compact RINEX files with missing types in header
        produced by some Septentrio receivers.
      </action>
      <action dev="evan" type="fix" issue="589">
        Improve performance of AggregateBoundedPropagator by factor of 2.
      </action>
      <action dev="luc" type="fix" issue="600">
        Fixed parsing of compact RINEX files with many observation types.
      </action>
      <action dev="bryan" type="fix">
        Fixed poor design of GLONASS numerical propagator.
      </action>
      <action dev="luc" type="fix" issue="599">
        Fixed an issue in projection to flat ellipse.
      </action>
      <action dev="bryan" type="fix" issue="598">
        Added lazily addition of Newtonian attraction to the DSST and
        numerical propagator builders.
      </action>
      <action dev="luc" type="add" issue="595">
        Added EllipticalFieldOfView (with two different ways to define the
        ellipticity constraint) that can be used in FieldOfViewDetector,
        GroundFieldOfViewDetector and FootprintOverlapDetector.
      </action>
      <action dev="luc" type="add">
        Fields of view with regular polygonal shape can now be built either
        based on a defining cone inside the Fov and touching it at edges
        middle points, or based on a defining cone outside the Fov and touching
        it at vertices.
      </action>
      <action dev="luc" type="add" issue="594">
        Added CircularFieldOfView that can be used in FieldOfViewDetector,
        GroundFieldOfViewDetector and FootprintOverlapDetector.
      </action>
      <action dev="luc" type="add">
        Set up a general hierarchy for Field Of View with various shapes. At
        start, it includes DoubleDihedraFieldOfView and PolygonalFieldOfView.
      </action>
      <action dev="luc" type="add" issue="592">
        Added FilesListCrawler to load files from an explicit list.
      </action>
      <action dev="evan" type="fix" issue="583">
        Fix AbsoluteDate.compareTo() for future/past infinity.
      </action>
      <action dev="luc" type="fix" issue="588">
        Fixed wrong handling of spacecraft states in multi-satellites orbit determination
        and multi-satellite measurements generation.
      </action>
      <action dev="bryan" type="fix" issue="585">
        Improved contributing guide.
      </action>
      <action dev="petrus" type="fix" issue="570">
        Make FieldOfView.getFootprint public.
      </action>
      <action dev="bryan" type="add">
        Added combination of measurements.
      </action>
      <action dev="bryan" type="fix">
        Fix values of GPS C2D, L2D, D2D and S2D frequencies.
      </action>
      <action dev="bryan" type="add">
        Add Nequick ionospheric model.
      </action>
      <action dev="luc" type="fix" issue="581">
        Fixed spurious empty line insertion during Rinex 2 decompression
        when the number of observations per satellite is a multiple of 5
      </action>
      <action dev="luc" type="fix" issue="580">
        Fixed decompression of very small negative values in Hatanaka
        Compact RINEX format.
      </action>
      <action dev="luc" type="fix" issue="578">
        Orbit determination tutorials (and tests too) now supports compressed
        measurement files (gzip, Unix compress, Hatanaka Compact RINEX).
      </action>
      <action dev="luc" type="fix" issue="579">
        Handle properly special events flags in Hatanaka Compact RINEX format.
      </action>
      <action dev="luc" type="fix" issue="483">
        Reset additional state changed by event handlers and not managed by any
        additional state providers.
      </action>
      <action dev="luc" type="add" issue="472">
        Added support for Hatanaka Compact RINEX format.
      </action>
      <action dev="luc" type="fix" issue="574">
        Cope with input stream readers that keep asking for new bytes after end
        of Unix compressed files has been reached.
      </action>
      <action dev="luc" type="fix" issue="573">
        Added detection of some corrupted Unix-compressed files.
      </action>
      <action dev="bryan" type="fix" issue="572">
        Fixed the Saastamoinen model when station altitude is bigger than 5000.0 meters.
      </action>
      <action dev="luc" type="fix" issue="568">
        Fixed too fast step increase in a bracketing attempt.
      </action>
      <action dev="luc" type="add">
        Added phase measurement builder.
      </action>
      <action dev="luc" type="add">
        Added getWavelength in GNSS Frequency.
      </action>
    </release>
    <release version="10.0" date="2019-06-24"
             description="Orekit 10.0 is a major new release. It includes DSST OD,
             propagation in non-inertial frames, specialized propagators for GNSS
             constellations, a new ionospheric model, modeling for phase measurements, the
             LAMBDA method for phase ambiguity resolution, Shapiro effect for range
             measurements, improved documentation, as well as several other new features
             and bug fixes. This release fixes a security denial of service bug regarding
             itrf-versions.conf present since Orekit 9.2. Some APIs have incompatibly
             changed since the 9.X series including the format of itrf-versions.conf,
             removal of deprecated methods, reorganization of the models package, as well
             as updates to AbstractDetector, AbstractGNSSAttitudeProvider, DragSensitive,
             RadiationSensitive, and ZipJarCrawler. See the list below for a full
             description of the changes.">
      <action dev="evan" type="fix">
        Fix  name of GLONASS G2 frequency.
      </action>
      <action dev="luc" type="fix" >
        Fixed accuracy of dates conversions from java dates.
      </action>
      <action dev="evan" type="fix" issue="566">
        Make ITRFVersionLoader public.
      </action>
      <action dev="bryan" type="fix" issue="564">
        Fixed private argument of getLLimits() abstract method.
      </action>
      <action dev="bryan" type="fix" issue="565">
        Fixed static loading of UTC for GLONASS reference epoch.
      </action>
      <action dev="luc" type="fix" issue="547">
        Added a tile/sampling aiming direction that diverts singularity outside of a
        area of interest. This is mainly useful when sampling areas of interest that
        cover the pole as the pole is singular for classical aiming directions (constant
        azimuth or along track).
      </action>
      <action dev="luc" type="update" >
        Removed latitude limitation in AlongTrackAiming. If latitude is above (resp. below)
        the maximum (resp. minimum) latitude reached by the defining orbit, then aiming
        will be towards East for prograde orbits and towards West for retrograde orbits.
      </action>
      <action dev="bryan" type="fix">
        Fixes broken links on Orekit JavaDoc.
      </action>
       <action dev="pascal" type="fix" issue="558">
        Fixes broken links on Maven site.
      </action>
      <action dev="luc" type="fix" issue="559">
        Take into account changes in MSAFE files names published by NASA.
      </action>
      <action dev="bryan" type="add">
        Add Global Ionosphere Map model.
      </action>
      <action dev="maxime" type="add" issue="554">
        Added propagation in inertial frame.
      </action>
      <action dev="luc" type="fix" issue="557">
        Improved documentation about DatesSelector not being reusable across several
        schedulers during measurements generation.
      </action>
      <action dev="evan" type="fix">
        Fix some possible NPEs in AntexLoader, FieldAngularCoordinates.
      </action>
      <action dev="evan" type="fix">
        Fix locale dependent comparisons in SP3File, TDMParser, and YUMAParser.
      </action>
      <action dev="evan" type="fix">
        Ensure opened streams are closed in ZipJarCrawler, DTM2000, IERSConventions, and
        OceanLoadDeformationCoefficients.
      </action>
      <action dev="bryan" type="add">
        Add DSST Orbit Determination for both Kalman Filter and Batch Least Squares estimator.
      </action>
      <action dev="romaric" type="add">
        Add a events detector based on the geomagnetic field intensity at the satellite altitude
        or at sea level above the satellite, and the associated tests
      </action>
      <action dev="maxime" type="update" issue="549">
        Deleted deprecated methods in EclipseDetector.
      </action>
      <action dev="romaric" type="fix" issue="553">
        Fix the bug of attitude transition with Ephemeris propagator
        by adding a way for the LocalPVProvider to get the attitude at the end of the transition
      </action>
      <action dev="petrus" type="update" issue="518">
        Changing AbstractGNSSAttitudeProvider from public to package-private.
      </action>
      <action dev="romaric" type="fix" issue="551">
        Fix the bug of attitude transition with analytical propagator 
        by refreshing the attitude after the events triggering
      </action>
      <action dev="romaric" type="fix" issue="552">
        Fix the bug of attitude transition if a reset occurs during the transition
        by adding margins to the reset of TimeSpanMap to keep the one corresponding to the "after" attitude law.
      </action>
      <action dev="bryan" type="add" issue="522">
        Generalized the GPSPropagator class to handle all GNSS constellations using
        the same algorithm.
      </action>
      <action dev="bryan" type="add" issue="519">
        Added numerical and analytical GLONASS propagators.
      </action>
      <action dev="luc" type="add" >
        Added ambiguity resolution for phase measurements.
        This feature is not complete yet and is considered experimental.
      </action>
      <action dev="bryan" type="update" issue="548">
        Reorganized models package by adding new sub-packages.
      </action>
      <action dev="maxime" type="update" issue="546">
        Updated Hipparchus dependency to version 1.5 in pom.xml file.
      </action>
      <action dev="maxime" type="update" issue="514">
        Deleted unused DerivativeStructure acceleration computation methods.
        In interfaces radiationPressureAcceleration and dragAcceleration, and all their implementations and their tests.
      </action>
      <action dev="evan" type="update" issue="543">
        Change format of itrf-versions.conf to use prefix matching instead of Regular
        Expression matching. All existing itrf-versions.conf files will need to be
        updated. This is to avoid a potential denial of service where a crafted
        itrf-versions.conf could cause the application to hang.
      </action>
      <action dev="evan" type="update" issue="543">
        ZipJarCrawler now uses "!/" to denote the start of the path within the archive
        which matches the convention used by JarURLConnection. ZipJarCrawler used to use
        "!".
      </action>
      <action dev="bryan" type="fix" issue="544" due-to="Josef Probst">
        Fixed endless loop on GPSPropagator and (Field)KeplerianOrbit.
      </action>
      <action dev="maxime" type="add" issue="403">
        Added tests for class UnivariateProcessNoise.
        Working tests for non-Cartesian orbit propagation are still needed.
      </action>
      <action dev="maxime" type="fix" issue="514">
        Deprecated unused DerivativeStructure acceleration computation methods.
        In interfaces radiationPressureAcceleration and dragAcceleration, and all their implementations and their tests. 
      </action>
      <action dev="luc" type="add" issue="536">
        Take target radius into account in CircularFieldOfViewDetector and FieldOfViewDetector.
      </action>
      <action dev="maxime" type="fix" issue="539">
        Fixed DTM2000.getDensity method, made it independent of user time zone.
      </action>
      <action dev="luc" type="add" issue="535">
        Take occulting body flattening into account in eclipse detector.
      </action>
      <action dev="maxime" type="fix" issue="538" due-to="Dorian Gegout">
        Fixed default method compareTo in interface ComparableMeasurement.
      </action>
      <action dev="luc" type="add" issue="532">
        Added Shapiro effect modifier for Range and InterSatelliteRange measurements.
      </action>
      <action dev="evan" type="update" issue="389">
        Fix type parametrization of AbstractDetector so that multiple with* methods can be
        called when the type parameter is '?'.
      </action>
      <action dev="evan" type="remove" issue="506">
        Remove EventHandler.Action and FieldEventHandler.Action. Use
        org.hipparchus.ode.events.Action instead.
      </action>
      <action dev="bryan" type="update" issue="527">
        Changed API for magnetic field model to a SI base unit API.
      </action>
      <action dev="evan" type="fix">
        OrekitException preserves the stack trace when formatting the message throws
        another exception.
      </action>
      <action dev="luc" type="remove" issue="530">
        Event detectors, field of view and attitude providers are not serializable anymore.
      </action>
      <action dev="bryan" type="update" issue="526">
        Replaced private class BilinearInterpolatingFunction of Saastamoinen model
        by the one of Hipparchus
      </action>
      <action dev="evan" type="add" issue="507">
        Add Action.RESET_EVENTS to check all detectors for events without recomputing the
        propagation step.
      </action>
      <action dev="evan" type="add" issue="507">
        Add Action.RESET_EVENTS to check all detectors for events without recomputing the
        propagation step.
      </action>
      <action dev="evan" type="add" issue="507">
        Add toString() implementations to SpacecraftState, RecordAndContinue.Event and
        Field versions.
      </action>
      <action dev="evan" type="add" issue="507">
        Add Field version of RecordAndContinue.
      </action>
      <action dev="evan" type="add" issue="507">
        Add Field version of LatitudeCrossingDetector.
      </action>
      <action dev="luc" type="update">
        Removed classes and methods deprecated in the 9.X series.
      </action>
      <action dev="luc" type="fix" issue="528" due-to="Gowtham Sivaraman">
        Fixed parsing of clock in SP3 files.
      </action>
    </release>
    <release version="9.3.1" date="2019-03-16" description="Version 9.3.1 is a minor version of Orekit.
    It fixes an issue with GPS week rollover.">
      <action dev="luc" type="add" issue="534">
        Handle GPS week rollover in GPSDate.
      </action>
    </release>
    <release version="9.3" date="2019-01-25" description="Version 9.3 is a minor version of Orekit.
    It includes both new features and bug fixes. New features introduced in 9.3 are: a new GPSDate class,
    changed OrekitException from checked to unchecked exceptions, parameter drivers scales and reference
    value can be changed, access to Kalman filter internal matrices, position-only measurements in orbit determination,
    support for unofficial versions 2.12 and 2.20 of Rinex files (mainly for spaceborne receivers),
    direct building of appropriate attitude law with eclipses for all GNSS satellite types, inter-satellites
    view detector, measurement generation feature, possibility fo use Marshall Solar Activity Future Estimation
    to feed NRL MSISE 2000 atmosphere model, new tropospheric models: Mendes-Pavlis, Vienna 1, Vienna 3, estimated model,
    new mapping functions for tropospheric effect: Global Mapping Function, Niell Mapping Function, Global
    Pression Temperature Models GPT and GPT2, possibility to estimate tropospheric zenith delay,
    clock offset that can be estimated (both for ground station and satellite clocks).">
      <action dev="luc" type="add" issue="516">
        Added a way to manage clock corrections from GPSPropagator.
      </action>
      <action dev="bryan" type="add" issue="498">
        Added several tropospheric models: Mendes-Pavlis, Vienna 1, Vienna 3, estimated model
        where the total zenith delay can be estimated during Orbit Determination.
      </action>
      <action dev="bryan" type="add" issue="498">
        Added Global Mapping Function and Niell Mapping Function to be used with tropospheric
        models.
      </action>
      <action dev="luc" type="add" issue="515">
        Added clock offset parameter at satellites level for orbit determination.
      </action>
      <action dev="luc" type="add" issue="513">
        Added clock offset parameter at ground stations level for orbit determination.
      </action>
      <action dev="bryan" type="add" issue="512">
        Added weather model Global Pressure and Temperature 2.
      </action>
      <action dev="bryan" type="add" issue="511">
        Added weather model Global Pressure and Temperature.
      </action>
      <action dev="luc" type="fix" issue="510">
        Fixed dropped derivatives in TimeStampedFieldPVCoordinates.shiftedBy(dt).
      </action>
      <action dev="luc" type="fix" issue="509">
        Fixed scaling error in ParameterFunction differentiation.
      </action>
      <action dev="luc" type="fix" issue="508">
        Fixed inconsistency leading to inaccuracies in conversions from AbsoluteDate to FieldAbsoluteDate.
      </action>
      <action dev="pascal" type="fix" issue="495">
        The MarshallSolarActivityFutureEstimation class implements
        the NRLMSISE00InputParameters interface.
      </action>
      <action dev="evan" type="fix" issue="486">
        Make FieldTransform.shiftedBy(T) public.
      </action>
      <action dev="evan" type="fix" issue="496">
        Fix JavaDoc for TimeComponents.getSecond().
      </action>
      <action dev="evan" type="update" issue="501">
        Deprecate GFunction in favor of ToDoubleFunction.
      </action>
      <action dev="luc" type="add" issue="494">
        Added a measurements generation feature for use with orbit determination.
        Fixes issue #494
      </action>
      <action dev="luc" type="add">
        Added adapter for event detectors, allowing to wrap existing detector
        while changing their behaviour.
      </action>
      <action dev="luc" type="add">
        Added ground at night detector.
      </action>
      <action dev="luc" type="add">
        Added inter-satellites direct view detector.
      </action>
      <action dev="luc" type="add">
        Added constants defined by IAU 2015 resolution B3 for Sun, Earth and Jupiter.
      </action>
      <action dev="luc" type="add" issue="500">
        Added retrieval of full time span (start time, end time and data) containing
        a specified date in TimeSpanMap.
        Fixes issue #500
      </action>
      <action dev="luc" type="add">
        Added direct building of attitude provider from GNSS satellite type.
      </action>
      <action dev="luc" type="add">
        Added parsing of unofficial versions 2.12 and 2.20 of Rinex files
        (used by some spaceborne receivers like IceSat 1).
      </action>
      <action dev="luc" type="add">
        Added a way to retrieve Rinex header directly from the observations data set.
      </action>
      <action dev="luc" type="add">
        Added position-only measurements in orbit determination.
      </action>
      <action dev="luc" type="fix" issue="491">
        Allow parsing of SP3 files that use non-predefined orbit types.
        Fixes issue #491.
      </action>
	  <action dev="maxime" type="add" issue="485">
        Added access to Kalman filter matrices.
		KalmanEstimation interface now has methods returning the physical values of:
		state transition matrix phi, measurement matrix H, innovation matrix S and Kalman gain matrix K.
		The methods are implemented in Model class. A class ModelTest was added to test these values.
		Fixes issue #485
      </action>
      <action dev="luc" type="fix" issue="492" due-to="Lebas">
        Fixed error message for TLE with incorrect checksum.
        Fixes issue #492.
      </action>
      <action dev="maxime" type="fix" issue="490">
        Fixed reference value of parameter drivers updating in Kalman filter. 
        When resetting the orbit in the propagator builder, the reference values
        of the drivers are now reset too.
        Fixes issue #490.
      </action>
      <action dev="maxime" type="add" issue="489">
        Made ParameterDriver class fully mutable.
        By adding setters for attributes scale, reference, minimum and maximum values.
        Fixes issue #489.
      </action>
      <action dev="maxime" type="fix" issue="488">
        Fixed method unNormalizeStateVector in Model class of Kalman estimator.
        Previous value did not take into account the reference values of the drivers.
        Fixes issue #488.
      </action>
      <action dev="luc" type="fix" issue="484" due-to="Yannick Jeandroz">
        Changed OrekitException from checked to unchecked exception.
        Most functions do throw such exceptions. As they are unchecked, they are
        not advertised in either `throws` statements in the function signature or
        in the javadoc. So users must consider that as soon as they use any Orekit
        feature, an unchecked `OrekitException` may be thrown. In most cases, users
        will not attempt to recover for this but will only use them to display or
        log a meaningful error message.
        Fixes #484.
      </action>
      <action dev="luc" type="fix" issue="480">
        Added GPSDate class to convert back and forth with AbsoluteDate.
        Fixes #480.
      </action>
      <action dev="evan" type="fix" issue="476">
        Fix generics in EventEnablingPredicateFilter.
        Fixes #476.
      </action>
      <action dev="maxime" type="fix" issue="473">
        Fixed wrong values of radec generated in AngularRaDecMeasurementCreator.
        Fixed wrong values of range rate generated in RangeRateMeasurementCreator.
        Added tests that check the values of measurements for each type of measurement.
        Upgraded precision in Kalman and batch least-squares OD tests that are using range-rate and radec measurements.
        Fixes issue #473.
      </action>
      <action dev="luc" type="fix">
        Derivatives with respect to mass are not computed anymore since several versions,
        some remnants of former computation remained and have now been removed.
      </action>
    </release>
    <release version="9.2" date="2018-05-26" description="Version 9.2 is a minor release of Orekit.
    It introduces several new features and bug fixes. New features introduced in version 9.2 are
    Kalman filter for orbit determination, loading of RINEX files, loading of ANTEX files, loading
    of version d of SP3 files (version a to c were already supported), on-the-fly decompression of .Z
    files, code measurements, phase measurements (but only a very basic implementation for now),
    specific attitude laws (GPS, GLONASS, GALILEO, BEIDOU) with midnight/noon turns, possibility to
    use backward propagation in LS orbit determination, support for any ITRF version, even if EOP
    files do not match the desired version, attitude overriding in constant thrust maneuvers,
    FunctionalDetector, filtering mechanism to insert specific decompression or deciphering algorithms
    during data loading, frames for Lagrange L1 and L2 point for any two related celestial bodies.
    WARNING: phase measurements, GNSS attitude and time-dependent process noise are considered
    experimental features for now, they should not be used yet for operational systems.
    Several bugs have been fixed.">
      <action dev="luc" type="fix">
        Fixed missing eclipse detectors in field version of Solar radiation pressure.
        Fixes issue #366.
      </action>
      <action dev="evan" type="fix">
        Fixed issue where EventHandler.init() was never called.
        Fixes issue #471.
      </action>
      <action dev="luc" type="fix">
        Fixed error in relative humidity units in Marini-Murray tropospheric model.
        Fixes issue #352.
      </action>
      <action dev="luc" type="fix">
        Fixed DSST events detection in the osculating case.
        Fixes issue #398.
      </action>
      <action dev="luc" type="fix">
        Allow several TLE with same date in TLESeries.
        Fixes issue #411.
      </action>
      <action dev="luc" type="fix">
        Fixed compilation problems with JDK 1.8
        Fixes issue #462.
      </action>
      <action dev="luc" type="add" >
        Added specific attitude mode for GNSS satellites: GPS (block IIA, block IIF, block IIF),
        GLONASS, GALILEO, BEIDOU (GEO, IGSO, MEO). This is still considered experimental as there
        are some problems when Sun crosses the orbital plane during a midnight/noon turn maneuver
        (which is a rare event but nevertheless occurs)
      </action>
      <action dev="luc" type="add" >
        Added natural order for observed measurements primarily based on
        chronological order, but with also value comparisons if measurements
        are simultaneous (which occurs a lot in GNSS), and ensuring no
        measurements are lost if stored in SortedSet
      </action>
      <action dev="luc" type="add" due-to="Albert Alcarraz García">
        Added GNSS code measurements
      </action>
      <action dev="luc" type="add" due-to="Albert Alcarraz García">
        Added GNSS phase measurements (very basic implementation for now, not usable as is)
      </action>
      <action dev="luc" type="add" due-to="Albert Alcarraz García">
        Added loading of RINEX observation files (versions 2 and 3)
      </action>
      <action dev="luc" type="fix">
        Fixed compression table reset problem in .Z files
        Fixes issue #450.
      </action>
      <action dev="maxime" type="fix">
        Fixed de-activation of event detection.
        In the propagate(startDate, endDate) function of class "AbstractIntegratedPropagator",
        for dates out of the time interval defined by ]startDate, endDate].
        Fixes issue #449.
      </action>
      <action dev="luc" type="add">
        Added support for loading Unix-compressed files (ending in .Z).
        This file compression algorithm is still widely used in the GNSS
        community (SP3 files, clock files, Klobuchar coefficients...)
        Fixes issue #447.
      </action>
      <action dev="luc" type="add">
        Added a customizable filtering capability in data loading.
        This allows users to insert layers providing features like
        custom decompression algorithms, deciphering, monitoring...
        Fixes issue #446.
      </action>
      <action dev="luc" type="add">
        Allow direct retrieval of rotation part without derivatives from
        LOFType without computing the full transform from inertial frame.
      </action>
      <action dev="maxime" type="fix">
        Added a provider for time-dependent process noise in Kalman estimator.
        This providers allow users to set up realistic models where the process
        noise increases in the along track direction.
        Fixes issue #403.
      </action>
      <action dev="maxime" type="add">
        Increased visibility of attributes in ConstantThrustManeuver class.
        Added getters for all attributes. Also added an attribute name that
        allows the differentiation of the maneuvers, both from a parameter driver
        point of view and from a force model point of view.
        Fixes issue #426.
      </action>
      <action dev="maxime" type="add">
        Increased visibility of attributes in propagator builders.
        By adding getters for all attributes in NumericalPropagatorBuilder
        and AbstractPropagatorBuilder.
        Also made the method findByName in ParameterDriversList public.
        Fixes issue #425.
      </action>
      <action dev="luc" type="fix">
        Ensure the correct ITRF version is used in CCSDS files, regardless
        of the EOP source chosen, defaulting to ITRF-2014.
      </action>
      <action dev="luc" type="fix">
        Split initial covariance matrix and process noise matrix in two
        methods in the covariance matrix provider interface.
      </action>
      <action dev="luc" type="add">
        Added VersionedITRF frame that allow users with needs for very high
        accuracy to specify which ITRF version they want, and stick to it
        regardless of their EOP source.
        Fixes issue #412.
      </action>
      <action dev="luc" type="add">
        Added an itrf-versions.conf configuration file allowing to specify
        which ITRF version each EOP file defines for which date
      </action>
      <action dev="luc" type="add">
        EOP history now contains the ITRF version corresponding to each
        EOP entry on a per date basis
      </action>
      <action dev="luc" type="add">
        Added an ITRFVersion enumerate to simplify conversion between ITRF frames,
        even when no direct Helmert transformation is available
      </action>
      <action dev="luc" type="add">
        Added TransformProviderUtility to reverse or combine TransformProvider instances.
      </action>
      <action dev="luc" type="add">
        Allow attitude overriding during constant-thrust maneuvers.
        Fixes issue #410.
      </action>
      <action dev="luc" type="fix">
        Fixed out-of-sync attitude computation near switch events in AttitudeSequence.
        Fixes issue #404.
      </action>
      <action dev="luc" type="add">
        Added a method to extract sub-ranges from TimeSpanMap instances.
      </action>
      <action dev="luc" type="fix">
        Fixed TLE creation with B* coefficients having single digits like 1.0e-4.
        Fixes issue #388.
      </action>
      <action dev="evan" type="add">
        Add FunctionalDetector.
      </action>
      <action dev="luc" type="add">
        Added handling of IGS ANTEX GNSS antenna models file.
      </action>
      <action dev="luc" type="add">
        Added support for SP3-d files.
      </action>
      <action dev="luc" type="fix">
        Improved SP3 files parsing.
        Some files already operationally produced by IGS Multi-GNSS Experiment (MGEX)
        exceed the maximum number of satellites supported by the regular SP3-c file
        format (which is 85 satellites) and extended the header, without updating the
        format version to SP3-d, which specifically raises the 85 satellites limitation.
        Fixes issue #376.
      </action>
      <action dev="maxime" type="add">
        Allow backward propagation in batch LS orbit determination.
        Fixes issue #375.
      </action>
      <action dev="maxime" type="add">
        Added covariance matrix to PV measurements.
        Fixes issue #374.
      </action>
      <action dev="luc" type="fix">
        Fixed issue when converting very far points (such as Sun center) to geodetic coordinates.
        Fixes issue #373.
      </action>
      <action dev="luc" type="add" >
        Added more conversions between PV coordinates and DerivativeStructure.
        This simplifies for example getting the time derivative of the momentum.
      </action>
      <action dev="maxime" type="fix">
        Fixed weights for angular measurements in W3B orbit determination.
        Fixed in test and tutorial.
        Fixes issue #370.
      </action>
      <action dev="luc" type="add" due-to="Julio Hernanz">
        Added frames for L1 and L2 Lagrange points, for any pair of celestial bodies.
      </action>
    </release>
    <release version="9.1" date="2017-11-26"
             description="Version 9.1 is a minor release of Orekit. It introduces a few new
             features and bug fixes. New features introduced in version 9.1 are some
             frames in OEM parser, retrieval of EOP from frames and ground station displacements
             modelling (both displacements due to tides and displacements due to ocean loading),
             and retrieval of covariance matrix in orbit determination. Several bugs have been fixed.
             Version 9.1 depends on Hipparchus 1.2.">
      <action dev="evan" type="add">
        Added ITRF2005 and ITRF2008 to the frames recognized by OEMParser.
        Fixes issue #361.
      </action>
      <action dev="evan" type="fix">
        Fixed FiniteDifferencePropagatorConverter so that the scale factor is only applied
        once instead of twice.
        Fixes issue #362.
      </action>
      <action dev="maxime" type="fix">
        Fixed derivatives computation in turn-around range ionospheric delay modifier.
        Fixes issue #369.
      </action>
      <action dev="evan" type="fix">
        Disabled XML external resources when parsing rapid XML TDM files.
        Part of issue #368.
      </action>
      <action dev="evan" type="fix">
        Disabled XML external resources when parsing rapid XML EOP files.
        Part of issue #368.
      </action>
      <action dev="evan" type="fix">
        Fixed NPE in OrekitException when localized string is null.
      </action>
      <action dev="luc" type="fix">
        Fixed a singularity error in derivatives for perfectly circular orbits in DSST third body force model.
        Fixes issue #364.
      </action>
      <action dev="luc" type="fix" due-to="Lucian Bărbulescu">
        Fixed an error in array size computation for Hansen coefficients.
        Fixes issue #363.
      </action>
      <action dev="luc" type="add">
        Added a way to retrieve EOP from frames by walking the frames hierarchy tree
        using parent frame links. This allows to retrieve EOP from topocentric frames,
        from Earth frames, from TOD...
      </action>
      <action dev="luc" type="add">
        Take ground stations displacements into account in orbit determination.
        The predefined displacement models are the direct effect of solid tides
        and the indirect effect of ocean loading, but users can add their own models
        too.
      </action>
      <action dev="luc" type="add">
        Added ground stations displacements due to ocean loading as per IERS conventions,
        including all the 342 tides considered in the HARDISP.F program.
        Computation is based on Onsala Space Observatory files in BLQ format.
      </action>
      <action dev="luc" type="add">
        Added ground points displacements due to tides as per IERS conventions.
        We have slightly edited one entry in table 7.3a from IERS 2010 conventions
        to fix a sign error identified by Dr. Hana Krásná from TU Wien (out of phase
        radial term for the P₁ tide, which is -0.07mm in conventions when it should be
        +0.07mm). This implies that our implementation may differ up to 0.14mm from
        other implementations.
      </action>
      <action dev="luc" type="fix">
        Avoid intermixed ChangeForwarder instances calling each other.
        Fixes issue #360.
      </action>
      <action dev="maxime" type="fix">
        Modified the way the propagation parameter drivers are mapped in the
        Jacobian matrix in class "Model".
        Added a test for multi-sat orbit determination with estimated
        propagation parameters (µ and SRP coefficients).
        Fixes issue #354.
      </action>
      <action dev="luc" type="fix">
         Added a convenience method to retrieve covariance matrix in
         physical units in orbit determination.
         Fixes issue #353.
      </action>
      <action dev="luc" type="fix" due-to="Rongwang Li">
         Fixed two errors in Marini-Murray model implementation.
         Fixes issue #352.
      </action>
      <action dev="luc" type="fix">
         Prevent duplicated Newtonian attraction in FieldNumericalPropagator.
         Fixes issue #350.
      </action>
      <action dev="luc" type="fix">
         Copy additional states through impulse maneuvers.
         Fixes issue #349.
      </action>
      <action dev="luc" type="fix">
         Removed unused construction parameters in ShiftingTransformProvider
         and InterpolatingTransformProvider.
         Fixes issue #356.
      </action>
      <action dev="luc" type="fix">
         Fixed wrong inertial frame for Earth retrieved from CelestialBodyFactory.
         Fixes issue #355.
      </action>
      <action dev="luc" type="update">
        Use a git-flow like branching workflow, with a develop branch for bleeding-edge
        development, and master branch for stable published versions.
      </action>
    </release>
    <release version="9.0.1" date="2017-11-01"
            description="Version 9.0.1 is a patch release of Orekit.
            It fixes security issus 368.">
      <action dev="evan" type="fix">
        Disabled XML external resources when parsing rapid XML TDM files.
        Part of issue #368.
      </action>
      <action dev="evan" type="fix">
        Disabled XML external resources when parsing rapid XML EOP files.
        Part of issue #368.
      </action>
    </release>
    <release version="9.0" date="2017-07-26"
             description="Version 9.0 is a major release of Orekit. It introduces several new
             features and bug fixes. New features introduced in version 9.0 are Taylor algebra
             propagation (for high order uncertainties propagation or very fast Monte-Carlo
             studies), multi-satellites orbit determination, parallel multi-satellites propagation,
             parametric accelerations (polynomial and harmonic), turn-around measurements,
             inter-satellite range measurements, rigth ascension/declination measurements,
             Antenna Phase Center measurements modifiers, EOP estimation in precise orbit
             determination, orbit to attitude coupling in partial derivatives, parsing of CCSDS
             Tracking Data Messages, parsing of university of Bern Astronomical Institute files
             for Klobuchar coefficients, ITRF 2014, preservation of non-Keplerian orbits derivatives,
             JB2008 atmosphere model, NRL MSISE 2000 atmosphere model, boolean combination of events
             detectors, ephemeris writer, speed improvements when tens of thousands of measurements
             are used in orbit determination, Danish translations. Several bugs have been fixed.">
     <action dev="luc" type="add">
       Added on-board antenna phase center effect on inter-satellites range measurements.
     </action>
     <action dev="luc" type="add">
       Added on-board antenna phase center effect on turn-around range measurements.
     </action>
     <action dev="luc" type="add">
       Added on-board antenna phase center effect on range measurements.
     </action>
     <action dev="luc" type="update">
       Moved Bias and OutlierFilter classes together with the other estimation modifiers.
     </action>
     <action dev="luc" type="update">
       Forced states derivatives to be dimension 6 rather than either 6 or 7. The
       additional mass was not really useful, it was intended for maneuvers calibration,
       but in fact during maneuver calibration we adjust either flow rate or specific
       impulse but not directly mass itself. 
     </action>
      <action dev="luc" type="add">
        Added parametric acceleration force models, where acceleration amplitude is a
        simple parametric function. Acceleration direction is fixed in either inertial
        frame, or spacecraft frame, or in a dedicated attitude frame overriding spacecraft
        attitude. The latter could for example be used to model solar arrays orientation if
        the force is related to solar arrays). Two predefined implementations are provided,
        one for polynomial amplitude and one for harmonic amplitude. Users can add other
        cases at will. This allows for example to model the infamous GPS Y-bias, which is
        thought to be related to a radiator thermal radiation.
      </action>
      <action dev="luc" type="remove">
        Removed obsolete Cunningham and Droziner attraction models. These models have
        been superseded by Holmes-Featherstone attraction model available since 2013
        in Orekit.
      </action>
      <action dev="luc" type="update">
        Take orbit to attitude coupling into account in the partial derivatives for all attitude modes.
        Fixes issue #200.
      </action>
      <action dev="luc" type="update">
        Merged FieldAttitudeProvider into AttitudeProvider.
      </action>
      <action dev="luc" type="update">
        Simplified ForceModel interface. It does not require dedicated methods anymore for
        computing derivatives with respect to either state or parameters.
      </action>
      <action dev="luc" type="remove">
        Removed Jacchia-Bowman 2006 now completely superseded by Jacchia-Bowman 2008.
      </action>
      <action dev="luc" type="update">
        Make Jacchia-Bowman 2008 thread-safe and field-aware.
      </action>
      <action dev="luc" type="update">
        Make NRL MSISE 2000 thread-safe and field-aware.
      </action>
      <action dev="luc" type="update">
        Make DTM2000 thread-safe and field-aware.
      </action>
      <action dev="luc" type="add">
        Added support for ITRF 2014.
        As of mid-2017, depending on the source of EOP, the ITRF retrieved using
        FramesFactory.getITRF will be either ITRF-2014 (if using EOP 14 C04) or
        ITRF-2008 (if using EOP 08 C04, bulletins A, bulletins B, or finals .all).
        If another ITRF is needed, it can be built using HelmertTransformation.
      </action>
      <action dev="luc" type="remove">
        Removed classes and methods deprecated in 8.0.
      </action>
      <action dev="luc" type="add">
        Added coordinates of all intermediate participants in estimated measurements.
        This will allow estimation modifiers to get important vectors (sighting
        directions for example) without recomputing everything from the states.
      </action>
      <action dev="luc" type="add">
        Added a multi-satellites orbit determination feature.
      </action>
      <action dev="luc" type="add">
        Added one-way and two-way inter-satellites range measurements.
      </action>
      <action dev="luc" type="fix" due-to="Glenn Ehrlich">
        Avoid clash with Python reserved keywords and, or and not in BooleanDetector.
      </action>
      <action dev="luc" type="add" due-to="Maxime Journot">
        Added right ascension and declination angular measurements.
      </action>
      <action dev="luc" type="add">
        Added a parallel propagation feature for addressing multi-satellites needs.
        Propagators of different types (analytical, semi-analytical, numerical,
        ephemerides ...) can be mixed at will.
      </action>
      <action dev="luc" type="fix">
        Fixed Gaussian quadrature inconsistent with DSST theory when orbit derivatives are present.
        Fixes issue #345.
      </action>
      <action dev="luc" type="fix">
        Fixed infinite recursion when attempting two orbit determinations in row.
        Fixes issue #347.
      </action>
      <action dev="luc" type="add" due-to="Lars Næsbye Christensen">
        Added Danish translations.
        Fixes issue #346.
      </action>
      <action dev="luc" type="add" >
        Allow estimation of polar motion (offset plus linear drift) and prime meridian
        correction (offset plus linear drift) in orbit determination. This is essentially
        equivalent to add correction to the xp, yp, dtu1 and lod Earth Orientation Parameters.
      </action>
      <action dev="luc" type="add">
        Parameters in orbit determination can be associated with a per-parameter reference date.
      </action>
      <action dev="luc" type="fix">
        Fixed wrong generation of FieldTransforms by time stamped cache, when generation
        happens backward in time.
        Fixes issue #344.
      </action>
      <action dev="luc" type="update">
        Improved computation ground station parameters derivatives
        in orbit determination.
      </action>
      <action dev="luc" type="update" >
        Use automatic differentiation for all orbit determination measurements types.
        This allows simpler evolutions to estimate parameters for which derivatives
        are not straightforward to compute; some of these parameters are needed for
        precise orbit determination.
      </action>
      <action dev="luc" type="add" due-to="Maxime Journot">
        Added parsing of University of Bern Astronomical Institute files for α and β Klobuchar coefficients.
      </action>
      <action dev="luc" type="add" due-to="Maxime Journot">
        Added parsing of CCSDS TDM (Tracking Data Messages) files, both text and XML.
      </action>
      <action dev="luc" type="fix" due-to="Florentin-Alin Butu">
        Fixed lighting ratio in solar radiation pressure for interplanetary trajectories.
      </action>
      <action dev="hank" type="fix">
        Allow small extrapolation before and after ephemeris.
        Fixes issue #261.
      </action>
      <action dev="luc" type="fix">
        Fixed missing attitude in DSST mean/osculating conversions.
        Fixes issue #339.
      </action>
      <action dev="luc" type="fix">
        Optionally take lift component of the drag force into account in BoxAndSolarArraySpacecraft.
        Fixes issue #324.
      </action>
      <action dev="luc" type="fix" due-to="James Schatzman">
        Change visibility of getTargetPV in GroundPointing to public so it can be subclassed by
        users in other packages.
        Fixes issue #341.
      </action>
      <action dev="luc" type="update">
        Deprecated the TLESeries class. The file format used was considered to be too specific and
        the API not really well designed. Users are encouraged to use their own parser for series of TLE.
      </action>
      <action dev="luc" type="fix" due-to="Gavin Eadie">
        Removed dead code in deep SDP4 propagation model.
        Fixes issue #342.
      </action>
      <action dev="luc" type="fix" due-to="Quentin Rhone">
        Added a way to prefix parameters names when estimating several maneuvers
        in one orbit determination.
        Fixes issue #338.
      </action>
      <action dev="luc" type="fix" due-to="Pascal Parraud">
        Removed unneeded reset at end of sample creation in propagators conversion.
        Fixes issue #335.
      </action>
      <action dev="luc" type="fix" due-to="Michiel Zittersteijn">
        Fixed wrong angle wrapping computation in IodLambert.
      </action>
      <action dev="luc" type="fix" due-to="Lucian Barbulescu">
        Fixed boundaries of thrust parameter driver in ConstantThrustManeuver.
        Fixes issue #327.
      </action>
      <action dev="luc" type="fix" due-to="Hao Peng">
        Allow some old version of TLE format to be parsed correctly.
        Fixes issue #330.
      </action>
      <action dev="luc" type="fix" due-to="James Schatzman">
        Fixed ArrayOutOfBoundException appearing when converting dates at past or future infinity
        to string.
        Fixes issue #340.
      </action>
      <action dev="luc" type="fix">
        Extended range of DateComponents to allow the full integer range as days offset
        from J2000.
      </action>
      <action dev="luc" type="fix">
        Prevent NaN appearing in UTC-TAI offsets for dates at past or future infinity.
      </action>
      <action dev="luc" type="fix">
        Prevent central attraction coefficient from being adjusted in TLEPropagatorBuilder,
        as it is specified by the TLE theory.
        Fixes issue #313.
      </action>
      <action dev="luc" type="fix" due-to="Hao Peng">
        Added a flag to prevent resetting initial state at the end of integrating propagators.
        Fixes issue #251.
      </action>
      <action dev="luc" type="fix">
        Tutorials now all rely on orekit-data being in user home folder.
        Fixes issue #245.
      </action>
       <action dev="luc" type="fix">
        Apply delay corresponding to h = 0 when station altitude is below 0 in SaastamoinenModel.
        Fixes issue #202.
      </action>
      <action dev="luc" type="add">
        Added derivatives to orbits computed from non-Keplerian models, and use
        these derivatives when available. This improves shiftedBy() accuracy,
        and as a consequence also the accuracy of EventShifter. As example, when
        comparing shiftedBy and numerical model on a low Earth Sun Synchronous Orbit,
        with a 20x20 gravity field, Sun and Moon third bodies attractions, drag and
        solar radiation pressure, shifted position errors without derivatives are 18m
        after 60s, 72m after 120s, 447m after 300s; 1601m after 600s and 3141m after
        900s, whereas the shifted position errors with derivatives are 1.1m after 60s,
        9.1m after 120s, 140m after 300s; 1067m after 600s and 3307m after 900s.
      </action>
      <action dev="luc" type="fix">
        Preserved non-Keplerian acceleration in spacecraft state when computed from numerical propagator.
        Fixes issue #183.
      </action>
      <action dev="luc" type="fix">
        Fixed accuracy of FieldAbsoluteDate.
        Fixes issue #337.
      </action>
      <action dev="luc" type="fix">
        Fixed eccentricity computation for hyperbolic Cartesian orbits.
        Fixes issue #336.
      </action>
      <action dev="luc" type="fix">
        Fixed an array out of bounds error in DSST zonal short periodics terms.
      </action>
      <action dev="luc" type="fix" due-to="Maxime Journot">
        Fixed a factor two error in tropospheric and ionospheric modifiers.
      </action>
      <action dev="luc" type="add" due-to="Maxime Journot">
        Added turn-around (four-way range) measurements to orbit determination.
      </action>
      <action dev="luc" type="update">
        Updated dependency to Hipparchus 1.1, released on 2017, March 16th.
        Fixes issue #329.
      </action>
      <action dev="evan" type="add">
        Added simple Boolean logic with EventDetectors.
      </action>
      <action dev="luc" type="add">
        Added getGMSTRateFunction to IEEEConventions to compute accurately Earth rotation rate.
      </action>
      <action dev="luc" type="update">
        OneAxisEllipsoid can now transform FieldGeodeticPoint from any field
        and not only DerivativeStructure.
      </action>
      <action dev="luc" type="add">
        Completed field-based Cartesian and angular coordinates with missing
        features that were only in the double based versions.
      </action>
      <action dev="luc" type="update" due-to="Maxime Journot">
        Use DerivativeStructure to compute derivatives for Range measurements.
      </action>
      <action dev="luc" type="update">
        Improved conversion speed from Cartesian coordinates to geodetic coordinates
        by about 15%.
      </action>
      <action dev="evan" type="add">
        Replace OrbitFile interface with EphemerisFile, adding support for multiple
        ephemeris segments and the capability to create a propagator from an ephemeris.
      </action>
      <action dev="hank" type="add">
        Added EphemerisFileWriter interface for serializing EphemerisFiles to external
        file formats, and implemented the OEMWriter for CCSDS OEM file export support.
      </action>
      <action dev="hank" type="add">
        Added OrekitEphemerisFile object for encapsulating propagator outputs into an 
        EphemerisFile which can then be exported with EphemerisFileWriter classes.
      </action>
      <action dev="luc" type="fix">
        Fixed thread-safety issues in DTM2000 model.
        Fixes issue #258.
      </action>
      <action dev="pascal" type="add">
        Added JB2008 atmosphere model.
      </action>
      <action dev="pascal" type="add">
        Added NRLMSISE-00 atmosphere model.
      </action>
      <action dev="luc" type="fix" due-to="Hao Peng">
        Fixed outliers configuration parsing in orbit determination tutorial and test.
        Fixes issue #249
      </action>
       <action dev="luc" type="fix" >
        Greatly improved orbit determination speed when a lot of measurements are used
        (several thousands).
      </action>
      <action dev="luc" type="fix" >
        Fixed ant build script to run Junit tests.
        Fixes issue #246.
      </action>
      <action dev="luc" type="update">
        Added a protection against zero scale factors for parameters drivers.
      </action>
      <action dev="evan" type="fix">
        Fix AbsoluteDate.createMJDDate when the time scale is UTC and the date
        is during a leap second.
        Fixes issue #247
      </action>
      <action dev="luc" type="fix" >
        Fixed ant build script to retrieve Hipparchus dependencies correctly.
        Fixes issue #244.
      </action>
    </release>
    <release version="8.0.1" date="2017-11-01"
            description="Version 8.0.1 is a patch release of Orekit.
            It fixes security issus 368.">
      <action dev="evan" type="fix">
        Disabled XML external resources when parsing rapid XML EOP files.
        Part of issue #368.
      </action>
    </release>
    <release version="8.0" date="2016-06-30"
             description="Version 8.0 is a major release of Orekit. It introduces several new
             features and bug fixes as well as a major dependency change. New features introduced
             in version 8.0 are orbit determination, specialized propagator for GPS satellites
             based on SEM or YUMA files, computation of Dilution Of Precision and a new angular
             separation event detector. Several bugs have been fixed. A major change introduced
             with version 8.0 is the switch from Apache Commons Math to Hipparchus as the
             mathematical library, which also implied switching from Java 6 to Java 8.">
      <action dev="luc" type="fix" due-to="Andrea Antolino">
        Improved accuracy of orbits Jacobians.
        Fixes issue #243.
      </action>
      <action dev="luc" type="update">
        Deprecated PropagationException, replaced by OrekitException.
      </action>
      <action dev="evan" type="fix" due-to="Greg Carbott">
        Fix bug in restarting propagation with a ConstantThrustManeuver with an
        updated initial condition.
      </action>
      <action dev="luc" type="fix">
        Fixed a display error for dates less than 0.5ms before a leap second.
      </action>
      <action dev="luc" type="update">
        Use ParameterDriver with scale factor for both orbit determination, conversion,
        and partial derivatives computation when finite differences are needed.
      </action>
      <action dev="luc" type="fix">
        Apply impulse maneuver correctly in backward propagation.
        Fixes issue #241.
      </action>
      <action dev="luc" type="add">
        Added angular separation detector. This is typically used to check separation
        between spacecraft and the Sun as seen from a ground station, to avoid interferences
        or damage.
      </action>
      <action dev="luc" type="update">
        All class and methods that were deprecated in the 7.X series have been removed.
      </action>
      <action dev="luc" type="update">
        Allow ICGEM gravity field reader to parse non-Earth gravity fields.
      </action>
      <action dev="evan" type="add">
        Add methods for a integration step handler to tell if the start/end of the step is
        interpolated due to event detection. Also added ability to add a step handler in
        ephemeris mode.
      </action>
      <action dev="evan" type="fix">
        Switch to a continuous Ap to Kp geomagnetic index conversion.
        Fixes issue #240.
      </action>
      <action dev="pascal" type="add">
        Added computation of Dilution Of Precision (DOP).
      </action>
      <action dev="pascal" type="add">
        Added a specialized propagator for GPS spacecrafts, based on
        SEM or YUMA files.
      </action>
      <action dev="luc" type="update">
        Ported the new Hipparchus event handling algorithm to Orekit.
        This improves robustness in corner cases, typically when different
        event detectors triggers at very close times and one of them
        resets the state such that it affects the other detectors.
      </action>
      <action dev="luc" type="update">
        Simplified step interpolators API, replacing the setDate/getState
        pair with an interpolated state getter taking a date argument.
      </action>
      <action dev="luc" type="update">
        Switched from Apache Commons Math to Hipparchus library.
      </action>
      <action dev="luc" type="add">
        Added an orbit determination feature!
      </action>
      <action dev="evan" type="add">
        Add EventHandler to record all events.
      </action>
      <action dev="evan" type="fix">
        Fix exception during event detection using
        NumericalPropagator.getGeneratedEphemeris() near the start/end date of
        the generated ephemeris.
        Fixes issue #238
      </action>
    </release>
    <release version="7.2.1" date="2017-11-01"
            description="Version 7.2.1 is a patch release of Orekit.
            It fixes security issus 368.">
      <action dev="evan" type="fix">
        Disabled XML external resources when parsing rapid XML EOP files.
        Part of issue #368.
      </action>
    </release>
    <release version="7.2" date="2016-04-05"
             description="Version 7.2 is a minor release of Orekit. It introduces several new
             features and bug fixes. The most important features introduced in version 7.2
             are handling of GLONASS and QZSS time scales, support for local time zones
             according to ISO-8601 standard, and finer tuning of short period terms in
             DSST propagator. Version 7.2 depends on version 3.6.1 of Apache Commons Math,
             which also fixes a bug related to close events detection.">
      <action dev="luc" type="add">
        Added GLONASS and QZSS time scales. These time scales my be used in SP3-c files.
      </action>
      <action dev="luc" type="add">
        Added parsing and displaying of local time according to ISO-8601 standard.
      </action>
      <action dev="luc" type="fix">
        Added some protections against malformed SP3 files.
      </action>
      <action dev="luc" type="fix">
        Fixed Newcomb operators generation in DSST for high degree gravity fields.
        Fixes issue #237
      </action>
      <action dev="luc" type="update">
        Improved tuning of DSST tesseral force models. Users can now tune max degree,
        max eccentricity power and max frequency in mean longitude for short
        period terms, as well as for m-daily terms.
      </action>
      <action dev="luc" type="update">
        Improved tuning of DSST zonal force models. Users can now tune max degree,
        max eccentricity power and max frequency in true longitude for short
        period terms.
      </action>
      <action dev="luc" type="fix">
        Fixed wrong continuous maneuver handling in backward propagation.
        Fixes issue #236
      </action>
    </release>
    <release version="7.1" date="2016-02-07"
             description="Version 7.1 is a minor release of Orekit. It introduces several new
             features and bug fixes. The most important features introduced in version 7.1
             are a lot of new event detectors (field of view based detectors supporting any FoV
             shape, either on ground targetting spacecraft or on spacecraft and targetting
             ground defined zones with any shape, extremum elevation detector, anomaly,
             latitude argument, or longitude argument crossing detectors, either true, mean
             or eccentric, latitude and longitude extremum detectors, latitude and longitude
             crossing detectors), new event filtering capability based on user-provided
             predicate function, ability to customize DSST interpolation grid for short period
             elements, ability to retrieve DSS short periodic coefficients, removed some arbitrary
             limitations in DSST tesseral and zonal contribution, ability to set short period
             degree/order to smaller values than mean elements in DSST, vastly improved
             frames transforms efficiency for various Earth frames, three different types of
             solar radiation pressure coefficients, new tabulated attitudes related to Local
             Orbital Frame, smooth attitude transitions in attitudes sequences, with derivatives
             continuity at both endpoint, ground zone sampling either in tiles or grid with fixed
             or track-based orientation, derivatives handling in geodetic points, parsing of TLE
             with non-unclassified modifiers, support for officiel WMM coefficients from NOAA,
             support for tai-utc.dat file from USNO, tropospheric refraction model following
             Recommendation ITU-R P.834-7, geoid model based on gravity field, and use of the new
             Apache Commons Math rotation API with either Frame transform convention or vector
             operator convention. Numerous bugs were also fixed.
             Version 7.1 depends on version 3.6 of Apache Commons Math.">
      <action dev="thierry" type="add">
        Added tropospheric refraction correction angle following Recommendation ITU-R P.834-7.
      </action>
      <action dev="luc" type="add">
        Added a way to configure max degree/order for short periods separately
        from the mean elements settings in DSST tutorial.
      </action>
      <action dev="luc" type="fix">
        Fixed limitation to degree 12 on zonal short periods, degree/order 8 on
        tesseral short periods, and degree/order 12 for tesseral m-dailies in DSST.
      </action>
      <action dev="luc" type="fix">
        Fixed wrong orbit type in propagator conversion. The type specified by
        user was ignored when computing variable stepsize integrator tolerances.
      </action>
      <action dev="luc" type="add">
        Set up three different implementations of radiation pressure coefficients,
        using either a single reflection coefficient, or a pair of absorption
        and specular reflection coefficients using the classical convention about
        specular reflection, or a pair of absorption and specular reflection
        coefficients using the legacy convention from the 1995 CNES book.
        Fixes issue #170
      </action>
      <action dev="luc" type="fix">
        Fixed wrong latitude normalization in FieldGeodeticPoint.
      </action>
      <action dev="luc" type="fix">
        Fixed blanks handling in CCSDS ODM files.
        Fixes issue #232
      </action>
      <action dev="luc" type="fix">
        Fixed FramesFactory.getNonInterpolatingTransform working only
        in one direction.
        Fixes issue #231
      </action>
      <action dev="evan" type="add">
        Added Field of View based event detector for ground based sensors.
      </action>
      <action dev="luc" type="add">
        Added a getFootprint method to FieldOfView for projecting Field Of View
        to ground, taking limb of ellipsoid into account (including flatness) if
        Field Of View skims over horizon.
      </action>
      <action dev="luc" type="add">
        Added a pointOnLimb method to Ellipsoid for computing points that lie
        on the limb as seen from an external observer.
      </action>
      <action dev="luc" type="add">
        Added an isInside predicate method to Ellipsoid for checking points location.
      </action>
      <action dev="evan" type="fix">
        Support parsing lowercase values in CCSDS orbit data messages.
        Fixes issue #230
      </action>
      <action dev="luc" type="add">
        Added a generic FieldOfViewDetector that can handle any Field Of View shape.
        The DihedralFieldOfViewDetector is deprecated, but the CircularFieldOfViewDetector
        which corresponds to a common case that can be computed more accurately and faster
        than the new generic detector is preserved.
      </action>
      <action dev="luc" type="add">
        Added a FieldOfView class to model Fields Of View with any shape.
      </action>
      <action dev="luc" type="add">
        Added a FootprintOverlapDetector which is triggered when a sensor
        Field Of View (any shape, even split in non-connected parts or
        containing holes) overlaps a geographic zone, which can be non-convex,
        split in different sub-zones, have holes, contain the pole...
        Fixes issue #216
      </action>
      <action dev="luc" type="fix" due-to="Carlos Casas">
        Added a protection against low altitudes in JB2006 model.
        Fixes issue #214
      </action>
      <action dev="luc" type="fix" due-to="Petrus Hyvönen">
        Enlarged access to SGP4 and DeepSDP4 propagators.
        Fixes issue #207
      </action>
      <action dev="luc" type="fix">
        Fixed covariance matrices units when read from CCSDS ODM files. The
        data returned at API level are now consistent with SI units, instead of being
        kilometer-based.
        Fixes issue #217
      </action>
      <action dev="luc" type="fix">
        Fixed DSST ephemeris generation.
        Fixes issue #222
      </action>
      <action dev="luc" type="update">
        Vastly improved DSS short period terms interpolation.
      </action>
      <action dev="luc" type="fix">
        Use new Rotation API from Apache Commons Math 3.6.
        This API allows to use both vector operator convention and frames
        transform convention naturally. This is useful when axis/angles are
        involved, or when composing rotations. This probably fixes one of
        the oldest stumbling blocks for Orekit users.
      </action>
      <action dev="luc" type="fix">
        Fixed state partial derivatives in drag force model.
        Fixes issue #229
      </action>
      <action dev="evan" type="fix">
        Fixed incorrect density in DTM2000 when the input position is not in ECI
        or ECEF.
        Fixes issue #228
      </action>
      <action dev="evan" type="add">
        Added capability to use a single EventHandler with multiple types of
        EventDetectors.
      </action>
      <action dev="luc" type="add" >
        Added a way to customize interpolation grid in DSST, either using a fixed number
        of points or a maximum time gap between points, for each mean elements integration
        step.
      </action>
      <action dev="luc" type="add" >
        Added TabulatedLofOffset for attitudes defined by tabulating rotations between Local Orbital Frame
        and spacecraft frame.
        Fixes issue #227
      </action>
      <action dev="luc" type="fix" >
        Fixed wrong ephemeris generation for analytical propagators with maneuvers.
        Fixes issue #224.
      </action>
       <action dev="luc" type="fix" >
        Fixed date offset by one second for TLE built from their components,
        if a leap second was introduced earlier in the same year.
        Fixes issue #225.
      </action>
      <action dev="luc" type="fix" >
        Allow parsing TLE with non-unclassified modifier.
      </action>
      <action dev="luc" type="add" >
        As a side effect of fixing issue #223, KeplerianPropagator and
        Eckstein-Hechler propagator are now serializable.
      </action>
      <action dev="luc" type="fix" >
        Fixed missing additional states handling in ephemeris propagators
        created from analytical propagators.
      </action>
      <action dev="luc" type="fix" >
        Fixed NPE and serialization issues in ephemeris propagators created
        from analytical propagators.
        Fixes issue #223.
      </action>
      <action dev="luc" type="fix" >
        Fixed time scale issues in JPL ephemerides and IAU pole models.
        The time used for internal computation should be TDB, not TT.
      </action>
      <action dev="luc" type="fix" >
        Fixed an issue with backward propagation on analytical propagator.
        During first step, the analytical interpolator wrongly considered the
        propagation was forward.
      </action>
      <action dev="luc" type="add" >
        Added a way to retrieve short period coefficients from DSST as
        spacecraft state additional parameters. This is mainly intended
        for test and validation purposes.
      </action>
      <action dev="luc" type="fix" >
        Prevent small overshoots of step limits in event detection.
        Fixes issue #218.
      </action>
      <action dev="luc" type="fix" >
        Handle string conversion of dates properly for dates less than 1 millisecond
        before midnight (they should not appear as second 60.0 of previous minute but
        should rather wrap around to next minute).
        Partly fixes issue #218.
      </action>
      <action dev="luc" type="fix" >
        Enforce Lexicographical order in DirectoryCrawler, to ensure reproducible
        loading. Before this changes, some tests could fail in one computer while
        succeeding in another computer as we use a mix of DE-4xx files, some having
        a different EMRAT (81.30056907419062 for DE-431, 81.30056 for DE-405 and DE-406).
      </action>
      <action dev="luc" type="add" >
        Added EventEnablingPredicateFilter to filter event based on an user-provided
        enabling predicate function. This allow for example to dynamically turn some
        events on and off during propagation or to set up some elaborate logic like
        triggering on elevation first time derivative (i.e. one elevation maximum)
        but only when elevation itself is above some threshold.
      </action>
      <action dev="luc" type="update" >
        Renamed EventFilter into EventSlopeFilter.
      </action>
      <action dev="luc" type="add" >
        Added elevation extremum event detector.
      </action>
      <action dev="luc" type="fix" >
        Fixed ellipsoid tessellation with large tolerances.
        Fixes issue #215.
      </action>
      <action dev="evan" type="fix" >
        Fixed numerical precision issues for start/end dates of generated
        ephemerides.
        Fixes issues #210
      </action>
      <action dev="luc" type="add" >
        Added anomaly, latitude argument, or longitude argument crossings detector,
        either true, mean or eccentric.
        Fixes issue #213.
      </action>
      <action dev="luc" type="add" >
        Added latitude and longitude extremum detector.
      </action>
      <action dev="luc" type="add" >
        Added latitude and longitude crossing detector.
      </action>
      <action dev="luc" type="add" >
        Added a way to convert between PVA and geodetic points with time derivatives.
      </action>
      <action dev="luc" type="add" >
        Allow truncation of tiles in ellipsoid tessellation.
      </action>
      <action dev="luc" type="add" >
        Propagator builders can now be configured to accept any orbit types
        and any position angle types in the input flat array.
        Fixes issue #208.
      </action>
      <action dev="luc" type="add" >
        Added smooth attitude transitions in attitudes sequences, with derivatives
        continuity at both endpoints of the transition that can be forced to match
        rotation, rotation rate and rotation acceleration.
        Fixes issue #6.
      </action>
      <action dev="luc" type="fix" >
        Fixed attitudes sequence behavior in backward propagation.
        Fixes issue #206.
      </action>
      <action dev="luc" type="add" >
        Added factory methods to create AbsoluteDate instances from MJD or JD.
        Fixes issue #193.
      </action>
      <action dev="luc" type="fix" due-to="Joris Olympio">
        Fixed wrong attitude switches when an event occurs but the active attitude mode
        is not the one it relates to.
        Fixes issue #190.
      </action>
      <action dev="luc" type="add"  due-to="Joris Olympio">
        Added a way to be notified when attitude switches occur.
        Fixes issue #190.
      </action>
      <action dev="luc" type="fix" >
        Ensure Keplerian propagator uses the specified mu and not only the one from the initial orbit.
        Fixes issue #184.
      </action>
      <action dev="luc" type="update" >
        Improved frames transforms efficiency for various Earth frames.
      </action>
      <action dev="luc" type="fix" >
        Specify inertial frame to compute orbital velocity for ground pointing laws.
        Fixes issue #115.
      </action>
      <action dev="luc" type="fix" >
        Activated two commented-out tests for DTM2000, after ensuring we
        get the same results as the original fortran implementation.
        Fixes issue #204.
      </action>
      <action dev="luc" type="fix" due-to="Javier Martin Avila">
        Fixed resetting of SecularAndHarmonic fitting.
        Fixes issue #205.
      </action>
      <action dev="luc" type="add">
        Added a way to sample a zone on an ellipsoid as grids of inside points.
        Fixes issue #201.
      </action>
      <action dev="luc" type="fix">
        Fixed an event detection problem when two really separate events occur within
        the event detector convergence threshold.
        Fixes issue #203.
      </action>
      <action dev="luc" type="fix">
        Added protections against TLE parameters too large to fit in the format.
        Fixes issue #77.
      </action>
      <action dev="luc" type="fix">
        Allowed slightly malformed TLE to be parsed.
        Fixes issue #196.
      </action>
      <action dev="luc" type="fix">
        Fixed overlapping issue in ellipsoid tessellation, typically for independent
        zones (like islands) close together.
        Fixes issue #195.
      </action>
      <action dev="tn" type="add">
        Added support to load WMM coefficients from the official model file
        provided by NOAA.
      </action>
      <action dev="tn" type="fix">
        Fixed javadoc of method "GeoMagneticField#calculateField(...)": 
        the provided altitude is expected to be a height above the WGS84 ellipsoid.
      </action>
      <action dev="luc" type="update">
        Added a simpler interface for creating custom UTC-TAI offsets loaders.
      </action>
      <action dev="luc" type="add">
        Added support for USNO tai-utc.dat file, enabled by default, in
        addition to the legacy support for IERS UTC-TAI.history file
        which is still supported and also enabled by default.
      </action>
      <action dev="luc" type="add">
        Added a way to load TAI-UTC data from Bulletin A. Using this feature
        is however NOT recommended as there are known issues in TAI-UTC data
        in some bulletin A (for example bulletina-xix-001.txt from 2006-01-05
        has a wrong year for last leap second and bulletina-xxi-053.txt from
        2008-12-31 has an off by one value for TAI-UTC on MJD 54832). This
        feature is therefore not enabled by default, and users wishing to
        rely on it should do it carefully and take their own responsibilities.
      </action>
      <action dev="luc" type="add">
        Added ellipsoid tessellation, with tiles either oriented along track
        (ascending or descending) or at constant azimuth.
      </action>
      <action dev="luc" type="fix">
        Added customization of EOP continuity check threshold.
        Fixes issue #194.
      </action>
      <action dev="evan" type="add">
        Added geoid model based on gravity field.
        Fixes issue #192.
      </action>
      <action dev="luc" type="fix">
        Added automatic loading of Marshall Solar Activity Future Estimation data.
        Fixes issue #191.
      </action>
      <action dev="luc" type="update">
        Simplified Cartesian to ellipsoidal coordinates transform and greatly improved its performances.
      </action>
      <action dev="luc" type="fix">
        Fixed target point in BodyCenterPointing attitude.
        Fixes issue #100.
      </action>
    </release>
    <release version="7.0" date="2015-01-11"
             description="Version 7.0 is a major release of Orekit. It introduces several new
             features and bug fixes. New features introduced in version 7.0 are the complete
             DSST semi-analytical propagator with short-periodics terms (only mean elements
             were available in previous version), extension to second order derivatives for
             many models (Cartesian coordinates, angular coordinates, attitude modes, ...),
             bilinear interpolator in Saastamoinen model, attitude overriding during impulsive
             maneuvers, general relativity force model, geographic zone detector, and ecliptic
             frame.
             Several bugs have been fixed. One noteworthy fix concerns an inconsistency in
             Eckstein-Hechler propagator velocity, which leads to a change of the generated
             orbit type.">
      <action dev="hankg" type="add">
        Added bilinear interpolator and use it on Saastamoinen model.
        Implements feature #182.
      </action>
      <action dev="luc" type="update">
        Removed old parts that were deprecated in previous versions.
      </action>
      <action dev="luc" type="update">
        Updated dependency to Apache Commons Math 3.4, released on 2014-12-26.
      </action>
      <action dev="luc" type="fix">
        Fixed null vector normalization when attempting to project to ground a point already on ground.
        Fixes issue #181.
      </action>
      <action dev="luc" type="add" due-to="Lucian Barbulescu">
        Added Romanian localization for error messages.
      </action>
      <action dev="luc" type="fix">
        Fixed velocity inconsistency in orbit generation in Eckstein-Hechler propagator.
        The Eckstein-Hechler propagator now generated Cartesian orbits, with velocity
        computed to be fully consistent with model evolution. A side effect is that
        if users rebuild circular parameters from the generated orbits, they will
        generally not math exactly the input circular parameters (but position will
        match exactly).
        Fixes issue #180.
      </action>
      <action dev="luc" type="fix">
        Improved acceleration output in Eckstein-Hechler model.
      </action>
      <action dev="luc" type="add">
        Added projection of moving point (i.e. position and derivatives too) to
        ground surface.
      </action>
      <action dev="luc" type="add">
        Added a general 3 axes ellipsoid class, including a feature to compute
        any plane section (which result in a 2D ellipse).
      </action>
      <action dev="luc" type="add">
        Added support for IERS bulletin A (rapid service and prediction)
      </action>
      <action dev="tn" type="fix">
        Fixed various issues in geomagnetic fields models:
        GeoMagneticField.getDecimalYear() returned a slightly wrong result: e.g. for 1/1/2005
        returned 2005.0020 instead of 2005.0, GeoMagneticFieldFactory.getModel() returned
        wrong interpolation near models validity endpoints, GeoMagneticField.transformModel(double)
        method did not check year validity. Added more unit tests and adapted existing tests for
        IGRF/WMM with sample values / results as they have changed slightly.
        Fixes issue #178.
      </action>
      <action dev="luc" type="fix" due-to="Patrice Mathieu">
        Fixed closest TLE search. When filtering first from satellite ID and
        then extracting closest date, the returned satellite was sometime wrong.
      </action>
      <action dev="luc" type="add" due-to="Hank Grabowski">
        Allow attitude overriding during impulsive maneuvers.
        Fixes issue #176.  
      </action>
      <action dev="evan" type="add">
          Added general relativity force model.
      </action>
      <action dev="luc" type="add" due-to="Ioanna Stypsanelli">
        added Greek localization for error messages.
      </action>
      <action dev="evan" type="fix">
          Fixed incorrect partial derivatives for force models that depend on satellite velocity.
          Fixes #174.
      </action>
      <action dev="evan" type="fix">
          Fixed incorrect parameters set in NumericalPropagatorBuilder.
          Fixes #175.
      </action>
      <action dev="luc" type="update" >
        Significantly reduced size of various serialized objects.
      </action>
      <action dev="luc" type="update" >
        PVCoordinatesProvider now produces time-stamped position-velocities.
      </action>
      <action dev="luc" type="update" >
        Tabulated attitude provider can be built directly from time-stamped angular coordinates
        lists, in addition to attitudes lists.
      </action>
      <action dev="luc" type="add" >
        Added time-stamped versions of position-velocity and angular coordinates.
      </action>
      <action dev="luc" type="fix" due-to="Daniel Aguilar Taboada">
        Fixed wrong rotation interpolation for rotations near π.
        Fixes issue #173.
      </action>
      <action dev="luc" type="update" >
        Updated dependency to Apache Commons Math 3.3.
      </action>
      <action dev="luc" type="update" due-to="Lucian Barbulescu, Nicolas Bernard">
        Added short periodics for DSST propagation.
      </action>
      <action dev="luc" type="add" >
        Added a GeographicZoneDetector event detector for complex geographic zones traversal.
        Fixes issue #163.
      </action>
      <action dev="evan" type="fix">
        Add Ecliptic frame. Agrees with JPL ephemerides to within 0.5 arcsec.
        Issue #166.
      </action>
      <action dev="evan" type="fix">
        Fix cache exception when propagating backwards with an interpolated
        gravity force model.
        Fixes issue #169.
      </action>
      <action dev="luc" type="fix">
        Fixed parsing of dates very far in the future.
        Fixes issue #171.
      </action>
      <action dev="luc" type="fix">
        Trigger an exception when attempting to interpolate attitudes without rotation rate
        using only one data point.
      </action>
      <action dev="evan" type="fix">
        Fixed SpacecraftState date mismatch exception with some attitude providers.
      </action>
      <action dev="luc" type="fix" >
        Fixed wrong scaling in JPL ephemeris when retrieving coordinates in a frame
        that is not the defining frame of the celestial body.
        Fixes issue #165.
      </action>
      <action dev="luc" type="update" due-to="Lucian Barbulescu">
        Prepare generation of either mean or osculating orbits by DSST propagator.
        The short periodics terms are not computed yet, but there is ongoing work
        to add them.
      </action>
      <action dev="luc" type="update" due-to="Lucian Barbulescu">
        Avoid recomputing Chi and Chi^2 in Hansen coefficients for tesseral.
      </action>
      <action dev="luc" type="update" due-to="Nicolas Bernard">
        Added better handling of Hansen kernel computation through use of PolynomialFunction.
      </action>
      <action dev="luc" type="update" due-to="Petre Bazavan">
        Compute Hansen coefficients using linear transformation.
      </action>
      <action dev="luc" type="fix" >
        Fixed a non-bracketing exception in event detection, in some rare cases of noisy g function.
        Fixes issue #160.
      </action>
      <action dev="luc" type="fix" >
        Fixed a missing reset of resonant tesseral terms in DSST propagation.
        Fixes issue #159.
      </action>
      <action dev="luc" type="fix" >
        Improved default max check interval for NodeDetector, so it handles correctly
        highly eccentric orbits.
        Fixes issue #158.
      </action>
    </release>
    <release version="6.1" date="2013-12-13"
             description="Version 6.1 is a minor release of Orekit. It introduces several new
             features and bug fixes. The most important features introduced in version 6.1
             are solid tides force model, including pole tide at user choice, and following
             either IERS 1996, IERS 2003 or IERS 2010 conventions ; ocean tides force model,
             including pole tide at user choice, loading a user provided model ; simultaneous
             support for IERS 1996, 2003 and 2010 for frames definition, which is very
             important to support legacy systems and to convert coordinates between older and
             newer reference systems ; greatly improved accuracy of celestial/terrestrial
             frames transforms (we are now at sub-micro arcsecond level for IERS 2003/2010,
             both with equinox based and Non-Rotating Origin, at a sub-milli arcseconds for
             IERS 1996, both with equinox based and Non-Rotating Origin) ; classical
             equinox-based paradigm and new non-rotating origin paradigm for inertial and
             terrestrial frames are now supported with all IERS conventions ; automatic
             conversion of IERS Earth Orientation Paramters from equinoxial to non-rotating
             paradigm ; support for CCSDS Orbit Data Message ; improved API for events,
             allowing separation of event detection and event handling (the older API is still
             available for compatibility) ; merged all the elevation related events, allowing
             to use both refraction model and antenna mask at the same time if desired ;
             new attitude mode based on interpolation on a table. Numerous bugs were also fixed.
             Version 6.1 depends on version 3.2 of Apache commons math.">
      <action dev="luc" type="fix" >
        Reduced number of calls to the g function in event detectors.
        Fixes issue #108.
      </action>
      <action dev="luc" type="fix" >
        Fixed a spurious backward propagation.
        Fixes issue #107.
      </action>
      <action dev="luc" type="fix" >
        Improved error detection for numerical and DSST propagation for cases
        where user attempts to compute integrator tolerances with an orbit for
        which Jacobian is singular (for example equatorial orbit while using
        Keplerian representation).
        Fixes issue #157.
      </action>
      <action dev="luc" type="add" >
        Added a method to get the number or calls to getNeighbors in the generic time stamped cache,
        to allow performing measurements while tuning the cache.
      </action>
      <action dev="luc" type="add" >
        Added high degree ocean load deformation coefficients computed by Pascal
        Gégout (CNRS / UMR5563 - GET).
      </action>
      <action dev="luc" type="add" >
        Time scales are now serializable.
      </action>
      <action dev="luc" type="add" due-to="Nicolas Bernard">
        Improved DSST tesseral computation efficiency by caching Jacobi polynomials.
      </action>
      <action dev="luc" type="fix" due-to="Daniel Aguilar Taboada">
        Fixed yaw steering attitude law, which didn't project spacecraft velocity correctly.
        Fixes issue #156.
      </action>
      <action dev="luc" type="add" >
        Added a way to set the maximum number of iterations for events detection.
        Fixes issue #155.
      </action>
      <action dev="luc" type="add">
        Added an attitude provider from tabulated attitudes.
        Fixes issue #154.
      </action>
      <action dev="luc" type="add" due-to="Hank Grabowski">
        Improved test coverage.
        Fixes issue #153.
      </action>
      <action dev="luc" type="add" due-to="Hank Grabowski">
        Merged all elevation detectors into one. The new detector supports all
        features from the previous (and now deprecated) ApparentElevationDetector
        and GroundMaskElevationDetector.
        Fixes issue #144.  
      </action>
      <action dev="luc" type="add" due-to="Hank Grabowski">
        Added a DetectorEventHandler interface aimed at handling only the
        event occurrence part in propagation. This allows to separate the
        event detection itself (which is declared by the EventDetector interface)
        from the action to perform once the event has been detected. This also
        allows to avoid subclassing of events, which was cumbersome. It also allows
        to share a single handler for several events.
        The previous behavior with eventOccurred declared at detector level and
        subclassing is still available but is deprecated and will be removed in
        the next major release.
      </action>
      <action dev="luc" type="fix" due-to="Christophe Le Bris">
        Fixed an indexing error in Harris-Priester model.
        Fixes issue #152.
      </action>
      <action dev="luc" type="add">
        Added a new force model for ocean tides in numerical propagation, including pole tides.
        Fixes issue #11.
      </action>
      <action dev="luc" type="fix" due-to="Lucian Barbulescu">
        Fixed conversion from position-velocity to Keplerian, when the orbit is
        perfectly equatorial.
        Fixes issue #151.
      </action>
      <action dev="luc" type="add">
        Added a new force model for solid tides in numerical propagation, including pole tides.
        Fixes issue #10.
      </action>
      <action dev="luc" type="add">
        Added a way to select IERS conventions for non-rotating origin
        based ITRF.
      </action>
      <action dev="luc" type="update">
        Greatly improved accuracy of celestial/terrestrial frames transforms.
        We are now at sub-micro arcsecond level for IERS 2003/2010, both with
        equinox based and Non-Rotating Origin, at a sub-milli arcseconds
        for IERS 1996, both with equinox based and Non-Rotating Origin.
      </action>
      <action dev="luc" type="fix">
        Fixed missing nutation correction in Equation Of Equinoxes.
        Fixes issue #150.
      </action>
      <action dev="luc" type="fix">
        Fixed rate for TCB time scale.
      </action>
      <action dev="luc" type="add">
        Added new definition of astronomical unit from IAU-2012 resolution B2.
      </action>
      <action dev="luc" type="fix">
        Fixed Date/Time split problem when date is a few femto-seconds before the end of the day.
        Fixes issue #149.
      </action>
      <action dev="luc" type="fix">
        Fixed overflow problem in TimeComponents.
        Fixes issue #148.
      </action>
      <action dev="luc" type="update">
        Separate parsing from using Poisson series.
      </action>
      <action dev="luc" type="add" due-to="Steven Ports">
        Added support for parsing CCSDS ODM files (OPM, OMM and OEM).
      </action>
      <action dev="luc" type="update">
        Flattened ITRF frames tree so all supported ITRF realizations (2005, 2000, 97, 93) share the same
        parent ITRF2008. Previously, the tree was 2008 &lt;- 2005 &lt;- 2000 &lt;- {93,97} and the reference dates
        for Helmert transforms were all different. We now use the parameters provided at epoch 2000.0 and
        with respect to ITRF2008 at http://itrf.ensg.ign.fr/doc_ITRF/Transfo-ITRF2008_ITRFs.txt.
      </action>
      <action dev="luc" type="fix">
        Fixed azimuth parameter in the TopocentricFrame.pointAtDistance method.
        Fixes issue #145.
      </action>
      <action dev="luc" type="fix"  due-to="Matt Edwards">
        Fixed location of JAVA_EPOCH. As we now take the linear models between UTC and TAI
        that were used between 1961 and 1972, we have to consider the offset that was in
        effect on 1970-01-01 and which was precisely 8.000082s. Fixes issue #142.
      </action>
      <action dev="luc" type="update" >
        Vastly improved performances for Poisson series computations. Poisson series are often
        evaluated several components together (x/y/s in new non-rotating paradigm, ∆ψ/∆ε in old
        equinox paradigm for example). As the components are built from a common model, they
        share many nutation terms. We now evaluate these shared terms only once, as we evaluate
        the components in parallel thanks to a preliminary "compilation" phase performed when
        the Poisson series are set up. This dramatically improves speed: on a test case based
        on x/y/s evaluations over a one year time span without any caching,  we noticed a
        more than two-fold speedup: mean computation time reduced from 6.75 seconds (standard
        deviation 0.49s) to 3.07 seconds (standard deviation 0.04s), so it was a 54.5% reduction
        in mean computation time. At the same time, accuracy was also improved thanks to the
        Møller-Knuth TwoSum algorithm without branching now used for summing all series terms.
      </action>
      <action dev="luc" type="fix" >
        When UT1 time scale is used, it is now possible to choose which Earth Orientation
        Parameters history to use (formerly, only EOP compatible with IAU-2000/2006 was
        used, even for systems relying only on older conventions).
      </action>
      <action dev="luc" type="add" >
        Added Greenwich Mean Sidereal Time and Greenwich Apparent Sidereal Time
        to all supported IERS conventions (i.e. IERS 1996, IERS 2003 and IERS 2010).
      </action>
      <action dev="luc" type="add" >
        Classical equinox-based paradigm and new non-rotating origin paradigm for
        inertial and terrestrial frames are now supported with all IERS conventions.
        This means it is now possible to use MOD/TOD/GTOD with the recent precession/nutation
        models from recent conventions, and it is also possible to use CIRF/TIRF/ITRF with
        the older precession nutation models from ancient conventions. Of course, all these
        conventions and frames can be used at the same time, which is very important to
        support legacy systems and to convert coordinates between older and newer reference
        systems.
      </action>
      <action dev="luc" type="add" >
        Added IERS 1996 in the list of supported IERS conventions.
      </action>
      <action dev="luc" type="add" >
        Added factory methods to compute arbitrary Julian Epochs (J1900.0, J2000.0 ...)
        and Besselian Epochs (B1900.0, B1950.0 ...) that are used as reference dates
        in some models and frames.
      </action>
      <action dev="luc" type="fix" >
        Fixed non-bracketing exception while converting Cartesian points very close to equator into geodetic
        coordinates. Fixes issue #141.
      </action>
      <action dev="evan" type="add" >
        Added getAngularVelocity() to PVCoordinates.
      </action>
      <action dev="luc" type="add" >
        Added back serialization for some ephemerides produced by integration-based propagators.
        The ephemerides produced by NumericalPropagator are always serializable, and the ones
        produced by DSSTPropagator may be serializable or not depending on the force models used.
      </action>
      <action dev="luc" type="fix" >
        Fixed missing events detection when two events occurred at exactly the same time using an analytical
        propagator (like generated ephemerides for example). Fixes issue #138.
      </action>
      <action dev="luc" type="fix" >
        Fixed data loading from zip/jar. A more streamlined architecture has been set up, and each zip entry
        now uses its own input stream. Closing the stream triggers the switch to the next entry, and duplicate
        close are handled gracefully. Fixes issue #139.
      </action>
      <action dev="luc" type="fix" >
        Improved event bracketing by backporting changes made in Apache Commons Math (may fix issues #110
        and #136, but we cannot be sure as neither issues were reproducible even before this change...).
      </action>
      <action dev="luc" type="fix" >
        Fixed GTOD and Veis frame that did apply UT1-UTC correction when they should not (fixes issue #131).
      </action>
      <action dev="luc" type="fix" >
        Completely rewrote conversion from Cartesian to geodetic coordinates to improve
        numerical stability for very far points (typically when computing coordinates
        of Sun). Fixes issue #137.
      </action>
    </release>
    <release version="6.0" date="2013-04-23"
             description="Version 6.0 is a major release of Orekit. It introduces several new
             features and bug fixes. Several incompatibilities with respect to previous
             versions 5.x have been introduced. Users are strongly advised to upgrade to this
             version. The major features introduced in version 6.0 are the inclusion of the DSST
             semi-analytical propagator, an improved propagator architecture where all propagators
             can use events and step handlers, much better and faster gravity field force model,
             Jacobians availability for all force models, converters between different propagation
             models (which can be used to convert between mean and osculating elements), thread
             safety for many parts (mainly frames, but still excluding propagators) while still
             preserving caching for performances even in multi-threaded environments, time-dependent
             gravity fields, support for IERS 2010 conventions, support for INPOP and all DExxx
             ephemerides, new frames, new time scales, support for user-defined states in spacecraft
             state, availability of additional states in events, interpolators for many components
             like position-velocity, spacecraft state and attitude allowing to compute high order
             derivatives if desired, filtering of events, orphan frames, magnetic fields models,
             SP3 files support, visibility circles, support for Marshall Solar Activity Future
             Estimation of solar activity. Numerous bugs were also fixed. Version 6.0 now depends
             on version 3.2 of Apache commons math.">
      <action dev="pascal" type="fix" >
        Fixed conversion of mean anomaly to hyperbolic eccentric anomaly (fixes issue #135).
      </action>
      <action dev="luc" type="add" >
        Extracted fundamental nutation arguments from CIRF frame. This allows both reuse of
        the arguments for other computations (typically tides), and also allows to use
        convention-dependent arguments (they are similar for IERS conventions 2003 and 2010,
        but have changed before and may change in the future).
      </action>
      <action dev="luc" type="fix" >
        Fixed event g function correction when starting exactly at 0 with a backward
        propagation (fixes issue #125).
      </action>
      <action dev="luc" type="update" >
        Error messages properties are now loaded directly in UTF-8.
      </action>
      <action dev="luc" type="add" >
        Added a way to know which tide system is used in gravity fields (zero-tide,
        tide-free or unknown).
      </action>
      <action dev="luc" type="add" >
        Added orphan frame, i.e. trees that are not yet connected to the main
        frame tree but attached later on. This allows building frame trees
        from leaf to root. This change fixes feature request #98.
      </action>
      <action dev="luc" type="add" >
        Added a way to filter only increasing or decreasing events. The filtering
        occurs a priori, i.e. the filtered out events do not trigger a search.
        Only the interesting events are searched for and contribute to computation
        time. This change fixes feature request #104.
      </action>
      <action dev="pascal" type="add" >
        Added a semianalytical propagator based on the Draper Semianalytic
        Satellite Theory. The DSST accounts for all significant perturbations
        (central body including tesseral harmonics, third-body, drag, solar
        radiation pressure) and is applicable to all orbit classes.
        To begin with, only mean elements propagation is available.
      </action>
      <action dev="evan" type="update" >
        Greatly improved performance of time-stamped caches for data that is
        read only once (like UTC leap seconds history or EOP).
      </action>
      <action dev="luc" type="add" >
        Additional states can now be used in events. Note that waiting for the
        fix for issue MATH-965 in Apache Commons Math to be been officially
        published, a workaround has been used in Orekit. This workaround
        implies that events that should be triggered based on additional equations
        for integration-based propagator will be less accurate on the first step
        (full accuracy is recovered once the first step is accepted).
        So in these corner cases, users are advised to start propagation at least
        one step before the first event (or to use a version of Apache Commons Math
        that includes the fix, which has been added to the development version as
        of r1465654). This change fixes feature request #134.
      </action>
      <action dev="luc" type="add" >
        AdditionalStateProviders can now be used for all propagators, not
        only analytical ones. Note that when both state providers and
        additional differential equations are used in an integration-based
        propagator, they must used different states names. A state can only
        be handled by one type at a time, either already integrated or
        integrated by the propagator (fixes feature request #133).
      </action>
      <action dev="luc" type="add" >
        Added a way to store user data into SpacecraftState. User data are
        simply double arrays associated to a name. They are handled properly
        by interpolation, event handlers, ephemerides and adapter propagators.
        Note that since SpacecraftState instances are immutable, adding states
        generates a new instance, using a fluent API principle (fixes feature request #132).
      </action>
      <action dev="luc" type="add" >
        Added a way to retrieve all additional states at once from a step interpolator.
      </action>
      <action dev="luc" type="fix" >
        Fixed wrong orientation for ICRF and all IAU pole and prime meridians
        (a few tens milli-arcseconds). This error mainly induced an error in
        celestial bodies directions, including the Sun which is used in many
        places in Orekit (fixes bug #130).
      </action>
      <action dev="luc" type="add" >
        Added support for IERS conventions 2010. Note that Orekit still also
        support conventions 2003 in addition to conventions 2010. However, as
        IERS does not provide anymore data to link TIRF 2003 with ITRF, ITRF
        based on 2003 convention is not available. ITRF can only be based on
        either 2010 conventions for CIO-based paradigm or on 1996 conventions
        for equinox-based paradigm. 
      </action>
      <action dev="luc" type="add" >
        Atmosphere models now provide their central body frame.
      </action>
      <action dev="luc" type="add" >
        Added versions of angular coordinates and position-velocity that use
        any field instead of double (classes FieldAngularCoordinates and
        FieldPVCoordinates). This allows to compute derivatives of these quantities
        with respect to any number of variables and to any order (using DerivativeStructure
        for the field elements), or to compute at arbitrary precision (using Dfp for
        the field elements). Regular transforms as produced by frames
        handle these objects properly and compute partial derivatives for them.
      </action>
      <action dev="luc" type="update" >
        Converted Cunningham and Droziner force models to use the API of the new
        partial derivatives framework, despite they STILL USE finite differences.
        These two force models are now considered obsolete, they have been
        largely superseded by the Holmes-Featherstone model, which can be used
        for much larger degrees (Cunnigham and Droziner use un-normalized
        equations and coefficients which underflow at about degree 90), which
        already provides analytical derivatives, and which is twice faster. It
        was therefore considered a waste of time to develop analytical derivatives
        for them. As a consequence, they use finite differences to compute their
        derivatives, which adds another huge slow down factor when derivatives are
        requested. So users are strongly recommended to avoid these models when
        partial derivatives are desired...
      </action>
      <action dev="luc" type="add" >
        Added analytical computation of partial derivatives for third-body
        attraction.
      </action>
      <action dev="luc" type="add" >
        Added analytical computation of partial derivatives for constant
        thrust maneuvers.
      </action>
      <action dev="luc" type="update" >
        Converted Newtonian force model to use the new partial derivatives
        framework.
      </action>
      <action dev="luc" type="update" >
        Converted Holmes-Featherstone force model to use the new partial derivatives
        framework.
      </action>
      <action dev="luc" type="add" >
        Added analytical computation of partial derivatives for surface forces
        (drag and radiation pressure) for all supported spacecraft body shapes.
      </action>
      <action dev="luc" type="update" >
        Streamlined the force models partial derivatives computation for numerical
        propagation. It is now far simpler to compute analytically the derivatives
        with respect to state and with respect to force models specific parameters,
        thanks to the new Apache Commons Math differentiation framework. 
      </action>
      <action dev="luc" type="add" >
        Added a new force model for central body gravity field, based on Holmes and Featherstone
        algorithms. This model is a great improvement over Cunningham and Droziner models. It
        allows much higher degrees (it uses normalized coefficients and carefully crafted
        recursions to avoid overflows and underflows). It computes analytically all partial
        derivatives and hence can be used to compute accurate state transition matrices. It is
        also much faster than the other models (for example a 10 days propagation of a low Earth
        orbit with a 1cm tolerance setting and a 69x69 gravity field was about 45% faster with
        Holmes and Featherstone than with Cunningham).
      </action>
      <action dev="luc" type="fix" >
        Improved gravity field un-normalization to allow higher degrees/order with Cunningham and
        Droziner models. Formerly, the coefficients computation underflowed for square fields
        degree = order = 85, and for non-square fields at degree = 130 for order = 40. Now square
        fields can go slightly higher (degree = order = 89) and non-square fields can go much
        higher (degree = 393 for order = 63 for example). Attempts to use un-normalization past
        the underflow limit now raises an exception.
      </action>
      <action dev="luc" type="update" >
        Updated Orekit to version 3.1.1 of Apache Commons Math.
      </action>
      <action dev="luc" type="add" >
        Added support for time-dependent gravity fields. All recent gravity
        fields include time-dependent coefficients (linear trends and pulsations
        at several different periods). They are now properly handled by Orekit.
        For comparison purposes, it is still possible to retrieve only the constant
        part of a field even if the file contains time-dependent coefficients too.
      </action>
      <action dev="luc" type="update" >
        Added a way to speed up parsing and reduce memory consumption when
        loading gravity fields. Now the user can specify the maximal degree
        and order before reading the file.
      </action>
      <action dev="luc" type="fix" >
        The EGM gravity field reader did not complain when files with missing
        coefficients were provided, even when asked to complain.
      </action>
      <action dev="luc" type="fix" >
        Fixed serialization of all predefined frames. This fix implied
        also fixing serialization of celestial bodies as the predefined
        ICRF frame relies on them. Note for both types of objects, only
        some meta-data are really serialized in such a way that at
        deserialization time we retrieve singletons. So the serialized
        data are small (less than 500 bytes) and exchanging many time
        these objects in a distributed application does not imply anymore
        lots of duplication.
      </action>
      <action dev="tn" type="fix" due-to="Yannick Tanguy">
        Throw an exception if the conversion of mean anomaly to hyperbolic
        eccentric anomaly does not converge in KeplerianOrbit (fixes bug #114).
      </action>
      <action dev="luc" type="fix" due-to="Evan Ward">
        Removed weak hash maps in frames (fixes bug #122).
      </action>
        <action dev="luc" type="fix" due-to="Bruno Revelin">
        Improved documentation of interpolation methods (fixes bug #123).
      </action>
      <action dev="tn" type="fix" due-to="Evan Ward">
        Make TIRF2000Provider class thread-safe (fixes bug #118).
      </action>
      <action dev="tn" type="fix" due-to="Christophe Le Bris">
        Correct spelling of the inner class QuadratureComputation (fixes bug #120).
      </action>
      <action dev="tn" type="fix" due-to="Evan Ward">
        Remove unnecessary synchronization in UT1Scale (fixes bug #119).
      </action>
      <action dev="tn" type="fix" due-to="Carlos Casas">
        Clear caches in CelestialBodyFactory when removing CelestialBodyLoaders
        (fixes bug #106).
      </action>
      <action dev="tn" type="fix" due-to="Yannick Tanguy">
        Fix loading of JPL ephemerides files with overlapping periods
        (fixes bug #113).
      </action>
      <action dev="tn" type="fix" due-to="Simon Billemont">
        Prevent initialization exception in UTCScale in case no user-defined
        offsets are provided. (fixes bug #111).
      </action>
      <action dev="luc" type="fix" due-to="Evan Ward">
        Improved performance by caching EME2000 frame in AbstractCelestialBody
        (fixes bug #116).
      </action>
      <action dev="tn" type="fix" due-to="Evan Ward">
        Make TidalCorrections class thread-safe by using the new TimeStampedCache. 
        (fixes bug #117).
      </action>
      <action dev="tn" type="fix" due-to="Evan Ward">
        Convert position entries contained in SP3 files to meters instead of km
        (fixes bug #112).
      </action>
      <action dev="luc" type="add" >
        Added support for version 2011 of ICGEM gravity field format. Orekit
        still ignore the time-dependent part of these fields, though.
      </action>
      <action dev="luc" type="update" >
        Greatly simplified CelestialBodyLoader interface, now it is not related
        to DataLoader anymore (which implies users can more easily provide
        analytical models instead of the JPL/IMCCE ephemerides if they want)
      </action>
      <action dev="luc" type="fix" >
        Use the new thread-safe caches and the new Hermite interpolation feature on
        Transform, Earth Orientation Parameters, JPL/IMCCE ephemerides, UTC-TAI
        history and Ephemeris to remove thread-safety issues in all classes using
        cache (fixes #3).
      </action>
      <action dev="luc" type="add" >
        Added Hermite interpolation features for position-velocity coordinates,
        angular coordinates, orbits, attitudes, spacecraft states and transforms.
        Hermite interpolation matches sample points value and optionally first derivative.
      </action>
      <action dev="luc" type="add" >
        Added an AngularCoordinates as an angular counterpart to PVCoordinates.
      </action>
      <action dev="luc" type="add" >
        Transform now implements both TimeStamped and TimeShiftable. Note that this change
        implied adding an AbsoluteDate parameter to all transform constructors, so this
        is a backward incompatible change.
      </action>
      <action dev="luc" type="fix" >
        Fixed wrong transform for 3D lines (fixes bug #101).
      </action>
      <action dev="luc" type="add" >
        Upgraded support of CCSDS Unsegmented Time Code (CUC) to version 4 of the
        standard published in November 2010 (fixes bug #91), this includes support for
        an extended preamble field and longer time codes.
      </action>
      <action dev="luc" type="add" due-to="Francesco Rocca">
        Added a way to build TLE propagators with attitude providers and mass (fixes bug #84).
      </action>
      <action dev="luc" type="fix" >
        Fixed numerical stability errors for high order gravity field in Cunningham model (fixes bug #97).
      </action>
      <action dev="luc" type="fix" due-to="Yannick Tanguy">
        Fixed an error in radiation pressure for BoxAndSolarArraySpacecraft (fixes bug #92).
      </action>
      <action dev="thomas" type="add">
        Added models for tropospheric delay and geomagnetic field.
      </action>
      <action dev="luc" type="update">
        The existing general mechanism for shifting objects in time has been
        formalized as a parameterized interface implemented by AbsoluteDate, Attitude,
        Orbit, PVCoordinates and SpacecraftState.
      </action>
      <action dev="luc" type="update">
        Time scales are not serializable anymore (this induced problems for the UTC scale
        and its caching feature).
      </action>
      <action dev="luc" type="fix">
        Fixed TLE propagation in deep space when inclination is exactly 0 (fixes bug #88).
      </action>
      <action dev="pascal" type="add" due-to="Francesco Rocca">
        Added a package for spacecraft states to propagators conversion extending an
        original contribution for TLE (Orbit Converter for Two-Lines Elements) to all
        propagators.
      </action>
      <action dev="luc" type="fix">
        Improved testing of error messages.
      </action>
      <action dev="luc" type="fix">
        Removed too stringent test on trajectory in TLE propagator (fixes bug #86).
      </action>      
      <action dev="thomas" type="fix">
      	Set the initial state for a TLEPropagator (fixes bug #85).
      </action>
      <action dev="luc" type="update">
        Improved testing of error messages.
      </action>
      <action dev="luc" type="update">
        Updated IAU poles for celestial bodies according to the 2009 report and the
        2011 erratum from the IAU/IAG Working Group on Cartographic Coordinates and
        Rotational Elements of the Planets and Satellites (WGCCRE).
      </action>
      <action dev="luc" type="update">
        Removed code deprecated before 5.0.
      </action>
      <action dev="thomas" type="add">
        Added support for more recent JPL DExxx and INPOP ephemerides files (fixes feature #23).
      </action>
      <action dev="luc" type="fix">
        Fixed formatting of very small values in TLE lines (fixes bug #77).
      </action>
      <action dev="thomas" type="fix">
        Fixed formatting of TLE epoch (fixes bug #74).
      </action>
      <action dev="thomas" type="fix">
        Fixed performance issues when using the singleton UTCScale instance from
        multiple threads. Use a prototype pattern instead (fixes bug #33).
      </action>
      <action dev="luc" type="add">
        Added J2 effect on small maneuvers model.
      </action>
      <action dev="luc" type="fix">
        Fixed attitudeProvider field masking in IntegratedEphemeris.
      </action>
      <action dev="luc" type="add">
        Added a tutorial to compute Earth phased, Sun synchronous orbits.
      </action>
      <action dev="luc" type="add">
        Added a fitter for osculating parameters, allowing conversion to mean parameters.
      </action>
      <action dev="luc" type="update">
        Made Greenwich mean and apparent sidereal time publicly visible in GTOD frame.
      </action>
      <action dev="luc" type="update">
        Made equation of equinoxes sidereal time publicly visible in TOD frame.
      </action>
      <action dev="thomas" type="update">
        Added more german translations for error messages.
      </action>
      <action dev="luc" type="fix">
        Allow ClasspathCrawler and ZipJarCrawler data providers to work in
        OSGi environments by providing an explicit class loader (fixes bug #54).
      </action>
      <action dev="luc" type="update">
        Improved the small maneuvers analytical model to compute orbit Jacobian
        with respect to maneuver parameters.
      </action>
      <action dev="luc" type="fix">
        Force impulse maneuver to preserve orbit type and orbit frame.
      </action>
      <action dev="thomas" type="add">
        Added sp3 file parser.
      </action>
      <action dev="luc" type="add">
        Added a method to compute frames transforms Jacobians in the Transform class.
      </action>
      <action dev="luc" type="fix">
        Fixed a problem with propagation over null or negative ranges.
      </action>
      <action dev="luc" type="add">
        Added a multiplexer for step handlers.
      </action>
      <action dev="luc" type="add">
        Added init methods to step handlers and event handlers.
      </action>
      <action dev="luc" type="add">
        Added an adapter propagator that can add small maneuvers to any propagator, including
        ephemeris based ones.
      </action>
      <action dev="luc" type="add">
        Added an analytical model for the effect at date t1 of a small maneuver performed at date t0.
      </action>
      <action dev="luc" type="fix">
        Fixed a missing reinitialization of start date when state was reset in numerical propagator.
      </action>
      <action dev="luc" type="update">
        Added detection of attempts to create hyperbolic orbits as circular or equinoctial
        instances.
      </action>
      <action dev="pascal" type="fix">
        Fixed potential numerical failure in lightning ratio computation.
      </action>
      <action dev="luc" type="update">
        Simplified construction of atmosphere models, the Earth fixed frame is already present
        in the body shape, there was no need to pass a separate argument for it.
      </action>
      <action dev="pascal" type="add">
        Added Harris-Priester atmosphere model.
      </action>
      <action dev="luc" type="update">
        Changed the return value of eventOccurred method from an int to an enumerate.
      </action>
      <action dev="pascal" type="fix">
        Fixed frame for TLEPropagator (fixes bug #31).
      </action>
      <action dev="luc" type="add">
        Added getters/setters for impulse maneuvers.
      </action>
      <action dev="luc" type="add">
        Added getters/setters for attitude provider in all orbit propagators.
      </action>
      <action dev="luc" type="add">
        Added a method to compute visibility circles in TopocentricFrame.
      </action>
      <action dev="luc" type="add">
        Added an equinox-based version of ITRF.
      </action>
      <action dev="luc" type="add">
        Added getters for thrust, Isp and flow rate in constant thrust maneuvers.
      </action>
      <action dev="luc" type="add">
        Allow use of any supported Local Orbital Frames as the reference frame
        for LofOffset attitude modes.
      </action>
      <action dev="luc" type="add">
        Added support for LVLH, VVLH and VNC local orbital frames.
      </action>
      <action dev="luc" type="fix">
        Fixed a performance bug implying that some frames reloaded all EOP history files
        each time a transform was computed (fixes bug #26).
      </action>
      <action dev="luc" type="add" >
        Added support for columns-based IERS Rapid Data and Prediction files (finals.daily, finals.data
        and finals.all), the XML version was already supported since a few months
      </action>
      <action dev="luc" type="fix" >
        Fixed numerical issue in eccentricity computation (fixes bug #25)
      </action>
      <action dev="luc" type="update" >
        Changed step handling of abstract propagators, now they use a single step
        equal to the duration of the propagation in all cases except when a fixed step
        is requested in master mode. Previously, they arbitrarily used on hundredth of
        the Keplerian period as the step size, hence performing many steps even if not
        strictly required
      </action>
      <action dev="luc" type="add" >
        Added propagation of Jacobians matrices in circular, Keplerian and equinoctial
        parameters, using either true, eccentric or mean position angles. Formerly,
        propagation of Jacobians matrices was possible only in Cartesian parameters
      </action>
      <action dev="luc" type="add" >
        Added a way to propagate additional state along with orbit in abstract
        propagators, as an analytical counterpart to the additional equations that
        can be integrated by numerical propagators
      </action>
      <action dev="luc" type="fix" >
        Fixed missing partial derivatives data in ephemerides produced by a numerical
        propagator despite it was set up to computed them (fixes bug #16)
      </action>
      <action dev="luc" type="fix" >
        Added a new much simpler way to log events occurrences all at once (or
        only a subset of the events if desired)
      </action>
      <action dev="pascal" type="add" >
        Added alternative default name for ICGEM files
      </action>
      <action dev="pascal" type="fix" >
        Fixed EventState reset on propagation direction change (fixes bug #19)
      </action>
      <action dev="luc" type="fix" >
        Fixed Jacobianizer so it can handle force models that do change the spacecraft mass,
        like ConstantThrustManeuver (fixes bug #18)
      </action>
      <action dev="luc" type="add" >
        Added Jacobians between orbital parameters and Cartesian parameters for all orbits
        types (including hyperbolic orbits), all angles types (mean, eccentric, true) and in
        both directions
      </action>
      <action dev="luc" type="update" >
        Replaced the integers parameters used in orbit constructors (MEAN_ANOMALY, ECCENTRIC_ANOMALY ...)
        by a new PositionAngle enumerate for better value safety. The old public constants and the
        corresponding constructors are still available but are deprecated
      </action>
      <action dev="luc" type="fix" >
        Fixed ephemeris generation in numerical propagation. After getEphemeris has been
        called,  later calls to the numerical propagator did reset the already computed
        and returned ephemeris (fixes bug #14)
      </action>
      <action dev="luc" type="add" due-to="Bruno Revelin">
        Added support for the Marshall Solar Activity Future Estimation files
      </action>
      <action dev="luc" type="fix">
        TLEPropagator now implements the Propagator interface, and hence can benefit from all
        events detection and mode handling features (fixes features request #4)
      </action>
      <action dev="luc" type="update">
        improved events detection robustness, by decoupling events handling from adaptive step
        sizes in numerical integrators and  (fix contributed to Apache Commons Math) and from
        classical propagation in analytical and tabulated propagators. This implies the events
        will NOT reduce integration step sizes anymore, thus also increasing speed and in corner
        cases reducing local precision at event occurrence, reducing max step size is often
        sufficient to compensate for this drawback
      </action>
      <action dev="v&#233;ronique" type="add" >
        all propagators, including analytical ones or tabulated ones can now be used for
        event detection. Of course for tabulated propagators, setting up an event that
        would try to reset the state triggers an error when the event occurs
      </action>
      <action dev="v&#233;ronique" type="add" >
        propagation can now be done between two dates, regardless of the date of the initial state
      </action>
      <action dev="v&#233;ronique" type="add" >
        attitude can be specified either using a date only thanks to a new AttitudeLaw interface
        or using a date, a position-velocity provider and a frame (which can be any frame) thanks
        to a new AttitudeProvider interface, wrappers have been added to convert between the two
        interfaces. A side effect of this change is that LofOffset constructor now needs a reference
        to an inertial reference frame, otherwise the attitude woud be wrong if a non-inertial frame
        were passed to getAttitude, due to velocity composition (the computed LOF would not really
        be a LOF)
      </action>
      <action dev="luc" type="update">
        the notion of quasi-inertial frames has been renamed as pseudo-inertial because
        quasi-inertial has a precise relativistic meaning that is not considered here. We
        only consider these frames to be suitable for Newtonian mechanics.
      </action>
      <action dev="luc" type="update">
        the equinox based frames have been renamed to more standard names (MOD, and GTOD
        instead of MEME, and PEF). The implementation of TEME was also wrong (it was
        really a TOD), so now there are both a TOD with a proper name and a TEME with a
        proper implementation.
      </action>
      <action dev="luc" type="update">
        celestial bodies now provide both an inertially oriented body centered
        frame and a body oriented body centered frame, the bodies managed by
        CelestialBodyFactory use the IAU poles and prime meridian definitions
        to build the two frames
      </action>
      <action dev="luc" type="add">
        added the ICRF frame at the solar system barycenter
      </action>
      <action dev="luc" type="add">
        added the ITRF93, ITRF97, ITRF2000 and ITRF2008 frames (previously, only
        the ITRF2005 frame was available)
      </action>
      <action dev="luc" type="add">
        added a getPoint method to TopocentricFrame
      </action>
      <action dev="luc" type="add">
        added the Galileo System Time Scales and the Galileo start epoch.
      </action>
      <action dev="luc" type="add">
        added the UT1, TCB and GMST time scales used in CCSDS Orbit Data Messages
      </action>
      <action dev="luc" type="fix">
        fixed an error when parsing a date occurring during a leap second introduction
      </action>
      <action dev="luc" type="fix">
        fixed a dut1 interpolation error for the day just before a leap second introduction
      </action>
      <action dev="luc" type="fix">
        fixed an error in JPL ephemerides: they are in TDB time scale
      </action>
      <action dev="luc" type="fix">
        fixed an error in date creation/parsing for UTC dates which occur during a
        leap second
      </action>
      <action dev="luc" type="fix">
        fixed UTC time scale between 1961-01-01 and 1971-12-31 ; in this time range
        the offset between UTC and TAI was piecewise linear
      </action>
      <action dev="luc" type="add">
        added an enumerate for specifying months in dates and for simplifying parsing
        of some data files
      </action>
      <action dev="luc" type="add">
        completed support for CCSDS Time Code Format (CCSDS 301.0-B-3) ; now in addition
        to ASCII Calendar Segmented Time Code which has been supported for a while,
        Orekit also supports CCSDS Unsegmented Time Code (CUC), CCSDS Day Segmented
        Time Code (CDS) and CCSDS Calendar Segmented Time Code (CCS)
      </action>
      <action dev="luc" type="add">
        added a freeze method to the Frame and Transform classes, in order to build fixed
        frames from moving ones, this is useful for example to build a launch frame
        at launcher inertial navigation system reset time, or to build an equinox-based
        frame at a specific epoch
      </action>
      <action dev="luc" type="fix">
        fixed an out of memory error when lots of temporary frames were created in loops
        and discarded
      </action>
      <action dev="luc" type="update">
        use the new FastMath class from commons-math instead of the standard java.util.Math
        class for increased accuracy and speed
      </action>
      <action dev="luc" type="add">
        added support for the new bulletinB data published by Paris-Meudon observatory
        for IAU-1980 precession-nutation model (IERS has ceased publishing bulletinB
        files for both IAU-1980 precession-nutation model and IAU-2000
        precession-nutation model as of early 2010).
      </action>
      <action dev="luc" type="add">
        added support for the new XML files containing both bulletinA and bulletinB data
        published by IERS (both the finals and daily files are supported).
      </action>
      <action dev="luc" type="update">
        Orekit now depends on at least version 3.0 of Apache commons-math
      </action>
      <action dev="luc" type="add">
        added a way to list what data have been loaded through DataProvidersManager
      </action>
      <action dev="luc" type="add">
        PropagationException can now be created directly from OrekitException, thus simplifying
        wrapping lower Orekit errors in step handlers
      </action>
      <action dev="luc" type="update">
        improved exception propagation from low level java runtime and Apache commons-math libraries
        preserving initial error stack trace
      </action>
      <action dev="luc" type="update">
        changed exception localization framework to simplify messages handling
      </action>
      <action dev="luc" type="fix">
        greatly improved AbsoluteDate accuracy by shifting epoch when needed and separating
        long/double computations to avoid too large offsets and numerical cancellations, it is
        now possible to still have an absolute date accurate to about 1.0e-13s after shifting
        it 10000 times by 0.1s steps
      </action>
      <action dev="luc" type="fix">
        fixed an error in TopocentricFrame.getPVCoordinates: the coordinates returned were not the
        coordinates of the topocentric frame origin with respect to the specified frame, but were the
        coordinates of the specified frame origin with respect to the topocentric frame.
      </action>
      <action dev="luc" type="fix">
        fixed an errors in data loading in tutorials when one of the path in the classpath
        contained a space
      </action>
      <action dev="luc" type="fix">
        improved CelestialBodyPointed attitude mode: the spin now correctly includes
        the coupling effect of the phasing reference
      </action>
      <action dev="luc" type="fix">
        fixed an error in SpinStabilized attitude mode: the spin was reversed
        with respect to the specification
      </action>
      <action dev="pascal" type="add">
        added a GroundMaskElevationDetector dealing with local physical mask for visibility
      </action>
      <action dev="pascal" type="add">
        added an ApparentElevationDetector taking refraction into account in a terrestrial
        environment
      </action>
      <action dev="pascal" type="update">
        enhanced DateDetector behaviour to allow adding new event dates on the fly
      </action>
      <action dev="pascal" type="fix" due-to="Derek Surka">
        fixed an error in FramesFactory when getting ITRF2005 and TIRF2000 frames:
        ignoreTidalEffects was handled wrong.
      </action>
      <action dev="luc" type="update" >
        removed serialization of some cached data in frames
      </action>
      <action dev="luc" type="fix" >
        fixed deserialization problems of frame singletons, they were not unique any more
      </action>
      <action dev="v&#233;ronique" type="add" >
        numerical propagation can now be done either using Cartesian parameters, circular
        parameters, equinoctial parameters, or Keplerian parameters (elliptical or hyperbolic)
        and using mean, eccentric or true position angles for the parameters where it is relevant.
        So there are now 10 possible configurations for state vector. This allows propagation
        of any kind of trajectories, including hyperbolic orbits used for interplanetary missions,
        or atmospheric re-entry trajectories
      </action>
      <action dev="v&#233;ronique" type="update" >
        completely revamped the partial derivatives matrices computation using the additional
        equations mechanism
      </action>
      <action dev="v&#233;ronique" type="add" >
        added a mechanism to integrate user-supplied additional equations alongside with
        orbital parameters during numerical propagation
      </action>
      <action dev="luc" type="update">
        use A. W. Odell and R. H. Gooding (1986) fast and robust solver for Kepler equation
      </action>
      <action dev="luc" type="add">
        keplerian and cartesian orbits now support hyperbolic orbits (i.e. eccentricity greater
        than 1, and in this case negative semi major axis by convention)
      </action>
      <action dev="luc" type="fix">
        fixed an error in LofOffset attitude mode: the computed attitude was reversed
        with respect to the specification
      </action>
      <action dev="luc" type="add">
        added an AttitudesSequence class which can handle several laws, only one of
        which being active at any time. The active law changes as switch events are
        triggered. This can be used for example to alternate between daylight attitude mode
        and eclipse attitude mode, or between normal observing mode and special modes
        for ground contact or maneuvers.
      </action>
      <action dev="pascal" type="fix" due-to="Bruno Revelin">
        fixed an error when crawling a classpath or a directory a zip file was found.
        This might lead to select an inappropriate data provider.
      </action>
    </release>
    <release version="5.0.3" date="2011-07-12"
             description="version 5.0.3 is a bug-fix release.">
      <action dev="luc" type="fix">
        Fixed a performance bug implying that some frames reloaded all EOP history files
        each time a transform was computed  (fixes bug #26).
      </action>
      <action dev="luc" type="fix">
        Fixed a parsing bug in IERS Rapid Data and Prediction files for dates between 2000 and 2009.
      </action>
    </release>
    <release version="5.0.2" date="2011-07-11"
             description="version 5.0.2 is an interim release of Orekit with support for IERS
                          Rapid Data and Prediction files.">
      <action dev="luc" type="update">
        Added support for IERS Rapid Data and Prediction files finals.all, finals.data and finals.daily,
        for both IAU-1980 and IAU-2000 and with both columns and XML formats.
      </action>
    </release>
    <release version="5.0.1" date="2011-04-15"
             description="version 5.0.1 is a minor release of Orekit without any functional changes.
             The differences with respect to 5.0 are only related to packaging and deployement to
             maven central. There are NO bug fixes and NO evolutions.">
      <action dev="luc" type="update">
        updated packaging to allow deployment to maven central.
      </action>
    </release>
    <release version="5.0" date="2010-05-06"
             description="version 5.0 is a major release of Orekit. It introduces several new
             features and bug fixes. Some slight incompatibilities with respect to previous
             versions have been introduced, but they should be easy to overcome to users. Users
             are strongly advised to upgrade to this version. The major points introduced in version
             5.0 are a very general PVCoordinatesProvider interface, a new shiftedBy method allowing
             many time-dependent instances (AbsoluteDate, Orbit, PVCoordinates, Attitude and SpacecraftState)
             to be slightly shifted in time using simple evolution models (keplerian for orbit, fixed
             angular rate for attitude, fixed translation for position/velocity), a redesign of the
             attitude interfaces and an experimental (read subject to change) numerical propagator
             able to compute jacobians of the state with respect to both initial state and force
             models parameters. Version 5.0 now depends on version 2.1 of Apache commons math.">
      <action dev="pascal" type="add">
        a new experimental numerical propagator has been added, in addition to computing
        the spacecraft state at target time, it also computes the partial derivatives of
        this state with respect to the initial state (one jacobian) and with respect to
        models parameters (another jacobian). The jacobians are integrated alongside with
        the state, using variational equations for better accuracy and numerical robustness.
        This will help further implementation of orbit determination or optimization
        algorithms. This code is still considered to be experimental as of 5.0 and the API
        could change in the future.
      </action>
      <action dev="luc" type="add">
        a new SpacecraftFrame class has been added, taking into account orbit and
        attitude thanks to an underlying propagator. This allows to see the spacecraft just
        as another known geometrical object automatically handled and connected to all
        other frames. For an instantaneous view, Transform instances can also be built
        directly by SpacecraftState instances.
      </action>
      <action dev="luc" type="add">
        frames can now be flagged as quasi-inertial or not; only quasi-inertial frames
        are suitable for defining orbits
      </action>
      <action dev="luc" type="add">
        the Topocentric frame now provides a way to retrieve the body shape on which the
        frame is defined
      </action>
      <action dev="pascal" type="update">
        changed the way Veis 1950 frame is constructed.
        Now, its parent is the PEF frame with no EOP corrections applied.
      </action>
      <action dev="luc" type="fix" due-to="John Pritchard">
        fixed a parameters inversion in Earth Orientation Parameters for IAU-1980 models.
        The error could introduce up to a few meters error in position during transformations
        between TEME and MEME
      </action>
      <action dev="luc" type="add" >
        factories have been introduced for handling all data formats. Their default configuration
        correspond to the legacy formats used in previous versions (IERS format for UTC-TAI, EOPC04
        and bulletins B for Earth Orientation Parameters, JPL format for celestial bodies ...).
        Users can now add support for their own formats if they want (for example if they prefer
        using bulletins A instead of EOPC04 and bulletins B, or if they have their own gravity
        field format ...). Consequences of these changes are that the SolarSystemBody and
        the PotentialReaderFactory classes have been deprecated (replaced by CelestialBodyFactory and
        GravityFieldFactory) and that TimeScalesFactory and FramesFactory have been extended. All these
        factories follow the same generic pattern.
      </action>
      <action dev="luc" type="fix" >
        improved thread safety (however, Orekit is still NOT completely thread-safe).
      </action>
      <action dev="luc" type="add" >
        the loaders for gravity fields now can optionally allow missing coefficients (they will be
        replaced by 0.0 except c[0][0] which will be replaced by 1.0).
      </action>
      <action dev="luc" type="fix" >
        the loader for gravity fields in the ICGEM format now support empty lines in the file
        (there is for example one blank line at the end of the file in the orekit-data zip archive).
      </action>
      <action dev="luc" type="add" >
        added support for the GRGS gravity field files formats.
      </action>
      <action dev="luc" type="add" >
        added a way to list the available satellite numbers in TLE files.
      </action>
      <action dev="luc" type="update" >
        improved TLE elements loading. Now TLE lines are loaded using the standard data loading
        mechanism (thus allowing loading from disk files, network, classpath ...), they can
        contain TLE for several objects in one file, and they may contain some non-TLE lines
        if desired.
      </action>
      <action dev="v&#233;ronique" type="add" >
        a new PVCoordinatesProvider interface has been created on top of several existing classes
        and interfaces (orbit propagator, celestial bodies, some moving frames ...). This is a
        major generalization that allows to use either satellites or celestial bodies in many
        algorithms (attitude pointing target, eclipses and field of view events ...)
      </action>
      <action dev="luc" type="fix" >
        improved numerical propagator efficiency when used from an outside loop: the initial
        state is automatically set to the last state at propagation end, thus allowing to
        restart from here without recomputing everything
      </action>
      <action dev="luc" type="add" >
        added a reset feature in all propagators, allowing to reuse an already configured
        propagator for several different orbits
      </action>
      <action dev="luc" type="fix" >
        fixed a mode handling error in NumericalPropagator: when a propagator was reused
        with a new mode setting, the previous step handlers were still used in addition to
        the new ones instead of replacing them
      </action>
      <action dev="luc" type="fix" >
        fixed an interpolation error for orbits crossing the -PI/+PI singularity between
        entries in the Ephemeris class
      </action>
      <action dev="luc" type="update" >
        KeplerianPropagator now preserve orbits types
      </action>
      <action dev="luc" type="add" >
        AbsoluteDate, Orbit, PVCoordinates, Attitude and SpacecraftState instances can now all
        be slightly shifted in time using simple evolution models (keplerian for orbit, fixed
        angular rate for attitude, fixed translation for position/velocity). This is not a
        replacement for proper propagation but is useful for known simple motions or small
        time shifts or when coarse accuracy is sufficient
      </action>
      <action dev="luc" type="fix" >
        changed AttitudeLaw.getState signature to use complete orbit. This is an incompatible
        change introduced to fix a major bug in spin computation for some attitude laws. The laws
        for which orientation depends on satellite velocity have a spin vector that depends on
        acceleration. This can be computed only if complete orbit is available. This change
        should be simple to handle from a users point of view, as the caller generally already
        has the orbit available and attitude laws implementations can retrieve all the former
        parameters (date, position/velocity, frame) directly from orbit.
      </action>
      <action dev="luc" type="fix" >
        fixed spin rate computation errors in almost all attitude modes
      </action>
      <action dev="luc" type="add" >
        added a new simple linear attitude mode: FixedRate
      </action>
      <action dev="luc" type="fix" >
        fixed an error in event detection: when two events were very close (for example a very
        short ground station visibility), the second one may be ignored despite the first one
        was detected.
      </action>
      <action dev="luc" type="fix" >
        fixed corner cases in event detection during orbit propagation, sometimes
        an already detected and handled event prevented the propagator to go further in time.
      </action>
      <action dev="luc" type="add" >
        added an EventShifter wrapper allowing to slightly shift raw events in time. This is useful
        for example to switch an attitude mode from solar pointing to something else a few minutes
        before eclipse entry and going back to solar pointing mode a few minutes after eclipse exit.
      </action>
      <action dev="pascal" type="add">
        added a new AlignmentDetector.
      </action>
      <action dev="pascal" type="add" >
        added a new EclipseDetector handling either umbra or penumbra entry and exit events.
      </action>
      <action dev="v&#233;ronique" type="add" >
        added new CircularFieldOfViewDetector and DihedralFieldOfViewDetector handling
        field of view entry and exit events for any type of target.
      </action>
      <action dev="luc" type="add" >
        added an experimental implementation of a BoxAndSolarArray spacecraft model considering a convex
        body (either parallelepipedic or defined by a set of facets) and a rotating solar array, for
        accurate modeling of surface forces with attitude. Beware that this class is still considered
        experimental, so use it with care!
      </action>
      <action dev="luc" type="update" >
        completely changed the RadiationSensitive and DragSensitive interfaces to be more comprehensive
        and handle properly lift and side force effects when used with non-symmetric spacecrafts/flux geometry
      </action>
      <action dev="luc" type="fix" due-to="Christelle Blandin">
        fixed denormalization of gravity field coefficients, the last coefficient
        was not initialized
      </action>
      <action dev="luc" type="add" >
        added a relative constructor and a getMomentum method to PVCoordinates
      </action>
      <action dev="luc" type="add">
        added a special implementation improving performances for the frequent case of identity transform
      </action>
      <action dev="luc" type="fix">
        fixed forgotten radians to degrees conversions for inclination and RAAN in CircularOrbit.toString()
      </action>
      <action dev="luc" type="add">
        added a Constants interface including a few useful physical constants.
      </action>
      <action dev="luc" type="add">
        added a way to build date components from week components (this can be used
        for scheduled operations with week-related periods)
      </action>
      <action dev="luc" type="add">
        added string parsing features for dates and times components supporting ISO-8601 formats
      </action>
      <action dev="luc" type="add">
        Orekit is now packaged as an OSGi bundle
      </action>
      <action dev="pascal" type="add">
        added some pieces of an UML model for the library (available in the source distribution)
      </action>
      <action dev="luc" type="update" >
        updated error message localization to be more consistent with Java exception. Now getMessage
        returns a non-localized message and only getLocalizedMessage returns a message localized for
        the platform default locale. A new getMessage(Locale) method has also been added to
        retrieve the message in any desired locale, not only the platform default one. The messages
        are also built and translated only when needed, so if an exception is triggered and
        never displayed, the message will never be built.
      </action>
    </release>
    <release version="4.1" date="2009-08-18"
             description="version 4.1 is an upgrade bringing some new features and fixing a
             few bugs. The equinox-based frames family with IAU1980 precession-nutation
             models that are still used by many legacy systems are now supported. This
             simplifies interoperability with legacy systems and helps migrating from this
             old frames family to the new CIO-based ones that is supported by orekit since its
             first versions. The data loading mechanism used to retrieve IERS data (Earth
             Orientation Parameters, UTC-TAI history) and JPL ephemerides is now also used
             to retrieve gravity potential files. This mechanism has also been vastly improved
             to support new use cases (loading from disk, from classpath, from network delegating
             loading to an external library ...). Another change is the addition of the TDB
             time scale. Some minor incompatibilities have been introduced but they are easy
             to solve for users, the explanations are provided in detailed changes report.">
      <action dev="aude" type="add" >
        added TDB time scale
      </action>
      <action dev="luc" type="update" >
        the RadiationSensitive and DragForce interfaces now have an
        additional SpacecraftState parameter in all their get methods.
        This allows to implement models that take into account solar
        arrays rotation. Note that this changes breaks compatibility
        for users that did add their own implementations, but it is
        simple to deal with (simply add one parameter in the signature
        and ignore it) so its was considered acceptable.
       </action>
      <action dev="luc" type="add" due-to="James Housden">
        added german localization for error messages
      </action>
      <action dev="luc" type="update">
        added a feature allowing all tests to clear the already built reference
        objects (frames, time scales, solar system bodies ...) between each tests,
        thus removing the need to launch tests in separate JVMS. This allows to
        launch all tests directly from eclipse, and this speeds up maven tests by
        a factor 4 at least
      </action>
      <action dev="luc" type="update">
        set up a custom ant build independent from the maven 2 build
      </action>
      <action dev="luc" type="update">
        changed all tests from Junit 3 to Junit 4
      </action>
      <action dev="thierry" type="fix">
        fixed accuracy of PEF frame
      </action>
      <action dev="luc" type="fix" due-to="Aude Privat">
        fixed configuration problems on Windows systems
      </action>
      <action dev="luc" type="fix" due-to="Sébastien Herbinière">
        fixed a reversed sign in solar radiation pressure
      </action>
      <action dev="pascal" type="update" >
        Orekit supports the two different naming patterns for bulletins B provided by IERS
        on http://www.iers.org/ and http://hpiers.obspm.fr/eop-pc/.
      </action>
      <action dev="luc" type="update" >
        the predefined times scales (TAI, UTC ...) are now built using a factory. The various
        XXXScale.getInstance() methods defined in each predefined time scales classes
        are still available, but have been deprecated and will be removed in the future,
        they are replaced by TimeScalesFactory.getXXX().
      </action>
      <action dev="pascal" type="update" >
        the Frame class was split into a FramesFactory class, dealing with the predefined
        reference frames, and a Frame class for the creation of new frames and the navigation
        through any frames tree. The Frame.getXXX() methods for the predefined reference
        frames are still available, but have been deprecated and will be removed in the future,
        they are replaced by FramesFactory.getXXX().
      </action>
      <action dev="pascal" type="add" >
        3 new predefined reference frames have been added in Orekit : MEME, TEME and PEF. They
        implement the classical paradigm of equinox-based transformations including the IAU-76
        precession model, the IAU-80 nutation model and the IAU-82 sidereal time model, with
        the capability to apply the nutation corrections provided by IERS through the EOP data
        files for better agreement with the IAU 2000 precession-nutation model.
      </action>
      <action dev="luc" type="update" >
        the ChronologicalComparator class is not a singleton anymore, this didn't really make sense
      </action>
      <action dev="luc" type="fix" >
        fixed a state reset error: orbital state changed by event detectors like
        ImpulseManeuver were overwritten by other event detectors
      </action>
      <action dev="luc" type="fix" >
        fixed stop date of abstract propagators (Keplerian and Eckstein-Heschler). They used to
        stop at the first event after target date when an event detector was set up, instead of
        stopping at the target date
      </action>
      <action dev="luc" type="fix" >
        the gravity coefficients for solar system bodies are now extracted from JPL files headers
      </action>
      <action dev="luc" type="update" >
        the eventOccurred method in EventDetector interface and its various implementations
        has an additional parameter specifying if the switching function increases or
        decreases at event time. This allows simpler events identification has many switching
        functions have two switches (start/end, raising/setting, entry/exit ...). Note that
        this changes breaks compatibility for users that did implement their own events, but
        it is simple to deal with (simply add one parameter in the signature and ignore it)
        so its was considered acceptable.
      </action>
      <action dev="luc" type="fix" due-to="Christophe Pipo">
        fixed an error occurring when DE406 JPL ephemerides were loaded before DE405 ones
      </action>
      <action dev="luc" type="fix" due-to="Sébastien Herbinière">
        fixed an error in EGM potential file loader
      </action>
      <action dev="luc" type="update">
        trigger exceptions when no data can be loaded
      </action>
      <action dev="luc" type="update">
        remove predefined leap seconds, they are not useful anymore since other
        parts of the library do need configuration data (solar system bodies) and
        since data configuration has been vastly improved
      </action>
      <action dev="luc" type="add" >
        added support for the ICGEM format for gravity fields
      </action>
      <action dev="luc" type="update" >
        load gravity potential data using the same mechanism already used for Earth
        Orientation Parameters, UTC-TAI history and JPL ephemerides files
      </action>
      <action dev="luc" type="add" due-to="quinput and Kai Ruhl">
        re-activated a way to load data from the classpath using a
        data provider plugin.
      </action>
      <action dev="luc" type="add">
        added a way to load data directly from network (either
        locally or through a proxy server) using a data provider plugin.
      </action>
      <action dev="luc" type="add">
        added a small plugin-like mechanism to delegate data loading to a
        user-provided mechanism, thus enabling smooth integration in existing
        systems.
      </action>
      <action dev="luc" type="update">
        updated to latest version of commons-math.
      </action>
      <action dev="luc" type="add" due-to="Silvia Ríos Bergantiños">
        added galician localization for error messages.
      </action>
      <action dev="luc" type="fix" due-to="Guylaine Prat">
        improved javadoc comments in orbit classes.
      </action>
      <action dev="pascal" type="add">
        tidal corrections are now available for ITRF and TIRF frames. Both frames are
        provided in two versions, the standard one with tidal corrections and a stripped
        down one without tidal corrections. A cache/interpolation mechanism is used to
        keep the computation cost of tidal correction to a minimum. With this mechanism,
        the penalty to use tidal correction is slightly above 20% in run time for a
        transformation between GCRF and ITRF. A raw implementation without this mechanism
        would lead to a 550% penalty, or even a 1100% penalty if TIRF and ITRF parts were
        computed independently.
      </action>
    </release>
    <release version="4.0" date="2008-10-13"
             description="major upgrade with new features (GCRF and ITRF2005 frames, DE 405
             and DE 406 ephemerides support, improved and greatly simplified date/time support,
             vastly improved data configuration with zip files support, new tutorials, improved
             performances, more tests and all identified bugs fixed, new translation files for
             italian, spanish and norse.">
      <action dev="pascal" type="fix">
        The ephemeris produced by numerical propagator now checks date validity in
        propagate method.
      </action>
      <action dev="luc" type="fix">
        The EME2000/J2000 frame was slightly mis-oriented (about 20 milli arcseconds).
        It really was the GCRF frame. This has been fixed and now both the GCRF and
        the EME2000/J2000 are available.
      </action>
      <action dev="luc" type="fix">
        Dates in UTC within leap seconds are now displayed correctly (i.e. a 61st
        second is added to the minute).
      </action>
      <action dev="luc" type="fix" due-to="quinput">
        Fixed an overflow error in AbsoluteDate that generated an exception when any
        attempts was made to print dates far away like AbsoluteDate.JULIAN_EPOCH or
        AbsoluteDate.MODIFIED_JULIAN_EPOCH.
      </action>
      <action dev="luc" type="fix">
        Changed test configuration to always use a new JVM for each test. This prevents
        some false positive to be generated.
      </action>
      <action dev="luc" type="update">
        The GeodeticPoint constructor arguments has been reordered to reflect more
        traditional usage, latitude coming before longitude.
      </action>
      <action dev="luc" type="update">
        The low accuracy Sun model based on Newcomb theory and the Moon model based
        on Brown theory have been withdrawn as they are superseded by the support of JPL
        DE 405 binary ephemerides files.
      </action>
      <action dev="luc" type="update">
        The ThirdBody abstract class has been removed and its specific method
        getMu has been moved up into CelestialBody interface and
        renamed getGM.
      </action>
      <action dev="luc" type="update">
        Improved external data configuration. The java property is now called
        orekit.data.path and is a colon or semicolon separated path containing
        directories or zip archives, themselves containing embedded directories
        or zip archives and data files. This allows easy roll-out of system-wide
        configuration data that individual users can override by prepending their
        own data trees in front of the path. This also allows simple configuration
        since many data files can be stored in easy to handle zip archives.
      </action>
      <action dev="luc" type="update">
        Renamed the iers package into data, as it is not IERS specific anymore. Some
        classes where also moved out of the package and into the frame and time
        package and their visibility reduced to package only. This improves decoupling
        and reduces clutter on users by limiting the number of visible classes.
      </action>
      <action dev="luc" type="update">
        The performance of IAU-2000 precession-nutation model computation has been
        tremendously improved, using a combined caching and interpolation approach. The
        simplified model (which was quite inaccurate in version 3.1) has therefore been
        removed as it was not needed anymore.
      </action>
      <action dev="luc" type="update">
        The ITRF 2005 frame is now supported instead of the older ITRF 2000 frame. The
        Earth Orientation Parameters data handling classes have been updated to match
        this change and read the new file format provided by IERS.
      </action>
      <action dev="luc" type="update">
        The J2000 frame has been renamed as EME2000 as this name seems to be more
        widely accepted and reduces confusion with the J2000.0 epoch. The
        Frame.getJ2000() method is still available, but has been deprecated
        and will be removed in the future.
      </action>
      <action dev="luc" type="update">
        Changed TimeScale from base abstract class to interface only.
      </action>
      <action dev="luc" type="update">
        Renamed some classes for better understanding: ChunkedDate is now DateComponents,
        ChunkedTime is now TimeComponents, ChunksPair is now DateTimeComponents. The
        getChunks method from AbsoluteDate as also been renamed into getComponents accordingly.
      </action>
      <action dev="pascal" type="add">
        Added new tutorials.
      </action>
      <action dev="luc" type="add">
        Added predefined local orbital frames: the (t, n, w) frame aligned with velocity
        and the (q, s, w) frame aligned with position.
      </action>
      <action dev="luc" type="add">
        Added a predefined detector for altitude crossing events.
      </action>
      <action dev="luc" type="add">
        Added methods to get zenith, nadir, north, south, east and west direction for
        any GeodeticPoint.
      </action>
      <action dev="luc" type="add" due-to="Silvia Ríos Bergantiños">
        Added spanish localization for error messages.
      </action>
      <action dev="luc" type="add" due-to="Espen Bjørntvedt">
        Added norse localization for error messages.
      </action>
      <action dev="luc" type="add" due-to="Francesco Coccoluto">
        Added italian localization for error messages.
      </action>
      <action dev="luc" type="add" due-to="Derek Surka">
        Added support for mean motion first and second derivatives fields in TLE.
      </action>
      <action dev="luc" type="add" >
        Added a way to rebuild the two lines of TLE instances.
      </action>
      <action dev="luc" type="add" due-to="Derek Surka">
        Added constructor from already parsed elements for TLE.
      </action>
      <action dev="luc" type="add">
        Added a method to retrieve a body-centered inertial frame to the
        CelestialBody interface. As a consequence, thirteen new frames are
        predefined: Sun, Moon, planets and barycenters provided by JPL binary
        ephemerides.
      </action>
      <action dev="luc" type="add">
        Support for the JPL DE 405 and DE 406 binary ephemerides files has been added
        and a factory class SolarSystemBody uses these files to provide implementations
        of the CelestialBody interface for Sun, Moon, the eight solar system
        planets,the Pluto dwarf planet as well as the solar system barycenter and Earth-Moon
        barycenter points.
      </action>
      <action dev="luc" type="add">
        The CelestialBody interface now provides velocity as well as position.
      </action>
      <action dev="luc" type="add">
        A getCalls() method has been added to the NumericalPropagator class to count the
        number of calls to the differential equations computation method. This helps
        tuning the underlying integrator settings in order to improve performances.
      </action>
      <action dev="luc" type="add">
        A lot more classes and interfaces are now serializable, to help users embed
        instance in their own serializable classes.
      </action>
      <action dev="luc" type="add">
        Added predefined leap seconds to allow proper turn-key use of the library
        even without an already configured environment. All known leap seconds at
        time of writing (2008) are predefined, from 1972-01-01 to 2009-01-01 (the
        last one has been announced in Bulletin C 36 on 2008-07-04 and is not yet
        present in the UTC-TAI.history published file)
      </action>
      <action dev="luc" type="add">
        Improved user-friendliness of the time-scales by changing methods parameters
        types to more easily understandable ones.
      </action>
      <action dev="luc" type="add">
        Improved user-friendliness of the AbsoluteDate class by adding several
        new constructors and methods for common cases. It is in particular now possible
        to use offsets within a time scale, for example to build a date given as a
        fractional number of days since a reference date in UTC, explicitly ignoring
        intermediate leap seconds.
      </action>
      <action dev="luc" type="add">
        Improved the class handling date/time components: added a constructor to allow building
        from an offset with respect to a reference epoch, implemented Comparable interface and
        added equals and hashCode methods.
      </action>
      <action dev="luc" type="add">
        Improved the class handling date components: added a constructor to allow building
        from any reference epoch, not only J2000.0 (thus simplifying use of modified julian day),
        added getMJD() method, added several constants JULIAN_EPOCH, MODIFIED_JULIAN_EPOCH,
        FIFTIES_EPOCH, GPS_EPOCH, J2000_EPOCH and JAVA_EPOCH.
      </action>
      <action dev="luc" type="add">
        Added a new time scale: GPSScale.
      </action>
      <action dev="luc" type="add">
        Added the changes page to the generated site.
      </action>
    </release>
    <release version="3.1" date="2008-07-16"
             description="This release is the first public release of Orekit."/>
  </body>
</document><|MERGE_RESOLUTION|>--- conflicted
+++ resolved
@@ -21,7 +21,12 @@
   </properties>
   <body>
     <release version="11.1" date="TBD" description="TBD">
-<<<<<<< HEAD
+      <action dev="luc" type="fix" issue="836">
+        Use the orbit normalization feature to reduce discontinuities across impulsive maneuvers.
+      </action>
+      <action dev="luc" type="add">
+        Added an orbit normalization feature.
+      </action>
       <action dev="evan" type="add" issue="881">
         Add AbsoluteDate.toStringWithoutUtcOffset(TimeScale, int) and
         DateTimeComponents.toStringWithoutUtcOffset(int, int) to emulate
@@ -29,13 +34,6 @@
       </action>
       <action dev="evan" type="fix" issue="880">
         Fix UTC offset in DateTimeComponents.toString(int, int)
-=======
-      <action dev="luc" type="fix" issue="836">
-        Use the orbit normalization feature to reduce discontinuities across impulsive maneuvers.
-      </action>
-      <action dev="luc" type="add">
-        Added an orbit normalization feature.
->>>>>>> 925c95a8
       </action>
       <action dev="luc" type="fix" issue="849">
         Added detector to FieldEventHandler.init arguments list.

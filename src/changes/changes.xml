--- conflicted
+++ resolved
@@ -20,16 +20,14 @@
     <title>Orekit Changes</title>
   </properties>
   <body>
-<<<<<<< HEAD
-    <release version="11.3" date="TBD" description="TBD">
+    <release version="12.0" date="TBD" description="TBD">
       <action dev="afossa" type="add" issue="876">
         Added scaling of linear system and allowed different arc duration in multiple shooting.
       </action>
       <action dev="afossa" type="fix" issue="876">
         Avoided computation of inverse of Jacobian, allowed under-determined
         linear systems and fixed sign of epoch partials in multiple shooting.
-=======
-    <release version="12.0" date="TBD" description="TBD">
+      </action>
       <action dev="luc" type="add">
          Added DragSensitive.GLOBAL_DRAG_FACTOR as a new global multiplication
          factor that can be applied to all drag coefficients
@@ -203,7 +201,6 @@
       </action>
       <action dev="gc" type="fix" issue="943">
         Improved AbsoluteDate.equals method with management of past and future infinity.
->>>>>>> da70b67d
       </action>
       <action dev="bryan" type="add" issue="901">
         Added additional state provider for covariance matrix propagation.

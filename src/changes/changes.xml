<?xml version="1.0" encoding="UTF-8" ?>
<!-- Copyright 2002-2023 CS GROUP
  Licensed to CS GROUP (CS) under one or more
  contributor license agreements.  See the NOTICE file distributed with
  this work for additional information regarding copyright ownership.
  CS licenses this file to You under the Apache License, Version 2.0
  (the "License"); you may not use this file except in compliance with
  the License.  You may obtain a copy of the License at

    http://www.apache.org/licenses/LICENSE-2.0

  Unless required by applicable law or agreed to in writing, software
  distributed under the License is distributed on an "AS IS" BASIS,
  WITHOUT WARRANTIES OR CONDITIONS OF ANY KIND, either express or implied.
  See the License for the specific language governing permissions and
  limitations under the License.
-->
<document>
  <properties>
    <title>Orekit Changes</title>
  </properties>
  <body>
  <release version="12.0" date="TBD" description="TBD">
<<<<<<< HEAD
      <action dev="serrof" type="add" issue="1240">
         Add toStaticTransform to (Field)Transform.
=======
      <action dev="luc" type="add" issue="1239">
         Added derivatives to EOP when they are missing in the files.
>>>>>>> 46b14054
      </action>
      <action dev="luc" type="add" issue="1238">
         Allow customization of interpolation degree in EOP.
      </action>
      <action dev="luc" type="add" >
         Added support for XML and csv versions of bulletin A, bulletin B and EOP C04.
      </action>
      <action dev="alfe" type="fix"  issue="1233">
          Set InterSatVisibilityDetector global constructor from private to protected.
      </action>
      <action dev="alfe" type="fix"  issue="1231">
          Fix bug on buildBox constructor coefficients order.
      </action>
      <action dev="alfe" type="add" issue="1225">
          Adding {Field}LongitudeCrossingDetector.
      </action>
      <action dev="luc" type="add" issue="1227">
          Added support for CCSDS/SANA geodetic orbital elements.
      </action>
      <action dev="serrof" type="add" issue="1211">
          Added method to create new instance without rates from position-angled based (Field)Orbit, with new Interface.
      </action>
      <action dev="luc" type="add" issue="1229">
          Added {Field}TrackingCoordinates.
      </action>
      <action dev="luc" type="add" issue="1228">
          Added lowestAltitudeIntermediate method to OneAxisEllipsoid.
      </action>
      <action dev="luc" type="fix" issue="1226">
          Fixed Sun radius.
      </action>
      <action dev="serrof" type="add" issue="1217">
          Added getter for resetAtEnd in (Field)AbstractIntegratedIntegrator.
      </action>
      <action dev="luc" type="add" issue="1224">
          Fixed NaN appering in one axis ellipsoid Cartesian to geodetic transform in rare cases.
      </action>
      <action dev="luc" type="add" issue="1222">
          Added configurable skimming altitude to inter-satellite direct view detector.
      </action>
      <action dev="luc" type="add" issue="1223">
          Added wind-up effect for inter-satellites phase measurements.
      </action>
      <action dev="luc" type="add" issue="1219">
          Added builders for OneWayGNSSPhase and OneWayGNSSRange.
      </action>
      <action dev="luc" type="add" issue="1220">
          Use step interpolators for measurements generation requiring time shifts.
      </action>
      <action dev="luc" type="add" issue="1221">
          {Field}OrekitStepInterpolator now implement {Field}PVCoordinatesProvider.
      </action>
      <action dev="bryan" type="add" issue="1216">
          Added Az/El based initial orbit determination.
      </action>
      <action dev="bryan" type="fix" issue="1196">
          Fixed multiple issues in initial orbit determination.
      </action>
      <action dev="serrof" type="update" issue="1210">
          Fixed missing up- and down-stream inheritance of FieldTimeShiftable.
      </action>
      <action dev="serrof" type="update" issue="1209">
          Renamed PositionAngle into PositionAngleType
      </action>
      <action dev="serrof" type="add" issue="1172">
          Added access to integrator's name for (Field)AbstractIntegratedPropagator
      </action>
      <action dev="vincent" type="fix" issue="1205">
        Fixed failing tests after correction of Hipparchus issue 253.
      </action>
      <action dev="vincent" type="update" issue="1169">
        Refactored MarshallSolarActivityFutureEstimation so that it follows the same architecture as CssiSpaceWeatherData
      </action>
      <action dev="vincent" type="fix" issue="1168">
        Fixed Marshall Solar Activity website link in MarshallSolarActivityFutureEstimation javadoc
      </action>
      <action dev="vincent" type="fix" issue="1072">
        Fixed thread interference using CssiSpaceWeatherData and MarshallSolarActivityFutureEstimation
      </action>
      <action dev="vincent" type="update" issue="1195">
        Updated OrbitBlender API and improved javadoc.
      </action>
      <action dev="serrof" type="fix" issue="1197">
        Use of FieldOrbit in gradient converters only when applicable.
      </action>
      <action dev="luc" type="update" >
        Improved (a lot) performance of GNSS attitude models.
      </action>
      <action dev="luc" type="update" >
        Replaced {Field}DerivativeStructure by {Field}UnivariateDerivative2 in GNSS attitude context.
      </action>
      <action dev="serrof" type="add" issue="1194">
        Added ways to create FieldOrbit from Orbit.
      </action>
      <action dev="luc" type="fix" issue="1014" due-to="Li Rongwang">
        Added support for more weird dates in SP3 files.
      </action>
      <action dev="serrof" type="update" issue="1192">
        Cleaned (Field)SpacecraftState and changed default Attitude from LofOffset to FrameAlignedProvider.
      </action>
      <action dev="serrof" type="add" issue="1185">
        Added direct call to (Field)Rotation for AttitudeProviders.
      </action>
      <action dev="luc" type="fix" issue="1191">
        Added SP3CoordinateHermiteInterpolator.
      </action>
      <action dev="luc" type="fix" issue="1049">
        Added SP3Writer.
      </action>
      <action dev="luc" type="fix" issue="1190">
        Revamped SP3 data hierarchy, with header and separated ephemeris segments.
      </action>
      <action dev="luc" type="fix" issue="1187">
        Fixed units in SP3 files.
      </action>
      <action dev="vincent" type="add">
        Added getter for filter in EventSlopeFilter.
      </action>
      <action dev="serrof" type="update">
        Various renaming across maneuvers package.
      </action>
      <action dev="serrof" type="fix" issue="1165">
        Added non-Euclidean norms for mass flow rates of finite-valued burn.
      </action>
      <action dev="maxime" type="update" issue="1167">
        Refactored ForceModel, DSSTForceModel and ParametersDriversProvider.
      </action>
      <action dev="serrof" type="update" issue="1171">
        Removed unnecessary computations (velocity and acceleration) from JPL ephemerides when possible.
      </action>
      <action dev="vincent" type="fix" issue="1108">
        Fixed corruption of GenericTimeStampedCache when propagating from infinity by preventing a propagation to start from infinity
      </action>
      <action dev="luc" type="add" issue="1178">
        Max check interval in events detectors can now depend on current state.
      </action>
      <action dev="bryan" type="update" issue="1182">
        Moved Rinex parsing/writing into files package.
      </action>
      <action dev="serrof" type="fix" issue="1170">
          Fixed wrong calls in Field acceleration for some gravitational force models.
      </action>
      <action dev="markrutten" type="add" issue="1069">
        Added FDOA measurements.
      </action>
      <action dev="bryan" type="add" issue="887">
        Added possibility to freeze gravity field from user defined epoch.
      </action>
      <action dev="luc" type="add" issue="993">
        Added EphemerisOcmWriter and StreamingOcmWriter.
      </action>
      <action dev="luc" type="update">
        Renamed EphemerisWriter → EphemerisOemWriter.
      </action>
      <action dev="bryan" type="fix" issue="859">
        Created a new API for TLE generation allowing user defined setting.
      </action>
      <action dev="luc" type="add" issue="1177">
        Fixed writing of Rinex observation files with empty GLONASS SLOT / FRQ #.
      </action>
      <action dev="luc" type="add" issue="1176">
        Fixed parsing of Rinex observation files with QZSS satellites in SYS / PHASE SHIFT.
      </action>
      <action dev="luc" type="add" issue="1175">
        Fixed parsing of Rinex observation files with continuation lines in SYS / PHASE SHIFT.
      </action>
      <action dev="luc" type="add" issue="1174">
        Added getPropagators to AggregateBoundedPropagator.
      </action>
      <action dev="bryan" type="update" issue="1123">
        Generalized unscented Kalman filter to work with any PropagatorBuilder.
      </action>
      <action dev="maxime" type="update" issue="1151">
        Increased performance of orbit determination when using solar radiation pressure.
      </action>
      <action dev="bryan" type="add" issue="950">
        Added getOrbitType() and getPositionAngle in MatricesHarvester.
      </action>
      <action dev="bryan" type="add" issue="1118">
        Verified that MSAFE data can be loaded from a DataSource.
      </action>
      <action dev="bryan" type="add" issue="1116">
        Allowed loading JB2008 space wheater data from a DataSource.
      </action>
      <action dev="bryan" type="add" issue="1117">
        Allowed loading CSSI space wheater data from a DataSource.
      </action>
      <action dev="bryan" type="fix" issue="1150">
        Fixed wrong validity interval in Sinex files.
      </action>
      <action dev="louis" type="add" issue="893">
        Added support for loading DCB data from Sinex files.
      </action>
      <action dev="vincent" type="fix" issue="1164">
        Classes extending AbstractTimeInterpolator and AbstractFieldTimeInterpolator are now thread safe.
      </action>
      <action dev="vincent" type="update" issue="1144">
        Changed methods computing rotation in LOF to expect date as argument in addition to the PVCoordinates.
      </action>
      <action dev="luc" type="update" issue="1157">
        Improved parallelism in measurements generation.
      </action>
      <action dev="luc" type="update" issue="1156">
        Moved getBuilder from AbstractScheduler base class to Scheduler interface.
      </action>
      <action dev="luc" type="fix" issue="1152">
        Fixed ArrayIndexOutOfBoundException in {Field}NeQuickParameters.
      </action>
      <action dev="luc" type="fix" issue="1134">
        Fixed missing enumerate entries needed for recent antex files.
      </action>
      <action dev="luc" type="update" issue="1150">
        Fixed default validity intervals in Sinex files.
      </action>
      <action dev="luc" type="update" issue="1149">
        Fixed parsing of Sinex files without agency codes.
      </action>
      <action dev="luc" type="update" issue="1147">
        Allow custom satellite systems in GNSS.
      </action>
      <action dev="sebastien" type="update" issue="1154">
        Moved orekit-performance project to official forge and updated CI.
      </action>
      <action dev="luc" type="add" issue="1064">
        Allow estimating measurements values without computing derivatives.
      </action>
      <action dev="maxime" type="fix" issue="1153">
        Fixed failing tests on Windows in probability of collision package.
      </action>
      <action dev="serrof" type="add" issue="1061">
          Added a Field implementation of impulsive maneuvers.
      </action>
      <action dev="luc" type="add" issue="1028" due-to="Lucas Girodet">
        Added torque-free attitude mode for general (non-symmetrical) body.
      </action>
      <action dev="maxime" type="add" issue="1023">
        Forbid Python keywords in method, class, interface and enum names.
      </action>
      <action dev="vincent" type="update" issue="1148">
        Added getName method in LOF interface and moved toOrbitRelativeFrame from LOF to LOFType
      </action>
      <action dev="maxime" type="update" issue="854">
        Moved method AbstractManeuverTriggers.addResetter to interface level, in ManeuverTriggers.
      </action>
      <action dev="vincent" type="update" issue="1143">
        Changed all EventDetector (including field version) complete constructors to protected.
      </action>
      <action dev="bryan" type="add" issue="1107">
        Added constructor of AbsoluteDate using Instant.
      </action>
      <action dev="bryan" type="add" issue="1139">
        Added {Field}TimeStamped#durationFrom({Field}TimeStamped) method.
      </action>
      <action dev="bryan" type="add" issue="1137">
        Allowed creating static BodyFacade with DataContext.
      </action>
      <action dev="vincent" type="update" issue="1136">
        Replace expected LOFType arguments by recently implemented LOF interface in LocalOrbitalFrame, LofOffset,
          TabulatedLofOffset and ThrustDirectionAndAttitudeProvider
      </action>
      <action dev="vincent" type="update" issue="1136">
        Changed Fieldifier to return fielded orbit in the same orbit type as input orbit
      </action>
      <action dev="luc" type="add" issue="1135">
        Parse SITE/ANTENNA block in Sinex files.
      </action>
      <action dev="vincent" type="add" issue="979">
        Added the space situational awareness (ssa) package.
      </action>
      <action dev="vincent" type="fix" issue="1133">
        Cdm metadata now consider that the Earth is the default orbit center if not explicitly defined.
      </action>
      <action dev="vincent" type="add" issue="987">
        Added field version of StateCovariance.
      </action>
      <action dev="luc" type="fix" issue="1130">
        Fixed API inconsistencies in antenna phase center handling.
      </action>
      <action dev="maxime" type="fix" issue="1105">
        Fixed deadlock in threads when successively calling PropagatorsParallelizer.propagate(...).
      </action>
      <action dev="luc" type="remove" issue="1125">
        Removed EventBasedManeuverTriggers, obsoleted by StartStopEventsTriggers since Orekit 11.1.
      </action>
      <action dev="luc" type="add" issue="1126">
        Added FieldBooleanDetector.
      </action>
      <action dev="luc" type="add" issue="1127">
        Added FieldEventEnablingPredicateFilter.
      </action>
      <action dev="luc" type="add" issue="1128">
        Added FieldElevationExtremumDetector.
      </action>
      <action dev="luc" type="add" issue="1129">
        Added FieldEventSlopeFilter.
      </action>
      <action dev="luc" type="add">
        Replaced PhaseCentersPhaseModifier by PhaseCentersPhaseModifier.
      </action>
      <action dev="luc" type="add" issue="1121">
        Replaced PhaseCentersRangeModifier by PhaseCentersRangeModifier.
      </action>
      <action dev="luc" type="add" issue="1124">
        Allow retrieving ground station transforms at date already considering clock offset.
      </action>
      <action dev="luc" type="add" issue="1120">
        Added MultiplexedMeasurementBuilder.
      </action>
      <action dev="vincent" type="update" issue="1114">
        Replaced KeplerianOrbit with CartesianOrbit in Gauss, Lambert and Gibbs IOD.
      </action>
      <action dev="luc" type="add" issue="1113">
        Allow loading ANTEX files from a DataSource.
      </action>
      <action dev="luc" type="add" issue="1115">
        Added stations displacements due to plate tectonics.
      </action>
      <action dev="luc" type="update" issue="1102">
        Fixed wrong decoding of scaled double values.
      </action>
      <action dev="luc" type="update" issue="1111">
        Allow on-the-fly handling of generated measurements.
      </action>
      <action dev="luc" type="update" issue="1110">
        Customize attitude provider when parsing an ephemeris.
      </action>
      <action dev="vincent" type="fix" issue="970">
        Added the equivalent of an "interpolateCovariance" method to the Ephemeris class.
      </action>
      <action dev="vincent" type="fix" issue="1067">
        Replaced TimeInterpolable interface with TimeInterpolator.
      </action>
      <action dev="pascal" type="update" issue="1053">
        Rename InertialProvider into FrameAlignedProvider.
      </action>
      <action dev="serrof" type="add" issue="1089">
        Introduced Enumerate for norm of control vectors, used by impulses.
      </action>
      <action dev="luc" type="add">
        Added HexadecimalSequenceEncodedMessage.
      </action>
      <action dev="luc" type="add">
        Added a truncating filter for line-oriented files.
      </action>
      <action dev="vincent" type="fix" issue="1096">
        Fix null reference frame when parsing CDM using "ITRF" as a reference frame.
      </action>
      <action dev="vincent" type="add" issue="1093">
        Added method to get the CCSDS compatible name of given PocMethodType.
      </action>
      <action dev="vincent" type="fix" issue="1092">
        Fixed typos in parameters name and associated getters when impacted.
      </action>
      <action dev="luc" type="add" issue="1091">
         Added support for old Rinex 2 navigation files.
      </action>
      <action dev="luc" type="add" issue="1088">
         Added piecewise-polynomial thrust model.
      </action>
      <action dev="luc" type="add" issue="1087">
         Accept some slightly invalid Rinex navigation files.
      </action>
      <action dev="luc" type="add" issue="1080">
         Added MultiSatFixedStepHandler.
      </action>
      <action dev="vincent" type="add" issue="1081">
        Added "toOrbitRelativeFrame" method in LOFType enum to allow for a better compatibility between Orekit and CCSDS
        files
        Added new error message when trying to convert LVLH and LVLH_INERTIAL LOFType enum to OrbitRelativeFrame as they use
        a different definition than the one expected in CCSDS files
      </action>
      <action dev="vincent" type="fix" issue="1079">
        Fixed OrbitRelativeFrame enum as some instances were not built using their recently introduced inertial LOFType
        equivalent
      </action>
      <action dev="luc" type="add" issue="1060">
         Added support for CCSDS ADM V2.
      </action>
      <action dev="luc" type="add">
         Added PrecessionFinder to recover precession parameters from
         vector first and second derivatives (used by some CCSDS ADM modes).
      </action>
      <action dev="vincent" type="update" issue="1058">
        Refactored FieldODEIntegratorBuilder interface and its implementing classes
      </action>
      <action dev="luc" type="add" issue="1047">
          Added support for Rinex 4.00 (currently only navigation).
      </action>
      <action dev="luc" type="add" issue="1050">
          Added prediction of Earth Orientation Parameters.
      </action>
      <action dev="luc" type="add" issue="1051">
          Added creation of ITRF from custom Earth Orientation Parameters history.
      </action>
      <action dev="luc" type="update" issue="860">
          Added support for Rinex 3.05 (observation and navigation).
      </action>
      <action dev="luc" type="update">
          Replaced RinexObservationLoader by RinexObservationParser.
      </action>
      <action dev="luc" type="add">
          Allow to write relative dates in CCSDS files, when dates are close enough to a reference.
      </action>
      <action dev="luc" type="update">
          Properly manage known inconsistency between CCSDS and TLE
          concerning units of MEAN_MOTION_DOT and MEAN_MOTION_DDOT.
      </action>
      <action dev="vincent" type="fix" issue="1052">
        Fixed error message when propagating state covariance expressed in LOF. Changed behaviour of
        StateCovarianceMatrixProvider to return the propagated state covariance in same frame/LOF as
        initial state covariance
      </action>
      <action dev="vincent" type="add" issue="1044">
        Added getter for secondaryPVCoordinatesProvider in ExtremumApproachDetector and made computeDeltaPV method public.
      </action>
      <action dev="vincent" type="add" issue="1042">
        Added copy() method in PropagatorBuilder interface.
      </action>
      <action dev="vincent" type="fix" issue="623">
        Improved architecture consistency between propagators and propagator builders
      </action>
      <action dev="qmor" type="fix" issue="1045">
        Fix error TLE serialization when time is close to next day e.g. 23:59:59.999999999 (also for Field version).
      </action>
      <action dev="vincent" type="update" issue="1046">
        Updated getDirection method in ThrustPropulsionModel interface to handle case where thrust vector norm is zero.
      </action>
      <action dev="andrewsgoetz" type="add" issue="1038">
        Added support for STK ephemeris files.
      </action>
      <action dev="luc" type="add" issue="1031">
         Added support for new EOP C04 format published by IERS starting 2023-02-14
      </action>
      <action dev="afossa" type="add" issue="876">
        Added scaling of linear system and allowed different arc duration in multiple shooting.
      </action>
      <action dev="afossa" type="fix" issue="876">
        Avoided computation of inverse of Jacobian, allowed under-determined
        linear systems and fixed sign of epoch partials in multiple shooting.
      </action>
      <action dev="luc" type="add">
         Added DragSensitive.GLOBAL_DRAG_FACTOR as a new global multiplication
         factor that can be applied to all drag coefficients
      </action>
      <action dev="luc" type="add">
         Added RadiationSensitive.GLOBAL_RADIATION_FACTOR as a new global multiplication
         factor that can be applied to all radiation coefficients
      </action>
      <action dev="luc" type="fix" issue="989">
        Added panel dependent coefficients in BoxAndSolarArraySpacecraft.
      </action>
      <action dev="bryan" type="update" issue="1018">
        Improved documentation of glonass propagators.
      </action>
      <action dev="bryan" type="add" issue="1019">
        Added getPropagator() methods for GNSS almanacs and navigation messages.
      </action>
      <action dev="pascal" type="fix" issue="1021">
        Fixed regression introduced in EventEnablingPredicateFilter when fixing issue 1017.
      </action>
      <action dev="luc" type="fix" issue="1020">
        Fixed regression introduced in ImpulseManeuver when fixing issue 1017.
      </action>
      <action dev="luc" type="update" issue="1017">
        Removed generics in EventHandler.
      </action>
      <action dev="luc" type="update" issue="1013">
        Use SI units (i.e. seconds) in GNSSDate.
      </action>
      <action dev="bryan" type="update" issue="1008">
        Removed OrbitDeterminationPropagatorBuilder class.
      </action>
      <action dev="bryan" type="update" issue="1007">
        Removed AbstractKalmanModel and moved functions in KalmanModel.
      </action>
      <action dev="bryan" type="update" issue="899">
        MagneticFieldDetector shall use magnetic field in SI units.
      </action>
      <action dev="bryan" type="update" issue="1003">
        GeoMagneticElements returns magnetic field in SI units.
      </action>
      <action dev="luc" type="add" issue="1001">
        Avoid evaluating derivatives when possible.
      </action>
      <action dev="luc" type="add">
        Added FieldStaticTransform.
      </action>
      <action dev="vincent" type="add" issue="1006">
        Added FieldODEIntegratorBuilder interface and its implementing classes.
      </action>
      <action dev="luc" type="add" issue="1004">
        Removed deprecated methods and classes.
      </action>
      <action dev="luc" type="add" issue="1000">
        Take occulting body flattness into account in solar radiation pressure.
      </action>
      <action dev="luc" type="add" issue="999">
        Added a user-customizable margin to eclipse detectors.
      </action>
      <action dev="luc" type="add" issue="998">
        Take central body flattness into account in FieldEclipseDetector.
      </action>
      <action dev="luc" type="add" issue="991">
        Added filtering capability to CCSDS parsers at token level,
        allowing to fix on fly CCSDS messages.
      </action>
      <action dev="vincent" type="fix" issue="957">
        Removed duplicate exception message for negative mass.
      </action>
      <action dev="julien" type="fix" issue="988">
        Fixed CDM's fields about force model that are set to NO if absent (solar radiation pressure, earth tides, intrack thrust).
      </action>
      <action dev="bryan" type="fix" issue="840">
        Fixed typo in class name of AttitudeEndpoints.
      </action>
      <action dev="bryan" type="fix" issue="841">
        Fixed unsafe cast in CSSISpaceWeatherDataLoader.
      </action>
      <action dev="bryan" type="add" issue="941">
        Added RTCM orbit and clock messages for GPS, GLONASS, and Galileo.
      </action>
      <action dev="luc" type="fix" issue="1002">
        Added adapters in both directions between ExtendedPVCoordinatesProvider and Frame.
      </action>
      <action dev="luc" type="fix" issue="997">
        Fixed longitude crossing detection in stepless propagators.
      </action>
      <action dev="alfe" type="add" issue="995">
        Added attitude provider: BdotPointing.
      </action>
      <action dev="luc" type="fix" issue="994">
        Fixed typo in method name OcmData.getTrajectoryBlocks().
      </action>
      <action dev="luc" type="fix" issue="992">
        Make several OCM sub-components constructors public to allow building an OCM from scratch.
      </action>
      <action dev="bryan" type="add" issue="931">
        Added Zeis model for DSST J2-squared second order terms.
      </action>
      <action dev="vincent" type="add" issue="981">
        Added ability to consider LOFType as pseudo-inertial frame.
      </action>
    </release>
    <release version="11.3.3" date="2023-06-30"
             description="Version 11.3.3 is a patch release of Orekit.
             It fixes several issues related to the semi-analytical propagation using DSST model.
             Specifically, it fixes the propagation using 3x3 geopotential terms. It also fixes
             the osculating propagation using luni-solar perturbation. Finally, it fixes a performance
             issue in tesseral terms when high order values are used.">
      <action dev="maxime" type="fix" issue="1106">
        Improved performances for (Field)DSSTPropagatorTest.
      </action>
      <action dev="maxime" type="fix" issue="672">
        Fixed DSST tesseral force model short period terms update when order of gravity potential is lower or equal to 3.
      </action>
      <action dev="maxime" type="fix" issue="1098">
        Fixed DSST osculating performance issues with high degree and order of geopotential.
      </action>
      <action dev="bryan" type="fix" issue="1100">
        Fixed thread safety issue in CoefficientFactory.
      </action>
      <action dev="bryan" type="fix" issue="1029">
        Fixed crash of DSST during propagation with osculating and 3rd body.
      </action>
    </release>
    <release version="11.3.2" date="2023-02-17"
             description="Version 11.3.2 is a patch release of Orekit.
             It fixes issues related to the measurement covariance used by the Unscented Kalman Filter,
             the theoritical evaluation of angulare Ra-Dec measurements, the epoch used for Glonass
             navigation messages, and the numerical accuracy of the shiftedBy method of cartesian orbits.
             Finally, it includes some improvements in the class documentation">
      <action dev="Jonathan Hood" type="fix" issue="1033">
        Fixed GLONASS parser to set ToC and Date directly to ingested date instead of rounded GPS date.
      </action>
      <action dev="andrewsgoetz" type="fix" issue="1015">
        Fixed numerical issue in CartesianOrbit#shiftedBy().
      </action>
      <action dev="bryan" type="fix" issue="1034" due-to="Dimuthu Jayasingha">
        Fixed convergence of unscented kalman filter by using measurement covariance.
      </action>
      <action dev="bryan" type="add" issue="984">
        Added missing Onsala Space Observatory BLQ file formats.
      </action>
      <action dev="bryan" type="fix" issue="1032">
        Fixed ambiguous propagation type for numerical orbit propagators.
      </action>
      <action dev="bryan" type="fix" issue="977">
        Removed reference to old Orekit mailing list in LocalOrbitalFrame.
      </action>
      <action dev="serrof" type="fix" issue="1026">
          Fixed theoretical evaluation of AngularRaDec when the reference frame is not Earth-centered.
      </action>
      <action dev="serrof" type="fix" issue="980">
      Fixed wrong wrapper in deprecated KeplerianOrbit's and FieldKeplerianOrbit's methods for anomaly conversions.
      </action>
      <action dev="bryan" type="update" issue="1018">
        Improved documentation of glonass propagators.
      </action>
      <action dev="pascal" type="fix" issue="996">
        Fixed HolmesFeatherstoneAttractionModel error with a degree 0 gravity field.
      </action>
    </release>
    <release version="11.3.1" date="2022-12-24"
             description="Version 11.3.1 is a patch release of Orekit.
             It fixes an issue related to the parsing of dates in the Rinex navigation files.
             It also fixes discontinuity issues in the Brouwer-Lyddane orbit propagator.
             Finally, it includes some improvements in the class documentation">
      <action dev="luc" type="fix" issue="1012">
        Fixed JavaDoc in IsotropicRadiationClassicalConvention class.
      </action>
      <action dev="luc" type="fix" issue="1009">
        Fixed week number parsing in Rinex Navigation files.
      </action>
      <action dev="jvalet" type="fix" issue="966">
        Fixed discontinuity issues in Brouwer-Lyddane orbit propagator.
      </action>
      <action dev="vincent" type="update" issue="978">
        Improved documentation of StateCovariance class.
      </action>
    </release>
    <release version="11.3" date="2022-10-25"
             description="Version 11.3 is a minor release of Orekit.
             It includes both new features and bug fixes. New features introduced in 11.3 are:
             the unscented Kalman filter (numerical version), the semi-analytical unscented Kalman filter (DSST version),
             a new PVCoordinatesProvider modelling waypoints on an ellipsoid following a loxodrome (commonly, a rhumb line),
             a new method to compute hyperbolic anomaly based on Gooding and Odell algorithm,
             a new built-in additional state for covariance propagation (linear method based on the state transition matrix computation),
             with a new state covariance object allowing covariance transformation between frames and orbit types,
             the extrapolation of the state covariance matrix using a Keplerian model,
             a new ExtremumApproachDetector for close encounter computation,
             the migration of all JUnit tests from JUnit 4 to JUnit 5,
             the ability to estimate measurement parameters (station position or clock biases) from an ephemeris,
             new methods to convert from/to Orekit frames and CCSDS frames,
             improvements of CCSDS CDM (Collision Data Message) parsers,
             improvements in date handling and aggregate bounded propagators,
             several bug fixes and documentation improvements.
             See the list below for a full description of the changes.">
      <action dev="bryan" type="add" issue="972">
        Added shiftedBy method for covariance matrix.
      </action>
      <action dev="bryan" type="add" issue="971">
        Added new class to handle covariance matrix.
      </action>
      <action dev="luc" type="fix" issue="974">
        Use Véronique Dehant table for station displacements due to tides.
      </action>
      <action dev="luc" type="fix" issue="973">
        Avoid losing last measurements in Kalman filter.
      </action>
      <action dev="gc" type="add" issue="940">
        Accept new fields in CCSDS CDM files.
      </action>
      <action dev="vincent" type="add" issue="964">
        Added covariance transformation between local orbital frames.
      </action>
      <action dev="andrewsgoetz" type="fix" issue="951">
        Moved Keplerian anomaly conversion methods to KeplerianAnomalyUtility
        and FieldKeplerianAnomalyUtility, deprecating the methods in
        KeplerianOrbit and FieldKeplerianOrbit. Incorporated Gooding and Odell
        algorithm for solving the hyperbolic Kepler equation.
      </action>
      <action dev="gaetanpierre" type="add" issue="961">
        Added Unscented Semi-analytical Kalman Estimator.
      </action>
      <action dev="gaetanpierre" type="add" issue="960">
        Added Unscented Kalman Estimator.
      </action>
      <action dev="maxime" type="fix" issue="967">
        Fixed documentation in BulletinAFilesLoader.
      </action>
      <action dev="serrof" type="fix" issue="963">
        Fixed rejection of irregular TDM PATH field.
      </action>
      <action dev="bryan" type="update" issue="726">
        Added ephemeris based estimation.
      </action>
      <action dev="maxime" type="update" issue="955">
        Added method to get measurement types.
      </action>
      <action dev="gc" type="fix" issue="943">
        Improved AbsoluteDate.equals method with management of past and future infinity.
      </action>
      <action dev="bryan" type="add" issue="901">
        Added additional state provider for covariance matrix propagation.
      </action>
      <action dev="vincent" type="update" issue="956">
        Migrated all tests from JUnit4 to JUnit5.
      </action>
      <action dev="vincent" type="add" issue="953">
        Added method to convert to/from an Orekit frame and a CCSDS Frame.
      </action>
      <action dev="vincent" type="add" issue="952">
        Added ExtremumApproachEventDetector.
      </action>
      <action dev="evan" type="add">
        Added constructor to AggregateBoundedPropagator for more control over which
        propagator is used.
      </action>
      <action dev="greyskyy" type="add">
        Added waypoint interpolation of PVCoordinatesProvider.
      </action>
      <action dev="evan" type="add" issue="954">
        Added method to round DateTimeComponents for custom formatting.
      </action>
    </release>
    <release version="11.2.1" date="2022-08-01"
             description="Version 11.2.1 is a patch release of Orekit.
             It fixes issues related to the parsing and writing of CCSDS CDM files.
             It also fixes issues related to date management.
             Finally it includes some improvements in the class documentation">
      <action dev="gc" type="fix" issue="945">
        Fixed documentation issue, RTNCovariance constructor initializes the covariance matrix with NaN.
      </action>
      <action dev="gc" type="fix" issue="944">
        Fixed wrong parsing of Area_DRG and Area_SRP from CDM.
      </action>
      <action dev="gc" type="fix" issue="942">
        Fixed N/A value not recognized for field MANEUVERABLE when parsing CDMs.
      </action>
      <action dev="luc" type="fix" issue="939">
        Fixed negative offset when shifting an AbsoluteDate.
      </action>
      <action dev="luc" type="fix" issue="935">
        Fixed internal error on DateEvent capture events in v11.1.2.
      </action>
    </release>
    <release version="11.2" date="2022-06-20"
             description="Version 11.2 is a minor release of Orekit.
             It includes both new features and bug fixes. New features introduced
             in 11.2 are: the Hatch filter for GNSS measurements smoothing, the parsing
             and writing of CCSDS CDM in both KVN and XML formats, the parsing of SOLFSMY
             and DTC data for JB2008 atmospheric model, the parsing of EOP in Sinex
             files, new measurements for orbit determination: TDOA, bi-static range and
             range rate, support for ITRF 2020 version, the computation of mean orbital
             parameters in the sense of Eckstein-Hechler or Brouwer-Lyddane models. It
             also includes an update of the CCSDS ODM format to latest draft version and an
             improvement of the frame transformation.
             See the list below for a full description of the changes.">
      <action dev="bryan" type="update">
        Added possibility to custom analytical mean parameters conversion.
      </action>
      <action dev="louis" type="add" issue="666">
        Added Hatch filters for smoothing of GNSS measurements.
      </action>
      <action dev="bryan" type="update" issue="895">
        Allowed parsing of SP3 files without EOF key.
      </action>
      <action dev="gc" type="add" issue="790">
        Added writing of velocity record in CPF file writers.
      </action>
      <action dev="bryan" type="update" issue="804">
        Added support for loading EOP from Sinex files.
      </action>
      <action dev="luc" type="fix" issue="936">
        Raised a too stringent convergence threshold in Eackstein-Hechler model.
      </action>
      <action dev="bryan" type="add" issue="932">
        Added a way to compute mean parameters in Brouwer-Lyddane model.
      </action>
      <action dev="markrutten" type="add" issue="922">
        Added bistatic range measurement.
      </action>
      <action dev="luc" type="add" issue="933">
        Added a way to compute mean parameters in Eckstein-Hechler model.
      </action>
      <action dev="luc" type="update" issue="934">
        Updated CCSDS ODM to latest draft version (pink book).
      </action>
      <action dev="luc" type="fix" issue="930">
        Prevents zero max check intervals in maneuvers triggers detectors.
      </action>
       <action dev="luc" type="add">
        Added detection of non-positive max check interval and threshold.
      </action>
      <action dev="luc" type="add" issue="929">
        Allow additional derivatives providers to update main state derivatives.
      </action>
      <action dev="luc" type="fix" issue="928">
        Fixed indexing error when estimating a subset of orbital parameters.
      </action>
      <action dev="luc" type="update" issue="925">
        Don't loose additional derivatives when generating ephemeris.
      </action>
      <action dev="gc" type="fix" issue="889">
        Fixed unexpected behavior of two tests in OrekitMessagesTest.
      </action>
      <action dev="mvanel" type="add" issue="777">
        Added support for parsing and writing CDM files in both KVN and XML formats.
      </action>
      <action dev="luc" type="add" issue="918">
        Added support for ITRF-2020.
      </action>
      <action dev="pascal" type="add" issue="911">
        Added TDOA and bistatic range rate measurements.
      </action>
      <action dev="bryan" type="add" issue="900">
        Added init method in {Field}AdditionalStateProvider.
      </action>
      <action dev="louis" type="add" issue="888">
        Added J2-contribution for relativistic clock correction.
      </action>
      <action dev="evan" type="update">
        Allow creating Geoid without default data context.
      </action>
      <action dev="louis" type="add" issue="759">
        Added data loaders for Space Environment's JB2008 data.
      </action>
      <action dev="bryan" type="add" issue="898">
        Added static method to create a BodyFacade from a CenterName.
      </action>
      <action dev="evan" type="update" issue="903">
        Added Frame.getStaticTransformTo(...) and supporting methods to improve
        performance.
      </action>
    </release>
    <release version="11.1.2" date="2022-04-27"
             description="Version 11.1.2 is a patch release of Orekit.
             It fixes issues related to the parsing and writing of CCSDS and ILRS files.
             It also fixes issues in ECOM2 solar radiation pressure model, event bracketing,
             ephemeris generation, and NTW local orbital frame.
             Finally it includes some improvements in the class documentation">
      <action dev="luc" type="fix" issue="917">
        Fixed missing tags in XML generation by EphemerisWriter.
      </action>
      <action dev="louis" type="fix" issue="886">
        Fixed rollover in CRD parser.
      </action>
      <action dev="louis" type="fix" issue="786">
        Fixed NaNs when constructing Keplerian orbit from PV
        computed from KeplerianOrbit.
      </action>
      <action dev="louis" type="fix" issue="826">
        Fixed ephemeris generation using PropagatorParallelizer.
      </action>
      <action dev="luc" type="fix" issue="921">
        Fixed event bracketing problem induced by numerical noise at end of search interval.
      </action>
      <action dev="luc" type="fix" issue="919">
        Fixed ephemeris generation with several derivatives providers.
      </action>
      <action dev="maxime" type="fix" issue="909">
        Fixed wrong implementation of NTW LOF frame.
      </action>
      <action dev="bryan" type="fix" issue="910">
        Fixed eD and eY equation in ECOM2 model.
      </action>
      <action dev="pascal" type="fix" issue="908">
        Fixed unmanaged comment in OMM.
      </action>
      <action dev="pascal" type="fix" issue="906">
        Fixed unmanaged units in OMM.
      </action>
      <action dev="evan" type="fix" issue="882">
        Fix StreamingOemWriter in ITRF and without optional fields.
      </action>
      <action dev="evan" type="fix" issue="912">
        Fix StreamingOemWriter without acceleration.
      </action>
      <action dev="luc" type="fix" issue="184">
        Fixed non-bracketing issue when RESET_STATE slightly moves an event at the start
        of a step and another regular event happens in the first half of the same step
      </action>
    </release>
    <release version="11.1.1" date="2022-03-17"
             description="Version 11.1.1 is a patch release of Orekit.
             It fixes issues related to the parsing of SP3 and Rinex files. It also takes
             additional derivatives into account in {Field}SpacecraftState.shiftedBy method.
             Finally it includes some improvements in the class documentation">
      <action dev="lars" type="add" issue="896">
        Added Git configuration instructions in contributing guide.
      </action>
      <action dev="lars" type="fix" issue="897">
        Corrected wrong path in release guide.
      </action>
      <action dev="bryan" type="fix" issue="894">
        Fixed dead link in contributing guidelines.
      </action>
      <action dev="bryan" type="fix" issue="698">
        Added missing BDS-3 signal for Rinex 3.04.
      </action>
      <action dev="bryan" type="fixed" issue="892">
        Removed check of not supported keys in RinexLoader.
      </action>
      <action dev="lirw1984" type="update" issue="895">
        Enhanced parsing of SP3 files.
      </action>
      <action dev="luc" type="add" issue="902">
        Take additional derivatives into account in {Field}SpacecraftState.shiftedBy.
      </action>
    </release>
    <release version="11.1" date="2022-02-14"
             description="Version 11.1 is a minor release of Orekit.
             It includes both new features and bug fixes. New features introduced
             in 11.1 are: the estimation of maneuver start/stop time, the Brouwer-Lyddane
             orbit propagation model with Warren Phipps’ correction for the critical
             inclination of 63.4° and the perturbative acceleration due to atmospheric
             drag, the Extended Semi-analytical Kalman Filter, a new API for
             State Transition Matrix and Jacobian matrices computation, orbit
             determination  using analytical propagation models, parsing of ICGEM V2.0 format.
             This release includes important fixes in CCSDS files, TimeSpanMap, and
             display of dates. See the list below for a full description of the changes.">
      <action dev="luc" type="fix" issue="722">
        Prefer values from Bulletin B rather than Bulletin A if both are present
        in rapid data column format. This handling of priority was already in
        place for XML file, but not for column format.
      </action>
      <action dev="luc" type="fix" issue="448">
        Added support for ICGEM V2.0 format for piecewise gravity fields
        that contain discontinuities around major earthquakes, like
        Eigen 6S4 V2.
      </action>
      <action dev="andrewsgoetz" type="add">
        Added Automatic-Module-Name "org.orekit" to JAR manifest to improve usability
        of Orekit by modular Java projects.
      </action>
      <action dev="julie,bryan,maxime" type="add" issue="823">
        Added the Extended Semi-analytical Kalman Filter.
      </action>
      <action dev="luc" type="fix" issue="875">
        Allow empty comments in CCSDS messages
      </action>
      <action dev="luc" type="fix" issue="884">
        Deprecated TimeSpanMap.getTransitions()
      </action>
      <action dev="luc" type="fix" issue="832,885">
        Allow to enter the same transition date in TimeSpanMap several times
      </action>
      <action dev="luc" type="fix" issue="833">
        Added a way to erase all earlier/later transitions when adding an entry
        and added addValidBetween to TimeSpanMap.
      </action>
      <action dev="bryan" type="add">
        Added a new and simpler API for State Transition Matrix and Jacobian
        matrix computation for analytical orbit propagators.
      </action>
      <action dev="bryan" type="fix" issue="878">
        Fixed writing of ITRF frames before 2000 when generating CCSDS files.
      </action>
      <action dev="luc" type="fix" issue="836">
        Use the orbit normalization feature to reduce discontinuities across impulsive maneuvers.
      </action>
      <action dev="luc" type="add">
        Added an orbit normalization feature.
      </action>
      <action dev="evan" type="add" issue="881">
        Add AbsoluteDate.toStringWithoutUtcOffset(TimeScale, int) and
        DateTimeComponents.toStringWithoutUtcOffset(int, int) to emulate
        AbsoluteDate.toString() from Orekit 10.
      </action>
      <action dev="evan" type="fix" issue="880">
        Fix UTC offset in DateTimeComponents.toString(int, int)
      </action>
      <action dev="luc" type="fix" issue="849">
        Added detector to FieldEventHandler.init arguments list.
      </action>
      <action dev="luc" type="fix" issue="837">
        Added getters for raw detectors in event shifter, slope filter and predicate filter.
      </action>
      <action dev="bryan" type="fix" issue="874">
        Fixed initialization of maneuver trigger events when using EventBasedManeuverTriggers.
      </action>
      <action dev="luc" type="fix" issue="872">
        Fixed multiple detection of events when using propagate(start, target) with
        integration-based propagators.
      </action>
      <action dev="bryan" type="add" issue="871">
        Added atmospheric drag effect for Brouwer-Lyddane model.
      </action>
      <action dev="bryan" type="add" issue="869">
        Allowed Brouwer-Lyddane model to work for the critical inclination.
      </action>
      <action dev="bryan" type="fix" issue="867">
        Fixed handling of multiple historical eccentricities for a same station.
      </action>
      <action dev="bryan" type="fix" issue="868">
        Fixed writing of whitespace characters in CPF writer.
      </action>
      <action dev="bryan" type="fix" issue="864">
        Fixed BStar estimation in TLE-based orbit determination.
      </action>
      <action dev="mvanel" type="add" issue="653">
        Added Brouwer-Lyddane orbit propagator.
      </action>
      <action dev="luc" type="add" issue="865">
        Added derivatives with respect to maneuvers start/stop dates
        or median date/duration.
      </action>
      <action dev="luc" type="add" >
        Added observers for maneuvers triggers.
      </action>
      <action dev="luc" type="fix" issue="853">
        Added field-based init method in ForceModel and DSSTForceModel.
      </action>
      <action dev="luc" type="fix" >
        Added ParameterDrivenDateIntervalDetector and FieldParameterDrivenDateIntervalDetector.
      </action>
      <action dev="luc" type="add" >
        Added DateDriver to drive dates using a ParameterDriver.
      </action>
      <action dev="luc" type="fix" issue="848">
        Allow backward propagation in EventBasedManeuverTriggers.
      </action>
      <action dev="luc" type="add" >
        Added IntervalEventTrigger and StartStopEventsTrigger to streamline
        several ways to trigger maneuvers.
      </action>
      <action dev="luc" type="add" >
        When propagating with integrated additional equations, the generated
        spacecraft states now also contain both state and derivatives
        managed by the equations.
      </action>
      <action dev="luc" type="add" >
        Replaced AdditionalEquations by AdditionalDerivativesProvider with
        support for dimension retrieval and yield feature between providers.
      </action>
      <action dev="luc" type="add" issue="856">
        Added a new and simpler API for State Transition Matrix and Jacobian
        matrix computation. This new API is for now only used with NumericalPropagator
        and DSSTPropagator (both in batch least squares and in Kalman filter), but it
        is expected to be generalized to analytical propagators as well when it is
        stabilized.
      </action>
      <action dev="luc" type="add" >
        Added DoubleArrayDictionary and FieldArrayDictionary as replacements
        for HashMap when the number of keys is very small (such as in spacecraft
        states).
      </action>
      <action dev="luc" type="add">
        Manage dependencies between additional states in propagators using a yield
        feature between providers.
      </action>
      <action dev="luc" type="add" >
        SpacecraftState now handle derivatives of additional states.
      </action>
      <action dev="luc" type="add" issue="862">
        PropagatorParallelizer now preserves existing step handlers in the propagators it runs.
      </action>
      <action dev="ShippingEnjoyer" type="add">
        Get rid of StringBuffer for logging without unnecessary synchronization (bias-locking disabled at jdk18)
      </action>
    </release>
    <release version="11.0.2" date="2021-11-24"
             description="Version 11.0.2 is a patch release of Orekit.
             It fixes an important issue related to the handling of indexes
             when building the state transition matrix in multi satellites
             orbit determination. It also fixes bugs in TLE and CRD files.
             Finally it includes an update of the release guide.">
         <action dev="bryan" type="fix" issue="859" due-to="Emmanuel Papanagiotou">
        Allowed custom setting of state to TLE conversion in propagator builder. 
      </action>
         <action dev="bryan" type="fix" issue="847">
        Fixed handling of comments in CRD files.
      </action>
         <action dev="bryan" type="fix" issue="851">
        Fixed deserialization of TLE caused by the bStarParameterDriver.
      </action>
         <action dev="bryan" type="fix" issue="850">
        Fixed indexes when build state transition matrix for multi sat Kalman.
      </action>
         <action dev="sdinot" type="update">
        Updated the release guide to remove actions that are no longer required.
      </action>
    </release>
    <release version="11.0.1" date="2021-10-22"
             description="Version 11.0.1 is a patch release of Orekit.
             It fixes an important issue related to the calculation of the relativistic
             clock correction for GNSS measurements. It also fixes bugs in OEM and CPF
             files writing. Finally it includes some improvements in the class documentation">
         <action dev="bryan" type="fix" issue="846">
        Fixed wrong computation of relativistic clock correction for GNSS measurements.
      </action>
         <action dev="bryan" type="fix" issue="845">
        Fixed parsing of Rinex clock files.
      </action>
         <action dev="bryan" type="fix" issue="844">
        Fixed null pointer exception when constructing CPF from coordinates.
      </action>
         <action dev="bryan" type="update" issue="843">
        Improved documentation of solar radiation pressure class to include
        additional information about osculating bodies.
      </action>
         <action dev="sdinot" type="update" issue="842">
        Used the latest version of Maven available in RedHat 8.
      </action>
         <action dev="pascal" type="fix" issue="839">
        Fixed handling of time system in OemWriter.
      </action>
         <action dev="bryan" type="update" issue="838" due-to="Kendra Hale">
        Improved documentation of ImpulseManeuver class.
      </action>
    </release>
    <release version="11.0" date="2021-09-20"
             description="Orekit 11.0 is a major new release.
             It includes both new features and bug fixes. New features introduced
             in 11.0 are: orbit determination using SGP4/SDP4 models, a sequential
             batch least squares estimator using initial covariance and state vector,
             writer and parser for all CCSDS Navigation Data Messages in both KVN
             and XML formats, version 2 of CCSDS Tracking Data Messages, version 3
             of CCSDS Orbit Data Messages, support for Rinex navigation files,
             support for IGS clock correction files, support for IGS real time
             data including both SSR and RTCM messages, NTrip protocole, eclipses
             by Moon in solar radiation pressure force, a new API for analytical
             GNSS orbit propagators, removal of propagation modes, possibility
             to add several step handlers for the same orbit propagation, a new
             event detector for angular separation as seen from the spacecraft.
             See the list below for a full description of the changes.">
         <action dev="bryan" type="update" issue="766" due-to="Gowtham Sivaraman">
        Allowed setting of AttitudeProvider to the BoundedPropagator
        generated via propagation.
      </action>
         <action dev="bryan" type="fix" issue="835">
        Fixed format symbols for year, month, day in DateComponents#toString().
      </action>
         <action dev="thomas" type="fix" issue="668">
        Added a new event detector for angular separation as seen from the spacecraft.
      </action>
      <action dev="maxime" type="fix" issue="829">
        Fixed DataSourceTest.testFileName for Windows users.
      </action>
      <action dev="bryan" type="fix" issue="818">
        Use observed solar flux instead of adjusted in DTM2000 model.
      </action>
      <action dev="evan" type="fix" issue="798">
        Allow DSST event detection when propagating backwards.
      </action>
      <action dev="bryan" type="fix" issue="717" due-to="evan">
        Fixed DSST orbit determination when propagating backwards.
      </action>
      <action dev="evan" type="remove" issue="586">
        Remove InertialProvider.EME2000_ALIGNED, Propagator.DEFAULT_LAW. Use
        InertialProvider.of(Frame).
      </action>
      <action dev="evan" type="update" issue="586">
        Change default attitude provider to be aligned with propagation frame for all
        analytic propagators and GLONASS propagator. Backward incompatible.
      </action>
      <action dev="evan" type="update" issue="586">
        Improve performance of IntertialProvider(Frame)
      </action>
      <action dev="anne-laure" type="update" issue="797">
        Add information if a detector failed during propagation
      </action>
      <action dev="bryan" type="fix" issue="788" due-to="luc">
        Fixed missing call to setMuCreated() in OemParser.
      </action>
      <action dev="evan" type="update" issue="618">
        Fix supportedNames matching in ClasspathCrawler. Backwards incompatible.
      </action>
      <action dev="bryan" type="fix" issue="828">
        Fixed missing file types in SP3Parser.
      </action>
      <action dev="bryan" type="fix" issue="827">
        Fixed time system used in SP3 files.
      </action>
      <action dev="evan" type="fix" issue="685">
        Fix AnalyticalPropagator RESET_STATE when new state is null.
      </action>
      <action dev="bryan" type="fix" issue="803">
        Fixed parsing of clock values in SP3 files.
      </action>
      <action dev="bryan" type="fix" issue="820">
        TLE Jacobians are now calculated in cartesian elements.
      </action>
      <action dev="evan" type="update" issue="825">
        Improve exception messages with two AbsoluteDates by including duration between
        them.
      </action>
      <action dev="evan" type="update" issue="637" due-to="Piotr">
        Add trailing "Z" to AbsoluteDate.toString() to indicate UTC.
        Backwards incompatible.
      </action>
      <action dev="evan" type="update" issue="825">
        In AbsoluteDate.toString() fallback to TAI when no leap seconds are loaded.
      </action>
      <action dev="evan" type="update" issue="591">
        Fix TimeComponents.toString(): correct ISO 8601 with UTC offset, rounding issues.
        Backwards incompatible.
      </action>
      <action dev="evan" type="update" issue="590">
        Fix DateTimeComponents.toString(): correct ISO 8601, leap second, rounding issues.
        Backwards incompatible.
      </action>
      <action dev="evan" type="update" issue="637" due-to="Piotr">
        Fix AbsoluteDate.toString(timeZone) and toString(minutesFromUtc) to include the
        UTC offset when it is zero.
      </action>
      <action dev="evan" type="add">
        Add DateTimeComponents.toString(...) method with correct rounding for user
        specified precision.
      </action>
      <action dev="bryan" type="update" issue="626">
        Used a separate Comparator for sorting integer least square solutions.
      </action>
      <action dev="bryan" type="update" issue="799">
        Used the field-specific value of π.
      </action>
      <action dev="evan" type="update" issue="830" due-to="skyrex">
        Remove step size limitations in analytic propagators. Backwards incompatible.
      </action>
      <action dev="evan" type="fix">
        Fix part of step passed to the step handler twice in analytic propagators with
        event handlers.
      </action>
      <action dev="bryan" type="fix" issue="795" due-to="guylaine">
        Fixed output of NRLMSISE00 for altitude at 32.5 km.
      </action>
      <action dev="luc" type="add" issue="821">
        Added support for CCSDS TDM V2.0.
      </action>
      <action dev="luc" type="add" issue="819">
        Allow data filtering upon loading to be used for explicit loading by applications.
      </action>
      <action dev="julie" type="add" issue="745">
        Added sequential batch least squares estimator.
      </action>
      <action dev="luc" type="add" issue="814" due-to="Valerian">
        Fixed additional states handling in ephemeris generated by analytical propagator.
      </action>
      <action dev="luc" type="add" issue="809">
        Dropped master/slave/ephemeris generation propagation modes, replaced by a
        versatile step handler multiplexer fulfilling all these needs
        simultaneously during a single propagation run
      </action>
      <action dev="luc" type="add" issue="812">
        Dropped master/slave terminology in turn-around and inter-satellite measurements.
      </action>
      <action dev="luc" type="add" issue="813">
        Fixed derivatives with respect to secondary station in turn-around modifiers.
      </action>
      <action dev="luc" type="add" issue="811">
        Allow on-the-fly add/remove/clean for step handlers.
      </action>
      <action dev="luc" type="add" issue="810">
        Merged multiplexers for fixed steps and variable steps.
      </action>
      <action dev="luc" type="fix" issue="808">
        Moved isLast argument in step handler handleStep method to a separate method.
      </action>
      <action dev="luc" type="fix" issue="807">
        Fixed scheduling between calls to step handlers and events handlers.
      </action>
      <action dev="luc" type="fix" issue="806">
        Added restrictStep method to FieldOrekitStepInterpolator interface.
      </action>
      <action dev="bryan" type="fix" issue="801">
        Added getter for meteorological data used in CRD data block.
      </action>
      <action dev="bryan" type="fix" issue="796">
        Fixed writing of line H2 in CPF file header.
      </action>
      <action dev="thomas" type="fix" issue="702">
        Added possibility to take in account several bodies while computing SRP perturbation.
      </action>
      <action dev="bryan" type="update" issue="793">
        Updated SP3File visibility to public.
      </action>
      <action dev="bryan" type="update" issue="784">
        Updated architecture of GNSS orbit propagators.
      </action>
      <action dev="bryan" type="update" issue="782">
        Updated error message of Orekit internal error exception.
      </action>
      <action dev="luc" type="add">
        Added support for reading and writing CCSDS NDM composite messages.
      </action>
      <action dev="afossa" type="fix" issue="781">
        Fixed parsing in buildLine2() method of FieldTLE.
      </action>
      <action dev="luc" type="fix" issue="776">
        Fixed associativity in units parsing.
      </action>
      <action dev="bryan" type="update" issue="773">
        TimeStampedFieldAngularCoordinates now implements FieldTimeStamped.
      </action>
      <action dev="bryan" type="update" issue="774">
        TimeStampedFieldPVCoordinates now implements FieldTimeStamped.
      </action>
      <action dev="nfialton" type="fix" issue="775">
        Fixed NullPointerException in FieldSpacecraftState when orbit is not defined.
      </action>
      <action dev="bryan" type="add" issue="763">
        Added support for RTCM ephemeris messages.
      </action>
      <action dev="bryan" type="add" issue="769">
        Added ionospheric model based on IM201 SSR message.
      </action>
      <action dev="bryan" type="add" issue="763">
        Added support for Ntrip protocol.
      </action>
      <action dev="bryan" type="add" issue="763">
        Added support for IGS SSR messages.
      </action>
      <action dev="afossa" type="fix" issue="772">
        Fixed computation of velocity derivative in FieldNumericalPropagator.Main.addKeplerContribution()
        with superGetOrbitType() == null.
      </action>
      <action dev="luc" type="add" >
        Added AccurateFormatter to output double numbers and dates
        with adaptive number of digits, preserving one ULP accuracy.
      </action>
      <action dev="luc" type="add" >
        Added a units converter.
      </action>
      <action dev="luc" type="update" >
        INCOMPATIBLE CHANGE! Now observations parsed from TDM files are in SI units.
      </action>
      <action dev="luc" type="update" issue="768">
        Allow parsing several variations of ITRF specifications (like itrf-97, ITRF2000, ITRF_2014…).
      </action>
      <action dev="luc" type="add" >
        Added a time scale for drifting on-board clocks.
      </action>
      <action dev="bryan" type="add" issue="523">
        Added support for RINEX 3.X navigation files.
      </action>
      <action dev="bryan" type="update" issue="691">
        Improved consistency between getParametersDrivers() method signatures.
      </action>
      <action dev="andrewsgoetz" type="add" issue="764">
        Added new method to UTCScale which exposes the raw UTC-TAI offset data.
      </action>
      <action dev="bryan" type="fix" issue="670">
        Fixed call to ForceModel.init() in AbstractGaussianContribution class.
      </action>
         <action dev="thomas" type="add" issue="712">
          Added IGS clock file support.
      </action>
      <action dev="bryan" type="update" issue="650">
        Methods computeMeanState() and computeOsculatingState()
        of FieldDSSTPropagator are now statics.
      </action>
      <action dev="bryan" type="update" issue="762">
        TabulatelofOffset now implements BoundedAttitudeProvider.
      </action>
      <action dev="luc" type="update" issue="761">
        TabulateProvider now implements BoundedAttitudeProvider.
      </action>
      <action dev="luc" type="fix" issue="760">
        Fixed reference frame in tabulated attitude provider.
      </action>
      <action dev="luc" type="update" >
          Renamed SINEXLoader into SinexLoader.
      </action>
      <action dev="luc" type="update" >
        Use DataSource in RinexLoader and SinexLoader.
      </action>
      <action dev="luc" type="update" >
        Renamed NamedData into DataSource.
      </action>
      <action dev="luc" type="add" issue="474">
        Added support for CCSDS ODM V3, with the new
        Orbit Comprehensive Message format.
      </action>
      <action dev="luc" type="update">
        Overhauled generic Ephemeris and AttitudeEphemeris writing.
      </action>
      <action dev="luc" type="update">
        Overhauled CCSDS messages handling, both parsing and writing.
      </action>
      <action dev="amir" type="fix" issue="746">
        Fixed combination of measurements using GNSS phase measurements.
      </action>
      <action dev="bryan" type="add" issue="756">
        Added new method signature in IodGooding using AngularRaDec measurement.
      </action>
      <action dev="thomas" type="fix" issue="688">
        Fixed ignored fields from TLE template in TLEPropagatorBuilder.
      </action>
      <action dev="thomas" type="fix" issue="372">
        Added TLE generation.
      </action>
      <action dev="bryan" type="fix" issue="624">
        Allowed dynamic station coordinates when calculating tropospheric delay.
      </action>
      <action dev="bryan" type="update" issue="755">
        Modified IodGooding constructor to be consistent with other IOD methods.
      </action>
      <action dev="bryan" type="add" issue="753">
        Added new method signature in IodLaplace using AngularRaDec measurement.
      </action>
      <action dev="bryan" type="add" issue="752">
        Added new method signature in IodLambert using Position measurement.
      </action>
      <action dev="bryan" type="add" issue="751">
        Added new method signature in IodGibbs using Position measurement.
      </action>
      <action dev="luc" type="fix" issue="749">
        Allow building PVCoordinates and AngularCoordinates (as well as their Field,
        Absolute and TimeStamped variations) to be build from UnivariateDerivative1
        and UnivariateDerivative2 in addition to DerivativeStructure.
      </action>
      <action dev="bryan" type="fix" issue="736">
        Fixed NullPointerException in DSSTTesseral Hansen object.
      </action>
      <action dev="bryan" type="update" issue="601">
          Changed getPVInPZ90() method to private.
      </action>
      <action dev="bryan" type="fix" issue="744">
          Fixed calculation of CR3BP constants.
      </action>
      <action dev="bryan" type="update" issue="743">
          Updated JUnit version to 4.13.1.
      </action>
    </release>
    <release version="10.3.1" date="2021-06-16"
             description="Version 10.3.1 is a patch release of Orekit.
             It fixes one critical bug that could cause potential infinite loops in tesselation
             in very rare cases due to numerical noise.">
      <action dev="luc" type="fix" issue="792">
        Fixed potential infinite loops in tesselation in very rare cases due to numerical noise.
      </action>
    </release>
    <release version="10.3" date="2020-12-21"
             description="Version 10.3 is a minor release of Orekit.
             It includes both new features and bug fixes. New features introduced
             in 10.3 are: relativistic clock correction for range, phase, and range rate
             measurements, piece wise models for empirical forces, one-way GNSS code
             and phase measurements, support for laser ranging data (both CPF and
             CRD formats), Lense-Thirring and De Sitter relativistic corrections to
             satellite acceleration, support for AGI leap second files, new interfaces
             for attitude ephemeris files, Knocke model for Earth's albedo and infrared,
             as well as several other new features. This release includes an important
             fix in DSST orbit determination allowing to used short period Jacobian
             during state transition matrix calculation. It also fixes issues in Kalman
             orbit determination and CCSDS ADM format. See the list below for a full
             description of the changes.">
      <action dev="bryan" type="update" issue="741">
        Updated Hipparchus version to 1.8 and updated code with new functionalities.
      </action>
         <action dev="bryan" type="add" issue="740">
          Added aggregator for bounded attitude providers.
      </action>
         <action dev="thomas" type="add" issue="8">
        Added Knocke's Earth rediffused radiation pressure force model.
      </action>
         <action dev="bryan" type="add" issue="739">
          Allowed initialization of attitude provider from attitude segment.
      </action>
      <action dev="raphael" type="add" issue="705">
        Allowed writing an AEM file from a list of SpacecraftStates.
      </action>
      <action dev="luc" type="add" issue="738">
        Added user-defined max iteration and convergence criterion in SecularAndHarmonic.
      </action>
      <action dev="luc" type="add" issue="737">
        Added loading of AGI LeapSecond.dat files.
      </action>
      <action dev="raphael" type="add" issue="686">
        Allowed user-defined format for ephemeris data lines in
        StreamingAemWriter, AEMWriter, StreamingOemWriter and OEMWriter.
      </action>
         <action dev="bryan" type="fix" issue="683">
          Updated building instructions.
      </action>
         <action dev="bryan" type="add" issue="734">
          Added getters for phase measurement ambiguity driver.
      </action>
         <action dev="bryan" type="fix" issue="696">
          Allowed to configure initial covariance for measurements in Kalman Filter.
      </action>
      <action dev="thomas, bryan" type="add" issue="709">
        Added clock drift contribution to range rate measurements.
      </action>
         <action dev="bryan" type="fix" issue="687">
          Fixed Javadoc of ElevationMask.
      </action>
      <action dev="raphael" type="fix" issue="711">
        Allowed definition of a default interpolation degree in both AEMParser and OEMParser.
      </action>
      <action dev="bryan" type="add" issue="733">
        Added Lense-Thirring and De Sitter relativistic effects.
      </action>
      <action dev="melanisti" type="fix" issue="725">
        Fixed missing measurement parameter in InterSatellitesRange measurement.
      </action>
      <action dev="bryan" type="add" issue="732">
        Added documentation for checkstyle configuration.
      </action>
         <action dev="thomas" type="fix" issue="730">
          Removed useless loop over an empty list
      </action>
      <action dev="luc" type="fix" issue="731">
        Fixed parsing of some ICGEM gravity fields files.
      </action>
      <action dev="raphael" type="fix" issue="720">
          Added support for measurements parameters in UnivariateProcessNoise
      </action>
      <action dev="luc" type="fix" issue="729">
        Fixed wrong handling of RESET-STATE in analytical propagators.
      </action>
      <action dev="luc" type="add" issue="728">
        Allow creating a node detector without an orbit.
      </action>
      <action dev="bryan" type="add" issue="671">
        Added support for laser ranging file formats.
      </action>
      <action dev="clement" type="fix" issue="724">
        Remove range checks in TLE constructor.
      </action>
      <action dev="bryan" type="fix" issue="723">
        Allowed AEM and OEM writers to write header comments.
      </action>
      <action dev="bryan" type="add" issue="719">
        Added one-way GNSS range and phase measurements for LEO satellite
        orbit determination applications.
      </action>
      <action dev="bryan" type="add" issue="716">
        Added piecewise empirical force model.
      </action>
      <action dev="bryan" type="add" >
        Considered a new implementation for empirical forces, to allow piecewise model.
      </action>
      <action dev="bryan" type="add" issue="703">
        Added inter-satellites phase measurement.
      </action>
      <action dev="bryan" type="fix" issue="695">
        Considered covariance matrix from Position measurement in Kalman estimator.
      </action>
      <action dev="bryan" type="fix" issue="718">
        Fixed orbital state used for short periodic Jacobian computation.
      </action>
      <action dev="bryan" type="add" issue="704">
        Allow using user specified velocity error for computing
        tolerance vectors for integrators.
      </action>
      <action dev="bryan" type="add" issue="714">
        Added frequency deviation for range-rate measurements.
      </action>
      <action dev="bryan" type="add" issue="715">
        Added relativistic clock correction for range, phase and
        inter-satellite range measurements.
      </action>
      <action dev="bryan" type="fix" issue="706">
        Fixed missing measurement parameter in inter-satellites range measurement.
      </action>
         <action dev="thomas" type="fix" issue="713">
        Fixed computation of DSST short period Jacobian.
      </action>
      <action dev="luc" type="fix" issue="699">
        Fixed missing measurement parameter in Phase measurement
      </action>
      <action dev="luc" type="fix" issue="701">
        Fixed wrong handling of propagation parameters by Kalman filter in multi-satellite
        context
      </action>
    </release>
    <release version="10.2" date="2020-07-14"
             description="Version 10.2 is a minor release of Orekit.
             It includes both new features and bug fixes. New features introduced
             in 10.2 are: support for CCSDS ADM files, modelling of trajectories
             around Lagrangian points using CR3BP model, a piece wise drag force model,
             a time span tropospheric estimated model, an estimated ionospheric model,
             an improved modelling of the GNSS phase measurement, several bug fixes
             for date functionnalities, a new organization of the maneuvers package,
             a configurable low thrust maneuver model based on detectors,
             support for CSSI space weather data, , as well as several other minor
             features and bug fixes. See the list below for a full description
             of the changes.">
      <action dev="bryan" type="fix" issue="661">
        Fixed visibility of WindUpFactory.
      </action>
      <action dev="bryan" type="update" >
        Increased visibility of setters in CCSDS ADM related classes.
      </action>
      <action dev="clement" type="add" issue="656">
        Added CssiSpaceWeatherLoader which provides three-hourly space weather
        data and implements DTM2000InputParameters and NRLMSISE00InputParameters
      </action>
      <action dev="maxime" type="update" issue="690">
        Increased visibility of setters in CCSDS OEM related classes.
      </action>
      <action dev="bryan" type="update" >
        Improved Orekit performance by using new Hipparchus' differentiation classes.
      </action>
      <action dev="bryan" type="update" issue="682">
        Changed visibility of OrbitType parameter drivers' names to public.
      </action>
      <action dev="evan" type="add" issue="684" due-to="Mikael">
        Fix infinite loop in event detection when a RESET_* event causes two other events
        to occur simultaneously and discontinuously.
      </action>
      <action dev="evan" type="add" issue="684">
        Add FieldFunctionalDetector.
      </action>
      <action dev="mikael" type="add">
        Added a configurable low thrust maneuver based on detectors.
      </action>
      <action dev="bryan" type="fix" issue="605">
        Added support for Rinex C0, L0, S0 and D0 observation types.
      </action>
      <action dev="bryan" type="fix" issue="641">
        Allow Pattern functionalities instead of String.replaceAll() and String.split().
      </action>
      <action dev="evan" type="fix" issue="658">
        Fix invalid hour when using TimeScale(double) or TimeScale(int, double) with a
        value in [86400, 86401]. Treat these values as indicating a leap second.
      </action>
      <action dev="evan" type="add" issue="677">
        Add AbsoluteDate.toStringRfc3339() and DateTimeComponents.toStringRfc3339().
      </action>
      <action dev="evan" type="fix" issue="681">
        Fix AbsoluteDate.getComponents(...) produces invalid times.
      </action>
      <action dev="evan" type="fix" issue="676">
        Fix AbsoluteDate.getComponents(utc) throws "non-existent time 23:59:61".
      </action>
      <action dev="bryan" type="fix" issue="651">
        Improved use of try with resources statement.
      </action>
      <action dev="bryan" type="fix" issue="679" due-to="luc, maxime">
        Improved testRetrogradeOrbit in CircularOrbit and KeplerianOrbit tests.
      </action>
      <action dev="bryan" type="fix" issue="680">
        Allowed ephemeris class to be used with absolute PV coordinates.
      </action>
      <action dev="bryan" type="fix" issue="674">
        Added an exception if eccentricity is negative for keplerian orbit.
      </action>
      <action dev="evan" type="fix" issue="667">
        Fix build on CentOS/RedHat 7.
      </action>
      <action dev="bryan" type="fix" issue="662">
        Fixed forgotten additional state in Ephemeris propagator.
      </action>
      <action dev="evan" type="update">
        Improve error message for TimeStampedCache by including requested date.
      </action>
      <action dev="bryan" type="fix" issue="663">
        Fixed initialization of the triggering event for ImpulseManeuver class.
      </action>
      <action dev="clement" type="fix" issue="664">
        Fix sign of RAAN and PA parameters in TLE constructor if negative, range check most other orbit parameters.
      </action>
      <action dev="bryan" type="add" issue="669">
        Added estimated ionospheric model.
      </action>
      <action dev="bryan" type="add" issue="645">
        Merged phase-measurement branch into develop.
      </action>
      <action dev="bryan" type="add" >
        Added a time span tropospheric estimated model.
      </action>
      <action dev="bryan" type="add" issue="646">
        Merged cr3bp branch into develop.
      </action>
      <action dev="bryan" type="add" issue="660">
        Improved exception handling in IODGibbs.
      </action>
      <action dev="bryan" type="add" issue="647">
        Improved package-info documentation.
      </action>
      <action dev="nick" type="update" >
        Upgrade maven-checkstyle-plugin to 3.1.1.
      </action>
      <action dev="bryan" type="add" issue="657">
        Added multiplexed Orekit fixed step handler.
      </action>
      <action dev="bryan" type="add" issue="655">
        Added support for CCSDS ADM files.
      </action>
      <action dev="maxime" type="add" issue="649">
        Added a piece wise drag force model: TimeSpanDragForce in forces package.
      </action>
      <action dev="yannick" type="fix" issue="654">
        Prevent divergence of Saastomoinen model pathDelay method at low elevation.
      </action>
      <action dev="bryan" type="fix" issue="542">
        Removed duplicated BUILDING.txt file.
      </action>
      <action dev="bryan" type="add" issue="504">
        Allowed Eckstein Hechler propagator to be initialized with a mean orbit.
      </action>
      <action dev="bryan" type="update" issue="644">
        Removed try and catch statements for ParameterDriver initialization.
      </action>
      <action dev="bryan" type="fix" issue="613">
        Allowed DSST propagation in osculating type with event detectors.
      </action>
    </release>
    <release version="10.1" date="2020-02-19"
             description="Version 10.1 is a minor release of Orekit.
             It includes both new features and bug fixes. New features introduced
             in 10.1 are: wind-up effect for phase measurement, NeQuick ionospheric model,
             support for Hatanaka compact RINEX format, methods for the combination
             of GNSS measurements, Laplace method for initial orbit determination,
             a new Field Of View package, comparison methods for absolute dates,
             a new multiplexed measurement, specialized propagators for GNSS constellation,
             default constructors for DSST force models, covariance matrices in OEM writer,
             a new data context implementation, connection with Gitlab CI, improved documentation,
             the migration of the tutorials to a separate sister project, as well as several other minor
             features and bug fixes. See the list below for a full description of the changes.">
      <action dev="ward" type="fix">
        Improve performance of loading CCSDS files.
      </action>
      <action dev="ward" type="fix" issue="639" due-to="qmor">
        In Ellipsoid.pointOnLimb(...) improved numerical stability by cancelling terms.
      </action>
      <action dev="maxime" type="fix" issue="639" due-to="qmor">
        Fixed pointOnLimb method in bodies.Ellipsoid class. Normalized equations should now avoid numerical issues.
      </action>
      <action dev="evan" type="fix" issue="627">
        Fix TimeScalesFactory.getGMST(conventions, simpleEop) always returning the same
        value.
      </action>
      <action dev="evan" type="fix" issue="636">
        Fix UT1 and Earth rotation during a leap second. Was off by 1 second.
      </action>
      <action dev="luc" type="fix" issue="635">
        Fixed inconsistency in constant thrust maneuver acceleration.
      </action>
      <action dev="evan" type="add" >
        Added an annotation and a compiler plugin that generates a warning
        when default context is used without being explicitly annotated.
      </action>
      <action dev="luc" type="fix" issue="632" due-to="Evan Ward">
        Fixed projection to ellipsoid at pole.
      </action>
      <action dev="evan,luc,yannick" type="add" issue="607">
        Add DataContext, a way to load separate sets of EOP, leap seconds, etc.
      </action>
      <action dev="luc" type="fix" issue="630">
        Improve performance of UnixCompressFilter.
      </action>
      <action dev="luc" type="fix" issue="631">
        Improve performance of HatanakaCompressFilter.
      </action>
      <action dev="evan" type="fix" issue="629">
        Improve performance of ZipJarCrawler.
      </action>
      <action dev="bryan" type="add" issue="625">
          Added default constructors for DSSTZonal and DSSTTesseral. 
      </action>   
      <action dev="bryan" type="add" issue="622">
          Added OrekitException for unknown number of frequencies in ANTEX files. 
      </action>
      <action dev="bryan" type="add" issue="621">
          Added OrekitException in the case where IONEX header is corrupted. 
      </action>
      <action dev="dylan" type="add" issue="359">
          Added a specific test for issue 359 in BatchLSEstimatorTest.
          The test verifies that a Newtonian attraction is known
          by both the propagator builder and the propagator when
          it is not added explicitly.
      </action>
      <action dev="dylan" type="add" issue="367">
          Added write of covariance matrices in OEMWriter.
      </action>
      <action dev="dylan" type="fix" issue="619">
        Fixed origin transform in CcsdsModifierFrame.
      </action>
      <action dev="bryan" type="add" issue="611">
        Added SBAS orbit propagator.
      </action>
      <action dev="bryan" type="fix" issue="617">
        Fixed null pointer exception in MultiplexedMeasurement.
      </action>
      <action dev="luc" type="fix" issue="575">
        Allow users to provide custom convergence checkers for
        batch least squares orbit determination.
      </action>
      <action dev="luc" type="add" issue="614">
        Added multiplexed measurements.
      </action>
      <action dev="luc" type="fix" issue="616">
        Fixed missed changes updates in ParameterDriversList embedding
        other ParameterDriversList instances.
      </action>
      <action dev="luc" type="update">
        Moved tutorials to a separate sister project.
      </action>
      <action dev="bryan" type="add" due-to="Shiva Iyer">
        Added Laplace method for initial orbit determination.
      </action>
      <action dev="bryan" type="fix" issue="612">
        Fixed DSST orbit determination tutorial.
      </action>
      <action dev="bryan" type="add" issue="610">
        Added IRNSS orbit propagator.
      </action>
      <action dev="bryan" type="add" issue="608">
        Added support for RINEX 3.04 files.
      </action>
      <action dev="gabb" type="fix" issue="533">
        Fixed bugs in the derivatives computation in IodGooding.
        Fixed bugs in IodLambert when there's more than an half revolution
        between start and final position.
      </action>
      <action dev="bryan" type="fix" issue="604">
        Fixed parsing of compact RINEX files with wrong key in header
        produced by some Septentrio receivers.
      </action>
      <action dev="luc" type="fix" issue="603">
        Fixed parsing of compact RINEX files with missing types in header
        produced by some Septentrio receivers.
      </action>
      <action dev="evan" type="fix" issue="589">
        Improve performance of AggregateBoundedPropagator by factor of 2.
      </action>
      <action dev="luc" type="fix" issue="600">
        Fixed parsing of compact RINEX files with many observation types.
      </action>
      <action dev="bryan" type="fix">
        Fixed poor design of GLONASS numerical propagator.
      </action>
      <action dev="luc" type="fix" issue="599">
        Fixed an issue in projection to flat ellipse.
      </action>
      <action dev="bryan" type="fix" issue="598">
        Added lazily addition of Newtonian attraction to the DSST and
        numerical propagator builders.
      </action>
      <action dev="luc" type="add" issue="595">
        Added EllipticalFieldOfView (with two different ways to define the
        ellipticity constraint) that can be used in FieldOfViewDetector,
        GroundFieldOfViewDetector and FootprintOverlapDetector.
      </action>
      <action dev="luc" type="add">
        Fields of view with regular polygonal shape can now be built either
        based on a defining cone inside the Fov and touching it at edges
        middle points, or based on a defining cone outside the Fov and touching
        it at vertices.
      </action>
      <action dev="luc" type="add" issue="594">
        Added CircularFieldOfView that can be used in FieldOfViewDetector,
        GroundFieldOfViewDetector and FootprintOverlapDetector.
      </action>
      <action dev="luc" type="add">
        Set up a general hierarchy for Field Of View with various shapes. At
        start, it includes DoubleDihedraFieldOfView and PolygonalFieldOfView.
      </action>
      <action dev="luc" type="add" issue="592">
        Added FilesListCrawler to load files from an explicit list.
      </action>
      <action dev="evan" type="fix" issue="583">
        Fix AbsoluteDate.compareTo() for future/past infinity.
      </action>
      <action dev="luc" type="fix" issue="588">
        Fixed wrong handling of spacecraft states in multi-satellites orbit determination
        and multi-satellite measurements generation.
      </action>
      <action dev="bryan" type="fix" issue="585">
        Improved contributing guide.
      </action>
      <action dev="petrus" type="fix" issue="570">
        Make FieldOfView.getFootprint public.
      </action>
      <action dev="bryan" type="add">
        Added combination of measurements.
      </action>
      <action dev="bryan" type="fix">
        Fix values of GPS C2D, L2D, D2D and S2D frequencies.
      </action>
      <action dev="bryan" type="add">
        Add Nequick ionospheric model.
      </action>
      <action dev="luc" type="fix" issue="581">
        Fixed spurious empty line insertion during Rinex 2 decompression
        when the number of observations per satellite is a multiple of 5
      </action>
      <action dev="luc" type="fix" issue="580">
        Fixed decompression of very small negative values in Hatanaka
        Compact RINEX format.
      </action>
      <action dev="luc" type="fix" issue="578">
        Orbit determination tutorials (and tests too) now supports compressed
        measurement files (gzip, Unix compress, Hatanaka Compact RINEX).
      </action>
      <action dev="luc" type="fix" issue="579">
        Handle properly special events flags in Hatanaka Compact RINEX format.
      </action>
      <action dev="luc" type="fix" issue="483">
        Reset additional state changed by event handlers and not managed by any
        additional state providers.
      </action>
      <action dev="luc" type="add" issue="472">
        Added support for Hatanaka Compact RINEX format.
      </action>
      <action dev="luc" type="fix" issue="574">
        Cope with input stream readers that keep asking for new bytes after end
        of Unix compressed files has been reached.
      </action>
      <action dev="luc" type="fix" issue="573">
        Added detection of some corrupted Unix-compressed files.
      </action>
      <action dev="bryan" type="fix" issue="572">
        Fixed the Saastamoinen model when station altitude is bigger than 5000.0 meters.
      </action>
      <action dev="luc" type="fix" issue="568">
        Fixed too fast step increase in a bracketing attempt.
      </action>
      <action dev="luc" type="add">
        Added phase measurement builder.
      </action>
      <action dev="luc" type="add">
        Added getWavelength in GNSS Frequency.
      </action>
    </release>
    <release version="10.0" date="2019-06-24"
             description="Orekit 10.0 is a major new release. It includes DSST OD,
             propagation in non-inertial frames, specialized propagators for GNSS
             constellations, a new ionospheric model, modeling for phase measurements, the
             LAMBDA method for phase ambiguity resolution, Shapiro effect for range
             measurements, improved documentation, as well as several other new features
             and bug fixes. This release fixes a security denial of service bug regarding
             itrf-versions.conf present since Orekit 9.2. Some APIs have incompatibly
             changed since the 9.X series including the format of itrf-versions.conf,
             removal of deprecated methods, reorganization of the models package, as well
             as updates to AbstractDetector, AbstractGNSSAttitudeProvider, DragSensitive,
             RadiationSensitive, and ZipJarCrawler. See the list below for a full
             description of the changes.">
      <action dev="evan" type="fix">
        Fix  name of GLONASS G2 frequency.
      </action>
      <action dev="luc" type="fix" >
        Fixed accuracy of dates conversions from java dates.
      </action>
      <action dev="evan" type="fix" issue="566">
        Make ITRFVersionLoader public.
      </action>
      <action dev="bryan" type="fix" issue="564">
        Fixed private argument of getLLimits() abstract method.
      </action>
      <action dev="bryan" type="fix" issue="565">
        Fixed static loading of UTC for GLONASS reference epoch.
      </action>
      <action dev="luc" type="fix" issue="547">
        Added a tile/sampling aiming direction that diverts singularity outside of a
        area of interest. This is mainly useful when sampling areas of interest that
        cover the pole as the pole is singular for classical aiming directions (constant
        azimuth or along track).
      </action>
      <action dev="luc" type="update" >
        Removed latitude limitation in AlongTrackAiming. If latitude is above (resp. below)
        the maximum (resp. minimum) latitude reached by the defining orbit, then aiming
        will be towards East for prograde orbits and towards West for retrograde orbits.
      </action>
      <action dev="bryan" type="fix">
        Fixes broken links on Orekit JavaDoc.
      </action>
       <action dev="pascal" type="fix" issue="558">
        Fixes broken links on Maven site.
      </action>
      <action dev="luc" type="fix" issue="559">
        Take into account changes in MSAFE files names published by NASA.
      </action>
      <action dev="bryan" type="add">
        Add Global Ionosphere Map model.
      </action>
      <action dev="maxime" type="add" issue="554">
        Added propagation in inertial frame.
      </action>
      <action dev="luc" type="fix" issue="557">
        Improved documentation about DatesSelector not being reusable across several
        schedulers during measurements generation.
      </action>
      <action dev="evan" type="fix">
        Fix some possible NPEs in AntexLoader, FieldAngularCoordinates.
      </action>
      <action dev="evan" type="fix">
        Fix locale dependent comparisons in SP3File, TDMParser, and YUMAParser.
      </action>
      <action dev="evan" type="fix">
        Ensure opened streams are closed in ZipJarCrawler, DTM2000, IERSConventions, and
        OceanLoadDeformationCoefficients.
      </action>
      <action dev="bryan" type="add">
        Add DSST Orbit Determination for both Kalman Filter and Batch Least Squares estimator.
      </action>
      <action dev="romaric" type="add">
        Add a events detector based on the geomagnetic field intensity at the satellite altitude
        or at sea level above the satellite, and the associated tests
      </action>
      <action dev="maxime" type="update" issue="549">
        Deleted deprecated methods in EclipseDetector.
      </action>
      <action dev="romaric" type="fix" issue="553">
        Fix the bug of attitude transition with Ephemeris propagator
        by adding a way for the LocalPVProvider to get the attitude at the end of the transition
      </action>
      <action dev="petrus" type="update" issue="518">
        Changing AbstractGNSSAttitudeProvider from public to package-private.
      </action>
      <action dev="romaric" type="fix" issue="551">
        Fix the bug of attitude transition with analytical propagator 
        by refreshing the attitude after the events triggering
      </action>
      <action dev="romaric" type="fix" issue="552">
        Fix the bug of attitude transition if a reset occurs during the transition
        by adding margins to the reset of TimeSpanMap to keep the one corresponding to the "after" attitude law.
      </action>
      <action dev="bryan" type="add" issue="522">
        Generalized the GPSPropagator class to handle all GNSS constellations using
        the same algorithm.
      </action>
      <action dev="bryan" type="add" issue="519">
        Added numerical and analytical GLONASS propagators.
      </action>
      <action dev="luc" type="add" >
        Added ambiguity resolution for phase measurements.
        This feature is not complete yet and is considered experimental.
      </action>
      <action dev="bryan" type="update" issue="548">
        Reorganized models package by adding new sub-packages.
      </action>
      <action dev="maxime" type="update" issue="546">
        Updated Hipparchus dependency to version 1.5 in pom.xml file.
      </action>
      <action dev="maxime" type="update" issue="514">
        Deleted unused DerivativeStructure acceleration computation methods.
        In interfaces radiationPressureAcceleration and dragAcceleration, and all their implementations and their tests.
      </action>
      <action dev="evan" type="update" issue="543">
        Change format of itrf-versions.conf to use prefix matching instead of Regular
        Expression matching. All existing itrf-versions.conf files will need to be
        updated. This is to avoid a potential denial of service where a crafted
        itrf-versions.conf could cause the application to hang.
      </action>
      <action dev="evan" type="update" issue="543">
        ZipJarCrawler now uses "!/" to denote the start of the path within the archive
        which matches the convention used by JarURLConnection. ZipJarCrawler used to use
        "!".
      </action>
      <action dev="bryan" type="fix" issue="544" due-to="Josef Probst">
        Fixed endless loop on GPSPropagator and (Field)KeplerianOrbit.
      </action>
      <action dev="maxime" type="add" issue="403">
        Added tests for class UnivariateProcessNoise.
        Working tests for non-Cartesian orbit propagation are still needed.
      </action>
      <action dev="maxime" type="fix" issue="514">
        Deprecated unused DerivativeStructure acceleration computation methods.
        In interfaces radiationPressureAcceleration and dragAcceleration, and all their implementations and their tests. 
      </action>
      <action dev="luc" type="add" issue="536">
        Take target radius into account in CircularFieldOfViewDetector and FieldOfViewDetector.
      </action>
      <action dev="maxime" type="fix" issue="539">
        Fixed DTM2000.getDensity method, made it independent of user time zone.
      </action>
      <action dev="luc" type="add" issue="535">
        Take occulting body flattening into account in eclipse detector.
      </action>
      <action dev="maxime" type="fix" issue="538" due-to="Dorian Gegout">
        Fixed default method compareTo in interface ComparableMeasurement.
      </action>
      <action dev="luc" type="add" issue="532">
        Added Shapiro effect modifier for Range and InterSatelliteRange measurements.
      </action>
      <action dev="evan" type="update" issue="389">
        Fix type parametrization of AbstractDetector so that multiple with* methods can be
        called when the type parameter is '?'.
      </action>
      <action dev="evan" type="remove" issue="506">
        Remove EventHandler.Action and FieldEventHandler.Action. Use
        org.hipparchus.ode.events.Action instead.
      </action>
      <action dev="bryan" type="update" issue="527">
        Changed API for magnetic field model to a SI base unit API.
      </action>
      <action dev="evan" type="fix">
        OrekitException preserves the stack trace when formatting the message throws
        another exception.
      </action>
      <action dev="luc" type="remove" issue="530">
        Event detectors, field of view and attitude providers are not serializable anymore.
      </action>
      <action dev="bryan" type="update" issue="526">
        Replaced private class BilinearInterpolatingFunction of Saastamoinen model
        by the one of Hipparchus
      </action>
      <action dev="evan" type="add" issue="507">
        Add Action.RESET_EVENTS to check all detectors for events without recomputing the
        propagation step.
      </action>
      <action dev="evan" type="add" issue="507">
        Add Action.RESET_EVENTS to check all detectors for events without recomputing the
        propagation step.
      </action>
      <action dev="evan" type="add" issue="507">
        Add toString() implementations to SpacecraftState, RecordAndContinue.Event and
        Field versions.
      </action>
      <action dev="evan" type="add" issue="507">
        Add Field version of RecordAndContinue.
      </action>
      <action dev="evan" type="add" issue="507">
        Add Field version of LatitudeCrossingDetector.
      </action>
      <action dev="luc" type="update">
        Removed classes and methods deprecated in the 9.X series.
      </action>
      <action dev="luc" type="fix" issue="528" due-to="Gowtham Sivaraman">
        Fixed parsing of clock in SP3 files.
      </action>
    </release>
    <release version="9.3.1" date="2019-03-16" description="Version 9.3.1 is a minor version of Orekit.
    It fixes an issue with GPS week rollover.">
      <action dev="luc" type="add" issue="534">
        Handle GPS week rollover in GPSDate.
      </action>
    </release>
    <release version="9.3" date="2019-01-25" description="Version 9.3 is a minor version of Orekit.
    It includes both new features and bug fixes. New features introduced in 9.3 are: a new GPSDate class,
    changed OrekitException from checked to unchecked exceptions, parameter drivers scales and reference
    value can be changed, access to Kalman filter internal matrices, position-only measurements in orbit determination,
    support for unofficial versions 2.12 and 2.20 of Rinex files (mainly for spaceborne receivers),
    direct building of appropriate attitude law with eclipses for all GNSS satellite types, inter-satellites
    view detector, measurement generation feature, possibility to use Marshall Solar Activity Future Estimation
    to feed NRL MSISE 2000 atmosphere model, new tropospheric models: Mendes-Pavlis, Vienna 1, Vienna 3, estimated model,
    new mapping functions for tropospheric effect: Global Mapping Function, Niell Mapping Function, Global
    Pression Temperature Models GPT and GPT2, possibility to estimate tropospheric zenith delay,
    clock offset that can be estimated (both for ground station and satellite clocks).">
      <action dev="luc" type="add" issue="516">
        Added a way to manage clock corrections from GPSPropagator.
      </action>
      <action dev="bryan" type="add" issue="498">
        Added several tropospheric models: Mendes-Pavlis, Vienna 1, Vienna 3, estimated model
        where the total zenith delay can be estimated during Orbit Determination.
      </action>
      <action dev="bryan" type="add" issue="498">
        Added Global Mapping Function and Niell Mapping Function to be used with tropospheric
        models.
      </action>
      <action dev="luc" type="add" issue="515">
        Added clock offset parameter at satellites level for orbit determination.
      </action>
      <action dev="luc" type="add" issue="513">
        Added clock offset parameter at ground stations level for orbit determination.
      </action>
      <action dev="bryan" type="add" issue="512">
        Added weather model Global Pressure and Temperature 2.
      </action>
      <action dev="bryan" type="add" issue="511">
        Added weather model Global Pressure and Temperature.
      </action>
      <action dev="luc" type="fix" issue="510">
        Fixed dropped derivatives in TimeStampedFieldPVCoordinates.shiftedBy(dt).
      </action>
      <action dev="luc" type="fix" issue="509">
        Fixed scaling error in ParameterFunction differentiation.
      </action>
      <action dev="luc" type="fix" issue="508">
        Fixed inconsistency leading to inaccuracies in conversions from AbsoluteDate to FieldAbsoluteDate.
      </action>
      <action dev="pascal" type="fix" issue="495">
        The MarshallSolarActivityFutureEstimation class implements
        the NRLMSISE00InputParameters interface.
      </action>
      <action dev="evan" type="fix" issue="486">
        Make FieldTransform.shiftedBy(T) public.
      </action>
      <action dev="evan" type="fix" issue="496">
        Fix JavaDoc for TimeComponents.getSecond().
      </action>
      <action dev="evan" type="update" issue="501">
        Deprecate GFunction in favor of ToDoubleFunction.
      </action>
      <action dev="luc" type="add" issue="494">
        Added a measurements generation feature for use with orbit determination.
        Fixes issue #494
      </action>
      <action dev="luc" type="add">
        Added adapter for event detectors, allowing to wrap existing detector
        while changing their behaviour.
      </action>
      <action dev="luc" type="add">
        Added ground at night detector.
      </action>
      <action dev="luc" type="add">
        Added inter-satellites direct view detector.
      </action>
      <action dev="luc" type="add">
        Added constants defined by IAU 2015 resolution B3 for Sun, Earth and Jupiter.
      </action>
      <action dev="luc" type="add" issue="500">
        Added retrieval of full time span (start time, end time and data) containing
        a specified date in TimeSpanMap.
        Fixes issue #500
      </action>
      <action dev="luc" type="add">
        Added direct building of attitude provider from GNSS satellite type.
      </action>
      <action dev="luc" type="add">
        Added parsing of unofficial versions 2.12 and 2.20 of Rinex files
        (used by some spaceborne receivers like IceSat 1).
      </action>
      <action dev="luc" type="add">
        Added a way to retrieve Rinex header directly from the observations data set.
      </action>
      <action dev="luc" type="add">
        Added position-only measurements in orbit determination.
      </action>
      <action dev="luc" type="fix" issue="491">
        Allow parsing of SP3 files that use non-predefined orbit types.
        Fixes issue #491.
      </action>
      <action dev="maxime" type="add" issue="485">
        Added access to Kalman filter matrices.
        KalmanEstimation interface now has methods returning the physical values of:
        state transition matrix phi, measurement matrix H, innovation matrix S and Kalman gain matrix K.
        The methods are implemented in Model class. A class ModelTest was added to test these values.
        Fixes issue #485
      </action>
      <action dev="luc" type="fix" issue="492" due-to="Lebas">
        Fixed error message for TLE with incorrect checksum.
        Fixes issue #492.
      </action>
      <action dev="maxime" type="fix" issue="490">
        Fixed reference value of parameter drivers updating in Kalman filter. 
        When resetting the orbit in the propagator builder, the reference values
        of the drivers are now reset too.
        Fixes issue #490.
      </action>
      <action dev="maxime" type="add" issue="489">
        Made ParameterDriver class fully mutable.
        By adding setters for attributes scale, reference, minimum and maximum values.
        Fixes issue #489.
      </action>
      <action dev="maxime" type="fix" issue="488">
        Fixed method unNormalizeStateVector in Model class of Kalman estimator.
        Previous value did not take into account the reference values of the drivers.
        Fixes issue #488.
      </action>
      <action dev="luc" type="fix" issue="484" due-to="Yannick Jeandroz">
        Changed OrekitException from checked to unchecked exception.
        Most functions do throw such exceptions. As they are unchecked, they are
        not advertised in either `throws` statements in the function signature or
        in the javadoc. So users must consider that as soon as they use any Orekit
        feature, an unchecked `OrekitException` may be thrown. In most cases, users
        will not attempt to recover for this but will only use them to display or
        log a meaningful error message.
        Fixes #484.
      </action>
      <action dev="luc" type="fix" issue="480">
        Added GPSDate class to convert back and forth with AbsoluteDate.
        Fixes #480.
      </action>
      <action dev="evan" type="fix" issue="476">
        Fix generics in EventEnablingPredicateFilter.
        Fixes #476.
      </action>
      <action dev="maxime" type="fix" issue="473">
        Fixed wrong values of radec generated in AngularRaDecMeasurementCreator.
        Fixed wrong values of range rate generated in RangeRateMeasurementCreator.
        Added tests that check the values of measurements for each type of measurement.
        Upgraded precision in Kalman and batch least-squares OD tests that are using range-rate and radec measurements.
        Fixes issue #473.
      </action>
      <action dev="luc" type="fix">
        Derivatives with respect to mass are not computed anymore since several versions,
        some remnants of former computation remained and have now been removed.
      </action>
    </release>
    <release version="9.2" date="2018-05-26" description="Version 9.2 is a minor release of Orekit.
    It introduces several new features and bug fixes. New features introduced in version 9.2 are
    Kalman filter for orbit determination, loading of RINEX files, loading of ANTEX files, loading
    of version d of SP3 files (version a to c were already supported), on-the-fly decompression of .Z
    files, code measurements, phase measurements (but only a very basic implementation for now),
    specific attitude laws (GPS, GLONASS, GALILEO, BEIDOU) with midnight/noon turns, possibility to
    use backward propagation in LS orbit determination, support for any ITRF version, even if EOP
    files do not match the desired version, attitude overriding in constant thrust maneuvers,
    FunctionalDetector, filtering mechanism to insert specific decompression or deciphering algorithms
    during data loading, frames for Lagrange L1 and L2 point for any two related celestial bodies.
    WARNING: phase measurements, GNSS attitude and time-dependent process noise are considered
    experimental features for now, they should not be used yet for operational systems.
    Several bugs have been fixed.">
      <action dev="luc" type="fix">
        Fixed missing eclipse detectors in field version of Solar radiation pressure.
        Fixes issue #366.
      </action>
      <action dev="evan" type="fix">
        Fixed issue where EventHandler.init() was never called.
        Fixes issue #471.
      </action>
      <action dev="luc" type="fix">
        Fixed error in relative humidity units in Marini-Murray tropospheric model.
        Fixes issue #352.
      </action>
      <action dev="luc" type="fix">
        Fixed DSST events detection in the osculating case.
        Fixes issue #398.
      </action>
      <action dev="luc" type="fix">
        Allow several TLE with same date in TLESeries.
        Fixes issue #411.
      </action>
      <action dev="luc" type="fix">
        Fixed compilation problems with JDK 1.8
        Fixes issue #462.
      </action>
      <action dev="luc" type="add" >
        Added specific attitude mode for GNSS satellites: GPS (block IIA, block IIF, block IIF),
        GLONASS, GALILEO, BEIDOU (GEO, IGSO, MEO). This is still considered experimental as there
        are some problems when Sun crosses the orbital plane during a midnight/noon turn maneuver
        (which is a rare event but nevertheless occurs)
      </action>
      <action dev="luc" type="add" >
        Added natural order for observed measurements primarily based on
        chronological order, but with also value comparisons if measurements
        are simultaneous (which occurs a lot in GNSS), and ensuring no
        measurements are lost if stored in SortedSet
      </action>
      <action dev="luc" type="add" due-to="Albert Alcarraz García">
        Added GNSS code measurements
      </action>
      <action dev="luc" type="add" due-to="Albert Alcarraz García">
        Added GNSS phase measurements (very basic implementation for now, not usable as is)
      </action>
      <action dev="luc" type="add" due-to="Albert Alcarraz García">
        Added loading of RINEX observation files (versions 2 and 3)
      </action>
      <action dev="luc" type="fix">
        Fixed compression table reset problem in .Z files
        Fixes issue #450.
      </action>
      <action dev="maxime" type="fix">
        Fixed de-activation of event detection.
        In the propagate(startDate, endDate) function of class "AbstractIntegratedPropagator",
        for dates out of the time interval defined by ]startDate, endDate].
        Fixes issue #449.
      </action>
      <action dev="luc" type="add">
        Added support for loading Unix-compressed files (ending in .Z).
        This file compression algorithm is still widely used in the GNSS
        community (SP3 files, clock files, Klobuchar coefficients...)
        Fixes issue #447.
      </action>
      <action dev="luc" type="add">
        Added a customizable filtering capability in data loading.
        This allows users to insert layers providing features like
        custom decompression algorithms, deciphering, monitoring...
        Fixes issue #446.
      </action>
      <action dev="luc" type="add">
        Allow direct retrieval of rotation part without derivatives from
        LOFType without computing the full transform from inertial frame.
      </action>
      <action dev="maxime" type="fix">
        Added a provider for time-dependent process noise in Kalman estimator.
        This providers allow users to set up realistic models where the process
        noise increases in the along track direction.
        Fixes issue #403.
      </action>
      <action dev="maxime" type="add">
        Increased visibility of attributes in ConstantThrustManeuver class.
        Added getters for all attributes. Also added an attribute name that
        allows the differentiation of the maneuvers, both from a parameter driver
        point of view and from a force model point of view.
        Fixes issue #426.
      </action>
      <action dev="maxime" type="add">
        Increased visibility of attributes in propagator builders.
        By adding getters for all attributes in NumericalPropagatorBuilder
        and AbstractPropagatorBuilder.
        Also made the method findByName in ParameterDriversList public.
        Fixes issue #425.
      </action>
      <action dev="luc" type="fix">
        Ensure the correct ITRF version is used in CCSDS files, regardless
        of the EOP source chosen, defaulting to ITRF-2014.
      </action>
      <action dev="luc" type="fix">
        Split initial covariance matrix and process noise matrix in two
        methods in the covariance matrix provider interface.
      </action>
      <action dev="luc" type="add">
        Added VersionedITRF frame that allow users with needs for very high
        accuracy to specify which ITRF version they want, and stick to it
        regardless of their EOP source.
        Fixes issue #412.
      </action>
      <action dev="luc" type="add">
        Added an itrf-versions.conf configuration file allowing to specify
        which ITRF version each EOP file defines for which date
      </action>
      <action dev="luc" type="add">
        EOP history now contains the ITRF version corresponding to each
        EOP entry on a per date basis
      </action>
      <action dev="luc" type="add">
        Added an ITRFVersion enumerate to simplify conversion between ITRF frames,
        even when no direct Helmert transformation is available
      </action>
      <action dev="luc" type="add">
        Added TransformProviderUtility to reverse or combine TransformProvider instances.
      </action>
      <action dev="luc" type="add">
        Allow attitude overriding during constant-thrust maneuvers.
        Fixes issue #410.
      </action>
      <action dev="luc" type="fix">
        Fixed out-of-sync attitude computation near switch events in AttitudeSequence.
        Fixes issue #404.
      </action>
      <action dev="luc" type="add">
        Added a method to extract sub-ranges from TimeSpanMap instances.
      </action>
      <action dev="luc" type="fix">
        Fixed TLE creation with B* coefficients having single digits like 1.0e-4.
        Fixes issue #388.
      </action>
      <action dev="evan" type="add">
        Add FunctionalDetector.
      </action>
      <action dev="luc" type="add">
        Added handling of IGS ANTEX GNSS antenna models file.
      </action>
      <action dev="luc" type="add">
        Added support for SP3-d files.
      </action>
      <action dev="luc" type="fix">
        Improved SP3 files parsing.
        Some files already operationally produced by IGS Multi-GNSS Experiment (MGEX)
        exceed the maximum number of satellites supported by the regular SP3-c file
        format (which is 85 satellites) and extended the header, without updating the
        format version to SP3-d, which specifically raises the 85 satellites limitation.
        Fixes issue #376.
      </action>
      <action dev="maxime" type="add">
        Allow backward propagation in batch LS orbit determination.
        Fixes issue #375.
      </action>
      <action dev="maxime" type="add">
        Added covariance matrix to PV measurements.
        Fixes issue #374.
      </action>
      <action dev="luc" type="fix">
        Fixed issue when converting very far points (such as Sun center) to geodetic coordinates.
        Fixes issue #373.
      </action>
      <action dev="luc" type="add" >
        Added more conversions between PV coordinates and DerivativeStructure.
        This simplifies for example getting the time derivative of the momentum.
      </action>
      <action dev="maxime" type="fix">
        Fixed weights for angular measurements in W3B orbit determination.
        Fixed in test and tutorial.
        Fixes issue #370.
      </action>
      <action dev="luc" type="add" due-to="Julio Hernanz">
        Added frames for L1 and L2 Lagrange points, for any pair of celestial bodies.
      </action>
    </release>
    <release version="9.1" date="2017-11-26"
             description="Version 9.1 is a minor release of Orekit. It introduces a few new
             features and bug fixes. New features introduced in version 9.1 are some
             frames in OEM parser, retrieval of EOP from frames and ground station displacements
             modelling (both displacements due to tides and displacements due to ocean loading),
             and retrieval of covariance matrix in orbit determination. Several bugs have been fixed.
             Version 9.1 depends on Hipparchus 1.2.">
      <action dev="evan" type="add">
        Added ITRF2005 and ITRF2008 to the frames recognized by OEMParser.
        Fixes issue #361.
      </action>
      <action dev="evan" type="fix">
        Fixed FiniteDifferencePropagatorConverter so that the scale factor is only applied
        once instead of twice.
        Fixes issue #362.
      </action>
      <action dev="maxime" type="fix">
        Fixed derivatives computation in turn-around range ionospheric delay modifier.
        Fixes issue #369.
      </action>
      <action dev="evan" type="fix">
        Disabled XML external resources when parsing rapid XML TDM files.
        Part of issue #368.
      </action>
      <action dev="evan" type="fix">
        Disabled XML external resources when parsing rapid XML EOP files.
        Part of issue #368.
      </action>
      <action dev="evan" type="fix">
        Fixed NPE in OrekitException when localized string is null.
      </action>
      <action dev="luc" type="fix">
        Fixed a singularity error in derivatives for perfectly circular orbits in DSST third body force model.
        Fixes issue #364.
      </action>
      <action dev="luc" type="fix" due-to="Lucian Bărbulescu">
        Fixed an error in array size computation for Hansen coefficients.
        Fixes issue #363.
      </action>
      <action dev="luc" type="add">
        Added a way to retrieve EOP from frames by walking the frames hierarchy tree
        using parent frame links. This allows to retrieve EOP from topocentric frames,
        from Earth frames, from TOD...
      </action>
      <action dev="luc" type="add">
        Take ground stations displacements into account in orbit determination.
        The predefined displacement models are the direct effect of solid tides
        and the indirect effect of ocean loading, but users can add their own models
        too.
      </action>
      <action dev="luc" type="add">
        Added ground stations displacements due to ocean loading as per IERS conventions,
        including all the 342 tides considered in the HARDISP.F program.
        Computation is based on Onsala Space Observatory files in BLQ format.
      </action>
      <action dev="luc" type="add">
        Added ground points displacements due to tides as per IERS conventions.
        We have slightly edited one entry in table 7.3a from IERS 2010 conventions
        to fix a sign error identified by Dr. Hana Krásná from TU Wien (out of phase
        radial term for the P₁ tide, which is -0.07mm in conventions when it should be
        +0.07mm). This implies that our implementation may differ up to 0.14mm from
        other implementations.
      </action>
      <action dev="luc" type="fix">
        Avoid intermixed ChangeForwarder instances calling each other.
        Fixes issue #360.
      </action>
      <action dev="maxime" type="fix">
        Modified the way the propagation parameter drivers are mapped in the
        Jacobian matrix in class "Model".
        Added a test for multi-sat orbit determination with estimated
        propagation parameters (µ and SRP coefficients).
        Fixes issue #354.
      </action>
      <action dev="luc" type="fix">
         Added a convenience method to retrieve covariance matrix in
         physical units in orbit determination.
         Fixes issue #353.
      </action>
      <action dev="luc" type="fix" due-to="Rongwang Li">
         Fixed two errors in Marini-Murray model implementation.
         Fixes issue #352.
      </action>
      <action dev="luc" type="fix">
         Prevent duplicated Newtonian attraction in FieldNumericalPropagator.
         Fixes issue #350.
      </action>
      <action dev="luc" type="fix">
         Copy additional states through impulse maneuvers.
         Fixes issue #349.
      </action>
      <action dev="luc" type="fix">
         Removed unused construction parameters in ShiftingTransformProvider
         and InterpolatingTransformProvider.
         Fixes issue #356.
      </action>
      <action dev="luc" type="fix">
         Fixed wrong inertial frame for Earth retrieved from CelestialBodyFactory.
         Fixes issue #355.
      </action>
      <action dev="luc" type="update">
        Use a git-flow like branching workflow, with a develop branch for bleeding-edge
        development, and master branch for stable published versions.
      </action>
    </release>
    <release version="9.0.1" date="2017-11-01"
            description="Version 9.0.1 is a patch release of Orekit.
            It fixes security issus 368.">
      <action dev="evan" type="fix">
        Disabled XML external resources when parsing rapid XML TDM files.
        Part of issue #368.
      </action>
      <action dev="evan" type="fix">
        Disabled XML external resources when parsing rapid XML EOP files.
        Part of issue #368.
      </action>
    </release>
    <release version="9.0" date="2017-07-26"
             description="Version 9.0 is a major release of Orekit. It introduces several new
             features and bug fixes. New features introduced in version 9.0 are Taylor algebra
             propagation (for high order uncertainties propagation or very fast Monte-Carlo
             studies), multi-satellites orbit determination, parallel multi-satellites propagation,
             parametric accelerations (polynomial and harmonic), turn-around measurements,
             inter-satellite range measurements, rigth ascension/declination measurements,
             Antenna Phase Center measurements modifiers, EOP estimation in precise orbit
             determination, orbit to attitude coupling in partial derivatives, parsing of CCSDS
             Tracking Data Messages, parsing of university of Bern Astronomical Institute files
             for Klobuchar coefficients, ITRF 2014, preservation of non-Keplerian orbits derivatives,
             JB2008 atmosphere model, NRL MSISE 2000 atmosphere model, boolean combination of events
             detectors, ephemeris writer, speed improvements when tens of thousands of measurements
             are used in orbit determination, Danish translations. Several bugs have been fixed.">
     <action dev="luc" type="add">
       Added on-board antenna phase center effect on inter-satellites range measurements.
     </action>
     <action dev="luc" type="add">
       Added on-board antenna phase center effect on turn-around range measurements.
     </action>
     <action dev="luc" type="add">
       Added on-board antenna phase center effect on range measurements.
     </action>
     <action dev="luc" type="update">
       Moved Bias and OutlierFilter classes together with the other estimation modifiers.
     </action>
     <action dev="luc" type="update">
       Forced states derivatives to be dimension 6 rather than either 6 or 7. The
       additional mass was not really useful, it was intended for maneuvers calibration,
       but in fact during maneuver calibration we adjust either flow rate or specific
       impulse but not directly mass itself. 
     </action>
      <action dev="luc" type="add">
        Added parametric acceleration force models, where acceleration amplitude is a
        simple parametric function. Acceleration direction is fixed in either inertial
        frame, or spacecraft frame, or in a dedicated attitude frame overriding spacecraft
        attitude. The latter could for example be used to model solar arrays orientation if
        the force is related to solar arrays). Two predefined implementations are provided,
        one for polynomial amplitude and one for harmonic amplitude. Users can add other
        cases at will. This allows for example to model the infamous GPS Y-bias, which is
        thought to be related to a radiator thermal radiation.
      </action>
      <action dev="luc" type="remove">
        Removed obsolete Cunningham and Droziner attraction models. These models have
        been superseded by Holmes-Featherstone attraction model available since 2013
        in Orekit.
      </action>
      <action dev="luc" type="update">
        Take orbit to attitude coupling into account in the partial derivatives for all attitude modes.
        Fixes issue #200.
      </action>
      <action dev="luc" type="update">
        Merged FieldAttitudeProvider into AttitudeProvider.
      </action>
      <action dev="luc" type="update">
        Simplified ForceModel interface. It does not require dedicated methods anymore for
        computing derivatives with respect to either state or parameters.
      </action>
      <action dev="luc" type="remove">
        Removed Jacchia-Bowman 2006 now completely superseded by Jacchia-Bowman 2008.
      </action>
      <action dev="luc" type="update">
        Make Jacchia-Bowman 2008 thread-safe and field-aware.
      </action>
      <action dev="luc" type="update">
        Make NRL MSISE 2000 thread-safe and field-aware.
      </action>
      <action dev="luc" type="update">
        Make DTM2000 thread-safe and field-aware.
      </action>
      <action dev="luc" type="add">
        Added support for ITRF 2014.
        As of mid-2017, depending on the source of EOP, the ITRF retrieved using
        FramesFactory.getITRF will be either ITRF-2014 (if using EOP 14 C04) or
        ITRF-2008 (if using EOP 08 C04, bulletins A, bulletins B, or finals .all).
        If another ITRF is needed, it can be built using HelmertTransformation.
      </action>
      <action dev="luc" type="remove">
        Removed classes and methods deprecated in 8.0.
      </action>
      <action dev="luc" type="add">
        Added coordinates of all intermediate participants in estimated measurements.
        This will allow estimation modifiers to get important vectors (sighting
        directions for example) without recomputing everything from the states.
      </action>
      <action dev="luc" type="add">
        Added a multi-satellites orbit determination feature.
      </action>
      <action dev="luc" type="add">
        Added one-way and two-way inter-satellites range measurements.
      </action>
      <action dev="luc" type="fix" due-to="Glenn Ehrlich">
        Avoid clash with Python reserved keywords and, or and not in BooleanDetector.
      </action>
      <action dev="luc" type="add" due-to="Maxime Journot">
        Added right ascension and declination angular measurements.
      </action>
      <action dev="luc" type="add">
        Added a parallel propagation feature for addressing multi-satellites needs.
        Propagators of different types (analytical, semi-analytical, numerical,
        ephemerides ...) can be mixed at will.
      </action>
      <action dev="luc" type="fix">
        Fixed Gaussian quadrature inconsistent with DSST theory when orbit derivatives are present.
        Fixes issue #345.
      </action>
      <action dev="luc" type="fix">
        Fixed infinite recursion when attempting two orbit determinations in row.
        Fixes issue #347.
      </action>
      <action dev="luc" type="add" due-to="Lars Næsbye Christensen">
        Added Danish translations.
        Fixes issue #346.
      </action>
      <action dev="luc" type="add" >
        Allow estimation of polar motion (offset plus linear drift) and prime meridian
        correction (offset plus linear drift) in orbit determination. This is essentially
        equivalent to add correction to the xp, yp, dtu1 and lod Earth Orientation Parameters.
      </action>
      <action dev="luc" type="add">
        Parameters in orbit determination can be associated with a per-parameter reference date.
      </action>
      <action dev="luc" type="fix">
        Fixed wrong generation of FieldTransforms by time stamped cache, when generation
        happens backward in time.
        Fixes issue #344.
      </action>
      <action dev="luc" type="update">
        Improved computation ground station parameters derivatives
        in orbit determination.
      </action>
      <action dev="luc" type="update" >
        Use automatic differentiation for all orbit determination measurements types.
        This allows simpler evolutions to estimate parameters for which derivatives
        are not straightforward to compute; some of these parameters are needed for
        precise orbit determination.
      </action>
      <action dev="luc" type="add" due-to="Maxime Journot">
        Added parsing of University of Bern Astronomical Institute files for α and β Klobuchar coefficients.
      </action>
      <action dev="luc" type="add" due-to="Maxime Journot">
        Added parsing of CCSDS TDM (Tracking Data Messages) files, both text and XML.
      </action>
      <action dev="luc" type="fix" due-to="Florentin-Alin Butu">
        Fixed lighting ratio in solar radiation pressure for interplanetary trajectories.
      </action>
      <action dev="hank" type="fix">
        Allow small extrapolation before and after ephemeris.
        Fixes issue #261.
      </action>
      <action dev="luc" type="fix">
        Fixed missing attitude in DSST mean/osculating conversions.
        Fixes issue #339.
      </action>
      <action dev="luc" type="fix">
        Optionally take lift component of the drag force into account in BoxAndSolarArraySpacecraft.
        Fixes issue #324.
      </action>
      <action dev="luc" type="fix" due-to="James Schatzman">
        Change visibility of getTargetPV in GroundPointing to public so it can be subclassed by
        users in other packages.
        Fixes issue #341.
      </action>
      <action dev="luc" type="update">
        Deprecated the TLESeries class. The file format used was considered to be too specific and
        the API not really well designed. Users are encouraged to use their own parser for series of TLE.
      </action>
      <action dev="luc" type="fix" due-to="Gavin Eadie">
        Removed dead code in deep SDP4 propagation model.
        Fixes issue #342.
      </action>
      <action dev="luc" type="fix" due-to="Quentin Rhone">
        Added a way to prefix parameters names when estimating several maneuvers
        in one orbit determination.
        Fixes issue #338.
      </action>
      <action dev="luc" type="fix" due-to="Pascal Parraud">
        Removed unneeded reset at end of sample creation in propagators conversion.
        Fixes issue #335.
      </action>
      <action dev="luc" type="fix" due-to="Michiel Zittersteijn">
        Fixed wrong angle wrapping computation in IodLambert.
      </action>
      <action dev="luc" type="fix" due-to="Lucian Barbulescu">
        Fixed boundaries of thrust parameter driver in ConstantThrustManeuver.
        Fixes issue #327.
      </action>
      <action dev="luc" type="fix" due-to="Hao Peng">
        Allow some old version of TLE format to be parsed correctly.
        Fixes issue #330.
      </action>
      <action dev="luc" type="fix" due-to="James Schatzman">
        Fixed ArrayOutOfBoundException appearing when converting dates at past or future infinity
        to string.
        Fixes issue #340.
      </action>
      <action dev="luc" type="fix">
        Extended range of DateComponents to allow the full integer range as days offset
        from J2000.
      </action>
      <action dev="luc" type="fix">
        Prevent NaN appearing in UTC-TAI offsets for dates at past or future infinity.
      </action>
      <action dev="luc" type="fix">
        Prevent central attraction coefficient from being adjusted in TLEPropagatorBuilder,
        as it is specified by the TLE theory.
        Fixes issue #313.
      </action>
      <action dev="luc" type="fix" due-to="Hao Peng">
        Added a flag to prevent resetting initial state at the end of integrating propagators.
        Fixes issue #251.
      </action>
      <action dev="luc" type="fix">
        Tutorials now all rely on orekit-data being in user home folder.
        Fixes issue #245.
      </action>
       <action dev="luc" type="fix">
        Apply delay corresponding to h = 0 when station altitude is below 0 in SaastamoinenModel.
        Fixes issue #202.
      </action>
      <action dev="luc" type="add">
        Added derivatives to orbits computed from non-Keplerian models, and use
        these derivatives when available. This improves shiftedBy() accuracy,
        and as a consequence also the accuracy of EventShifter. As example, when
        comparing shiftedBy and numerical model on a low Earth Sun Synchronous Orbit,
        with a 20x20 gravity field, Sun and Moon third bodies attractions, drag and
        solar radiation pressure, shifted position errors without derivatives are 18m
        after 60s, 72m after 120s, 447m after 300s; 1601m after 600s and 3141m after
        900s, whereas the shifted position errors with derivatives are 1.1m after 60s,
        9.1m after 120s, 140m after 300s; 1067m after 600s and 3307m after 900s.
      </action>
      <action dev="luc" type="fix">
        Preserved non-Keplerian acceleration in spacecraft state when computed from numerical propagator.
        Fixes issue #183.
      </action>
      <action dev="luc" type="fix">
        Fixed accuracy of FieldAbsoluteDate.
        Fixes issue #337.
      </action>
      <action dev="luc" type="fix">
        Fixed eccentricity computation for hyperbolic Cartesian orbits.
        Fixes issue #336.
      </action>
      <action dev="luc" type="fix">
        Fixed an array out of bounds error in DSST zonal short periodics terms.
      </action>
      <action dev="luc" type="fix" due-to="Maxime Journot">
        Fixed a factor two error in tropospheric and ionospheric modifiers.
      </action>
      <action dev="luc" type="add" due-to="Maxime Journot">
        Added turn-around (four-way range) measurements to orbit determination.
      </action>
      <action dev="luc" type="update">
        Updated dependency to Hipparchus 1.1, released on 2017, March 16th.
        Fixes issue #329.
      </action>
      <action dev="evan" type="add">
        Added simple Boolean logic with EventDetectors.
      </action>
      <action dev="luc" type="add">
        Added getGMSTRateFunction to IEEEConventions to compute accurately Earth rotation rate.
      </action>
      <action dev="luc" type="update">
        OneAxisEllipsoid can now transform FieldGeodeticPoint from any field
        and not only DerivativeStructure.
      </action>
      <action dev="luc" type="add">
        Completed field-based Cartesian and angular coordinates with missing
        features that were only in the double based versions.
      </action>
      <action dev="luc" type="update" due-to="Maxime Journot">
        Use DerivativeStructure to compute derivatives for Range measurements.
      </action>
      <action dev="luc" type="update">
        Improved conversion speed from Cartesian coordinates to geodetic coordinates
        by about 15%.
      </action>
      <action dev="evan" type="add">
        Replace OrbitFile interface with EphemerisFile, adding support for multiple
        ephemeris segments and the capability to create a propagator from an ephemeris.
      </action>
      <action dev="hank" type="add">
        Added EphemerisFileWriter interface for serializing EphemerisFiles to external
        file formats, and implemented the OEMWriter for CCSDS OEM file export support.
      </action>
      <action dev="hank" type="add">
        Added OrekitEphemerisFile object for encapsulating propagator outputs into an 
        EphemerisFile which can then be exported with EphemerisFileWriter classes.
      </action>
      <action dev="luc" type="fix">
        Fixed thread-safety issues in DTM2000 model.
        Fixes issue #258.
      </action>
      <action dev="pascal" type="add">
        Added JB2008 atmosphere model.
      </action>
      <action dev="pascal" type="add">
        Added NRLMSISE-00 atmosphere model.
      </action>
      <action dev="luc" type="fix" due-to="Hao Peng">
        Fixed outliers configuration parsing in orbit determination tutorial and test.
        Fixes issue #249
      </action>
       <action dev="luc" type="fix" >
        Greatly improved orbit determination speed when a lot of measurements are used
        (several thousands).
      </action>
      <action dev="luc" type="fix" >
        Fixed ant build script to run Junit tests.
        Fixes issue #246.
      </action>
      <action dev="luc" type="update">
        Added a protection against zero scale factors for parameters drivers.
      </action>
      <action dev="evan" type="fix">
        Fix AbsoluteDate.createMJDDate when the time scale is UTC and the date
        is during a leap second.
        Fixes issue #247
      </action>
      <action dev="luc" type="fix" >
        Fixed ant build script to retrieve Hipparchus dependencies correctly.
        Fixes issue #244.
      </action>
    </release>
    <release version="8.0.1" date="2017-11-01"
            description="Version 8.0.1 is a patch release of Orekit.
            It fixes security issus 368.">
      <action dev="evan" type="fix">
        Disabled XML external resources when parsing rapid XML EOP files.
        Part of issue #368.
      </action>
    </release>
    <release version="8.0" date="2016-06-30"
             description="Version 8.0 is a major release of Orekit. It introduces several new
             features and bug fixes as well as a major dependency change. New features introduced
             in version 8.0 are orbit determination, specialized propagator for GPS satellites
             based on SEM or YUMA files, computation of Dilution Of Precision and a new angular
             separation event detector. Several bugs have been fixed. A major change introduced
             with version 8.0 is the switch from Apache Commons Math to Hipparchus as the
             mathematical library, which also implied switching from Java 6 to Java 8.">
      <action dev="luc" type="fix" due-to="Andrea Antolino">
        Improved accuracy of orbits Jacobians.
        Fixes issue #243.
      </action>
      <action dev="luc" type="update">
        Deprecated PropagationException, replaced by OrekitException.
      </action>
      <action dev="evan" type="fix" due-to="Greg Carbott">
        Fix bug in restarting propagation with a ConstantThrustManeuver with an
        updated initial condition.
      </action>
      <action dev="luc" type="fix">
        Fixed a display error for dates less than 0.5ms before a leap second.
      </action>
      <action dev="luc" type="update">
        Use ParameterDriver with scale factor for both orbit determination, conversion,
        and partial derivatives computation when finite differences are needed.
      </action>
      <action dev="luc" type="fix">
        Apply impulse maneuver correctly in backward propagation.
        Fixes issue #241.
      </action>
      <action dev="luc" type="add">
        Added angular separation detector. This is typically used to check separation
        between spacecraft and the Sun as seen from a ground station, to avoid interferences
        or damage.
      </action>
      <action dev="luc" type="update">
        All class and methods that were deprecated in the 7.X series have been removed.
      </action>
      <action dev="luc" type="update">
        Allow ICGEM gravity field reader to parse non-Earth gravity fields.
      </action>
      <action dev="evan" type="add">
        Add methods for a integration step handler to tell if the start/end of the step is
        interpolated due to event detection. Also added ability to add a step handler in
        ephemeris mode.
      </action>
      <action dev="evan" type="fix">
        Switch to a continuous Ap to Kp geomagnetic index conversion.
        Fixes issue #240.
      </action>
      <action dev="pascal" type="add">
        Added computation of Dilution Of Precision (DOP).
      </action>
      <action dev="pascal" type="add">
        Added a specialized propagator for GPS spacecrafts, based on
        SEM or YUMA files.
      </action>
      <action dev="luc" type="update">
        Ported the new Hipparchus event handling algorithm to Orekit.
        This improves robustness in corner cases, typically when different
        event detectors triggers at very close times and one of them
        resets the state such that it affects the other detectors.
      </action>
      <action dev="luc" type="update">
        Simplified step interpolators API, replacing the setDate/getState
        pair with an interpolated state getter taking a date argument.
      </action>
      <action dev="luc" type="update">
        Switched from Apache Commons Math to Hipparchus library.
      </action>
      <action dev="luc" type="add">
        Added an orbit determination feature!
      </action>
      <action dev="evan" type="add">
        Add EventHandler to record all events.
      </action>
      <action dev="evan" type="fix">
        Fix exception during event detection using
        NumericalPropagator.getGeneratedEphemeris() near the start/end date of
        the generated ephemeris.
        Fixes issue #238
      </action>
    </release>
    <release version="7.2.1" date="2017-11-01"
            description="Version 7.2.1 is a patch release of Orekit.
            It fixes security issus 368.">
      <action dev="evan" type="fix">
        Disabled XML external resources when parsing rapid XML EOP files.
        Part of issue #368.
      </action>
    </release>
    <release version="7.2" date="2016-04-05"
             description="Version 7.2 is a minor release of Orekit. It introduces several new
             features and bug fixes. The most important features introduced in version 7.2
             are handling of GLONASS and QZSS time scales, support for local time zones
             according to ISO-8601 standard, and finer tuning of short period terms in
             DSST propagator. Version 7.2 depends on version 3.6.1 of Apache Commons Math,
             which also fixes a bug related to close events detection.">
      <action dev="luc" type="add">
        Added GLONASS and QZSS time scales. These time scales my be used in SP3-c files.
      </action>
      <action dev="luc" type="add">
        Added parsing and displaying of local time according to ISO-8601 standard.
      </action>
      <action dev="luc" type="fix">
        Added some protections against malformed SP3 files.
      </action>
      <action dev="luc" type="fix">
        Fixed Newcomb operators generation in DSST for high degree gravity fields.
        Fixes issue #237
      </action>
      <action dev="luc" type="update">
        Improved tuning of DSST tesseral force models. Users can now tune max degree,
        max eccentricity power and max frequency in mean longitude for short
        period terms, as well as for m-daily terms.
      </action>
      <action dev="luc" type="update">
        Improved tuning of DSST zonal force models. Users can now tune max degree,
        max eccentricity power and max frequency in true longitude for short
        period terms.
      </action>
      <action dev="luc" type="fix">
        Fixed wrong continuous maneuver handling in backward propagation.
        Fixes issue #236
      </action>
    </release>
    <release version="7.1" date="2016-02-07"
             description="Version 7.1 is a minor release of Orekit. It introduces several new
             features and bug fixes. The most important features introduced in version 7.1
             are a lot of new event detectors (field of view based detectors supporting any FoV
             shape, either on ground targetting spacecraft or on spacecraft and targetting
             ground defined zones with any shape, extremum elevation detector, anomaly,
             latitude argument, or longitude argument crossing detectors, either true, mean
             or eccentric, latitude and longitude extremum detectors, latitude and longitude
             crossing detectors), new event filtering capability based on user-provided
             predicate function, ability to customize DSST interpolation grid for short period
             elements, ability to retrieve DSS short periodic coefficients, removed some arbitrary
             limitations in DSST tesseral and zonal contribution, ability to set short period
             degree/order to smaller values than mean elements in DSST, vastly improved
             frames transforms efficiency for various Earth frames, three different types of
             solar radiation pressure coefficients, new tabulated attitudes related to Local
             Orbital Frame, smooth attitude transitions in attitudes sequences, with derivatives
             continuity at both endpoint, ground zone sampling either in tiles or grid with fixed
             or track-based orientation, derivatives handling in geodetic points, parsing of TLE
             with non-unclassified modifiers, support for officiel WMM coefficients from NOAA,
             support for tai-utc.dat file from USNO, tropospheric refraction model following
             Recommendation ITU-R P.834-7, geoid model based on gravity field, and use of the new
             Apache Commons Math rotation API with either Frame transform convention or vector
             operator convention. Numerous bugs were also fixed.
             Version 7.1 depends on version 3.6 of Apache Commons Math.">
      <action dev="thierry" type="add">
        Added tropospheric refraction correction angle following Recommendation ITU-R P.834-7.
      </action>
      <action dev="luc" type="add">
        Added a way to configure max degree/order for short periods separately
        from the mean elements settings in DSST tutorial.
      </action>
      <action dev="luc" type="fix">
        Fixed limitation to degree 12 on zonal short periods, degree/order 8 on
        tesseral short periods, and degree/order 12 for tesseral m-dailies in DSST.
      </action>
      <action dev="luc" type="fix">
        Fixed wrong orbit type in propagator conversion. The type specified by
        user was ignored when computing variable stepsize integrator tolerances.
      </action>
      <action dev="luc" type="add">
        Set up three different implementations of radiation pressure coefficients,
        using either a single reflection coefficient, or a pair of absorption
        and specular reflection coefficients using the classical convention about
        specular reflection, or a pair of absorption and specular reflection
        coefficients using the legacy convention from the 1995 CNES book.
        Fixes issue #170
      </action>
      <action dev="luc" type="fix">
        Fixed wrong latitude normalization in FieldGeodeticPoint.
      </action>
      <action dev="luc" type="fix">
        Fixed blanks handling in CCSDS ODM files.
        Fixes issue #232
      </action>
      <action dev="luc" type="fix">
        Fixed FramesFactory.getNonInterpolatingTransform working only
        in one direction.
        Fixes issue #231
      </action>
      <action dev="evan" type="add">
        Added Field of View based event detector for ground based sensors.
      </action>
      <action dev="luc" type="add">
        Added a getFootprint method to FieldOfView for projecting Field Of View
        to ground, taking limb of ellipsoid into account (including flatness) if
        Field Of View skims over horizon.
      </action>
      <action dev="luc" type="add">
        Added a pointOnLimb method to Ellipsoid for computing points that lie
        on the limb as seen from an external observer.
      </action>
      <action dev="luc" type="add">
        Added an isInside predicate method to Ellipsoid for checking points location.
      </action>
      <action dev="evan" type="fix">
        Support parsing lowercase values in CCSDS orbit data messages.
        Fixes issue #230
      </action>
      <action dev="luc" type="add">
        Added a generic FieldOfViewDetector that can handle any Field Of View shape.
        The DihedralFieldOfViewDetector is deprecated, but the CircularFieldOfViewDetector
        which corresponds to a common case that can be computed more accurately and faster
        than the new generic detector is preserved.
      </action>
      <action dev="luc" type="add">
        Added a FieldOfView class to model Fields Of View with any shape.
      </action>
      <action dev="luc" type="add">
        Added a FootprintOverlapDetector which is triggered when a sensor
        Field Of View (any shape, even split in non-connected parts or
        containing holes) overlaps a geographic zone, which can be non-convex,
        split in different sub-zones, have holes, contain the pole...
        Fixes issue #216
      </action>
      <action dev="luc" type="fix" due-to="Carlos Casas">
        Added a protection against low altitudes in JB2006 model.
        Fixes issue #214
      </action>
      <action dev="luc" type="fix" due-to="Petrus Hyvönen">
        Enlarged access to SGP4 and DeepSDP4 propagators.
        Fixes issue #207
      </action>
      <action dev="luc" type="fix">
        Fixed covariance matrices units when read from CCSDS ODM files. The
        data returned at API level are now consistent with SI units, instead of being
        kilometer-based.
        Fixes issue #217
      </action>
      <action dev="luc" type="fix">
        Fixed DSST ephemeris generation.
        Fixes issue #222
      </action>
      <action dev="luc" type="update">
        Vastly improved DSS short period terms interpolation.
      </action>
      <action dev="luc" type="fix">
        Use new Rotation API from Apache Commons Math 3.6.
        This API allows to use both vector operator convention and frames
        transform convention naturally. This is useful when axis/angles are
        involved, or when composing rotations. This probably fixes one of
        the oldest stumbling blocks for Orekit users.
      </action>
      <action dev="luc" type="fix">
        Fixed state partial derivatives in drag force model.
        Fixes issue #229
      </action>
      <action dev="evan" type="fix">
        Fixed incorrect density in DTM2000 when the input position is not in ECI
        or ECEF.
        Fixes issue #228
      </action>
      <action dev="evan" type="add">
        Added capability to use a single EventHandler with multiple types of
        EventDetectors.
      </action>
      <action dev="luc" type="add" >
        Added a way to customize interpolation grid in DSST, either using a fixed number
        of points or a maximum time gap between points, for each mean elements integration
        step.
      </action>
      <action dev="luc" type="add" >
        Added TabulatedLofOffset for attitudes defined by tabulating rotations between Local Orbital Frame
        and spacecraft frame.
        Fixes issue #227
      </action>
      <action dev="luc" type="fix" >
        Fixed wrong ephemeris generation for analytical propagators with maneuvers.
        Fixes issue #224.
      </action>
       <action dev="luc" type="fix" >
        Fixed date offset by one second for TLE built from their components,
        if a leap second was introduced earlier in the same year.
        Fixes issue #225.
      </action>
      <action dev="luc" type="fix" >
        Allow parsing TLE with non-unclassified modifier.
      </action>
      <action dev="luc" type="add" >
        As a side effect of fixing issue #223, KeplerianPropagator and
        Eckstein-Hechler propagator are now serializable.
      </action>
      <action dev="luc" type="fix" >
        Fixed missing additional states handling in ephemeris propagators
        created from analytical propagators.
      </action>
      <action dev="luc" type="fix" >
        Fixed NPE and serialization issues in ephemeris propagators created
        from analytical propagators.
        Fixes issue #223.
      </action>
      <action dev="luc" type="fix" >
        Fixed time scale issues in JPL ephemerides and IAU pole models.
        The time used for internal computation should be TDB, not TT.
      </action>
      <action dev="luc" type="fix" >
        Fixed an issue with backward propagation on analytical propagator.
        During first step, the analytical interpolator wrongly considered the
        propagation was forward.
      </action>
      <action dev="luc" type="add" >
        Added a way to retrieve short period coefficients from DSST as
        spacecraft state additional parameters. This is mainly intended
        for test and validation purposes.
      </action>
      <action dev="luc" type="fix" >
        Prevent small overshoots of step limits in event detection.
        Fixes issue #218.
      </action>
      <action dev="luc" type="fix" >
        Handle string conversion of dates properly for dates less than 1 millisecond
        before midnight (they should not appear as second 60.0 of previous minute but
        should rather wrap around to next minute).
        Partly fixes issue #218.
      </action>
      <action dev="luc" type="fix" >
        Enforce Lexicographical order in DirectoryCrawler, to ensure reproducible
        loading. Before this changes, some tests could fail in one computer while
        succeeding in another computer as we use a mix of DE-4xx files, some having
        a different EMRAT (81.30056907419062 for DE-431, 81.30056 for DE-405 and DE-406).
      </action>
      <action dev="luc" type="add" >
        Added EventEnablingPredicateFilter to filter event based on an user-provided
        enabling predicate function. This allow for example to dynamically turn some
        events on and off during propagation or to set up some elaborate logic like
        triggering on elevation first time derivative (i.e. one elevation maximum)
        but only when elevation itself is above some threshold.
      </action>
      <action dev="luc" type="update" >
        Renamed EventFilter into EventSlopeFilter.
      </action>
      <action dev="luc" type="add" >
        Added elevation extremum event detector.
      </action>
      <action dev="luc" type="fix" >
        Fixed ellipsoid tessellation with large tolerances.
        Fixes issue #215.
      </action>
      <action dev="evan" type="fix" >
        Fixed numerical precision issues for start/end dates of generated
        ephemerides.
        Fixes issues #210
      </action>
      <action dev="luc" type="add" >
        Added anomaly, latitude argument, or longitude argument crossings detector,
        either true, mean or eccentric.
        Fixes issue #213.
      </action>
      <action dev="luc" type="add" >
        Added latitude and longitude extremum detector.
      </action>
      <action dev="luc" type="add" >
        Added latitude and longitude crossing detector.
      </action>
      <action dev="luc" type="add" >
        Added a way to convert between PVA and geodetic points with time derivatives.
      </action>
      <action dev="luc" type="add" >
        Allow truncation of tiles in ellipsoid tessellation.
      </action>
      <action dev="luc" type="add" >
        Propagator builders can now be configured to accept any orbit types
        and any position angle types in the input flat array.
        Fixes issue #208.
      </action>
      <action dev="luc" type="add" >
        Added smooth attitude transitions in attitudes sequences, with derivatives
        continuity at both endpoints of the transition that can be forced to match
        rotation, rotation rate and rotation acceleration.
        Fixes issue #6.
      </action>
      <action dev="luc" type="fix" >
        Fixed attitudes sequence behavior in backward propagation.
        Fixes issue #206.
      </action>
      <action dev="luc" type="add" >
        Added factory methods to create AbsoluteDate instances from MJD or JD.
        Fixes issue #193.
      </action>
      <action dev="luc" type="fix" due-to="Joris Olympio">
        Fixed wrong attitude switches when an event occurs but the active attitude mode
        is not the one it relates to.
        Fixes issue #190.
      </action>
      <action dev="luc" type="add"  due-to="Joris Olympio">
        Added a way to be notified when attitude switches occur.
        Fixes issue #190.
      </action>
      <action dev="luc" type="fix" >
        Ensure Keplerian propagator uses the specified mu and not only the one from the initial orbit.
        Fixes issue #184.
      </action>
      <action dev="luc" type="update" >
        Improved frames transforms efficiency for various Earth frames.
      </action>
      <action dev="luc" type="fix" >
        Specify inertial frame to compute orbital velocity for ground pointing laws.
        Fixes issue #115.
      </action>
      <action dev="luc" type="fix" >
        Activated two commented-out tests for DTM2000, after ensuring we
        get the same results as the original fortran implementation.
        Fixes issue #204.
      </action>
      <action dev="luc" type="fix" due-to="Javier Martin Avila">
        Fixed resetting of SecularAndHarmonic fitting.
        Fixes issue #205.
      </action>
      <action dev="luc" type="add">
        Added a way to sample a zone on an ellipsoid as grids of inside points.
        Fixes issue #201.
      </action>
      <action dev="luc" type="fix">
        Fixed an event detection problem when two really separate events occur within
        the event detector convergence threshold.
        Fixes issue #203.
      </action>
      <action dev="luc" type="fix">
        Added protections against TLE parameters too large to fit in the format.
        Fixes issue #77.
      </action>
      <action dev="luc" type="fix">
        Allowed slightly malformed TLE to be parsed.
        Fixes issue #196.
      </action>
      <action dev="luc" type="fix">
        Fixed overlapping issue in ellipsoid tessellation, typically for independent
        zones (like islands) close together.
        Fixes issue #195.
      </action>
      <action dev="tn" type="add">
        Added support to load WMM coefficients from the official model file
        provided by NOAA.
      </action>
      <action dev="tn" type="fix">
        Fixed javadoc of method "GeoMagneticField#calculateField(...)": 
        the provided altitude is expected to be a height above the WGS84 ellipsoid.
      </action>
      <action dev="luc" type="update">
        Added a simpler interface for creating custom UTC-TAI offsets loaders.
      </action>
      <action dev="luc" type="add">
        Added support for USNO tai-utc.dat file, enabled by default, in
        addition to the legacy support for IERS UTC-TAI.history file
        which is still supported and also enabled by default.
      </action>
      <action dev="luc" type="add">
        Added a way to load TAI-UTC data from Bulletin A. Using this feature
        is however NOT recommended as there are known issues in TAI-UTC data
        in some bulletin A (for example bulletina-xix-001.txt from 2006-01-05
        has a wrong year for last leap second and bulletina-xxi-053.txt from
        2008-12-31 has an off by one value for TAI-UTC on MJD 54832). This
        feature is therefore not enabled by default, and users wishing to
        rely on it should do it carefully and take their own responsibilities.
      </action>
      <action dev="luc" type="add">
        Added ellipsoid tessellation, with tiles either oriented along track
        (ascending or descending) or at constant azimuth.
      </action>
      <action dev="luc" type="fix">
        Added customization of EOP continuity check threshold.
        Fixes issue #194.
      </action>
      <action dev="evan" type="add">
        Added geoid model based on gravity field.
        Fixes issue #192.
      </action>
      <action dev="luc" type="fix">
        Added automatic loading of Marshall Solar Activity Future Estimation data.
        Fixes issue #191.
      </action>
      <action dev="luc" type="update">
        Simplified Cartesian to ellipsoidal coordinates transform and greatly improved its performances.
      </action>
      <action dev="luc" type="fix">
        Fixed target point in BodyCenterPointing attitude.
        Fixes issue #100.
      </action>
    </release>
    <release version="7.0" date="2015-01-11"
             description="Version 7.0 is a major release of Orekit. It introduces several new
             features and bug fixes. New features introduced in version 7.0 are the complete
             DSST semi-analytical propagator with short-periodics terms (only mean elements
             were available in previous version), extension to second order derivatives for
             many models (Cartesian coordinates, angular coordinates, attitude modes, ...),
             bilinear interpolator in Saastamoinen model, attitude overriding during impulsive
             maneuvers, general relativity force model, geographic zone detector, and ecliptic
             frame.
             Several bugs have been fixed. One noteworthy fix concerns an inconsistency in
             Eckstein-Hechler propagator velocity, which leads to a change of the generated
             orbit type.">
      <action dev="hankg" type="add">
        Added bilinear interpolator and use it on Saastamoinen model.
        Implements feature #182.
      </action>
      <action dev="luc" type="update">
        Removed old parts that were deprecated in previous versions.
      </action>
      <action dev="luc" type="update">
        Updated dependency to Apache Commons Math 3.4, released on 2014-12-26.
      </action>
      <action dev="luc" type="fix">
        Fixed null vector normalization when attempting to project to ground a point already on ground.
        Fixes issue #181.
      </action>
      <action dev="luc" type="add" due-to="Lucian Barbulescu">
        Added Romanian localization for error messages.
      </action>
      <action dev="luc" type="fix">
        Fixed velocity inconsistency in orbit generation in Eckstein-Hechler propagator.
        The Eckstein-Hechler propagator now generated Cartesian orbits, with velocity
        computed to be fully consistent with model evolution. A side effect is that
        if users rebuild circular parameters from the generated orbits, they will
        generally not math exactly the input circular parameters (but position will
        match exactly).
        Fixes issue #180.
      </action>
      <action dev="luc" type="fix">
        Improved acceleration output in Eckstein-Hechler model.
      </action>
      <action dev="luc" type="add">
        Added projection of moving point (i.e. position and derivatives too) to
        ground surface.
      </action>
      <action dev="luc" type="add">
        Added a general 3 axes ellipsoid class, including a feature to compute
        any plane section (which result in a 2D ellipse).
      </action>
      <action dev="luc" type="add">
        Added support for IERS bulletin A (rapid service and prediction)
      </action>
      <action dev="tn" type="fix">
        Fixed various issues in geomagnetic fields models:
        GeoMagneticField.getDecimalYear() returned a slightly wrong result: e.g. for 1/1/2005
        returned 2005.0020 instead of 2005.0, GeoMagneticFieldFactory.getModel() returned
        wrong interpolation near models validity endpoints, GeoMagneticField.transformModel(double)
        method did not check year validity. Added more unit tests and adapted existing tests for
        IGRF/WMM with sample values / results as they have changed slightly.
        Fixes issue #178.
      </action>
      <action dev="luc" type="fix" due-to="Patrice Mathieu">
        Fixed closest TLE search. When filtering first from satellite ID and
        then extracting closest date, the returned satellite was sometime wrong.
      </action>
      <action dev="luc" type="add" due-to="Hank Grabowski">
        Allow attitude overriding during impulsive maneuvers.
        Fixes issue #176.  
      </action>
      <action dev="evan" type="add">
          Added general relativity force model.
      </action>
      <action dev="luc" type="add" due-to="Ioanna Stypsanelli">
        added Greek localization for error messages.
      </action>
      <action dev="evan" type="fix">
          Fixed incorrect partial derivatives for force models that depend on satellite velocity.
          Fixes #174.
      </action>
      <action dev="evan" type="fix">
          Fixed incorrect parameters set in NumericalPropagatorBuilder.
          Fixes #175.
      </action>
      <action dev="luc" type="update" >
        Significantly reduced size of various serialized objects.
      </action>
      <action dev="luc" type="update" >
        PVCoordinatesProvider now produces time-stamped position-velocities.
      </action>
      <action dev="luc" type="update" >
        Tabulated attitude provider can be built directly from time-stamped angular coordinates
        lists, in addition to attitudes lists.
      </action>
      <action dev="luc" type="add" >
        Added time-stamped versions of position-velocity and angular coordinates.
      </action>
      <action dev="luc" type="fix" due-to="Daniel Aguilar Taboada">
        Fixed wrong rotation interpolation for rotations near π.
        Fixes issue #173.
      </action>
      <action dev="luc" type="update" >
        Updated dependency to Apache Commons Math 3.3.
      </action>
      <action dev="luc" type="update" due-to="Lucian Barbulescu, Nicolas Bernard">
        Added short periodics for DSST propagation.
      </action>
      <action dev="luc" type="add" >
        Added a GeographicZoneDetector event detector for complex geographic zones traversal.
        Fixes issue #163.
      </action>
      <action dev="evan" type="fix">
        Add Ecliptic frame. Agrees with JPL ephemerides to within 0.5 arcsec.
        Issue #166.
      </action>
      <action dev="evan" type="fix">
        Fix cache exception when propagating backwards with an interpolated
        gravity force model.
        Fixes issue #169.
      </action>
      <action dev="luc" type="fix">
        Fixed parsing of dates very far in the future.
        Fixes issue #171.
      </action>
      <action dev="luc" type="fix">
        Trigger an exception when attempting to interpolate attitudes without rotation rate
        using only one data point.
      </action>
      <action dev="evan" type="fix">
        Fixed SpacecraftState date mismatch exception with some attitude providers.
      </action>
      <action dev="luc" type="fix" >
        Fixed wrong scaling in JPL ephemeris when retrieving coordinates in a frame
        that is not the defining frame of the celestial body.
        Fixes issue #165.
      </action>
      <action dev="luc" type="update" due-to="Lucian Barbulescu">
        Prepare generation of either mean or osculating orbits by DSST propagator.
        The short periodics terms are not computed yet, but there is ongoing work
        to add them.
      </action>
      <action dev="luc" type="update" due-to="Lucian Barbulescu">
        Avoid recomputing Chi and Chi^2 in Hansen coefficients for tesseral.
      </action>
      <action dev="luc" type="update" due-to="Nicolas Bernard">
        Added better handling of Hansen kernel computation through use of PolynomialFunction.
      </action>
      <action dev="luc" type="update" due-to="Petre Bazavan">
        Compute Hansen coefficients using linear transformation.
      </action>
      <action dev="luc" type="fix" >
        Fixed a non-bracketing exception in event detection, in some rare cases of noisy g function.
        Fixes issue #160.
      </action>
      <action dev="luc" type="fix" >
        Fixed a missing reset of resonant tesseral terms in DSST propagation.
        Fixes issue #159.
      </action>
      <action dev="luc" type="fix" >
        Improved default max check interval for NodeDetector, so it handles correctly
        highly eccentric orbits.
        Fixes issue #158.
      </action>
    </release>
    <release version="6.1" date="2013-12-13"
             description="Version 6.1 is a minor release of Orekit. It introduces several new
             features and bug fixes. The most important features introduced in version 6.1
             are solid tides force model, including pole tide at user choice, and following
             either IERS 1996, IERS 2003 or IERS 2010 conventions ; ocean tides force model,
             including pole tide at user choice, loading a user provided model ; simultaneous
             support for IERS 1996, 2003 and 2010 for frames definition, which is very
             important to support legacy systems and to convert coordinates between older and
             newer reference systems ; greatly improved accuracy of celestial/terrestrial
             frames transforms (we are now at sub-micro arcsecond level for IERS 2003/2010,
             both with equinox based and Non-Rotating Origin, at a sub-milli arcseconds for
             IERS 1996, both with equinox based and Non-Rotating Origin) ; classical
             equinox-based paradigm and new non-rotating origin paradigm for inertial and
             terrestrial frames are now supported with all IERS conventions ; automatic
             conversion of IERS Earth Orientation Paramters from equinoxial to non-rotating
             paradigm ; support for CCSDS Orbit Data Message ; improved API for events,
             allowing separation of event detection and event handling (the older API is still
             available for compatibility) ; merged all the elevation related events, allowing
             to use both refraction model and antenna mask at the same time if desired ;
             new attitude mode based on interpolation on a table. Numerous bugs were also fixed.
             Version 6.1 depends on version 3.2 of Apache commons math.">
      <action dev="luc" type="fix" >
        Reduced number of calls to the g function in event detectors.
        Fixes issue #108.
      </action>
      <action dev="luc" type="fix" >
        Fixed a spurious backward propagation.
        Fixes issue #107.
      </action>
      <action dev="luc" type="fix" >
        Improved error detection for numerical and DSST propagation for cases
        where user attempts to compute integrator tolerances with an orbit for
        which Jacobian is singular (for example equatorial orbit while using
        Keplerian representation).
        Fixes issue #157.
      </action>
      <action dev="luc" type="add" >
        Added a method to get the number or calls to getNeighbors in the generic time stamped cache,
        to allow performing measurements while tuning the cache.
      </action>
      <action dev="luc" type="add" >
        Added high degree ocean load deformation coefficients computed by Pascal
        Gégout (CNRS / UMR5563 - GET).
      </action>
      <action dev="luc" type="add" >
        Time scales are now serializable.
      </action>
      <action dev="luc" type="add" due-to="Nicolas Bernard">
        Improved DSST tesseral computation efficiency by caching Jacobi polynomials.
      </action>
      <action dev="luc" type="fix" due-to="Daniel Aguilar Taboada">
        Fixed yaw steering attitude law, which didn't project spacecraft velocity correctly.
        Fixes issue #156.
      </action>
      <action dev="luc" type="add" >
        Added a way to set the maximum number of iterations for events detection.
        Fixes issue #155.
      </action>
      <action dev="luc" type="add">
        Added an attitude provider from tabulated attitudes.
        Fixes issue #154.
      </action>
      <action dev="luc" type="add" due-to="Hank Grabowski">
        Improved test coverage.
        Fixes issue #153.
      </action>
      <action dev="luc" type="add" due-to="Hank Grabowski">
        Merged all elevation detectors into one. The new detector supports all
        features from the previous (and now deprecated) ApparentElevationDetector
        and GroundMaskElevationDetector.
        Fixes issue #144.  
      </action>
      <action dev="luc" type="add" due-to="Hank Grabowski">
        Added a DetectorEventHandler interface aimed at handling only the
        event occurrence part in propagation. This allows to separate the
        event detection itself (which is declared by the EventDetector interface)
        from the action to perform once the event has been detected. This also
        allows to avoid subclassing of events, which was cumbersome. It also allows
        to share a single handler for several events.
        The previous behavior with eventOccurred declared at detector level and
        subclassing is still available but is deprecated and will be removed in
        the next major release.
      </action>
      <action dev="luc" type="fix" due-to="Christophe Le Bris">
        Fixed an indexing error in Harris-Priester model.
        Fixes issue #152.
      </action>
      <action dev="luc" type="add">
        Added a new force model for ocean tides in numerical propagation, including pole tides.
        Fixes issue #11.
      </action>
      <action dev="luc" type="fix" due-to="Lucian Barbulescu">
        Fixed conversion from position-velocity to Keplerian, when the orbit is
        perfectly equatorial.
        Fixes issue #151.
      </action>
      <action dev="luc" type="add">
        Added a new force model for solid tides in numerical propagation, including pole tides.
        Fixes issue #10.
      </action>
      <action dev="luc" type="add">
        Added a way to select IERS conventions for non-rotating origin
        based ITRF.
      </action>
      <action dev="luc" type="update">
        Greatly improved accuracy of celestial/terrestrial frames transforms.
        We are now at sub-micro arcsecond level for IERS 2003/2010, both with
        equinox based and Non-Rotating Origin, at a sub-milli arcseconds
        for IERS 1996, both with equinox based and Non-Rotating Origin.
      </action>
      <action dev="luc" type="fix">
        Fixed missing nutation correction in Equation Of Equinoxes.
        Fixes issue #150.
      </action>
      <action dev="luc" type="fix">
        Fixed rate for TCB time scale.
      </action>
      <action dev="luc" type="add">
        Added new definition of astronomical unit from IAU-2012 resolution B2.
      </action>
      <action dev="luc" type="fix">
        Fixed Date/Time split problem when date is a few femto-seconds before the end of the day.
        Fixes issue #149.
      </action>
      <action dev="luc" type="fix">
        Fixed overflow problem in TimeComponents.
        Fixes issue #148.
      </action>
      <action dev="luc" type="update">
        Separate parsing from using Poisson series.
      </action>
      <action dev="luc" type="add" due-to="Steven Ports">
        Added support for parsing CCSDS ODM files (OPM, OMM and OEM).
      </action>
      <action dev="luc" type="update">
        Flattened ITRF frames tree so all supported ITRF realizations (2005, 2000, 97, 93) share the same
        parent ITRF2008. Previously, the tree was 2008 &lt;- 2005 &lt;- 2000 &lt;- {93,97} and the reference dates
        for Helmert transforms were all different. We now use the parameters provided at epoch 2000.0 and
        with respect to ITRF2008 at http://itrf.ensg.ign.fr/doc_ITRF/Transfo-ITRF2008_ITRFs.txt.
      </action>
      <action dev="luc" type="fix">
        Fixed azimuth parameter in the TopocentricFrame.pointAtDistance method.
        Fixes issue #145.
      </action>
      <action dev="luc" type="fix"  due-to="Matt Edwards">
        Fixed location of JAVA_EPOCH. As we now take the linear models between UTC and TAI
        that were used between 1961 and 1972, we have to consider the offset that was in
        effect on 1970-01-01 and which was precisely 8.000082s. Fixes issue #142.
      </action>
      <action dev="luc" type="update" >
        Vastly improved performances for Poisson series computations. Poisson series are often
        evaluated several components together (x/y/s in new non-rotating paradigm, ∆ψ/∆ε in old
        equinox paradigm for example). As the components are built from a common model, they
        share many nutation terms. We now evaluate these shared terms only once, as we evaluate
        the components in parallel thanks to a preliminary "compilation" phase performed when
        the Poisson series are set up. This dramatically improves speed: on a test case based
        on x/y/s evaluations over a one year time span without any caching,  we noticed a
        more than two-fold speedup: mean computation time reduced from 6.75 seconds (standard
        deviation 0.49s) to 3.07 seconds (standard deviation 0.04s), so it was a 54.5% reduction
        in mean computation time. At the same time, accuracy was also improved thanks to the
        Møller-Knuth TwoSum algorithm without branching now used for summing all series terms.
      </action>
      <action dev="luc" type="fix" >
        When UT1 time scale is used, it is now possible to choose which Earth Orientation
        Parameters history to use (formerly, only EOP compatible with IAU-2000/2006 was
        used, even for systems relying only on older conventions).
      </action>
      <action dev="luc" type="add" >
        Added Greenwich Mean Sidereal Time and Greenwich Apparent Sidereal Time
        to all supported IERS conventions (i.e. IERS 1996, IERS 2003 and IERS 2010).
      </action>
      <action dev="luc" type="add" >
        Classical equinox-based paradigm and new non-rotating origin paradigm for
        inertial and terrestrial frames are now supported with all IERS conventions.
        This means it is now possible to use MOD/TOD/GTOD with the recent precession/nutation
        models from recent conventions, and it is also possible to use CIRF/TIRF/ITRF with
        the older precession nutation models from ancient conventions. Of course, all these
        conventions and frames can be used at the same time, which is very important to
        support legacy systems and to convert coordinates between older and newer reference
        systems.
      </action>
      <action dev="luc" type="add" >
        Added IERS 1996 in the list of supported IERS conventions.
      </action>
      <action dev="luc" type="add" >
        Added factory methods to compute arbitrary Julian Epochs (J1900.0, J2000.0 ...)
        and Besselian Epochs (B1900.0, B1950.0 ...) that are used as reference dates
        in some models and frames.
      </action>
      <action dev="luc" type="fix" >
        Fixed non-bracketing exception while converting Cartesian points very close to equator into geodetic
        coordinates. Fixes issue #141.
      </action>
      <action dev="evan" type="add" >
        Added getAngularVelocity() to PVCoordinates.
      </action>
      <action dev="luc" type="add" >
        Added back serialization for some ephemerides produced by integration-based propagators.
        The ephemerides produced by NumericalPropagator are always serializable, and the ones
        produced by DSSTPropagator may be serializable or not depending on the force models used.
      </action>
      <action dev="luc" type="fix" >
        Fixed missing events detection when two events occurred at exactly the same time using an analytical
        propagator (like generated ephemerides for example). Fixes issue #138.
      </action>
      <action dev="luc" type="fix" >
        Fixed data loading from zip/jar. A more streamlined architecture has been set up, and each zip entry
        now uses its own input stream. Closing the stream triggers the switch to the next entry, and duplicate
        close are handled gracefully. Fixes issue #139.
      </action>
      <action dev="luc" type="fix" >
        Improved event bracketing by backporting changes made in Apache Commons Math (may fix issues #110
        and #136, but we cannot be sure as neither issues were reproducible even before this change...).
      </action>
      <action dev="luc" type="fix" >
        Fixed GTOD and Veis frame that did apply UT1-UTC correction when they should not (fixes issue #131).
      </action>
      <action dev="luc" type="fix" >
        Completely rewrote conversion from Cartesian to geodetic coordinates to improve
        numerical stability for very far points (typically when computing coordinates
        of Sun). Fixes issue #137.
      </action>
    </release>
    <release version="6.0" date="2013-04-23"
             description="Version 6.0 is a major release of Orekit. It introduces several new
             features and bug fixes. Several incompatibilities with respect to previous
             versions 5.x have been introduced. Users are strongly advised to upgrade to this
             version. The major features introduced in version 6.0 are the inclusion of the DSST
             semi-analytical propagator, an improved propagator architecture where all propagators
             can use events and step handlers, much better and faster gravity field force model,
             Jacobians availability for all force models, converters between different propagation
             models (which can be used to convert between mean and osculating elements), thread
             safety for many parts (mainly frames, but still excluding propagators) while still
             preserving caching for performances even in multi-threaded environments, time-dependent
             gravity fields, support for IERS 2010 conventions, support for INPOP and all DExxx
             ephemerides, new frames, new time scales, support for user-defined states in spacecraft
             state, availability of additional states in events, interpolators for many components
             like position-velocity, spacecraft state and attitude allowing to compute high order
             derivatives if desired, filtering of events, orphan frames, magnetic fields models,
             SP3 files support, visibility circles, support for Marshall Solar Activity Future
             Estimation of solar activity. Numerous bugs were also fixed. Version 6.0 now depends
             on version 3.2 of Apache commons math.">
      <action dev="pascal" type="fix" >
        Fixed conversion of mean anomaly to hyperbolic eccentric anomaly (fixes issue #135).
      </action>
      <action dev="luc" type="add" >
        Extracted fundamental nutation arguments from CIRF frame. This allows both reuse of
        the arguments for other computations (typically tides), and also allows to use
        convention-dependent arguments (they are similar for IERS conventions 2003 and 2010,
        but have changed before and may change in the future).
      </action>
      <action dev="luc" type="fix" >
        Fixed event g function correction when starting exactly at 0 with a backward
        propagation (fixes issue #125).
      </action>
      <action dev="luc" type="update" >
        Error messages properties are now loaded directly in UTF-8.
      </action>
      <action dev="luc" type="add" >
        Added a way to know which tide system is used in gravity fields (zero-tide,
        tide-free or unknown).
      </action>
      <action dev="luc" type="add" >
        Added orphan frame, i.e. trees that are not yet connected to the main
        frame tree but attached later on. This allows building frame trees
        from leaf to root. This change fixes feature request #98.
      </action>
      <action dev="luc" type="add" >
        Added a way to filter only increasing or decreasing events. The filtering
        occurs a priori, i.e. the filtered out events do not trigger a search.
        Only the interesting events are searched for and contribute to computation
        time. This change fixes feature request #104.
      </action>
      <action dev="pascal" type="add" >
        Added a semianalytical propagator based on the Draper Semianalytic
        Satellite Theory. The DSST accounts for all significant perturbations
        (central body including tesseral harmonics, third-body, drag, solar
        radiation pressure) and is applicable to all orbit classes.
        To begin with, only mean elements propagation is available.
      </action>
      <action dev="evan" type="update" >
        Greatly improved performance of time-stamped caches for data that is
        read only once (like UTC leap seconds history or EOP).
      </action>
      <action dev="luc" type="add" >
        Additional states can now be used in events. Note that waiting for the
        fix for issue MATH-965 in Apache Commons Math to be been officially
        published, a workaround has been used in Orekit. This workaround
        implies that events that should be triggered based on additional equations
        for integration-based propagator will be less accurate on the first step
        (full accuracy is recovered once the first step is accepted).
        So in these corner cases, users are advised to start propagation at least
        one step before the first event (or to use a version of Apache Commons Math
        that includes the fix, which has been added to the development version as
        of r1465654). This change fixes feature request #134.
      </action>
      <action dev="luc" type="add" >
        AdditionalStateProviders can now be used for all propagators, not
        only analytical ones. Note that when both state providers and
        additional differential equations are used in an integration-based
        propagator, they must used different states names. A state can only
        be handled by one type at a time, either already integrated or
        integrated by the propagator (fixes feature request #133).
      </action>
      <action dev="luc" type="add" >
        Added a way to store user data into SpacecraftState. User data are
        simply double arrays associated to a name. They are handled properly
        by interpolation, event handlers, ephemerides and adapter propagators.
        Note that since SpacecraftState instances are immutable, adding states
        generates a new instance, using a fluent API principle (fixes feature request #132).
      </action>
      <action dev="luc" type="add" >
        Added a way to retrieve all additional states at once from a step interpolator.
      </action>
      <action dev="luc" type="fix" >
        Fixed wrong orientation for ICRF and all IAU pole and prime meridians
        (a few tens milli-arcseconds). This error mainly induced an error in
        celestial bodies directions, including the Sun which is used in many
        places in Orekit (fixes bug #130).
      </action>
      <action dev="luc" type="add" >
        Added support for IERS conventions 2010. Note that Orekit still also
        support conventions 2003 in addition to conventions 2010. However, as
        IERS does not provide anymore data to link TIRF 2003 with ITRF, ITRF
        based on 2003 convention is not available. ITRF can only be based on
        either 2010 conventions for CIO-based paradigm or on 1996 conventions
        for equinox-based paradigm. 
      </action>
      <action dev="luc" type="add" >
        Atmosphere models now provide their central body frame.
      </action>
      <action dev="luc" type="add" >
        Added versions of angular coordinates and position-velocity that use
        any field instead of double (classes FieldAngularCoordinates and
        FieldPVCoordinates). This allows to compute derivatives of these quantities
        with respect to any number of variables and to any order (using DerivativeStructure
        for the field elements), or to compute at arbitrary precision (using Dfp for
        the field elements). Regular transforms as produced by frames
        handle these objects properly and compute partial derivatives for them.
      </action>
      <action dev="luc" type="update" >
        Converted Cunningham and Droziner force models to use the API of the new
        partial derivatives framework, despite they STILL USE finite differences.
        These two force models are now considered obsolete, they have been
        largely superseded by the Holmes-Featherstone model, which can be used
        for much larger degrees (Cunnigham and Droziner use un-normalized
        equations and coefficients which underflow at about degree 90), which
        already provides analytical derivatives, and which is twice faster. It
        was therefore considered a waste of time to develop analytical derivatives
        for them. As a consequence, they use finite differences to compute their
        derivatives, which adds another huge slow down factor when derivatives are
        requested. So users are strongly recommended to avoid these models when
        partial derivatives are desired...
      </action>
      <action dev="luc" type="add" >
        Added analytical computation of partial derivatives for third-body
        attraction.
      </action>
      <action dev="luc" type="add" >
        Added analytical computation of partial derivatives for constant
        thrust maneuvers.
      </action>
      <action dev="luc" type="update" >
        Converted Newtonian force model to use the new partial derivatives
        framework.
      </action>
      <action dev="luc" type="update" >
        Converted Holmes-Featherstone force model to use the new partial derivatives
        framework.
      </action>
      <action dev="luc" type="add" >
        Added analytical computation of partial derivatives for surface forces
        (drag and radiation pressure) for all supported spacecraft body shapes.
      </action>
      <action dev="luc" type="update" >
        Streamlined the force models partial derivatives computation for numerical
        propagation. It is now far simpler to compute analytically the derivatives
        with respect to state and with respect to force models specific parameters,
        thanks to the new Apache Commons Math differentiation framework. 
      </action>
      <action dev="luc" type="add" >
        Added a new force model for central body gravity field, based on Holmes and Featherstone
        algorithms. This model is a great improvement over Cunningham and Droziner models. It
        allows much higher degrees (it uses normalized coefficients and carefully crafted
        recursions to avoid overflows and underflows). It computes analytically all partial
        derivatives and hence can be used to compute accurate state transition matrices. It is
        also much faster than the other models (for example a 10 days propagation of a low Earth
        orbit with a 1cm tolerance setting and a 69x69 gravity field was about 45% faster with
        Holmes and Featherstone than with Cunningham).
      </action>
      <action dev="luc" type="fix" >
        Improved gravity field un-normalization to allow higher degrees/order with Cunningham and
        Droziner models. Formerly, the coefficients computation underflowed for square fields
        degree = order = 85, and for non-square fields at degree = 130 for order = 40. Now square
        fields can go slightly higher (degree = order = 89) and non-square fields can go much
        higher (degree = 393 for order = 63 for example). Attempts to use un-normalization past
        the underflow limit now raises an exception.
      </action>
      <action dev="luc" type="update" >
        Updated Orekit to version 3.1.1 of Apache Commons Math.
      </action>
      <action dev="luc" type="add" >
        Added support for time-dependent gravity fields. All recent gravity
        fields include time-dependent coefficients (linear trends and pulsations
        at several different periods). They are now properly handled by Orekit.
        For comparison purposes, it is still possible to retrieve only the constant
        part of a field even if the file contains time-dependent coefficients too.
      </action>
      <action dev="luc" type="update" >
        Added a way to speed up parsing and reduce memory consumption when
        loading gravity fields. Now the user can specify the maximal degree
        and order before reading the file.
      </action>
      <action dev="luc" type="fix" >
        The EGM gravity field reader did not complain when files with missing
        coefficients were provided, even when asked to complain.
      </action>
      <action dev="luc" type="fix" >
        Fixed serialization of all predefined frames. This fix implied
        also fixing serialization of celestial bodies as the predefined
        ICRF frame relies on them. Note for both types of objects, only
        some meta-data are really serialized in such a way that at
        deserialization time we retrieve singletons. So the serialized
        data are small (less than 500 bytes) and exchanging many time
        these objects in a distributed application does not imply anymore
        lots of duplication.
      </action>
      <action dev="tn" type="fix" due-to="Yannick Tanguy">
        Throw an exception if the conversion of mean anomaly to hyperbolic
        eccentric anomaly does not converge in KeplerianOrbit (fixes bug #114).
      </action>
      <action dev="luc" type="fix" due-to="Evan Ward">
        Removed weak hash maps in frames (fixes bug #122).
      </action>
        <action dev="luc" type="fix" due-to="Bruno Revelin">
        Improved documentation of interpolation methods (fixes bug #123).
      </action>
      <action dev="tn" type="fix" due-to="Evan Ward">
        Make TIRF2000Provider class thread-safe (fixes bug #118).
      </action>
      <action dev="tn" type="fix" due-to="Christophe Le Bris">
        Correct spelling of the inner class QuadratureComputation (fixes bug #120).
      </action>
      <action dev="tn" type="fix" due-to="Evan Ward">
        Remove unnecessary synchronization in UT1Scale (fixes bug #119).
      </action>
      <action dev="tn" type="fix" due-to="Carlos Casas">
        Clear caches in CelestialBodyFactory when removing CelestialBodyLoaders
        (fixes bug #106).
      </action>
      <action dev="tn" type="fix" due-to="Yannick Tanguy">
        Fix loading of JPL ephemerides files with overlapping periods
        (fixes bug #113).
      </action>
      <action dev="tn" type="fix" due-to="Simon Billemont">
        Prevent initialization exception in UTCScale in case no user-defined
        offsets are provided. (fixes bug #111).
      </action>
      <action dev="luc" type="fix" due-to="Evan Ward">
        Improved performance by caching EME2000 frame in AbstractCelestialBody
        (fixes bug #116).
      </action>
      <action dev="tn" type="fix" due-to="Evan Ward">
        Make TidalCorrections class thread-safe by using the new TimeStampedCache. 
        (fixes bug #117).
      </action>
      <action dev="tn" type="fix" due-to="Evan Ward">
        Convert position entries contained in SP3 files to meters instead of km
        (fixes bug #112).
      </action>
      <action dev="luc" type="add" >
        Added support for version 2011 of ICGEM gravity field format. Orekit
        still ignore the time-dependent part of these fields, though.
      </action>
      <action dev="luc" type="update" >
        Greatly simplified CelestialBodyLoader interface, now it is not related
        to DataLoader anymore (which implies users can more easily provide
        analytical models instead of the JPL/IMCCE ephemerides if they want)
      </action>
      <action dev="luc" type="fix" >
        Use the new thread-safe caches and the new Hermite interpolation feature on
        Transform, Earth Orientation Parameters, JPL/IMCCE ephemerides, UTC-TAI
        history and Ephemeris to remove thread-safety issues in all classes using
        cache (fixes #3).
      </action>
      <action dev="luc" type="add" >
        Added Hermite interpolation features for position-velocity coordinates,
        angular coordinates, orbits, attitudes, spacecraft states and transforms.
        Hermite interpolation matches sample points value and optionally first derivative.
      </action>
      <action dev="luc" type="add" >
        Added an AngularCoordinates as an angular counterpart to PVCoordinates.
      </action>
      <action dev="luc" type="add" >
        Transform now implements both TimeStamped and TimeShiftable. Note that this change
        implied adding an AbsoluteDate parameter to all transform constructors, so this
        is a backward incompatible change.
      </action>
      <action dev="luc" type="fix" >
        Fixed wrong transform for 3D lines (fixes bug #101).
      </action>
      <action dev="luc" type="add" >
        Upgraded support of CCSDS Unsegmented Time Code (CUC) to version 4 of the
        standard published in November 2010 (fixes bug #91), this includes support for
        an extended preamble field and longer time codes.
      </action>
      <action dev="luc" type="add" due-to="Francesco Rocca">
        Added a way to build TLE propagators with attitude providers and mass (fixes bug #84).
      </action>
      <action dev="luc" type="fix" >
        Fixed numerical stability errors for high order gravity field in Cunningham model (fixes bug #97).
      </action>
      <action dev="luc" type="fix" due-to="Yannick Tanguy">
        Fixed an error in radiation pressure for BoxAndSolarArraySpacecraft (fixes bug #92).
      </action>
      <action dev="thomas" type="add">
        Added models for tropospheric delay and geomagnetic field.
      </action>
      <action dev="luc" type="update">
        The existing general mechanism for shifting objects in time has been
        formalized as a parameterized interface implemented by AbsoluteDate, Attitude,
        Orbit, PVCoordinates and SpacecraftState.
      </action>
      <action dev="luc" type="update">
        Time scales are not serializable anymore (this induced problems for the UTC scale
        and its caching feature).
      </action>
      <action dev="luc" type="fix">
        Fixed TLE propagation in deep space when inclination is exactly 0 (fixes bug #88).
      </action>
      <action dev="pascal" type="add" due-to="Francesco Rocca">
        Added a package for spacecraft states to propagators conversion extending an
        original contribution for TLE (Orbit Converter for Two-Lines Elements) to all
        propagators.
      </action>
      <action dev="luc" type="fix">
        Improved testing of error messages.
      </action>
      <action dev="luc" type="fix">
        Removed too stringent test on trajectory in TLE propagator (fixes bug #86).
      </action>      
      <action dev="thomas" type="fix">
          Set the initial state for a TLEPropagator (fixes bug #85).
      </action>
      <action dev="luc" type="update">
        Improved testing of error messages.
      </action>
      <action dev="luc" type="update">
        Updated IAU poles for celestial bodies according to the 2009 report and the
        2011 erratum from the IAU/IAG Working Group on Cartographic Coordinates and
        Rotational Elements of the Planets and Satellites (WGCCRE).
      </action>
      <action dev="luc" type="update">
        Removed code deprecated before 5.0.
      </action>
      <action dev="thomas" type="add">
        Added support for more recent JPL DExxx and INPOP ephemerides files (fixes feature #23).
      </action>
      <action dev="luc" type="fix">
        Fixed formatting of very small values in TLE lines (fixes bug #77).
      </action>
      <action dev="thomas" type="fix">
        Fixed formatting of TLE epoch (fixes bug #74).
      </action>
      <action dev="thomas" type="fix">
        Fixed performance issues when using the singleton UTCScale instance from
        multiple threads. Use a prototype pattern instead (fixes bug #33).
      </action>
      <action dev="luc" type="add">
        Added J2 effect on small maneuvers model.
      </action>
      <action dev="luc" type="fix">
        Fixed attitudeProvider field masking in IntegratedEphemeris.
      </action>
      <action dev="luc" type="add">
        Added a tutorial to compute Earth phased, Sun synchronous orbits.
      </action>
      <action dev="luc" type="add">
        Added a fitter for osculating parameters, allowing conversion to mean parameters.
      </action>
      <action dev="luc" type="update">
        Made Greenwich mean and apparent sidereal time publicly visible in GTOD frame.
      </action>
      <action dev="luc" type="update">
        Made equation of equinoxes sidereal time publicly visible in TOD frame.
      </action>
      <action dev="thomas" type="update">
        Added more german translations for error messages.
      </action>
      <action dev="luc" type="fix">
        Allow ClasspathCrawler and ZipJarCrawler data providers to work in
        OSGi environments by providing an explicit class loader (fixes bug #54).
      </action>
      <action dev="luc" type="update">
        Improved the small maneuvers analytical model to compute orbit Jacobian
        with respect to maneuver parameters.
      </action>
      <action dev="luc" type="fix">
        Force impulse maneuver to preserve orbit type and orbit frame.
      </action>
      <action dev="thomas" type="add">
        Added sp3 file parser.
      </action>
      <action dev="luc" type="add">
        Added a method to compute frames transforms Jacobians in the Transform class.
      </action>
      <action dev="luc" type="fix">
        Fixed a problem with propagation over null or negative ranges.
      </action>
      <action dev="luc" type="add">
        Added a multiplexer for step handlers.
      </action>
      <action dev="luc" type="add">
        Added init methods to step handlers and event handlers.
      </action>
      <action dev="luc" type="add">
        Added an adapter propagator that can add small maneuvers to any propagator, including
        ephemeris based ones.
      </action>
      <action dev="luc" type="add">
        Added an analytical model for the effect at date t1 of a small maneuver performed at date t0.
      </action>
      <action dev="luc" type="fix">
        Fixed a missing reinitialization of start date when state was reset in numerical propagator.
      </action>
      <action dev="luc" type="update">
        Added detection of attempts to create hyperbolic orbits as circular or equinoctial
        instances.
      </action>
      <action dev="pascal" type="fix">
        Fixed potential numerical failure in lightning ratio computation.
      </action>
      <action dev="luc" type="update">
        Simplified construction of atmosphere models, the Earth fixed frame is already present
        in the body shape, there was no need to pass a separate argument for it.
      </action>
      <action dev="pascal" type="add">
        Added Harris-Priester atmosphere model.
      </action>
      <action dev="luc" type="update">
        Changed the return value of eventOccurred method from an int to an enumerate.
      </action>
      <action dev="pascal" type="fix">
        Fixed frame for TLEPropagator (fixes bug #31).
      </action>
      <action dev="luc" type="add">
        Added getters/setters for impulse maneuvers.
      </action>
      <action dev="luc" type="add">
        Added getters/setters for attitude provider in all orbit propagators.
      </action>
      <action dev="luc" type="add">
        Added a method to compute visibility circles in TopocentricFrame.
      </action>
      <action dev="luc" type="add">
        Added an equinox-based version of ITRF.
      </action>
      <action dev="luc" type="add">
        Added getters for thrust, Isp and flow rate in constant thrust maneuvers.
      </action>
      <action dev="luc" type="add">
        Allow use of any supported Local Orbital Frames as the reference frame
        for LofOffset attitude modes.
      </action>
      <action dev="luc" type="add">
        Added support for LVLH, VVLH and VNC local orbital frames.
      </action>
      <action dev="luc" type="fix">
        Fixed a performance bug implying that some frames reloaded all EOP history files
        each time a transform was computed (fixes bug #26).
      </action>
      <action dev="luc" type="add" >
        Added support for columns-based IERS Rapid Data and Prediction files (finals.daily, finals.data
        and finals.all), the XML version was already supported since a few months
      </action>
      <action dev="luc" type="fix" >
        Fixed numerical issue in eccentricity computation (fixes bug #25)
      </action>
      <action dev="luc" type="update" >
        Changed step handling of abstract propagators, now they use a single step
        equal to the duration of the propagation in all cases except when a fixed step
        is requested in master mode. Previously, they arbitrarily used on hundredth of
        the Keplerian period as the step size, hence performing many steps even if not
        strictly required
      </action>
      <action dev="luc" type="add" >
        Added propagation of Jacobians matrices in circular, Keplerian and equinoctial
        parameters, using either true, eccentric or mean position angles. Formerly,
        propagation of Jacobians matrices was possible only in Cartesian parameters
      </action>
      <action dev="luc" type="add" >
        Added a way to propagate additional state along with orbit in abstract
        propagators, as an analytical counterpart to the additional equations that
        can be integrated by numerical propagators
      </action>
      <action dev="luc" type="fix" >
        Fixed missing partial derivatives data in ephemerides produced by a numerical
        propagator despite it was set up to computed them (fixes bug #16)
      </action>
      <action dev="luc" type="fix" >
        Added a new much simpler way to log events occurrences all at once (or
        only a subset of the events if desired)
      </action>
      <action dev="pascal" type="add" >
        Added alternative default name for ICGEM files
      </action>
      <action dev="pascal" type="fix" >
        Fixed EventState reset on propagation direction change (fixes bug #19)
      </action>
      <action dev="luc" type="fix" >
        Fixed Jacobianizer so it can handle force models that do change the spacecraft mass,
        like ConstantThrustManeuver (fixes bug #18)
      </action>
      <action dev="luc" type="add" >
        Added Jacobians between orbital parameters and Cartesian parameters for all orbits
        types (including hyperbolic orbits), all angles types (mean, eccentric, true) and in
        both directions
      </action>
      <action dev="luc" type="update" >
        Replaced the integers parameters used in orbit constructors (MEAN_ANOMALY, ECCENTRIC_ANOMALY ...)
        by a new PositionAngle enumerate for better value safety. The old public constants and the
        corresponding constructors are still available but are deprecated
      </action>
      <action dev="luc" type="fix" >
        Fixed ephemeris generation in numerical propagation. After getEphemeris has been
        called,  later calls to the numerical propagator did reset the already computed
        and returned ephemeris (fixes bug #14)
      </action>
      <action dev="luc" type="add" due-to="Bruno Revelin">
        Added support for the Marshall Solar Activity Future Estimation files
      </action>
      <action dev="luc" type="fix">
        TLEPropagator now implements the Propagator interface, and hence can benefit from all
        events detection and mode handling features (fixes features request #4)
      </action>
      <action dev="luc" type="update">
        improved events detection robustness, by decoupling events handling from adaptive step
        sizes in numerical integrators and  (fix contributed to Apache Commons Math) and from
        classical propagation in analytical and tabulated propagators. This implies the events
        will NOT reduce integration step sizes anymore, thus also increasing speed and in corner
        cases reducing local precision at event occurrence, reducing max step size is often
        sufficient to compensate for this drawback
      </action>
      <action dev="v&#233;ronique" type="add" >
        all propagators, including analytical ones or tabulated ones can now be used for
        event detection. Of course for tabulated propagators, setting up an event that
        would try to reset the state triggers an error when the event occurs
      </action>
      <action dev="v&#233;ronique" type="add" >
        propagation can now be done between two dates, regardless of the date of the initial state
      </action>
      <action dev="v&#233;ronique" type="add" >
        attitude can be specified either using a date only thanks to a new AttitudeLaw interface
        or using a date, a position-velocity provider and a frame (which can be any frame) thanks
        to a new AttitudeProvider interface, wrappers have been added to convert between the two
        interfaces. A side effect of this change is that LofOffset constructor now needs a reference
        to an inertial reference frame, otherwise the attitude woud be wrong if a non-inertial frame
        were passed to getAttitude, due to velocity composition (the computed LOF would not really
        be a LOF)
      </action>
      <action dev="luc" type="update">
        the notion of quasi-inertial frames has been renamed as pseudo-inertial because
        quasi-inertial has a precise relativistic meaning that is not considered here. We
        only consider these frames to be suitable for Newtonian mechanics.
      </action>
      <action dev="luc" type="update">
        the equinox based frames have been renamed to more standard names (MOD, and GTOD
        instead of MEME, and PEF). The implementation of TEME was also wrong (it was
        really a TOD), so now there are both a TOD with a proper name and a TEME with a
        proper implementation.
      </action>
      <action dev="luc" type="update">
        celestial bodies now provide both an inertially oriented body centered
        frame and a body oriented body centered frame, the bodies managed by
        CelestialBodyFactory use the IAU poles and prime meridian definitions
        to build the two frames
      </action>
      <action dev="luc" type="add">
        added the ICRF frame at the solar system barycenter
      </action>
      <action dev="luc" type="add">
        added the ITRF93, ITRF97, ITRF2000 and ITRF2008 frames (previously, only
        the ITRF2005 frame was available)
      </action>
      <action dev="luc" type="add">
        added a getPoint method to TopocentricFrame
      </action>
      <action dev="luc" type="add">
        added the Galileo System Time Scales and the Galileo start epoch.
      </action>
      <action dev="luc" type="add">
        added the UT1, TCB and GMST time scales used in CCSDS Orbit Data Messages
      </action>
      <action dev="luc" type="fix">
        fixed an error when parsing a date occurring during a leap second introduction
      </action>
      <action dev="luc" type="fix">
        fixed a dut1 interpolation error for the day just before a leap second introduction
      </action>
      <action dev="luc" type="fix">
        fixed an error in JPL ephemerides: they are in TDB time scale
      </action>
      <action dev="luc" type="fix">
        fixed an error in date creation/parsing for UTC dates which occur during a
        leap second
      </action>
      <action dev="luc" type="fix">
        fixed UTC time scale between 1961-01-01 and 1971-12-31 ; in this time range
        the offset between UTC and TAI was piecewise linear
      </action>
      <action dev="luc" type="add">
        added an enumerate for specifying months in dates and for simplifying parsing
        of some data files
      </action>
      <action dev="luc" type="add">
        completed support for CCSDS Time Code Format (CCSDS 301.0-B-3) ; now in addition
        to ASCII Calendar Segmented Time Code which has been supported for a while,
        Orekit also supports CCSDS Unsegmented Time Code (CUC), CCSDS Day Segmented
        Time Code (CDS) and CCSDS Calendar Segmented Time Code (CCS)
      </action>
      <action dev="luc" type="add">
        added a freeze method to the Frame and Transform classes, in order to build fixed
        frames from moving ones, this is useful for example to build a launch frame
        at launcher inertial navigation system reset time, or to build an equinox-based
        frame at a specific epoch
      </action>
      <action dev="luc" type="fix">
        fixed an out of memory error when lots of temporary frames were created in loops
        and discarded
      </action>
      <action dev="luc" type="update">
        use the new FastMath class from commons-math instead of the standard java.util.Math
        class for increased accuracy and speed
      </action>
      <action dev="luc" type="add">
        added support for the new bulletinB data published by Paris-Meudon observatory
        for IAU-1980 precession-nutation model (IERS has ceased publishing bulletinB
        files for both IAU-1980 precession-nutation model and IAU-2000
        precession-nutation model as of early 2010).
      </action>
      <action dev="luc" type="add">
        added support for the new XML files containing both bulletinA and bulletinB data
        published by IERS (both the finals and daily files are supported).
      </action>
      <action dev="luc" type="update">
        Orekit now depends on at least version 3.0 of Apache commons-math
      </action>
      <action dev="luc" type="add">
        added a way to list what data have been loaded through DataProvidersManager
      </action>
      <action dev="luc" type="add">
        PropagationException can now be created directly from OrekitException, thus simplifying
        wrapping lower Orekit errors in step handlers
      </action>
      <action dev="luc" type="update">
        improved exception propagation from low level java runtime and Apache commons-math libraries
        preserving initial error stack trace
      </action>
      <action dev="luc" type="update">
        changed exception localization framework to simplify messages handling
      </action>
      <action dev="luc" type="fix">
        greatly improved AbsoluteDate accuracy by shifting epoch when needed and separating
        long/double computations to avoid too large offsets and numerical cancellations, it is
        now possible to still have an absolute date accurate to about 1.0e-13s after shifting
        it 10000 times by 0.1s steps
      </action>
      <action dev="luc" type="fix">
        fixed an error in TopocentricFrame.getPVCoordinates: the coordinates returned were not the
        coordinates of the topocentric frame origin with respect to the specified frame, but were the
        coordinates of the specified frame origin with respect to the topocentric frame.
      </action>
      <action dev="luc" type="fix">
        fixed an errors in data loading in tutorials when one of the path in the classpath
        contained a space
      </action>
      <action dev="luc" type="fix">
        improved CelestialBodyPointed attitude mode: the spin now correctly includes
        the coupling effect of the phasing reference
      </action>
      <action dev="luc" type="fix">
        fixed an error in SpinStabilized attitude mode: the spin was reversed
        with respect to the specification
      </action>
      <action dev="pascal" type="add">
        added a GroundMaskElevationDetector dealing with local physical mask for visibility
      </action>
      <action dev="pascal" type="add">
        added an ApparentElevationDetector taking refraction into account in a terrestrial
        environment
      </action>
      <action dev="pascal" type="update">
        enhanced DateDetector behaviour to allow adding new event dates on the fly
      </action>
      <action dev="pascal" type="fix" due-to="Derek Surka">
        fixed an error in FramesFactory when getting ITRF2005 and TIRF2000 frames:
        ignoreTidalEffects was handled wrong.
      </action>
      <action dev="luc" type="update" >
        removed serialization of some cached data in frames
      </action>
      <action dev="luc" type="fix" >
        fixed deserialization problems of frame singletons, they were not unique any more
      </action>
      <action dev="v&#233;ronique" type="add" >
        numerical propagation can now be done either using Cartesian parameters, circular
        parameters, equinoctial parameters, or Keplerian parameters (elliptical or hyperbolic)
        and using mean, eccentric or true position angles for the parameters where it is relevant.
        So there are now 10 possible configurations for state vector. This allows propagation
        of any kind of trajectories, including hyperbolic orbits used for interplanetary missions,
        or atmospheric re-entry trajectories
      </action>
      <action dev="v&#233;ronique" type="update" >
        completely revamped the partial derivatives matrices computation using the additional
        equations mechanism
      </action>
      <action dev="v&#233;ronique" type="add" >
        added a mechanism to integrate user-supplied additional equations alongside with
        orbital parameters during numerical propagation
      </action>
      <action dev="luc" type="update">
        use A. W. Odell and R. H. Gooding (1986) fast and robust solver for Kepler equation
      </action>
      <action dev="luc" type="add">
        keplerian and cartesian orbits now support hyperbolic orbits (i.e. eccentricity greater
        than 1, and in this case negative semi major axis by convention)
      </action>
      <action dev="luc" type="fix">
        fixed an error in LofOffset attitude mode: the computed attitude was reversed
        with respect to the specification
      </action>
      <action dev="luc" type="add">
        added an AttitudesSequence class which can handle several laws, only one of
        which being active at any time. The active law changes as switch events are
        triggered. This can be used for example to alternate between daylight attitude mode
        and eclipse attitude mode, or between normal observing mode and special modes
        for ground contact or maneuvers.
      </action>
      <action dev="pascal" type="fix" due-to="Bruno Revelin">
        fixed an error when crawling a classpath or a directory a zip file was found.
        This might lead to select an inappropriate data provider.
      </action>
    </release>
    <release version="5.0.3" date="2011-07-12"
             description="version 5.0.3 is a bug-fix release.">
      <action dev="luc" type="fix">
        Fixed a performance bug implying that some frames reloaded all EOP history files
        each time a transform was computed  (fixes bug #26).
      </action>
      <action dev="luc" type="fix">
        Fixed a parsing bug in IERS Rapid Data and Prediction files for dates between 2000 and 2009.
      </action>
    </release>
    <release version="5.0.2" date="2011-07-11"
             description="version 5.0.2 is an interim release of Orekit with support for IERS
                          Rapid Data and Prediction files.">
      <action dev="luc" type="update">
        Added support for IERS Rapid Data and Prediction files finals.all, finals.data and finals.daily,
        for both IAU-1980 and IAU-2000 and with both columns and XML formats.
      </action>
    </release>
    <release version="5.0.1" date="2011-04-15"
             description="version 5.0.1 is a minor release of Orekit without any functional changes.
             The differences with respect to 5.0 are only related to packaging and deployement to
             maven central. There are NO bug fixes and NO evolutions.">
      <action dev="luc" type="update">
        updated packaging to allow deployment to maven central.
      </action>
    </release>
    <release version="5.0" date="2010-05-06"
             description="version 5.0 is a major release of Orekit. It introduces several new
             features and bug fixes. Some slight incompatibilities with respect to previous
             versions have been introduced, but they should be easy to overcome to users. Users
             are strongly advised to upgrade to this version. The major points introduced in version
             5.0 are a very general PVCoordinatesProvider interface, a new shiftedBy method allowing
             many time-dependent instances (AbsoluteDate, Orbit, PVCoordinates, Attitude and SpacecraftState)
             to be slightly shifted in time using simple evolution models (keplerian for orbit, fixed
             angular rate for attitude, fixed translation for position/velocity), a redesign of the
             attitude interfaces and an experimental (read subject to change) numerical propagator
             able to compute jacobians of the state with respect to both initial state and force
             models parameters. Version 5.0 now depends on version 2.1 of Apache commons math.">
      <action dev="pascal" type="add">
        a new experimental numerical propagator has been added, in addition to computing
        the spacecraft state at target time, it also computes the partial derivatives of
        this state with respect to the initial state (one jacobian) and with respect to
        models parameters (another jacobian). The jacobians are integrated alongside with
        the state, using variational equations for better accuracy and numerical robustness.
        This will help further implementation of orbit determination or optimization
        algorithms. This code is still considered to be experimental as of 5.0 and the API
        could change in the future.
      </action>
      <action dev="luc" type="add">
        a new SpacecraftFrame class has been added, taking into account orbit and
        attitude thanks to an underlying propagator. This allows to see the spacecraft just
        as another known geometrical object automatically handled and connected to all
        other frames. For an instantaneous view, Transform instances can also be built
        directly by SpacecraftState instances.
      </action>
      <action dev="luc" type="add">
        frames can now be flagged as quasi-inertial or not; only quasi-inertial frames
        are suitable for defining orbits
      </action>
      <action dev="luc" type="add">
        the Topocentric frame now provides a way to retrieve the body shape on which the
        frame is defined
      </action>
      <action dev="pascal" type="update">
        changed the way Veis 1950 frame is constructed.
        Now, its parent is the PEF frame with no EOP corrections applied.
      </action>
      <action dev="luc" type="fix" due-to="John Pritchard">
        fixed a parameters inversion in Earth Orientation Parameters for IAU-1980 models.
        The error could introduce up to a few meters error in position during transformations
        between TEME and MEME
      </action>
      <action dev="luc" type="add" >
        factories have been introduced for handling all data formats. Their default configuration
        correspond to the legacy formats used in previous versions (IERS format for UTC-TAI, EOPC04
        and bulletins B for Earth Orientation Parameters, JPL format for celestial bodies ...).
        Users can now add support for their own formats if they want (for example if they prefer
        using bulletins A instead of EOPC04 and bulletins B, or if they have their own gravity
        field format ...). Consequences of these changes are that the SolarSystemBody and
        the PotentialReaderFactory classes have been deprecated (replaced by CelestialBodyFactory and
        GravityFieldFactory) and that TimeScalesFactory and FramesFactory have been extended. All these
        factories follow the same generic pattern.
      </action>
      <action dev="luc" type="fix" >
        improved thread safety (however, Orekit is still NOT completely thread-safe).
      </action>
      <action dev="luc" type="add" >
        the loaders for gravity fields now can optionally allow missing coefficients (they will be
        replaced by 0.0 except c[0][0] which will be replaced by 1.0).
      </action>
      <action dev="luc" type="fix" >
        the loader for gravity fields in the ICGEM format now support empty lines in the file
        (there is for example one blank line at the end of the file in the orekit-data zip archive).
      </action>
      <action dev="luc" type="add" >
        added support for the GRGS gravity field files formats.
      </action>
      <action dev="luc" type="add" >
        added a way to list the available satellite numbers in TLE files.
      </action>
      <action dev="luc" type="update" >
        improved TLE elements loading. Now TLE lines are loaded using the standard data loading
        mechanism (thus allowing loading from disk files, network, classpath ...), they can
        contain TLE for several objects in one file, and they may contain some non-TLE lines
        if desired.
      </action>
      <action dev="v&#233;ronique" type="add" >
        a new PVCoordinatesProvider interface has been created on top of several existing classes
        and interfaces (orbit propagator, celestial bodies, some moving frames ...). This is a
        major generalization that allows to use either satellites or celestial bodies in many
        algorithms (attitude pointing target, eclipses and field of view events ...)
      </action>
      <action dev="luc" type="fix" >
        improved numerical propagator efficiency when used from an outside loop: the initial
        state is automatically set to the last state at propagation end, thus allowing to
        restart from here without recomputing everything
      </action>
      <action dev="luc" type="add" >
        added a reset feature in all propagators, allowing to reuse an already configured
        propagator for several different orbits
      </action>
      <action dev="luc" type="fix" >
        fixed a mode handling error in NumericalPropagator: when a propagator was reused
        with a new mode setting, the previous step handlers were still used in addition to
        the new ones instead of replacing them
      </action>
      <action dev="luc" type="fix" >
        fixed an interpolation error for orbits crossing the -PI/+PI singularity between
        entries in the Ephemeris class
      </action>
      <action dev="luc" type="update" >
        KeplerianPropagator now preserve orbits types
      </action>
      <action dev="luc" type="add" >
        AbsoluteDate, Orbit, PVCoordinates, Attitude and SpacecraftState instances can now all
        be slightly shifted in time using simple evolution models (keplerian for orbit, fixed
        angular rate for attitude, fixed translation for position/velocity). This is not a
        replacement for proper propagation but is useful for known simple motions or small
        time shifts or when coarse accuracy is sufficient
      </action>
      <action dev="luc" type="fix" >
        changed AttitudeLaw.getState signature to use complete orbit. This is an incompatible
        change introduced to fix a major bug in spin computation for some attitude laws. The laws
        for which orientation depends on satellite velocity have a spin vector that depends on
        acceleration. This can be computed only if complete orbit is available. This change
        should be simple to handle from a users point of view, as the caller generally already
        has the orbit available and attitude laws implementations can retrieve all the former
        parameters (date, position/velocity, frame) directly from orbit.
      </action>
      <action dev="luc" type="fix" >
        fixed spin rate computation errors in almost all attitude modes
      </action>
      <action dev="luc" type="add" >
        added a new simple linear attitude mode: FixedRate
      </action>
      <action dev="luc" type="fix" >
        fixed an error in event detection: when two events were very close (for example a very
        short ground station visibility), the second one may be ignored despite the first one
        was detected.
      </action>
      <action dev="luc" type="fix" >
        fixed corner cases in event detection during orbit propagation, sometimes
        an already detected and handled event prevented the propagator to go further in time.
      </action>
      <action dev="luc" type="add" >
        added an EventShifter wrapper allowing to slightly shift raw events in time. This is useful
        for example to switch an attitude mode from solar pointing to something else a few minutes
        before eclipse entry and going back to solar pointing mode a few minutes after eclipse exit.
      </action>
      <action dev="pascal" type="add">
        added a new AlignmentDetector.
      </action>
      <action dev="pascal" type="add" >
        added a new EclipseDetector handling either umbra or penumbra entry and exit events.
      </action>
      <action dev="v&#233;ronique" type="add" >
        added new CircularFieldOfViewDetector and DihedralFieldOfViewDetector handling
        field of view entry and exit events for any type of target.
      </action>
      <action dev="luc" type="add" >
        added an experimental implementation of a BoxAndSolarArray spacecraft model considering a convex
        body (either parallelepipedic or defined by a set of facets) and a rotating solar array, for
        accurate modeling of surface forces with attitude. Beware that this class is still considered
        experimental, so use it with care!
      </action>
      <action dev="luc" type="update" >
        completely changed the RadiationSensitive and DragSensitive interfaces to be more comprehensive
        and handle properly lift and side force effects when used with non-symmetric spacecrafts/flux geometry
      </action>
      <action dev="luc" type="fix" due-to="Christelle Blandin">
        fixed denormalization of gravity field coefficients, the last coefficient
        was not initialized
      </action>
      <action dev="luc" type="add" >
        added a relative constructor and a getMomentum method to PVCoordinates
      </action>
      <action dev="luc" type="add">
        added a special implementation improving performances for the frequent case of identity transform
      </action>
      <action dev="luc" type="fix">
        fixed forgotten radians to degrees conversions for inclination and RAAN in CircularOrbit.toString()
      </action>
      <action dev="luc" type="add">
        added a Constants interface including a few useful physical constants.
      </action>
      <action dev="luc" type="add">
        added a way to build date components from week components (this can be used
        for scheduled operations with week-related periods)
      </action>
      <action dev="luc" type="add">
        added string parsing features for dates and times components supporting ISO-8601 formats
      </action>
      <action dev="luc" type="add">
        Orekit is now packaged as an OSGi bundle
      </action>
      <action dev="pascal" type="add">
        added some pieces of an UML model for the library (available in the source distribution)
      </action>
      <action dev="luc" type="update" >
        updated error message localization to be more consistent with Java exception. Now getMessage
        returns a non-localized message and only getLocalizedMessage returns a message localized for
        the platform default locale. A new getMessage(Locale) method has also been added to
        retrieve the message in any desired locale, not only the platform default one. The messages
        are also built and translated only when needed, so if an exception is triggered and
        never displayed, the message will never be built.
      </action>
    </release>
    <release version="4.1" date="2009-08-18"
             description="version 4.1 is an upgrade bringing some new features and fixing a
             few bugs. The equinox-based frames family with IAU1980 precession-nutation
             models that are still used by many legacy systems are now supported. This
             simplifies interoperability with legacy systems and helps migrating from this
             old frames family to the new CIO-based ones that is supported by orekit since its
             first versions. The data loading mechanism used to retrieve IERS data (Earth
             Orientation Parameters, UTC-TAI history) and JPL ephemerides is now also used
             to retrieve gravity potential files. This mechanism has also been vastly improved
             to support new use cases (loading from disk, from classpath, from network delegating
             loading to an external library ...). Another change is the addition of the TDB
             time scale. Some minor incompatibilities have been introduced but they are easy
             to solve for users, the explanations are provided in detailed changes report.">
      <action dev="aude" type="add" >
        added TDB time scale
      </action>
      <action dev="luc" type="update" >
        the RadiationSensitive and DragForce interfaces now have an
        additional SpacecraftState parameter in all their get methods.
        This allows to implement models that take into account solar
        arrays rotation. Note that this changes breaks compatibility
        for users that did add their own implementations, but it is
        simple to deal with (simply add one parameter in the signature
        and ignore it) so its was considered acceptable.
       </action>
      <action dev="luc" type="add" due-to="James Housden">
        added german localization for error messages
      </action>
      <action dev="luc" type="update">
        added a feature allowing all tests to clear the already built reference
        objects (frames, time scales, solar system bodies ...) between each tests,
        thus removing the need to launch tests in separate JVMS. This allows to
        launch all tests directly from eclipse, and this speeds up maven tests by
        a factor 4 at least
      </action>
      <action dev="luc" type="update">
        set up a custom ant build independent from the maven 2 build
      </action>
      <action dev="luc" type="update">
        changed all tests from Junit 3 to Junit 4
      </action>
      <action dev="thierry" type="fix">
        fixed accuracy of PEF frame
      </action>
      <action dev="luc" type="fix" due-to="Aude Privat">
        fixed configuration problems on Windows systems
      </action>
      <action dev="luc" type="fix" due-to="Sébastien Herbinière">
        fixed a reversed sign in solar radiation pressure
      </action>
      <action dev="pascal" type="update" >
        Orekit supports the two different naming patterns for bulletins B provided by IERS
        on http://www.iers.org/ and http://hpiers.obspm.fr/eop-pc/.
      </action>
      <action dev="luc" type="update" >
        the predefined times scales (TAI, UTC ...) are now built using a factory. The various
        XXXScale.getInstance() methods defined in each predefined time scales classes
        are still available, but have been deprecated and will be removed in the future,
        they are replaced by TimeScalesFactory.getXXX().
      </action>
      <action dev="pascal" type="update" >
        the Frame class was split into a FramesFactory class, dealing with the predefined
        reference frames, and a Frame class for the creation of new frames and the navigation
        through any frames tree. The Frame.getXXX() methods for the predefined reference
        frames are still available, but have been deprecated and will be removed in the future,
        they are replaced by FramesFactory.getXXX().
      </action>
      <action dev="pascal" type="add" >
        3 new predefined reference frames have been added in Orekit : MEME, TEME and PEF. They
        implement the classical paradigm of equinox-based transformations including the IAU-76
        precession model, the IAU-80 nutation model and the IAU-82 sidereal time model, with
        the capability to apply the nutation corrections provided by IERS through the EOP data
        files for better agreement with the IAU 2000 precession-nutation model.
      </action>
      <action dev="luc" type="update" >
        the ChronologicalComparator class is not a singleton anymore, this didn't really make sense
      </action>
      <action dev="luc" type="fix" >
        fixed a state reset error: orbital state changed by event detectors like
        ImpulseManeuver were overwritten by other event detectors
      </action>
      <action dev="luc" type="fix" >
        fixed stop date of abstract propagators (Keplerian and Eckstein-Heschler). They used to
        stop at the first event after target date when an event detector was set up, instead of
        stopping at the target date
      </action>
      <action dev="luc" type="fix" >
        the gravity coefficients for solar system bodies are now extracted from JPL files headers
      </action>
      <action dev="luc" type="update" >
        the eventOccurred method in EventDetector interface and its various implementations
        has an additional parameter specifying if the switching function increases or
        decreases at event time. This allows simpler events identification has many switching
        functions have two switches (start/end, raising/setting, entry/exit ...). Note that
        this changes breaks compatibility for users that did implement their own events, but
        it is simple to deal with (simply add one parameter in the signature and ignore it)
        so its was considered acceptable.
      </action>
      <action dev="luc" type="fix" due-to="Christophe Pipo">
        fixed an error occurring when DE406 JPL ephemerides were loaded before DE405 ones
      </action>
      <action dev="luc" type="fix" due-to="Sébastien Herbinière">
        fixed an error in EGM potential file loader
      </action>
      <action dev="luc" type="update">
        trigger exceptions when no data can be loaded
      </action>
      <action dev="luc" type="update">
        remove predefined leap seconds, they are not useful anymore since other
        parts of the library do need configuration data (solar system bodies) and
        since data configuration has been vastly improved
      </action>
      <action dev="luc" type="add" >
        added support for the ICGEM format for gravity fields
      </action>
      <action dev="luc" type="update" >
        load gravity potential data using the same mechanism already used for Earth
        Orientation Parameters, UTC-TAI history and JPL ephemerides files
      </action>
      <action dev="luc" type="add" due-to="quinput and Kai Ruhl">
        re-activated a way to load data from the classpath using a
        data provider plugin.
      </action>
      <action dev="luc" type="add">
        added a way to load data directly from network (either
        locally or through a proxy server) using a data provider plugin.
      </action>
      <action dev="luc" type="add">
        added a small plugin-like mechanism to delegate data loading to a
        user-provided mechanism, thus enabling smooth integration in existing
        systems.
      </action>
      <action dev="luc" type="update">
        updated to latest version of commons-math.
      </action>
      <action dev="luc" type="add" due-to="Silvia Ríos Bergantiños">
        added galician localization for error messages.
      </action>
      <action dev="luc" type="fix" due-to="Guylaine Prat">
        improved javadoc comments in orbit classes.
      </action>
      <action dev="pascal" type="add">
        tidal corrections are now available for ITRF and TIRF frames. Both frames are
        provided in two versions, the standard one with tidal corrections and a stripped
        down one without tidal corrections. A cache/interpolation mechanism is used to
        keep the computation cost of tidal correction to a minimum. With this mechanism,
        the penalty to use tidal correction is slightly above 20% in run time for a
        transformation between GCRF and ITRF. A raw implementation without this mechanism
        would lead to a 550% penalty, or even a 1100% penalty if TIRF and ITRF parts were
        computed independently.
      </action>
    </release>
    <release version="4.0" date="2008-10-13"
             description="major upgrade with new features (GCRF and ITRF2005 frames, DE 405
             and DE 406 ephemerides support, improved and greatly simplified date/time support,
             vastly improved data configuration with zip files support, new tutorials, improved
             performances, more tests and all identified bugs fixed, new translation files for
             italian, spanish and norse.">
      <action dev="pascal" type="fix">
        The ephemeris produced by numerical propagator now checks date validity in
        propagate method.
      </action>
      <action dev="luc" type="fix">
        The EME2000/J2000 frame was slightly mis-oriented (about 20 milli arcseconds).
        It really was the GCRF frame. This has been fixed and now both the GCRF and
        the EME2000/J2000 are available.
      </action>
      <action dev="luc" type="fix">
        Dates in UTC within leap seconds are now displayed correctly (i.e. a 61st
        second is added to the minute).
      </action>
      <action dev="luc" type="fix" due-to="quinput">
        Fixed an overflow error in AbsoluteDate that generated an exception when any
        attempts was made to print dates far away like AbsoluteDate.JULIAN_EPOCH or
        AbsoluteDate.MODIFIED_JULIAN_EPOCH.
      </action>
      <action dev="luc" type="fix">
        Changed test configuration to always use a new JVM for each test. This prevents
        some false positive to be generated.
      </action>
      <action dev="luc" type="update">
        The GeodeticPoint constructor arguments has been reordered to reflect more
        traditional usage, latitude coming before longitude.
      </action>
      <action dev="luc" type="update">
        The low accuracy Sun model based on Newcomb theory and the Moon model based
        on Brown theory have been withdrawn as they are superseded by the support of JPL
        DE 405 binary ephemerides files.
      </action>
      <action dev="luc" type="update">
        The ThirdBody abstract class has been removed and its specific method
        getMu has been moved up into CelestialBody interface and
        renamed getGM.
      </action>
      <action dev="luc" type="update">
        Improved external data configuration. The java property is now called
        orekit.data.path and is a colon or semicolon separated path containing
        directories or zip archives, themselves containing embedded directories
        or zip archives and data files. This allows easy roll-out of system-wide
        configuration data that individual users can override by prepending their
        own data trees in front of the path. This also allows simple configuration
        since many data files can be stored in easy to handle zip archives.
      </action>
      <action dev="luc" type="update">
        Renamed the iers package into data, as it is not IERS specific anymore. Some
        classes where also moved out of the package and into the frame and time
        package and their visibility reduced to package only. This improves decoupling
        and reduces clutter on users by limiting the number of visible classes.
      </action>
      <action dev="luc" type="update">
        The performance of IAU-2000 precession-nutation model computation has been
        tremendously improved, using a combined caching and interpolation approach. The
        simplified model (which was quite inaccurate in version 3.1) has therefore been
        removed as it was not needed anymore.
      </action>
      <action dev="luc" type="update">
        The ITRF 2005 frame is now supported instead of the older ITRF 2000 frame. The
        Earth Orientation Parameters data handling classes have been updated to match
        this change and read the new file format provided by IERS.
      </action>
      <action dev="luc" type="update">
        The J2000 frame has been renamed as EME2000 as this name seems to be more
        widely accepted and reduces confusion with the J2000.0 epoch. The
        Frame.getJ2000() method is still available, but has been deprecated
        and will be removed in the future.
      </action>
      <action dev="luc" type="update">
        Changed TimeScale from base abstract class to interface only.
      </action>
      <action dev="luc" type="update">
        Renamed some classes for better understanding: ChunkedDate is now DateComponents,
        ChunkedTime is now TimeComponents, ChunksPair is now DateTimeComponents. The
        getChunks method from AbsoluteDate as also been renamed into getComponents accordingly.
      </action>
      <action dev="pascal" type="add">
        Added new tutorials.
      </action>
      <action dev="luc" type="add">
        Added predefined local orbital frames: the (t, n, w) frame aligned with velocity
        and the (q, s, w) frame aligned with position.
      </action>
      <action dev="luc" type="add">
        Added a predefined detector for altitude crossing events.
      </action>
      <action dev="luc" type="add">
        Added methods to get zenith, nadir, north, south, east and west direction for
        any GeodeticPoint.
      </action>
      <action dev="luc" type="add" due-to="Silvia Ríos Bergantiños">
        Added spanish localization for error messages.
      </action>
      <action dev="luc" type="add" due-to="Espen Bjørntvedt">
        Added norse localization for error messages.
      </action>
      <action dev="luc" type="add" due-to="Francesco Coccoluto">
        Added italian localization for error messages.
      </action>
      <action dev="luc" type="add" due-to="Derek Surka">
        Added support for mean motion first and second derivatives fields in TLE.
      </action>
      <action dev="luc" type="add" >
        Added a way to rebuild the two lines of TLE instances.
      </action>
      <action dev="luc" type="add" due-to="Derek Surka">
        Added constructor from already parsed elements for TLE.
      </action>
      <action dev="luc" type="add">
        Added a method to retrieve a body-centered inertial frame to the
        CelestialBody interface. As a consequence, thirteen new frames are
        predefined: Sun, Moon, planets and barycenters provided by JPL binary
        ephemerides.
      </action>
      <action dev="luc" type="add">
        Support for the JPL DE 405 and DE 406 binary ephemerides files has been added
        and a factory class SolarSystemBody uses these files to provide implementations
        of the CelestialBody interface for Sun, Moon, the eight solar system
        planets,the Pluto dwarf planet as well as the solar system barycenter and Earth-Moon
        barycenter points.
      </action>
      <action dev="luc" type="add">
        The CelestialBody interface now provides velocity as well as position.
      </action>
      <action dev="luc" type="add">
        A getCalls() method has been added to the NumericalPropagator class to count the
        number of calls to the differential equations computation method. This helps
        tuning the underlying integrator settings in order to improve performances.
      </action>
      <action dev="luc" type="add">
        A lot more classes and interfaces are now serializable, to help users embed
        instance in their own serializable classes.
      </action>
      <action dev="luc" type="add">
        Added predefined leap seconds to allow proper turn-key use of the library
        even without an already configured environment. All known leap seconds at
        time of writing (2008) are predefined, from 1972-01-01 to 2009-01-01 (the
        last one has been announced in Bulletin C 36 on 2008-07-04 and is not yet
        present in the UTC-TAI.history published file)
      </action>
      <action dev="luc" type="add">
        Improved user-friendliness of the time-scales by changing methods parameters
        types to more easily understandable ones.
      </action>
      <action dev="luc" type="add">
        Improved user-friendliness of the AbsoluteDate class by adding several
        new constructors and methods for common cases. It is in particular now possible
        to use offsets within a time scale, for example to build a date given as a
        fractional number of days since a reference date in UTC, explicitly ignoring
        intermediate leap seconds.
      </action>
      <action dev="luc" type="add">
        Improved the class handling date/time components: added a constructor to allow building
        from an offset with respect to a reference epoch, implemented Comparable interface and
        added equals and hashCode methods.
      </action>
      <action dev="luc" type="add">
        Improved the class handling date components: added a constructor to allow building
        from any reference epoch, not only J2000.0 (thus simplifying use of modified julian day),
        added getMJD() method, added several constants JULIAN_EPOCH, MODIFIED_JULIAN_EPOCH,
        FIFTIES_EPOCH, GPS_EPOCH, J2000_EPOCH and JAVA_EPOCH.
      </action>
      <action dev="luc" type="add">
        Added a new time scale: GPSScale.
      </action>
      <action dev="luc" type="add">
        Added the changes page to the generated site.
      </action>
    </release>
    <release version="3.1" date="2008-07-16"
             description="This release is the first public release of Orekit."/>
  </body>
</document><|MERGE_RESOLUTION|>--- conflicted
+++ resolved
@@ -21,13 +21,11 @@
   </properties>
   <body>
   <release version="12.0" date="TBD" description="TBD">
-<<<<<<< HEAD
       <action dev="serrof" type="add" issue="1240">
          Add toStaticTransform to (Field)Transform.
-=======
+      </action>
       <action dev="luc" type="add" issue="1239">
          Added derivatives to EOP when they are missing in the files.
->>>>>>> 46b14054
       </action>
       <action dev="luc" type="add" issue="1238">
          Allow customization of interpolation degree in EOP.

<?xml version="1.0" encoding="UTF-8" ?>
<!-- Copyright 2002-2022 CS GROUP
  Licensed to CS GROUP (CS) under one or more
  contributor license agreements.  See the NOTICE file distributed with
  this work for additional information regarding copyright ownership.
  CS licenses this file to You under the Apache License, Version 2.0
  (the "License"); you may not use this file except in compliance with
  the License.  You may obtain a copy of the License at

    http://www.apache.org/licenses/LICENSE-2.0

  Unless required by applicable law or agreed to in writing, software
  distributed under the License is distributed on an "AS IS" BASIS,
  WITHOUT WARRANTIES OR CONDITIONS OF ANY KIND, either express or implied.
  See the License for the specific language governing permissions and
  limitations under the License.
-->
<document>
  <properties>
    <title>Orekit Changes</title>
  </properties>
  <body>
    <release version="11.3" date="TBD" description="TBD">
<<<<<<< HEAD
      <action dev="bryan" type="add" issue="972">
        Added shiftedBy method for covariance matrix.
      </action>
      <action dev="bryan" type="add" issue="971">
        Added new class to handle covariance matrix.
      </action>
=======
      <action dev="gc" type="add" issue="940">
        Accept new fields in CCSDS CDM files.
      </action>  
>>>>>>> f417cd83
      <action dev="vincent" type="add" issue="964">
        Added covariance transformation between local orbital frames.
      </action>
      <action dev="andrewsgoetz" type="fix" issue="951">
        Moved Keplerian anomaly conversion methods to KeplerianAnomalyUtility
        and FieldKeplerianAnomalyUtility, deprecating the methods in
        KeplerianOrbit and FieldKeplerianOrbit. Incorporated Gooding and Odell
        algorithm for solving the hyperbolic Kepler equation.
      </action>
      <action dev="gaetanpierre" type="add" issue="961">
        Added Unscented Semi-analytical Kalman Estimator.
      </action>
      <action dev="gaetanpierre" type="add" issue="960">
        Added Unscented Kalman Estimator.
      </action>
      <action dev="maxime" type="fix" issue="967">
        Fixed documentation in BulletinAFilesLoader.
      </action>
      <action dev="serrof" type="fix" issue="963">
        Fixed rejection of irregular TDM PATH field.
      </action>
      <action dev="bryan" type="update" issue="726">
        Added ephemeris based estimation.
      </action>
      <action dev="maxime" type="update" issue="955">
        Added method to get measurement types.
      </action>
      <action dev="gc" type="fix" issue="943">
        Improved AbsoluteDate.equals method with management of past and future infinity.
      </action>
      <action dev="bryan" type="add" issue="901">
        Added additional state provider for covariance matrix propagation.
      </action>
      <action dev="vincent" type="update" issue="956">
        Migrated all tests from JUnit4 to JUnit5.
      </action>
      <action dev="vincent" type="add" issue="952">
        Added ExtremumApproachEventDetector.
      </action>
      <action dev="evan" type="add">
        Added constructor to AggregateBoundedPropagator for more control over which
        propagator is used.
      </action>
      <action dev="greyskyy" type="add">
        Added waypoint interpolation of PVCoordinatesProvider.
      </action>
      <action dev="evan" type="add" issue="954">
        Added method to round DateTimeComponents for custom formatting.
      </action>
    </release>
    <release version="11.2.1" date="2022-08-01"
             description="Version 11.2.1 is a patch release of Orekit.
             It fixes issues related to the parsing and writing of CCSDS CDM files.
             It also fixes issues related to date management.
             Finally it includes some improvements in the class documentation">
      <action dev="gc" type="fix" issue="945">
        Fixed documentation issue, RTNCovariance constructor initializes the covariance matrix with NaN.
      </action>
      <action dev="gc" type="fix" issue="944">
        Fixed wrong parsing of Area_DRG and Area_SRP from CDM.
      </action>
      <action dev="gc" type="fix" issue="942">
        Fixed N/A value not recognized for field MANEUVERABLE when parsing CDMs.
      </action>
      <action dev="luc" type="fix" issue="939">
        Fixed negative offset when shifting an AbsoluteDate.
      </action>
      <action dev="luc" type="fix" issue="935">
        Fixed internal error on DateEvent capture events in v11.1.2.
      </action>
    </release>
    <release version="11.2" date="2022-06-20"
             description="Version 11.2 is a minor release of Orekit.
             It includes both new features and bug fixes. New features introduced
             in 11.2 are: the Hatch filter for GNSS measurements smoothing, the parsing
             and writing of CCSDS CDM in both KVN and XML formats, the parsing of SOLFSMY
             and DTC data for JB2008 atmospheric model, the parsing of EOP in Sinex
             files, new measurements for orbit determination: TDOA, bi-static range and
             range rate, support for ITRF 2020 version, the computation of mean orbital
             parameters in the sense of Eckstein-Hechler or Brouwer-Lyddane models. It
             also includes an update of the CCSDS ODM format to latest draft version and an
             improvement of the frame transformation.
             See the list below for a full description of the changes.">
      <action dev="bryan" type="update">
        Added possibility to custom analytical mean parameters conversion.
      </action>
      <action dev="louis" type="add" issue="666">
        Added Hatch filters for smoothing of GNSS measurements.
      </action>
      <action dev="bryan" type="update" issue="895">
        Allowed parsing of SP3 files without EOF key.
      </action>
      <action dev="gc" type="add" issue="790">
        Added writing of velocity record in CPF file writers.
      </action>
      <action dev="bryan" type="update" issue="804">
        Added support for loading EOP from Sinex files.
      </action>
      <action dev="luc" type="fix" issue="936">
        Raised a too stringent convergence threshold in Eackstein-Hechler model.
      </action>
      <action dev="bryan" type="add" issue="932">
        Added a way to compute mean parameters in Brouwer-Lyddane model.
      </action>
      <action dev="markrutten" type="add" issue="922">
        Added bistatic range measurement.
      </action>
      <action dev="luc" type="add" issue="933">
        Added a way to compute mean parameters in Eckstein-Hechler model.
      </action>
      <action dev="luc" type="update" issue="934">
        Updated CCSDS ODM to latest draft version (pink book).
      </action>
      <action dev="luc" type="fix" issue="930">
        Prevents zero max check intervals in maneuvers triggers detectors.
      </action>
       <action dev="luc" type="add">
        Added detection of non-positive max check interval and threshold.
      </action>
      <action dev="luc" type="add" issue="929">
        Allow additional derivatives providers to update main state derivatives.
      </action>
      <action dev="luc" type="fix" issue="928">
        Fixed indexing error when estimating a subset of orbital parameters.
      </action>
      <action dev="luc" type="update" issue="925">
        Don't loose additional derivatives when generating ephemeris.
      </action>
      <action dev="gc" type="fix" issue="889">
        Fixed unexpected behavior of two tests in OrekitMessagesTest.
      </action>
      <action dev="mvanel" type="add" issue="777">
        Added support for parsing and writing CDM files in both KVN and XML formats.
      </action>
      <action dev="luc" type="add" issue="918">
        Added support for ITRF-2020.
      </action>
      <action dev="pascal" type="add" issue="911">
        Added TDOA and bistatic range rate measurements.
      </action>
      <action dev="bryan" type="add" issue="900">
        Added init method in {Field}AdditionalStateProvider.
      </action>
      <action dev="louis" type="add" issue="888">
        Added J2-contribution for relativistic clock correction.
      </action>
      <action dev="evan" type="update">
        Allow creating Geoid without default data context.
      </action>
      <action dev="louis" type="add" issue="759">
        Added data loaders for Space Environment's JB2008 data.
      </action>
      <action dev="bryan" type="add" issue="898">
        Added static method to create a BodyFacade from a CenterName.
      </action>
      <action dev="evan" type="update" issue="903">
        Added Frame.getStaticTransformTo(...) and supporting methods to improve
        performance.
      </action>
    </release>
    <release version="11.1.2" date="2022-04-27"
             description="Version 11.1.2 is a patch release of Orekit.
             It fixes issues related to the parsing and writing of CCSDS and ILRS files.
             It also fixes issues in ECOM2 solar radiation pressure model, event bracketing,
             ephemeris generation, and NTW local orbital frame.
             Finally it includes some improvements in the class documentation">
      <action dev="luc" type="fix" issue="917">
        Fixed missing tags in XML generation by EphemerisWriter.
      </action>
      <action dev="louis" type="fix" issue="886">
        Fixed rollover in CRD parser.
      </action>
      <action dev="louis" type="fix" issue="786">
        Fixed NaNs when constructing Keplerian orbit from PV
        computed from KeplerianOrbit.
      </action>
      <action dev="louis" type="fix" issue="826">
        Fixed ephemeris generation using PropagatorParallelizer.
      </action>
      <action dev="luc" type="fix" issue="921">
        Fixed event bracketing problem induced by numerical noise at end of search interval.
      </action>
      <action dev="luc" type="fix" issue="919">
        Fixed ephemeris generation with several derivatives providers.
      </action>
      <action dev="maxime" type="fix" issue="909">
        Fixed wrong implementation of NTW LOF frame.
      </action>
      <action dev="bryan" type="fix" issue="910">
        Fixed eD and eY equation in ECOM2 model.
      </action>
      <action dev="pascal" type="fix" issue="908">
        Fixed unmanaged comment in OMM.
      </action>
      <action dev="pascal" type="fix" issue="906">
        Fixed unmanaged units in OMM.
      </action>
      <action dev="evan" type="fix" issue="882">
        Fix StreamingOemWriter in ITRF and without optional fields.
      </action>
      <action dev="evan" type="fix" issue="912">
        Fix StreamingOemWriter without acceleration.
      </action>
      <action dev="luc" type="fix" issue="184">
        Fixed non-bracketing issue when RESET_STATE slightly moves an event at the start
        of a step and another regular event happens in the first half of the same step
      </action>
    </release>
    <release version="11.1.1" date="2022-03-17"
             description="Version 11.1.1 is a patch release of Orekit.
             It fixes issues related to the parsing of SP3 and Rinex files. It also takes
             additional derivatives into account in {Field}SpacecraftState.shiftedBy method.
             Finally it includes some improvements in the class documentation">
      <action dev="lars" type="add" issue="896">
        Added Git configuration instructions in contributing guide.
      </action>
      <action dev="lars" type="fix" issue="897">
        Corrected wrong path in release guide.
      </action>
      <action dev="bryan" type="fix" issue="894">
        Fixed dead link in contributing guidelines.
      </action>
      <action dev="bryan" type="fix" issue="698">
        Added missing BDS-3 signal for Rinex 3.04.
      </action>
      <action dev="bryan" type="fixed" issue="892">
        Removed check of not supported keys in RinexLoader.
      </action>
      <action dev="lirw1984" type="update" issue="895">
        Enhanced parsing of SP3 files.
      </action>
      <action dev="luc" type="add" issue="902">
        Take additional derivatives into account in {Field}SpacecraftState.shiftedBy.
      </action>
    </release>
    <release version="11.1" date="2022-02-14"
             description="Version 11.1 is a minor release of Orekit.
             It includes both new features and bug fixes. New features introduced
             in 11.1 are: the estimation of maneuver start/stop time, the Brouwer-Lyddane
             orbit propagation model with Warren Phipps’ correction for the critical
             inclination of 63.4° and the perturbative acceleration due to atmospheric
             drag, the Extended Semi-analytical Kalman Filter, a new API for
             State Transition Matrix and Jacobian matrices computation, orbit
             determination  using analytical propagation models, parsing of ICGEM V2.0 format.
             This release includes important fixes in CCSDS files, TimeSpanMap, and
             display of dates. See the list below for a full description of the changes.">
      <action dev="luc" type="fix" issue="722">
        Prefer values from Bulletin B rather than Bulletin A if both are present
        in rapid data column format. This handling of priority was already in
        place for XML file, but not for column format.
      </action>
      <action dev="luc" type="fix" issue="448">
        Added support for ICGEM V2.0 format for piecewise gravity fields
        that contain discontinuities around major earthquakes, like
        Eigen 6S4 V2.
      </action>
      <action dev="andrewsgoetz" type="add">
        Added Automatic-Module-Name "org.orekit" to JAR manifest to improve usability
        of Orekit by modular Java projects.
      </action>
      <action dev="julie,bryan,maxime" type="add" issue="823">
        Added the Extended Semi-analytical Kalman Filter.
      </action>
      <action dev="luc" type="fix" issue="875">
        Allow empty comments in CCSDS messages
      </action>
      <action dev="luc" type="fix" issue="884">
        Deprecated TimeSpanMap.getTransitions()
      </action>
      <action dev="luc" type="fix" issue="832,885">
        Allow to enter the same transition date in TimeSpanMap several times
      </action>
      <action dev="luc" type="fix" issue="833">
        Added a way to erase all earlier/later transitions when adding an entry
        and added addValidBetween to TimeSpanMap.
      </action>
      <action dev="bryan" type="add">
        Added a new and simpler API for State Transition Matrix and Jacobian
        matrix computation for analytical orbit propagators.
      </action>
      <action dev="bryan" type="fix" issue="878">
        Fixed writing of ITRF frames before 2000 when generating CCSDS files.
      </action>
      <action dev="luc" type="fix" issue="836">
        Use the orbit normalization feature to reduce discontinuities across impulsive maneuvers.
      </action>
      <action dev="luc" type="add">
        Added an orbit normalization feature.
      </action>
      <action dev="evan" type="add" issue="881">
        Add AbsoluteDate.toStringWithoutUtcOffset(TimeScale, int) and
        DateTimeComponents.toStringWithoutUtcOffset(int, int) to emulate
        AbsoluteDate.toString() from Orekit 10.
      </action>
      <action dev="evan" type="fix" issue="880">
        Fix UTC offset in DateTimeComponents.toString(int, int)
      </action>
      <action dev="luc" type="fix" issue="849">
        Added detector to FieldEventHandler.init arguments list.
      </action>
      <action dev="luc" type="fix" issue="837">
        Added getters for raw detectors in event shifter, slope filter and predicate filter.
      </action>
      <action dev="bryan" type="fix" issue="874">
        Fixed initialization of maneuver trigger events when using EventBasedManeuverTriggers.
      </action>
      <action dev="luc" type="fix" issue="872">
        Fixed multiple detection of events when using propagate(start, target) with
        integration-based propagators.
      </action>
      <action dev="bryan" type="add" issue="871">
        Added atmospheric drag effect for Brouwer-Lyddane model.
      </action>
      <action dev="bryan" type="add" issue="869">
        Allowed Brouwer-Lyddane model to work for the critical inclination.
      </action>
      <action dev="bryan" type="fix" issue="867">
        Fixed handling of multiple historical eccentricities for a same station.
      </action>
      <action dev="bryan" type="fix" issue="868">
        Fixed writing of whitespace characters in CPF writer.
      </action>
      <action dev="bryan" type="fix" issue="864">
        Fixed BStar estimation in TLE-based orbit determination.
      </action>
      <action dev="mvanel" type="add" issue="653">
        Added Brouwer-Lyddane orbit propagator.
      </action>
      <action dev="luc" type="add" issue="865">
        Added derivatives with respect to maneuvers start/stop dates
        or median date/duration.
      </action>
      <action dev="luc" type="add" >
        Added observers for maneuvers triggers.
      </action>
      <action dev="luc" type="fix" issue="853">
        Added field-based init method in ForceModel and DSSTForceModel.
      </action>
      <action dev="luc" type="fix" >
        Added ParameterDrivenDateIntervalDetector and FieldParameterDrivenDateIntervalDetector.
      </action>
      <action dev="luc" type="add" >
        Added DateDriver to drive dates using a ParameterDriver.
      </action>
      <action dev="luc" type="fix" issue="848">
        Allow backward propagation in EventBasedManeuverTriggers.
      </action>
      <action dev="luc" type="add" >
        Added IntervalEventTrigger and StartStopEventsTrigger to streamline
        several ways to trigger maneuvers.
      </action>
      <action dev="luc" type="add" >
        When propagating with integrated additional equations, the generated
        spacecraft states now also contain both state and derivatives
        managed by the equations.
      </action>
      <action dev="luc" type="add" >
        Replaced AdditionalEquations by AdditionalDerivativesProvider with
        support for dimension retrieval and yield feature between providers.
      </action>
      <action dev="luc" type="add" issue="856">
        Added a new and simpler API for State Transition Matrix and Jacobian
        matrix computation. This new API is for now only used with NumericalPropagator
        and DSSTPropagator (both in batch least squares and in Kalman filter), but it
        is expected to be generalized to analytical propagators as well when it is
        stabilized.
      </action>
      <action dev="luc" type="add" >
        Added DoubleArrayDictionary and FieldArrayDictionary as replacements
        for HashMap when the number of keys is very small (such as in spacecraft
        states).
      </action>
      <action dev="luc" type="add">
        Manage dependencies between additional states in propagators using a yield
        feature between providers.
      </action>
      <action dev="luc" type="add" >
        SpacecraftState now handle derivatives of additional states.
      </action>
      <action dev="luc" type="add" issue="862">
        PropagatorParallelizer now preserves existing step handlers in the propagators it runs.
      </action>
      <action dev="ShippingEnjoyer" type="add">
        Get rid of StringBuffer for logging without unnecessary synchronization (bias-locking disabled at jdk18)
      </action>
    </release>
    <release version="11.0.2" date="2021-11-24"
             description="Version 11.0.2 is a patch release of Orekit.
             It fixes an important issue related to the handling of indexes
             when building the state transition matrix in multi satellites
             orbit determination. It also fixes bugs in TLE and CRD files.
             Finally it includes an update of the release guide.">
         <action dev="bryan" type="fix" issue="859" due-to="Emmanuel Papanagiotou">
        Allowed custom setting of state to TLE conversion in propagator builder. 
      </action>
         <action dev="bryan" type="fix" issue="847">
        Fixed handling of comments in CRD files.
      </action>
         <action dev="bryan" type="fix" issue="851">
        Fixed deserialization of TLE caused by the bStarParameterDriver.
      </action>
         <action dev="bryan" type="fix" issue="850">
        Fixed indexes when build state transition matrix for multi sat Kalman.
      </action>
         <action dev="sdinot" type="update">
        Updated the release guide to remove actions that are no longer required.
      </action>
    </release>
    <release version="11.0.1" date="2021-10-22"
             description="Version 11.0.1 is a patch release of Orekit.
             It fixes an important issue related to the calculation of the relativistic
             clock correction for GNSS measurements. It also fixes bugs in OEM and CPF
             files writing. Finally it includes some improvements in the class documentation">
         <action dev="bryan" type="fix" issue="846">
        Fixed wrong computation of relativistic clock correction for GNSS measurements.
      </action>
         <action dev="bryan" type="fix" issue="845">
        Fixed parsing of Rinex clock files.
      </action>
         <action dev="bryan" type="fix" issue="844">
        Fixed null pointer exception when constructing CPF from coordinates.
      </action>
         <action dev="bryan" type="update" issue="843">
        Improved documentation of solar radiation pressure class to include
        additional information about osculating bodies.
      </action>
         <action dev="sdinot" type="update" issue="842">
        Used the latest version of Maven available in RedHat 8.
      </action>
         <action dev="pascal" type="fix" issue="839">
        Fixed handling of time system in OemWriter.
      </action>
         <action dev="bryan" type="update" issue="838" due-to="Kendra Hale">
        Improved documentation of ImpulseManeuver class.
      </action>
    </release>
    <release version="11.0" date="2021-09-20"
             description="Orekit 11.0 is a major new release.
             It includes both new features and bug fixes. New features introduced
             in 11.0 are: orbit determination using SGP4/SDP4 models, a sequential
             batch least squares estimator using initial covariance and state vector,
             writer and parser for all CCSDS Navigation Data Messages in both KVN
             and XML formats, version 2 of CCSDS Tracking Data Messages, version 3
             of CCSDS Orbit Data Messages, support for Rinex navigation files,
             support for IGS clock correction files, support for IGS real time
             data including both SSR and RTCM messages, NTrip protocole, eclipses
             by Moon in solar radiation pressure force, a new API for analytical
             GNSS orbit propagators, removal of propagation modes, possibility
             to add several step handlers for the same orbit propagation, a new
             event detector for angular separation as seen from the spacecraft.
             See the list below for a full description of the changes.">
         <action dev="bryan" type="update" issue="766" due-to="Gowtham Sivaraman">
        Allowed setting of AttitudeProvider to the BoundedPropagator
        generated via propagation.
      </action>
         <action dev="bryan" type="fix" issue="835">
        Fixed format symbols for year, month, day in DateComponents#toString().
      </action>
         <action dev="thomas" type="fix" issue="668">
        Added a new event detector for angular separation as seen from the spacecraft.
      </action>
      <action dev="maxime" type="fix" issue="829">
        Fixed DataSourceTest.testFileName for Windows users.
      </action>
      <action dev="bryan" type="fix" issue="818">
        Use observed solar flux instead of adjusted in DTM2000 model.
      </action>
      <action dev="evan" type="fix" issue="798">
        Allow DSST event detection when propagating backwards.
      </action>
      <action dev="bryan" type="fix" issue="717" due-to="evan">
        Fixed DSST orbit determination when propagating backwards.
      </action>
      <action dev="evan" type="remove" issue="586">
        Remove InertialProvider.EME2000_ALIGNED, Propagator.DEFAULT_LAW. Use
        InertialProvider.of(Frame).
      </action>
      <action dev="evan" type="update" issue="586">
        Change default attitude provider to be aligned with propagation frame for all
        analytic propagators and GLONASS propagator. Backward incompatible.
      </action>
      <action dev="evan" type="update" issue="586">
        Improve performance of IntertialProvider(Frame)
      </action>
      <action dev="anne-laure" type="update" issue="797">
        Add information if a detector failed during propagation
      </action>
      <action dev="bryan" type="fix" issue="788" due-to="luc">
        Fixed missing call to setMuCreated() in OemParser.
      </action>
      <action dev="evan" type="update" issue="618">
        Fix supportedNames matching in ClasspathCrawler. Backwards incompatible.
      </action>
      <action dev="bryan" type="fix" issue="828">
        Fixed missing file types in SP3Parser.
      </action>
      <action dev="bryan" type="fix" issue="827">
        Fixed time system used in SP3 files.
      </action>
      <action dev="evan" type="fix" issue="685">
        Fix AnalyticalPropagator RESET_STATE when new state is null.
      </action>
      <action dev="bryan" type="fix" issue="803">
        Fixed parsing of clock values in SP3 files.
      </action>
      <action dev="bryan" type="fix" issue="820">
        TLE Jacobians are now calculated in cartesian elements.
      </action>
      <action dev="evan" type="update" issue="825">
        Improve exception messages with two AbsoluteDates by including duration between
        them.
      </action>
      <action dev="evan" type="update" issue="637" due-to="Piotr">
        Add trailing "Z" to AbsoluteDate.toString() to indicate UTC.
        Backwards incompatible.
      </action>
      <action dev="evan" type="update" issue="825">
        In AbsoluteDate.toString() fallback to TAI when no leap seconds are loaded.
      </action>
      <action dev="evan" type="update" issue="591">
        Fix TimeComponents.toString(): correct ISO 8601 with UTC offset, rounding issues.
        Backwards incompatible.
      </action>
      <action dev="evan" type="update" issue="590">
        Fix DateTimeComponents.toString(): correct ISO 8601, leap second, rounding issues.
        Backwards incompatible.
      </action>
      <action dev="evan" type="update" issue="637" due-to="Piotr">
        Fix AbsoluteDate.toString(timeZone) and toString(minutesFromUtc) to include the
        UTC offset when it is zero.
      </action>
      <action dev="evan" type="add">
        Add DateTimeComponents.toString(...) method with correct rounding for user
        specified precision.
      </action>
      <action dev="bryan" type="update" issue="626">
        Used a separate Comparator for sorting integer least square solutions.
      </action>
      <action dev="bryan" type="update" issue="799">
        Used the field-specific value of π.
      </action>
      <action dev="evan" type="update" issue="830" due-to="skyrex">
        Remove step size limitations in analytic propagators. Backwards incompatible.
      </action>
      <action dev="evan" type="fix">
        Fix part of step passed to the step handler twice in analytic propagators with
        event handlers.
      </action>
      <action dev="bryan" type="fix" issue="795" due-to="guylaine">
        Fixed output of NRLMSISE00 for altitude at 32.5 km.
      </action>
      <action dev="luc" type="add" issue="821">
        Added support for CCSDS TDM V2.0.
      </action>
      <action dev="luc" type="add" issue="819">
        Allow data filtering upon loading to be used for explicit loading by applications.
      </action>
      <action dev="julie" type="add" issue="745">
        Added sequential batch least squares estimator.
      </action>
      <action dev="luc" type="add" issue="814" due-to="Valerian">
        Fixed additional states handling in ephemeris generated by analytical propagator.
      </action>
      <action dev="luc" type="add" issue="809">
        Dropped master/slave/ephemeris generation propagation modes, replaced by a
        versatile step handler multiplexer fulfilling all these needs
        simultaneously during a single propagation run
      </action>
      <action dev="luc" type="add" issue="812">
        Dropped master/slave terminology in turn-around and inter-satellite measurements.
      </action>
      <action dev="luc" type="add" issue="813">
        Fixed derivatives with respect to secondary station in turn-around modifiers.
      </action>
      <action dev="luc" type="add" issue="811">
        Allow on-the-fly add/remove/clean for step handlers.
      </action>
      <action dev="luc" type="add" issue="810">
        Merged multiplexers for fixed steps and variable steps.
      </action>
      <action dev="luc" type="fix" issue="808">
        Moved isLast argument in step handler handleStep method to a separate method.
      </action>
      <action dev="luc" type="fix" issue="807">
        Fixed scheduling between calls to step handlers and events handlers.
      </action>
      <action dev="luc" type="fix" issue="806">
        Added restrictStep method to FieldOrekitStepInterpolator interface.
      </action>
      <action dev="bryan" type="fix" issue="801">
        Added getter for meteorological data used in CRD data block.
      </action>
      <action dev="bryan" type="fix" issue="796">
        Fixed writing of line H2 in CPF file header.
      </action>
      <action dev="thomas" type="fix" issue="702">
        Added possibility to take in account several bodies while computing SRP perturbation.
      </action>
      <action dev="bryan" type="update" issue="793">
        Updated SP3File visibility to public.
      </action>
      <action dev="bryan" type="update" issue="784">
        Updated architecture of GNSS orbit propagators.
      </action>
      <action dev="bryan" type="update" issue="782">
        Updated error message of Orekit internal error exception.
      </action>
      <action dev="luc" type="add">
        Added support for reading and writing CCSDS NDM composite messages.
      </action>
      <action dev="afossa" type="fix" issue="781">
        Fixed parsing in buildLine2() method of FieldTLE.
      </action>
      <action dev="luc" type="fix" issue="776">
        Fixed associativity in units parsing.
      </action>
      <action dev="bryan" type="update" issue="773">
        TimeStampedFieldAngularCoordinates now implements FieldTimeStamped.
      </action>
      <action dev="bryan" type="update" issue="774">
        TimeStampedFieldPVCoordinates now implements FieldTimeStamped.
      </action>
      <action dev="nfialton" type="fix" issue="775">
        Fixed NullPointerException in FieldSpacecraftState when orbit is not defined.
      </action>
      <action dev="bryan" type="add" issue="763">
        Added support for RTCM ephemeris messages.
      </action>
      <action dev="bryan" type="add" issue="769">
        Added ionospheric model based on IM201 SSR message.
      </action>
      <action dev="bryan" type="add" issue="763">
        Added support for Ntrip protocol.
      </action>
      <action dev="bryan" type="add" issue="763">
        Added support for IGS SSR messages.
      </action>
      <action dev="afossa" type="fix" issue="772">
        Fixed computation of velocity derivative in FieldNumericalPropagator.Main.addKeplerContribution()
        with superGetOrbitType() == null.
      </action>
      <action dev="luc" type="add" >
        Added AccurateFormatter to output double numbers and dates
        with adaptive number of digits, preserving one ULP accuracy.
      </action>
      <action dev="luc" type="add" >
        Added a units converter.
      </action>
      <action dev="luc" type="update" >
        INCOMPATIBLE CHANGE! Now observations parsed from TDM files are in SI units.
      </action>
      <action dev="luc" type="update" issue="768">
        Allow parsing several variations of ITRF specifications (like itrf-97, ITRF2000, ITRF_2014…).
      </action>
      <action dev="luc" type="add" >
        Added a time scale for drifting on-board clocks.
      </action>
      <action dev="bryan" type="add" issue="523">
        Added support for RINEX 3.X navigation files.
      </action>
      <action dev="bryan" type="update" issue="691">
        Improved consistency between getParametersDrivers() method signatures.
      </action>
      <action dev="andrewsgoetz" type="add" issue="764">
        Added new method to UTCScale which exposes the raw UTC-TAI offset data.
      </action>
      <action dev="bryan" type="fix" issue="670">
        Fixed call to ForceModel.init() in AbstractGaussianContribution class.
      </action>
         <action dev="thomas" type="add" issue="712">
          Added IGS clock file support.
      </action>
      <action dev="bryan" type="update" issue="650">
        Methods computeMeanState() and computeOsculatingState()
        of FieldDSSTPropagator are now statics.
      </action>
      <action dev="bryan" type="update" issue="762">
        TabulatelofOffset now implements BoundedAttitudeProvider.
      </action>
      <action dev="luc" type="update" issue="761">
        TabulateProvider now implements BoundedAttitudeProvider.
      </action>
      <action dev="luc" type="fix" issue="760">
        Fixed reference frame in tabulated attitude provider.
      </action>
      <action dev="luc" type="update" >
          Renamed SINEXLoader into SinexLoader.
      </action>
      <action dev="luc" type="update" >
        Use DataSource in RinexLoader and SinexLoader.
      </action>
      <action dev="luc" type="update" >
        Renamed NamedData into DataSource.
      </action>
      <action dev="luc" type="add" issue="474">
        Added support for CCSDS ODM V3, with the new
        Orbit Comprehensive Message format.
      </action>
      <action dev="luc" type="update">
        Overhauled generic Ephemeris and AttitudeEphemeris writing.
      </action>
      <action dev="luc" type="update">
        Overhauled CCSDS messages handling, both parsing and writing.
      </action>
      <action dev="amir" type="fix" issue="746">
        Fixed combination of measurements using GNSS phase measurements.
      </action>
      <action dev="bryan" type="add" issue="756">
        Added new method signature in IodGooding using AngularRaDec measurement.
      </action>
      <action dev="thomas" type="fix" issue="688">
        Fixed ignored fields from TLE template in TLEPropagatorBuilder.
      </action>
      <action dev="thomas" type="fix" issue="372">
        Added TLE generation.
      </action>
      <action dev="bryan" type="fix" issue="624">
        Allowed dynamic station coordinates when calculating tropospheric delay.
      </action>
      <action dev="bryan" type="update" issue="755">
        Modified IodGooding constructor to be consistent with other IOD methods.
      </action>
      <action dev="bryan" type="add" issue="753">
        Added new method signature in IodLaplace using AngularRaDec measurement.
      </action>
      <action dev="bryan" type="add" issue="752">
        Added new method signature in IodLambert using Position measurement.
      </action>
      <action dev="bryan" type="add" issue="751">
        Added new method signature in IodGibbs using Position measurement.
      </action>
      <action dev="luc" type="fix" issue="749">
        Allow building PVCoordinates and AngularCoordinates (as well as their Field,
        Absolute and TimeStamped variations) to be build from UnivariateDerivative1
        and UnivariateDerivative2 in addition to DerivativeStructure.
      </action>
      <action dev="bryan" type="fix" issue="736">
        Fixed NullPointerException in DSSTTesseral Hansen object.
      </action>
      <action dev="bryan" type="update" issue="601">
          Changed getPVInPZ90() method to private.
      </action>
      <action dev="bryan" type="fix" issue="744">
          Fixed calculation of CR3BP constants.
      </action>
      <action dev="bryan" type="update" issue="743">
          Updated JUnit version to 4.13.1.
      </action>
    </release>
    <release version="10.3.1" date="2021-06-16"
             description="Version 10.3.1 is a patch release of Orekit.
             It fixes one critical bug that could cause potential infinite loops in tesselation
             in very rare cases due to numerical noise.">
      <action dev="luc" type="fix" issue="792">
        Fixed potential infinite loops in tesselation in very rare cases due to numerical noise.
      </action>
    </release>
    <release version="10.3" date="2020-12-21"
             description="Version 10.3 is a minor release of Orekit.
             It includes both new features and bug fixes. New features introduced
             in 10.3 are: relativistic clock correction for range, phase, and range rate
             measurements, piece wise models for empirical forces, one-way GNSS code
             and phase measurements, support for laser ranging data (both CPF and
             CRD formats), Lense-Thirring and De Sitter relativistic corrections to
             satellite acceleration, support for AGI leap second files, new interfaces
             for attitude ephemeris files, Knocke model for Earth's albedo and infrared,
             as well as several other new features. This release includes an important
             fix in DSST orbit determination allowing to used short period Jacobian
             during state transition matrix calculation. It also fixes issues in Kalman
             orbit determination and CCSDS ADM format. See the list below for a full
             description of the changes.">
      <action dev="bryan" type="update" issue="741">
        Updated Hipparchus version to 1.8 and updated code with new functionalities.
      </action>
         <action dev="bryan" type="add" issue="740">
          Added aggregator for bounded attitude providers.
      </action>
         <action dev="thomas" type="add" issue="8">
        Added Knocke's Earth rediffused radiation pressure force model.
      </action>
         <action dev="bryan" type="add" issue="739">
          Allowed initialization of attitude provider from attitude segment.
      </action>
      <action dev="raphael" type="add" issue="705">
        Allowed writing an AEM file from a list of SpacecraftStates.
      </action>
      <action dev="luc" type="add" issue="738">
        Added user-defined max iteration and convergence criterion in SecularAndHarmonic.
      </action>
      <action dev="luc" type="add" issue="737">
        Added loading of AGI LeapSecond.dat files.
      </action>
      <action dev="raphael" type="add" issue="686">
        Allowed user-defined format for ephemeris data lines in
        StreamingAemWriter, AEMWriter, StreamingOemWriter and OEMWriter.
      </action>
         <action dev="bryan" type="fix" issue="683">
          Updated building instructions.
      </action>
         <action dev="bryan" type="add" issue="734">
          Added getters for phase measurement ambiguity driver.
      </action>
         <action dev="bryan" type="fix" issue="696">
          Allowed to configure initial covariance for measurements in Kalman Filter.
      </action>
      <action dev="thomas, bryan" type="add" issue="709">
        Added clock drift contribution to range rate measurements.
      </action>
         <action dev="bryan" type="fix" issue="687">
          Fixed Javadoc of ElevationMask.
      </action>
      <action dev="raphael" type="fix" issue="711">
        Allowed definition of a default interpolation degree in both AEMParser and OEMParser.
      </action>
      <action dev="bryan" type="add" issue="733">
        Added Lense-Thirring and De Sitter relativistic effects.
      </action>
      <action dev="melanisti" type="fix" issue="725">
        Fixed missing measurement parameter in InterSatellitesRange measurement.
      </action>
      <action dev="bryan" type="add" issue="732">
        Added documentation for checkstyle configuration.
      </action>
         <action dev="thomas" type="fix" issue="730">
          Removed useless loop over an empty list
      </action>
      <action dev="luc" type="fix" issue="731">
        Fixed parsing of some ICGEM gravity fields files.
      </action>
      <action dev="raphael" type="fix" issue="720">
          Added support for measurements parameters in UnivariateProcessNoise
      </action>
      <action dev="luc" type="fix" issue="729">
        Fixed wrong handling of RESET-STATE in analytical propagators.
      </action>
      <action dev="luc" type="add" issue="728">
        Allow creating a node detector without an orbit.
      </action>
      <action dev="bryan" type="add" issue="671">
        Added support for laser ranging file formats.
      </action>
      <action dev="clement" type="fix" issue="724">
        Remove range checks in TLE constructor.
      </action>
      <action dev="bryan" type="fix" issue="723">
        Allowed AEM and OEM writers to write header comments.
      </action>
      <action dev="bryan" type="add" issue="719">
        Added one-way GNSS range and phase measurements for LEO satellite
        orbit determination applications.
      </action>
      <action dev="bryan" type="add" issue="716">
        Added piecewise empirical force model.
      </action>
      <action dev="bryan" type="add" >
        Considered a new implementation for empirical forces, to allow piecewise model.
      </action>
      <action dev="bryan" type="add" issue="703">
        Added inter-satellites phase measurement.
      </action>
      <action dev="bryan" type="fix" issue="695">
        Considered covariance matrix from Position measurement in Kalman estimator.
      </action>
      <action dev="bryan" type="fix" issue="718">
        Fixed orbital state used for short periodic Jacobian computation.
      </action>
      <action dev="bryan" type="add" issue="704">
        Allow using user specified velocity error for computing
        tolerance vectors for integrators.
      </action>
      <action dev="bryan" type="add" issue="714">
        Added frequency deviation for range-rate measurements.
      </action>
      <action dev="bryan" type="add" issue="715">
        Added relativistic clock correction for range, phase and
        inter-satellite range measurements.
      </action>
      <action dev="bryan" type="fix" issue="706">
        Fixed missing measurement parameter in inter-satellites range measurement.
      </action>
         <action dev="thomas" type="fix" issue="713">
        Fixed computation of DSST short period Jacobian.
      </action>
      <action dev="luc" type="fix" issue="699">
        Fixed missing measurement parameter in Phase measurement
      </action>
      <action dev="luc" type="fix" issue="701">
        Fixed wrong handling of propagation parameters by Kalman filter in multi-satellite
        context
      </action>
    </release>
    <release version="10.2" date="2020-07-14"
             description="Version 10.2 is a minor release of Orekit.
             It includes both new features and bug fixes. New features introduced
             in 10.2 are: support for CCSDS ADM files, modelling of trajectories
             around Lagrangian points using CR3BP model, a piece wise drag force model,
             a time span tropospheric estimated model, an estimated ionospheric model,
             an improved modelling of the GNSS phase measurement, several bug fixes
             for date functionnalities, a new organization of the maneuvers package,
             a configurable low thrust maneuver model based on detectors,
             support for CSSI space weather data, , as well as several other minor
             features and bug fixes. See the list below for a full description
             of the changes.">
      <action dev="bryan" type="fix" issue="661">
        Fixed visibility of WindUpFactory.
      </action>
      <action dev="bryan" type="update" >
        Increased visibility of setters in CCSDS ADM related classes.
      </action>
      <action dev="clement" type="add" issue="656">
        Added CssiSpaceWeatherLoader which provides three-hourly space weather
        data and implements DTM2000InputParameters and NRLMSISE00InputParameters
      </action>
      <action dev="maxime" type="update" issue="690">
        Increased visibility of setters in CCSDS OEM related classes.
      </action>
      <action dev="bryan" type="update" >
        Improved Orekit performance by using new Hipparchus' differentiation classes.
      </action>
      <action dev="bryan" type="update" issue="682">
        Changed visibility of OrbitType parameter drivers' names to public.
      </action>
      <action dev="evan" type="add" issue="684" due-to="Mikael">
        Fix infinite loop in event detection when a RESET_* event causes two other events
        to occur simultaneously and discontinuously.
      </action>
      <action dev="evan" type="add" issue="684">
        Add FieldFunctionalDetector.
      </action>
      <action dev="mikael" type="add">
        Added a configurable low thrust maneuver based on detectors.
      </action>
      <action dev="bryan" type="fix" issue="605">
        Added support for Rinex C0, L0, S0 and D0 observation types.
      </action>
      <action dev="bryan" type="fix" issue="641">
        Allow Pattern functionalities instead of String.replaceAll() and String.split().
      </action>
      <action dev="evan" type="fix" issue="658">
        Fix invalid hour when using TimeScale(double) or TimeScale(int, double) with a
        value in [86400, 86401]. Treat these values as indicating a leap second.
      </action>
      <action dev="evan" type="add" issue="677">
        Add AbsoluteDate.toStringRfc3339() and DateTimeComponents.toStringRfc3339().
      </action>
      <action dev="evan" type="fix" issue="681">
        Fix AbsoluteDate.getComponents(...) produces invalid times.
      </action>
      <action dev="evan" type="fix" issue="676">
        Fix AbsoluteDate.getComponents(utc) throws "non-existent time 23:59:61".
      </action>
      <action dev="bryan" type="fix" issue="651">
        Improved use of try with resources statement.
      </action>
      <action dev="bryan" type="fix" issue="679" due-to="luc, maxime">
        Improved testRetrogradeOrbit in CircularOrbit and KeplerianOrbit tests.
      </action>
      <action dev="bryan" type="fix" issue="680">
        Allowed ephemeris class to be used with absolute PV coordinates.
      </action>
      <action dev="bryan" type="fix" issue="674">
        Added an exception if eccentricity is negative for keplerian orbit.
      </action>
      <action dev="evan" type="fix" issue="667">
        Fix build on CentOS/RedHat 7.
      </action>
      <action dev="bryan" type="fix" issue="662">
        Fixed forgotten additional state in Ephemeris propagator.
      </action>
      <action dev="evan" type="update">
        Improve error message for TimeStampedCache by including requested date.
      </action>
      <action dev="bryan" type="fix" issue="663">
        Fixed initialization of the triggering event for ImpulseManeuver class.
      </action>
      <action dev="clement" type="fix" issue="664">
        Fix sign of RAAN and PA parameters in TLE constructor if negative, range check most other orbit parameters.
      </action>
      <action dev="bryan" type="add" issue="669">
        Added estimated ionospheric model.
      </action>
      <action dev="bryan" type="add" issue="645">
        Merged phase-measurement branch into develop.
      </action>
      <action dev="bryan" type="add" >
        Added a time span tropospheric estimated model.
      </action>
      <action dev="bryan" type="add" issue="646">
        Merged cr3bp branch into develop.
      </action>
      <action dev="bryan" type="add" issue="660">
        Improved exception handling in IODGibbs.
      </action>
      <action dev="bryan" type="add" issue="647">
        Improved package-info documentation.
      </action>
      <action dev="nick" type="update" >
        Upgrade maven-checkstyle-plugin to 3.1.1.
      </action>
      <action dev="bryan" type="add" issue="657">
        Added multiplexed Orekit fixed step handler.
      </action>
      <action dev="bryan" type="add" issue="655">
        Added support for CCSDS ADM files.
      </action>
      <action dev="maxime" type="add" issue="649">
        Added a piece wise drag force model: TimeSpanDragForce in forces package.
      </action>
      <action dev="yannick" type="fix" issue="654">
        Prevent divergence of Saastomoinen model pathDelay method at low elevation.
      </action>
      <action dev="bryan" type="fix" issue="542">
        Removed duplicated BUILDING.txt file.
      </action>
      <action dev="bryan" type="add" issue="504">
        Allowed Eckstein Hechler propagator to be initialized with a mean orbit.
      </action>
      <action dev="bryan" type="update" issue="644">
        Removed try and catch statements for ParameterDriver initialization.
      </action>
      <action dev="bryan" type="fix" issue="613">
        Allowed DSST propagation in osculating type with event detectors.
      </action>
    </release>
    <release version="10.1" date="2020-02-19"
             description="Version 10.1 is a minor release of Orekit.
             It includes both new features and bug fixes. New features introduced
             in 10.1 are: wind-up effect for phase measurement, NeQuick ionospheric model,
             support for Hatanaka compact RINEX format, methods for the combination
             of GNSS measurements, Laplace method for initial orbit determination,
             a new Field Of View package, comparison methods for absolute dates,
             a new multiplexed measurement, specialized propagators for GNSS constellation,
             default constructors for DSST force models, covariance matrices in OEM writer,
             a new data context implementation, connection with Gitlab CI, improved documentation,
             the migration of the tutorials to a separate sister project, as well as several other minor
             features and bug fixes. See the list below for a full description of the changes.">
      <action dev="ward" type="fix">
        Improve performance of loading CCSDS files.
      </action>
      <action dev="ward" type="fix" issue="639" due-to="qmor">
        In Ellipsoid.pointOnLimb(...) improved numerical stability by cancelling terms.
      </action>
      <action dev="maxime" type="fix" issue="639" due-to="qmor">
        Fixed pointOnLimb method in bodies.Ellipsoid class. Normalized equations should now avoid numerical issues.
      </action>
      <action dev="evan" type="fix" issue="627">
        Fix TimeScalesFactory.getGMST(conventions, simpleEop) always returning the same
        value.
      </action>
      <action dev="evan" type="fix" issue="636">
        Fix UT1 and Earth rotation during a leap second. Was off by 1 second.
      </action>
      <action dev="luc" type="fix" issue="635">
        Fixed inconsistency in constant thrust maneuver acceleration.
      </action>
      <action dev="evan" type="add" >
        Added an annotation and a compiler plugin that generates a warning
        when default context is used without being explicitly annotated.
      </action>
      <action dev="luc" type="fix" issue="632" due-to="Evan Ward">
        Fixed projection to ellipsoid at pole.
      </action>
      <action dev="evan,luc,yannick" type="add" issue="607">
        Add DataContext, a way to load separate sets of EOP, leap seconds, etc.
      </action>
      <action dev="luc" type="fix" issue="630">
        Improve performance of UnixCompressFilter.
      </action>
      <action dev="luc" type="fix" issue="631">
        Improve performance of HatanakaCompressFilter.
      </action>
      <action dev="evan" type="fix" issue="629">
        Improve performance of ZipJarCrawler.
      </action>
      <action dev="bryan" type="add" issue="625">
          Added default constructors for DSSTZonal and DSSTTesseral. 
      </action>   
      <action dev="bryan" type="add" issue="622">
          Added OrekitException for unknown number of frequencies in ANTEX files. 
      </action>
      <action dev="bryan" type="add" issue="621">
          Added OrekitException in the case where IONEX header is corrupted. 
      </action>
      <action dev="dylan" type="add" issue="359">
          Added a specific test for issue 359 in BatchLSEstimatorTest.
          The test verifies that a Newtonian attraction is known
          by both the propagator builder and the propagator when
          it is not added explicitly.
      </action>
      <action dev="dylan" type="add" issue="367">
          Added write of covariance matrices in OEMWriter.
      </action>
      <action dev="dylan" type="fix" issue="619">
        Fixed origin transform in CcsdsModifierFrame.
      </action>
      <action dev="bryan" type="add" issue="611">
        Added SBAS orbit propagator.
      </action>
      <action dev="bryan" type="fix" issue="617">
        Fixed null pointer exception in MultiplexedMeasurement.
      </action>
      <action dev="luc" type="fix" issue="575">
        Allow users to provide custom convergence checkers for
        batch least squares orbit determination.
      </action>
      <action dev="luc" type="add" issue="614">
        Added multiplexed measurements.
      </action>
      <action dev="luc" type="fix" issue="616">
        Fixed missed changes updates in ParameterDriversList embedding
        other ParameterDriversList instances.
      </action>
      <action dev="luc" type="update">
        Moved tutorials to a separate sister project.
      </action>
      <action dev="bryan" type="add" due-to="Shiva Iyer">
        Added Laplace method for initial orbit determination.
      </action>
      <action dev="bryan" type="fix" issue="612">
        Fixed DSST orbit determination tutorial.
      </action>
      <action dev="bryan" type="add" issue="610">
        Added IRNSS orbit propagator.
      </action>
      <action dev="bryan" type="add" issue="608">
        Added support for RINEX 3.04 files.
      </action>
      <action dev="gabb" type="fix" issue="533">
        Fixed bugs in the derivatives computation in IodGooding.
        Fixed bugs in IodLambert when there's more than an half revolution
        between start and final position.
      </action>
      <action dev="bryan" type="fix" issue="604">
        Fixed parsing of compact RINEX files with wrong key in header
        produced by some Septentrio receivers.
      </action>
      <action dev="luc" type="fix" issue="603">
        Fixed parsing of compact RINEX files with missing types in header
        produced by some Septentrio receivers.
      </action>
      <action dev="evan" type="fix" issue="589">
        Improve performance of AggregateBoundedPropagator by factor of 2.
      </action>
      <action dev="luc" type="fix" issue="600">
        Fixed parsing of compact RINEX files with many observation types.
      </action>
      <action dev="bryan" type="fix">
        Fixed poor design of GLONASS numerical propagator.
      </action>
      <action dev="luc" type="fix" issue="599">
        Fixed an issue in projection to flat ellipse.
      </action>
      <action dev="bryan" type="fix" issue="598">
        Added lazily addition of Newtonian attraction to the DSST and
        numerical propagator builders.
      </action>
      <action dev="luc" type="add" issue="595">
        Added EllipticalFieldOfView (with two different ways to define the
        ellipticity constraint) that can be used in FieldOfViewDetector,
        GroundFieldOfViewDetector and FootprintOverlapDetector.
      </action>
      <action dev="luc" type="add">
        Fields of view with regular polygonal shape can now be built either
        based on a defining cone inside the Fov and touching it at edges
        middle points, or based on a defining cone outside the Fov and touching
        it at vertices.
      </action>
      <action dev="luc" type="add" issue="594">
        Added CircularFieldOfView that can be used in FieldOfViewDetector,
        GroundFieldOfViewDetector and FootprintOverlapDetector.
      </action>
      <action dev="luc" type="add">
        Set up a general hierarchy for Field Of View with various shapes. At
        start, it includes DoubleDihedraFieldOfView and PolygonalFieldOfView.
      </action>
      <action dev="luc" type="add" issue="592">
        Added FilesListCrawler to load files from an explicit list.
      </action>
      <action dev="evan" type="fix" issue="583">
        Fix AbsoluteDate.compareTo() for future/past infinity.
      </action>
      <action dev="luc" type="fix" issue="588">
        Fixed wrong handling of spacecraft states in multi-satellites orbit determination
        and multi-satellite measurements generation.
      </action>
      <action dev="bryan" type="fix" issue="585">
        Improved contributing guide.
      </action>
      <action dev="petrus" type="fix" issue="570">
        Make FieldOfView.getFootprint public.
      </action>
      <action dev="bryan" type="add">
        Added combination of measurements.
      </action>
      <action dev="bryan" type="fix">
        Fix values of GPS C2D, L2D, D2D and S2D frequencies.
      </action>
      <action dev="bryan" type="add">
        Add Nequick ionospheric model.
      </action>
      <action dev="luc" type="fix" issue="581">
        Fixed spurious empty line insertion during Rinex 2 decompression
        when the number of observations per satellite is a multiple of 5
      </action>
      <action dev="luc" type="fix" issue="580">
        Fixed decompression of very small negative values in Hatanaka
        Compact RINEX format.
      </action>
      <action dev="luc" type="fix" issue="578">
        Orbit determination tutorials (and tests too) now supports compressed
        measurement files (gzip, Unix compress, Hatanaka Compact RINEX).
      </action>
      <action dev="luc" type="fix" issue="579">
        Handle properly special events flags in Hatanaka Compact RINEX format.
      </action>
      <action dev="luc" type="fix" issue="483">
        Reset additional state changed by event handlers and not managed by any
        additional state providers.
      </action>
      <action dev="luc" type="add" issue="472">
        Added support for Hatanaka Compact RINEX format.
      </action>
      <action dev="luc" type="fix" issue="574">
        Cope with input stream readers that keep asking for new bytes after end
        of Unix compressed files has been reached.
      </action>
      <action dev="luc" type="fix" issue="573">
        Added detection of some corrupted Unix-compressed files.
      </action>
      <action dev="bryan" type="fix" issue="572">
        Fixed the Saastamoinen model when station altitude is bigger than 5000.0 meters.
      </action>
      <action dev="luc" type="fix" issue="568">
        Fixed too fast step increase in a bracketing attempt.
      </action>
      <action dev="luc" type="add">
        Added phase measurement builder.
      </action>
      <action dev="luc" type="add">
        Added getWavelength in GNSS Frequency.
      </action>
    </release>
    <release version="10.0" date="2019-06-24"
             description="Orekit 10.0 is a major new release. It includes DSST OD,
             propagation in non-inertial frames, specialized propagators for GNSS
             constellations, a new ionospheric model, modeling for phase measurements, the
             LAMBDA method for phase ambiguity resolution, Shapiro effect for range
             measurements, improved documentation, as well as several other new features
             and bug fixes. This release fixes a security denial of service bug regarding
             itrf-versions.conf present since Orekit 9.2. Some APIs have incompatibly
             changed since the 9.X series including the format of itrf-versions.conf,
             removal of deprecated methods, reorganization of the models package, as well
             as updates to AbstractDetector, AbstractGNSSAttitudeProvider, DragSensitive,
             RadiationSensitive, and ZipJarCrawler. See the list below for a full
             description of the changes.">
      <action dev="evan" type="fix">
        Fix  name of GLONASS G2 frequency.
      </action>
      <action dev="luc" type="fix" >
        Fixed accuracy of dates conversions from java dates.
      </action>
      <action dev="evan" type="fix" issue="566">
        Make ITRFVersionLoader public.
      </action>
      <action dev="bryan" type="fix" issue="564">
        Fixed private argument of getLLimits() abstract method.
      </action>
      <action dev="bryan" type="fix" issue="565">
        Fixed static loading of UTC for GLONASS reference epoch.
      </action>
      <action dev="luc" type="fix" issue="547">
        Added a tile/sampling aiming direction that diverts singularity outside of a
        area of interest. This is mainly useful when sampling areas of interest that
        cover the pole as the pole is singular for classical aiming directions (constant
        azimuth or along track).
      </action>
      <action dev="luc" type="update" >
        Removed latitude limitation in AlongTrackAiming. If latitude is above (resp. below)
        the maximum (resp. minimum) latitude reached by the defining orbit, then aiming
        will be towards East for prograde orbits and towards West for retrograde orbits.
      </action>
      <action dev="bryan" type="fix">
        Fixes broken links on Orekit JavaDoc.
      </action>
       <action dev="pascal" type="fix" issue="558">
        Fixes broken links on Maven site.
      </action>
      <action dev="luc" type="fix" issue="559">
        Take into account changes in MSAFE files names published by NASA.
      </action>
      <action dev="bryan" type="add">
        Add Global Ionosphere Map model.
      </action>
      <action dev="maxime" type="add" issue="554">
        Added propagation in inertial frame.
      </action>
      <action dev="luc" type="fix" issue="557">
        Improved documentation about DatesSelector not being reusable across several
        schedulers during measurements generation.
      </action>
      <action dev="evan" type="fix">
        Fix some possible NPEs in AntexLoader, FieldAngularCoordinates.
      </action>
      <action dev="evan" type="fix">
        Fix locale dependent comparisons in SP3File, TDMParser, and YUMAParser.
      </action>
      <action dev="evan" type="fix">
        Ensure opened streams are closed in ZipJarCrawler, DTM2000, IERSConventions, and
        OceanLoadDeformationCoefficients.
      </action>
      <action dev="bryan" type="add">
        Add DSST Orbit Determination for both Kalman Filter and Batch Least Squares estimator.
      </action>
      <action dev="romaric" type="add">
        Add a events detector based on the geomagnetic field intensity at the satellite altitude
        or at sea level above the satellite, and the associated tests
      </action>
      <action dev="maxime" type="update" issue="549">
        Deleted deprecated methods in EclipseDetector.
      </action>
      <action dev="romaric" type="fix" issue="553">
        Fix the bug of attitude transition with Ephemeris propagator
        by adding a way for the LocalPVProvider to get the attitude at the end of the transition
      </action>
      <action dev="petrus" type="update" issue="518">
        Changing AbstractGNSSAttitudeProvider from public to package-private.
      </action>
      <action dev="romaric" type="fix" issue="551">
        Fix the bug of attitude transition with analytical propagator 
        by refreshing the attitude after the events triggering
      </action>
      <action dev="romaric" type="fix" issue="552">
        Fix the bug of attitude transition if a reset occurs during the transition
        by adding margins to the reset of TimeSpanMap to keep the one corresponding to the "after" attitude law.
      </action>
      <action dev="bryan" type="add" issue="522">
        Generalized the GPSPropagator class to handle all GNSS constellations using
        the same algorithm.
      </action>
      <action dev="bryan" type="add" issue="519">
        Added numerical and analytical GLONASS propagators.
      </action>
      <action dev="luc" type="add" >
        Added ambiguity resolution for phase measurements.
        This feature is not complete yet and is considered experimental.
      </action>
      <action dev="bryan" type="update" issue="548">
        Reorganized models package by adding new sub-packages.
      </action>
      <action dev="maxime" type="update" issue="546">
        Updated Hipparchus dependency to version 1.5 in pom.xml file.
      </action>
      <action dev="maxime" type="update" issue="514">
        Deleted unused DerivativeStructure acceleration computation methods.
        In interfaces radiationPressureAcceleration and dragAcceleration, and all their implementations and their tests.
      </action>
      <action dev="evan" type="update" issue="543">
        Change format of itrf-versions.conf to use prefix matching instead of Regular
        Expression matching. All existing itrf-versions.conf files will need to be
        updated. This is to avoid a potential denial of service where a crafted
        itrf-versions.conf could cause the application to hang.
      </action>
      <action dev="evan" type="update" issue="543">
        ZipJarCrawler now uses "!/" to denote the start of the path within the archive
        which matches the convention used by JarURLConnection. ZipJarCrawler used to use
        "!".
      </action>
      <action dev="bryan" type="fix" issue="544" due-to="Josef Probst">
        Fixed endless loop on GPSPropagator and (Field)KeplerianOrbit.
      </action>
      <action dev="maxime" type="add" issue="403">
        Added tests for class UnivariateProcessNoise.
        Working tests for non-Cartesian orbit propagation are still needed.
      </action>
      <action dev="maxime" type="fix" issue="514">
        Deprecated unused DerivativeStructure acceleration computation methods.
        In interfaces radiationPressureAcceleration and dragAcceleration, and all their implementations and their tests. 
      </action>
      <action dev="luc" type="add" issue="536">
        Take target radius into account in CircularFieldOfViewDetector and FieldOfViewDetector.
      </action>
      <action dev="maxime" type="fix" issue="539">
        Fixed DTM2000.getDensity method, made it independent of user time zone.
      </action>
      <action dev="luc" type="add" issue="535">
        Take occulting body flattening into account in eclipse detector.
      </action>
      <action dev="maxime" type="fix" issue="538" due-to="Dorian Gegout">
        Fixed default method compareTo in interface ComparableMeasurement.
      </action>
      <action dev="luc" type="add" issue="532">
        Added Shapiro effect modifier for Range and InterSatelliteRange measurements.
      </action>
      <action dev="evan" type="update" issue="389">
        Fix type parametrization of AbstractDetector so that multiple with* methods can be
        called when the type parameter is '?'.
      </action>
      <action dev="evan" type="remove" issue="506">
        Remove EventHandler.Action and FieldEventHandler.Action. Use
        org.hipparchus.ode.events.Action instead.
      </action>
      <action dev="bryan" type="update" issue="527">
        Changed API for magnetic field model to a SI base unit API.
      </action>
      <action dev="evan" type="fix">
        OrekitException preserves the stack trace when formatting the message throws
        another exception.
      </action>
      <action dev="luc" type="remove" issue="530">
        Event detectors, field of view and attitude providers are not serializable anymore.
      </action>
      <action dev="bryan" type="update" issue="526">
        Replaced private class BilinearInterpolatingFunction of Saastamoinen model
        by the one of Hipparchus
      </action>
      <action dev="evan" type="add" issue="507">
        Add Action.RESET_EVENTS to check all detectors for events without recomputing the
        propagation step.
      </action>
      <action dev="evan" type="add" issue="507">
        Add Action.RESET_EVENTS to check all detectors for events without recomputing the
        propagation step.
      </action>
      <action dev="evan" type="add" issue="507">
        Add toString() implementations to SpacecraftState, RecordAndContinue.Event and
        Field versions.
      </action>
      <action dev="evan" type="add" issue="507">
        Add Field version of RecordAndContinue.
      </action>
      <action dev="evan" type="add" issue="507">
        Add Field version of LatitudeCrossingDetector.
      </action>
      <action dev="luc" type="update">
        Removed classes and methods deprecated in the 9.X series.
      </action>
      <action dev="luc" type="fix" issue="528" due-to="Gowtham Sivaraman">
        Fixed parsing of clock in SP3 files.
      </action>
    </release>
    <release version="9.3.1" date="2019-03-16" description="Version 9.3.1 is a minor version of Orekit.
    It fixes an issue with GPS week rollover.">
      <action dev="luc" type="add" issue="534">
        Handle GPS week rollover in GPSDate.
      </action>
    </release>
    <release version="9.3" date="2019-01-25" description="Version 9.3 is a minor version of Orekit.
    It includes both new features and bug fixes. New features introduced in 9.3 are: a new GPSDate class,
    changed OrekitException from checked to unchecked exceptions, parameter drivers scales and reference
    value can be changed, access to Kalman filter internal matrices, position-only measurements in orbit determination,
    support for unofficial versions 2.12 and 2.20 of Rinex files (mainly for spaceborne receivers),
    direct building of appropriate attitude law with eclipses for all GNSS satellite types, inter-satellites
    view detector, measurement generation feature, possibility fo use Marshall Solar Activity Future Estimation
    to feed NRL MSISE 2000 atmosphere model, new tropospheric models: Mendes-Pavlis, Vienna 1, Vienna 3, estimated model,
    new mapping functions for tropospheric effect: Global Mapping Function, Niell Mapping Function, Global
    Pression Temperature Models GPT and GPT2, possibility to estimate tropospheric zenith delay,
    clock offset that can be estimated (both for ground station and satellite clocks).">
      <action dev="luc" type="add" issue="516">
        Added a way to manage clock corrections from GPSPropagator.
      </action>
      <action dev="bryan" type="add" issue="498">
        Added several tropospheric models: Mendes-Pavlis, Vienna 1, Vienna 3, estimated model
        where the total zenith delay can be estimated during Orbit Determination.
      </action>
      <action dev="bryan" type="add" issue="498">
        Added Global Mapping Function and Niell Mapping Function to be used with tropospheric
        models.
      </action>
      <action dev="luc" type="add" issue="515">
        Added clock offset parameter at satellites level for orbit determination.
      </action>
      <action dev="luc" type="add" issue="513">
        Added clock offset parameter at ground stations level for orbit determination.
      </action>
      <action dev="bryan" type="add" issue="512">
        Added weather model Global Pressure and Temperature 2.
      </action>
      <action dev="bryan" type="add" issue="511">
        Added weather model Global Pressure and Temperature.
      </action>
      <action dev="luc" type="fix" issue="510">
        Fixed dropped derivatives in TimeStampedFieldPVCoordinates.shiftedBy(dt).
      </action>
      <action dev="luc" type="fix" issue="509">
        Fixed scaling error in ParameterFunction differentiation.
      </action>
      <action dev="luc" type="fix" issue="508">
        Fixed inconsistency leading to inaccuracies in conversions from AbsoluteDate to FieldAbsoluteDate.
      </action>
      <action dev="pascal" type="fix" issue="495">
        The MarshallSolarActivityFutureEstimation class implements
        the NRLMSISE00InputParameters interface.
      </action>
      <action dev="evan" type="fix" issue="486">
        Make FieldTransform.shiftedBy(T) public.
      </action>
      <action dev="evan" type="fix" issue="496">
        Fix JavaDoc for TimeComponents.getSecond().
      </action>
      <action dev="evan" type="update" issue="501">
        Deprecate GFunction in favor of ToDoubleFunction.
      </action>
      <action dev="luc" type="add" issue="494">
        Added a measurements generation feature for use with orbit determination.
        Fixes issue #494
      </action>
      <action dev="luc" type="add">
        Added adapter for event detectors, allowing to wrap existing detector
        while changing their behaviour.
      </action>
      <action dev="luc" type="add">
        Added ground at night detector.
      </action>
      <action dev="luc" type="add">
        Added inter-satellites direct view detector.
      </action>
      <action dev="luc" type="add">
        Added constants defined by IAU 2015 resolution B3 for Sun, Earth and Jupiter.
      </action>
      <action dev="luc" type="add" issue="500">
        Added retrieval of full time span (start time, end time and data) containing
        a specified date in TimeSpanMap.
        Fixes issue #500
      </action>
      <action dev="luc" type="add">
        Added direct building of attitude provider from GNSS satellite type.
      </action>
      <action dev="luc" type="add">
        Added parsing of unofficial versions 2.12 and 2.20 of Rinex files
        (used by some spaceborne receivers like IceSat 1).
      </action>
      <action dev="luc" type="add">
        Added a way to retrieve Rinex header directly from the observations data set.
      </action>
      <action dev="luc" type="add">
        Added position-only measurements in orbit determination.
      </action>
      <action dev="luc" type="fix" issue="491">
        Allow parsing of SP3 files that use non-predefined orbit types.
        Fixes issue #491.
      </action>
      <action dev="maxime" type="add" issue="485">
        Added access to Kalman filter matrices.
        KalmanEstimation interface now has methods returning the physical values of:
        state transition matrix phi, measurement matrix H, innovation matrix S and Kalman gain matrix K.
        The methods are implemented in Model class. A class ModelTest was added to test these values.
        Fixes issue #485
      </action>
      <action dev="luc" type="fix" issue="492" due-to="Lebas">
        Fixed error message for TLE with incorrect checksum.
        Fixes issue #492.
      </action>
      <action dev="maxime" type="fix" issue="490">
        Fixed reference value of parameter drivers updating in Kalman filter. 
        When resetting the orbit in the propagator builder, the reference values
        of the drivers are now reset too.
        Fixes issue #490.
      </action>
      <action dev="maxime" type="add" issue="489">
        Made ParameterDriver class fully mutable.
        By adding setters for attributes scale, reference, minimum and maximum values.
        Fixes issue #489.
      </action>
      <action dev="maxime" type="fix" issue="488">
        Fixed method unNormalizeStateVector in Model class of Kalman estimator.
        Previous value did not take into account the reference values of the drivers.
        Fixes issue #488.
      </action>
      <action dev="luc" type="fix" issue="484" due-to="Yannick Jeandroz">
        Changed OrekitException from checked to unchecked exception.
        Most functions do throw such exceptions. As they are unchecked, they are
        not advertised in either `throws` statements in the function signature or
        in the javadoc. So users must consider that as soon as they use any Orekit
        feature, an unchecked `OrekitException` may be thrown. In most cases, users
        will not attempt to recover for this but will only use them to display or
        log a meaningful error message.
        Fixes #484.
      </action>
      <action dev="luc" type="fix" issue="480">
        Added GPSDate class to convert back and forth with AbsoluteDate.
        Fixes #480.
      </action>
      <action dev="evan" type="fix" issue="476">
        Fix generics in EventEnablingPredicateFilter.
        Fixes #476.
      </action>
      <action dev="maxime" type="fix" issue="473">
        Fixed wrong values of radec generated in AngularRaDecMeasurementCreator.
        Fixed wrong values of range rate generated in RangeRateMeasurementCreator.
        Added tests that check the values of measurements for each type of measurement.
        Upgraded precision in Kalman and batch least-squares OD tests that are using range-rate and radec measurements.
        Fixes issue #473.
      </action>
      <action dev="luc" type="fix">
        Derivatives with respect to mass are not computed anymore since several versions,
        some remnants of former computation remained and have now been removed.
      </action>
    </release>
    <release version="9.2" date="2018-05-26" description="Version 9.2 is a minor release of Orekit.
    It introduces several new features and bug fixes. New features introduced in version 9.2 are
    Kalman filter for orbit determination, loading of RINEX files, loading of ANTEX files, loading
    of version d of SP3 files (version a to c were already supported), on-the-fly decompression of .Z
    files, code measurements, phase measurements (but only a very basic implementation for now),
    specific attitude laws (GPS, GLONASS, GALILEO, BEIDOU) with midnight/noon turns, possibility to
    use backward propagation in LS orbit determination, support for any ITRF version, even if EOP
    files do not match the desired version, attitude overriding in constant thrust maneuvers,
    FunctionalDetector, filtering mechanism to insert specific decompression or deciphering algorithms
    during data loading, frames for Lagrange L1 and L2 point for any two related celestial bodies.
    WARNING: phase measurements, GNSS attitude and time-dependent process noise are considered
    experimental features for now, they should not be used yet for operational systems.
    Several bugs have been fixed.">
      <action dev="luc" type="fix">
        Fixed missing eclipse detectors in field version of Solar radiation pressure.
        Fixes issue #366.
      </action>
      <action dev="evan" type="fix">
        Fixed issue where EventHandler.init() was never called.
        Fixes issue #471.
      </action>
      <action dev="luc" type="fix">
        Fixed error in relative humidity units in Marini-Murray tropospheric model.
        Fixes issue #352.
      </action>
      <action dev="luc" type="fix">
        Fixed DSST events detection in the osculating case.
        Fixes issue #398.
      </action>
      <action dev="luc" type="fix">
        Allow several TLE with same date in TLESeries.
        Fixes issue #411.
      </action>
      <action dev="luc" type="fix">
        Fixed compilation problems with JDK 1.8
        Fixes issue #462.
      </action>
      <action dev="luc" type="add" >
        Added specific attitude mode for GNSS satellites: GPS (block IIA, block IIF, block IIF),
        GLONASS, GALILEO, BEIDOU (GEO, IGSO, MEO). This is still considered experimental as there
        are some problems when Sun crosses the orbital plane during a midnight/noon turn maneuver
        (which is a rare event but nevertheless occurs)
      </action>
      <action dev="luc" type="add" >
        Added natural order for observed measurements primarily based on
        chronological order, but with also value comparisons if measurements
        are simultaneous (which occurs a lot in GNSS), and ensuring no
        measurements are lost if stored in SortedSet
      </action>
      <action dev="luc" type="add" due-to="Albert Alcarraz García">
        Added GNSS code measurements
      </action>
      <action dev="luc" type="add" due-to="Albert Alcarraz García">
        Added GNSS phase measurements (very basic implementation for now, not usable as is)
      </action>
      <action dev="luc" type="add" due-to="Albert Alcarraz García">
        Added loading of RINEX observation files (versions 2 and 3)
      </action>
      <action dev="luc" type="fix">
        Fixed compression table reset problem in .Z files
        Fixes issue #450.
      </action>
      <action dev="maxime" type="fix">
        Fixed de-activation of event detection.
        In the propagate(startDate, endDate) function of class "AbstractIntegratedPropagator",
        for dates out of the time interval defined by ]startDate, endDate].
        Fixes issue #449.
      </action>
      <action dev="luc" type="add">
        Added support for loading Unix-compressed files (ending in .Z).
        This file compression algorithm is still widely used in the GNSS
        community (SP3 files, clock files, Klobuchar coefficients...)
        Fixes issue #447.
      </action>
      <action dev="luc" type="add">
        Added a customizable filtering capability in data loading.
        This allows users to insert layers providing features like
        custom decompression algorithms, deciphering, monitoring...
        Fixes issue #446.
      </action>
      <action dev="luc" type="add">
        Allow direct retrieval of rotation part without derivatives from
        LOFType without computing the full transform from inertial frame.
      </action>
      <action dev="maxime" type="fix">
        Added a provider for time-dependent process noise in Kalman estimator.
        This providers allow users to set up realistic models where the process
        noise increases in the along track direction.
        Fixes issue #403.
      </action>
      <action dev="maxime" type="add">
        Increased visibility of attributes in ConstantThrustManeuver class.
        Added getters for all attributes. Also added an attribute name that
        allows the differentiation of the maneuvers, both from a parameter driver
        point of view and from a force model point of view.
        Fixes issue #426.
      </action>
      <action dev="maxime" type="add">
        Increased visibility of attributes in propagator builders.
        By adding getters for all attributes in NumericalPropagatorBuilder
        and AbstractPropagatorBuilder.
        Also made the method findByName in ParameterDriversList public.
        Fixes issue #425.
      </action>
      <action dev="luc" type="fix">
        Ensure the correct ITRF version is used in CCSDS files, regardless
        of the EOP source chosen, defaulting to ITRF-2014.
      </action>
      <action dev="luc" type="fix">
        Split initial covariance matrix and process noise matrix in two
        methods in the covariance matrix provider interface.
      </action>
      <action dev="luc" type="add">
        Added VersionedITRF frame that allow users with needs for very high
        accuracy to specify which ITRF version they want, and stick to it
        regardless of their EOP source.
        Fixes issue #412.
      </action>
      <action dev="luc" type="add">
        Added an itrf-versions.conf configuration file allowing to specify
        which ITRF version each EOP file defines for which date
      </action>
      <action dev="luc" type="add">
        EOP history now contains the ITRF version corresponding to each
        EOP entry on a per date basis
      </action>
      <action dev="luc" type="add">
        Added an ITRFVersion enumerate to simplify conversion between ITRF frames,
        even when no direct Helmert transformation is available
      </action>
      <action dev="luc" type="add">
        Added TransformProviderUtility to reverse or combine TransformProvider instances.
      </action>
      <action dev="luc" type="add">
        Allow attitude overriding during constant-thrust maneuvers.
        Fixes issue #410.
      </action>
      <action dev="luc" type="fix">
        Fixed out-of-sync attitude computation near switch events in AttitudeSequence.
        Fixes issue #404.
      </action>
      <action dev="luc" type="add">
        Added a method to extract sub-ranges from TimeSpanMap instances.
      </action>
      <action dev="luc" type="fix">
        Fixed TLE creation with B* coefficients having single digits like 1.0e-4.
        Fixes issue #388.
      </action>
      <action dev="evan" type="add">
        Add FunctionalDetector.
      </action>
      <action dev="luc" type="add">
        Added handling of IGS ANTEX GNSS antenna models file.
      </action>
      <action dev="luc" type="add">
        Added support for SP3-d files.
      </action>
      <action dev="luc" type="fix">
        Improved SP3 files parsing.
        Some files already operationally produced by IGS Multi-GNSS Experiment (MGEX)
        exceed the maximum number of satellites supported by the regular SP3-c file
        format (which is 85 satellites) and extended the header, without updating the
        format version to SP3-d, which specifically raises the 85 satellites limitation.
        Fixes issue #376.
      </action>
      <action dev="maxime" type="add">
        Allow backward propagation in batch LS orbit determination.
        Fixes issue #375.
      </action>
      <action dev="maxime" type="add">
        Added covariance matrix to PV measurements.
        Fixes issue #374.
      </action>
      <action dev="luc" type="fix">
        Fixed issue when converting very far points (such as Sun center) to geodetic coordinates.
        Fixes issue #373.
      </action>
      <action dev="luc" type="add" >
        Added more conversions between PV coordinates and DerivativeStructure.
        This simplifies for example getting the time derivative of the momentum.
      </action>
      <action dev="maxime" type="fix">
        Fixed weights for angular measurements in W3B orbit determination.
        Fixed in test and tutorial.
        Fixes issue #370.
      </action>
      <action dev="luc" type="add" due-to="Julio Hernanz">
        Added frames for L1 and L2 Lagrange points, for any pair of celestial bodies.
      </action>
    </release>
    <release version="9.1" date="2017-11-26"
             description="Version 9.1 is a minor release of Orekit. It introduces a few new
             features and bug fixes. New features introduced in version 9.1 are some
             frames in OEM parser, retrieval of EOP from frames and ground station displacements
             modelling (both displacements due to tides and displacements due to ocean loading),
             and retrieval of covariance matrix in orbit determination. Several bugs have been fixed.
             Version 9.1 depends on Hipparchus 1.2.">
      <action dev="evan" type="add">
        Added ITRF2005 and ITRF2008 to the frames recognized by OEMParser.
        Fixes issue #361.
      </action>
      <action dev="evan" type="fix">
        Fixed FiniteDifferencePropagatorConverter so that the scale factor is only applied
        once instead of twice.
        Fixes issue #362.
      </action>
      <action dev="maxime" type="fix">
        Fixed derivatives computation in turn-around range ionospheric delay modifier.
        Fixes issue #369.
      </action>
      <action dev="evan" type="fix">
        Disabled XML external resources when parsing rapid XML TDM files.
        Part of issue #368.
      </action>
      <action dev="evan" type="fix">
        Disabled XML external resources when parsing rapid XML EOP files.
        Part of issue #368.
      </action>
      <action dev="evan" type="fix">
        Fixed NPE in OrekitException when localized string is null.
      </action>
      <action dev="luc" type="fix">
        Fixed a singularity error in derivatives for perfectly circular orbits in DSST third body force model.
        Fixes issue #364.
      </action>
      <action dev="luc" type="fix" due-to="Lucian Bărbulescu">
        Fixed an error in array size computation for Hansen coefficients.
        Fixes issue #363.
      </action>
      <action dev="luc" type="add">
        Added a way to retrieve EOP from frames by walking the frames hierarchy tree
        using parent frame links. This allows to retrieve EOP from topocentric frames,
        from Earth frames, from TOD...
      </action>
      <action dev="luc" type="add">
        Take ground stations displacements into account in orbit determination.
        The predefined displacement models are the direct effect of solid tides
        and the indirect effect of ocean loading, but users can add their own models
        too.
      </action>
      <action dev="luc" type="add">
        Added ground stations displacements due to ocean loading as per IERS conventions,
        including all the 342 tides considered in the HARDISP.F program.
        Computation is based on Onsala Space Observatory files in BLQ format.
      </action>
      <action dev="luc" type="add">
        Added ground points displacements due to tides as per IERS conventions.
        We have slightly edited one entry in table 7.3a from IERS 2010 conventions
        to fix a sign error identified by Dr. Hana Krásná from TU Wien (out of phase
        radial term for the P₁ tide, which is -0.07mm in conventions when it should be
        +0.07mm). This implies that our implementation may differ up to 0.14mm from
        other implementations.
      </action>
      <action dev="luc" type="fix">
        Avoid intermixed ChangeForwarder instances calling each other.
        Fixes issue #360.
      </action>
      <action dev="maxime" type="fix">
        Modified the way the propagation parameter drivers are mapped in the
        Jacobian matrix in class "Model".
        Added a test for multi-sat orbit determination with estimated
        propagation parameters (µ and SRP coefficients).
        Fixes issue #354.
      </action>
      <action dev="luc" type="fix">
         Added a convenience method to retrieve covariance matrix in
         physical units in orbit determination.
         Fixes issue #353.
      </action>
      <action dev="luc" type="fix" due-to="Rongwang Li">
         Fixed two errors in Marini-Murray model implementation.
         Fixes issue #352.
      </action>
      <action dev="luc" type="fix">
         Prevent duplicated Newtonian attraction in FieldNumericalPropagator.
         Fixes issue #350.
      </action>
      <action dev="luc" type="fix">
         Copy additional states through impulse maneuvers.
         Fixes issue #349.
      </action>
      <action dev="luc" type="fix">
         Removed unused construction parameters in ShiftingTransformProvider
         and InterpolatingTransformProvider.
         Fixes issue #356.
      </action>
      <action dev="luc" type="fix">
         Fixed wrong inertial frame for Earth retrieved from CelestialBodyFactory.
         Fixes issue #355.
      </action>
      <action dev="luc" type="update">
        Use a git-flow like branching workflow, with a develop branch for bleeding-edge
        development, and master branch for stable published versions.
      </action>
    </release>
    <release version="9.0.1" date="2017-11-01"
            description="Version 9.0.1 is a patch release of Orekit.
            It fixes security issus 368.">
      <action dev="evan" type="fix">
        Disabled XML external resources when parsing rapid XML TDM files.
        Part of issue #368.
      </action>
      <action dev="evan" type="fix">
        Disabled XML external resources when parsing rapid XML EOP files.
        Part of issue #368.
      </action>
    </release>
    <release version="9.0" date="2017-07-26"
             description="Version 9.0 is a major release of Orekit. It introduces several new
             features and bug fixes. New features introduced in version 9.0 are Taylor algebra
             propagation (for high order uncertainties propagation or very fast Monte-Carlo
             studies), multi-satellites orbit determination, parallel multi-satellites propagation,
             parametric accelerations (polynomial and harmonic), turn-around measurements,
             inter-satellite range measurements, rigth ascension/declination measurements,
             Antenna Phase Center measurements modifiers, EOP estimation in precise orbit
             determination, orbit to attitude coupling in partial derivatives, parsing of CCSDS
             Tracking Data Messages, parsing of university of Bern Astronomical Institute files
             for Klobuchar coefficients, ITRF 2014, preservation of non-Keplerian orbits derivatives,
             JB2008 atmosphere model, NRL MSISE 2000 atmosphere model, boolean combination of events
             detectors, ephemeris writer, speed improvements when tens of thousands of measurements
             are used in orbit determination, Danish translations. Several bugs have been fixed.">
     <action dev="luc" type="add">
       Added on-board antenna phase center effect on inter-satellites range measurements.
     </action>
     <action dev="luc" type="add">
       Added on-board antenna phase center effect on turn-around range measurements.
     </action>
     <action dev="luc" type="add">
       Added on-board antenna phase center effect on range measurements.
     </action>
     <action dev="luc" type="update">
       Moved Bias and OutlierFilter classes together with the other estimation modifiers.
     </action>
     <action dev="luc" type="update">
       Forced states derivatives to be dimension 6 rather than either 6 or 7. The
       additional mass was not really useful, it was intended for maneuvers calibration,
       but in fact during maneuver calibration we adjust either flow rate or specific
       impulse but not directly mass itself. 
     </action>
      <action dev="luc" type="add">
        Added parametric acceleration force models, where acceleration amplitude is a
        simple parametric function. Acceleration direction is fixed in either inertial
        frame, or spacecraft frame, or in a dedicated attitude frame overriding spacecraft
        attitude. The latter could for example be used to model solar arrays orientation if
        the force is related to solar arrays). Two predefined implementations are provided,
        one for polynomial amplitude and one for harmonic amplitude. Users can add other
        cases at will. This allows for example to model the infamous GPS Y-bias, which is
        thought to be related to a radiator thermal radiation.
      </action>
      <action dev="luc" type="remove">
        Removed obsolete Cunningham and Droziner attraction models. These models have
        been superseded by Holmes-Featherstone attraction model available since 2013
        in Orekit.
      </action>
      <action dev="luc" type="update">
        Take orbit to attitude coupling into account in the partial derivatives for all attitude modes.
        Fixes issue #200.
      </action>
      <action dev="luc" type="update">
        Merged FieldAttitudeProvider into AttitudeProvider.
      </action>
      <action dev="luc" type="update">
        Simplified ForceModel interface. It does not require dedicated methods anymore for
        computing derivatives with respect to either state or parameters.
      </action>
      <action dev="luc" type="remove">
        Removed Jacchia-Bowman 2006 now completely superseded by Jacchia-Bowman 2008.
      </action>
      <action dev="luc" type="update">
        Make Jacchia-Bowman 2008 thread-safe and field-aware.
      </action>
      <action dev="luc" type="update">
        Make NRL MSISE 2000 thread-safe and field-aware.
      </action>
      <action dev="luc" type="update">
        Make DTM2000 thread-safe and field-aware.
      </action>
      <action dev="luc" type="add">
        Added support for ITRF 2014.
        As of mid-2017, depending on the source of EOP, the ITRF retrieved using
        FramesFactory.getITRF will be either ITRF-2014 (if using EOP 14 C04) or
        ITRF-2008 (if using EOP 08 C04, bulletins A, bulletins B, or finals .all).
        If another ITRF is needed, it can be built using HelmertTransformation.
      </action>
      <action dev="luc" type="remove">
        Removed classes and methods deprecated in 8.0.
      </action>
      <action dev="luc" type="add">
        Added coordinates of all intermediate participants in estimated measurements.
        This will allow estimation modifiers to get important vectors (sighting
        directions for example) without recomputing everything from the states.
      </action>
      <action dev="luc" type="add">
        Added a multi-satellites orbit determination feature.
      </action>
      <action dev="luc" type="add">
        Added one-way and two-way inter-satellites range measurements.
      </action>
      <action dev="luc" type="fix" due-to="Glenn Ehrlich">
        Avoid clash with Python reserved keywords and, or and not in BooleanDetector.
      </action>
      <action dev="luc" type="add" due-to="Maxime Journot">
        Added right ascension and declination angular measurements.
      </action>
      <action dev="luc" type="add">
        Added a parallel propagation feature for addressing multi-satellites needs.
        Propagators of different types (analytical, semi-analytical, numerical,
        ephemerides ...) can be mixed at will.
      </action>
      <action dev="luc" type="fix">
        Fixed Gaussian quadrature inconsistent with DSST theory when orbit derivatives are present.
        Fixes issue #345.
      </action>
      <action dev="luc" type="fix">
        Fixed infinite recursion when attempting two orbit determinations in row.
        Fixes issue #347.
      </action>
      <action dev="luc" type="add" due-to="Lars Næsbye Christensen">
        Added Danish translations.
        Fixes issue #346.
      </action>
      <action dev="luc" type="add" >
        Allow estimation of polar motion (offset plus linear drift) and prime meridian
        correction (offset plus linear drift) in orbit determination. This is essentially
        equivalent to add correction to the xp, yp, dtu1 and lod Earth Orientation Parameters.
      </action>
      <action dev="luc" type="add">
        Parameters in orbit determination can be associated with a per-parameter reference date.
      </action>
      <action dev="luc" type="fix">
        Fixed wrong generation of FieldTransforms by time stamped cache, when generation
        happens backward in time.
        Fixes issue #344.
      </action>
      <action dev="luc" type="update">
        Improved computation ground station parameters derivatives
        in orbit determination.
      </action>
      <action dev="luc" type="update" >
        Use automatic differentiation for all orbit determination measurements types.
        This allows simpler evolutions to estimate parameters for which derivatives
        are not straightforward to compute; some of these parameters are needed for
        precise orbit determination.
      </action>
      <action dev="luc" type="add" due-to="Maxime Journot">
        Added parsing of University of Bern Astronomical Institute files for α and β Klobuchar coefficients.
      </action>
      <action dev="luc" type="add" due-to="Maxime Journot">
        Added parsing of CCSDS TDM (Tracking Data Messages) files, both text and XML.
      </action>
      <action dev="luc" type="fix" due-to="Florentin-Alin Butu">
        Fixed lighting ratio in solar radiation pressure for interplanetary trajectories.
      </action>
      <action dev="hank" type="fix">
        Allow small extrapolation before and after ephemeris.
        Fixes issue #261.
      </action>
      <action dev="luc" type="fix">
        Fixed missing attitude in DSST mean/osculating conversions.
        Fixes issue #339.
      </action>
      <action dev="luc" type="fix">
        Optionally take lift component of the drag force into account in BoxAndSolarArraySpacecraft.
        Fixes issue #324.
      </action>
      <action dev="luc" type="fix" due-to="James Schatzman">
        Change visibility of getTargetPV in GroundPointing to public so it can be subclassed by
        users in other packages.
        Fixes issue #341.
      </action>
      <action dev="luc" type="update">
        Deprecated the TLESeries class. The file format used was considered to be too specific and
        the API not really well designed. Users are encouraged to use their own parser for series of TLE.
      </action>
      <action dev="luc" type="fix" due-to="Gavin Eadie">
        Removed dead code in deep SDP4 propagation model.
        Fixes issue #342.
      </action>
      <action dev="luc" type="fix" due-to="Quentin Rhone">
        Added a way to prefix parameters names when estimating several maneuvers
        in one orbit determination.
        Fixes issue #338.
      </action>
      <action dev="luc" type="fix" due-to="Pascal Parraud">
        Removed unneeded reset at end of sample creation in propagators conversion.
        Fixes issue #335.
      </action>
      <action dev="luc" type="fix" due-to="Michiel Zittersteijn">
        Fixed wrong angle wrapping computation in IodLambert.
      </action>
      <action dev="luc" type="fix" due-to="Lucian Barbulescu">
        Fixed boundaries of thrust parameter driver in ConstantThrustManeuver.
        Fixes issue #327.
      </action>
      <action dev="luc" type="fix" due-to="Hao Peng">
        Allow some old version of TLE format to be parsed correctly.
        Fixes issue #330.
      </action>
      <action dev="luc" type="fix" due-to="James Schatzman">
        Fixed ArrayOutOfBoundException appearing when converting dates at past or future infinity
        to string.
        Fixes issue #340.
      </action>
      <action dev="luc" type="fix">
        Extended range of DateComponents to allow the full integer range as days offset
        from J2000.
      </action>
      <action dev="luc" type="fix">
        Prevent NaN appearing in UTC-TAI offsets for dates at past or future infinity.
      </action>
      <action dev="luc" type="fix">
        Prevent central attraction coefficient from being adjusted in TLEPropagatorBuilder,
        as it is specified by the TLE theory.
        Fixes issue #313.
      </action>
      <action dev="luc" type="fix" due-to="Hao Peng">
        Added a flag to prevent resetting initial state at the end of integrating propagators.
        Fixes issue #251.
      </action>
      <action dev="luc" type="fix">
        Tutorials now all rely on orekit-data being in user home folder.
        Fixes issue #245.
      </action>
       <action dev="luc" type="fix">
        Apply delay corresponding to h = 0 when station altitude is below 0 in SaastamoinenModel.
        Fixes issue #202.
      </action>
      <action dev="luc" type="add">
        Added derivatives to orbits computed from non-Keplerian models, and use
        these derivatives when available. This improves shiftedBy() accuracy,
        and as a consequence also the accuracy of EventShifter. As example, when
        comparing shiftedBy and numerical model on a low Earth Sun Synchronous Orbit,
        with a 20x20 gravity field, Sun and Moon third bodies attractions, drag and
        solar radiation pressure, shifted position errors without derivatives are 18m
        after 60s, 72m after 120s, 447m after 300s; 1601m after 600s and 3141m after
        900s, whereas the shifted position errors with derivatives are 1.1m after 60s,
        9.1m after 120s, 140m after 300s; 1067m after 600s and 3307m after 900s.
      </action>
      <action dev="luc" type="fix">
        Preserved non-Keplerian acceleration in spacecraft state when computed from numerical propagator.
        Fixes issue #183.
      </action>
      <action dev="luc" type="fix">
        Fixed accuracy of FieldAbsoluteDate.
        Fixes issue #337.
      </action>
      <action dev="luc" type="fix">
        Fixed eccentricity computation for hyperbolic Cartesian orbits.
        Fixes issue #336.
      </action>
      <action dev="luc" type="fix">
        Fixed an array out of bounds error in DSST zonal short periodics terms.
      </action>
      <action dev="luc" type="fix" due-to="Maxime Journot">
        Fixed a factor two error in tropospheric and ionospheric modifiers.
      </action>
      <action dev="luc" type="add" due-to="Maxime Journot">
        Added turn-around (four-way range) measurements to orbit determination.
      </action>
      <action dev="luc" type="update">
        Updated dependency to Hipparchus 1.1, released on 2017, March 16th.
        Fixes issue #329.
      </action>
      <action dev="evan" type="add">
        Added simple Boolean logic with EventDetectors.
      </action>
      <action dev="luc" type="add">
        Added getGMSTRateFunction to IEEEConventions to compute accurately Earth rotation rate.
      </action>
      <action dev="luc" type="update">
        OneAxisEllipsoid can now transform FieldGeodeticPoint from any field
        and not only DerivativeStructure.
      </action>
      <action dev="luc" type="add">
        Completed field-based Cartesian and angular coordinates with missing
        features that were only in the double based versions.
      </action>
      <action dev="luc" type="update" due-to="Maxime Journot">
        Use DerivativeStructure to compute derivatives for Range measurements.
      </action>
      <action dev="luc" type="update">
        Improved conversion speed from Cartesian coordinates to geodetic coordinates
        by about 15%.
      </action>
      <action dev="evan" type="add">
        Replace OrbitFile interface with EphemerisFile, adding support for multiple
        ephemeris segments and the capability to create a propagator from an ephemeris.
      </action>
      <action dev="hank" type="add">
        Added EphemerisFileWriter interface for serializing EphemerisFiles to external
        file formats, and implemented the OEMWriter for CCSDS OEM file export support.
      </action>
      <action dev="hank" type="add">
        Added OrekitEphemerisFile object for encapsulating propagator outputs into an 
        EphemerisFile which can then be exported with EphemerisFileWriter classes.
      </action>
      <action dev="luc" type="fix">
        Fixed thread-safety issues in DTM2000 model.
        Fixes issue #258.
      </action>
      <action dev="pascal" type="add">
        Added JB2008 atmosphere model.
      </action>
      <action dev="pascal" type="add">
        Added NRLMSISE-00 atmosphere model.
      </action>
      <action dev="luc" type="fix" due-to="Hao Peng">
        Fixed outliers configuration parsing in orbit determination tutorial and test.
        Fixes issue #249
      </action>
       <action dev="luc" type="fix" >
        Greatly improved orbit determination speed when a lot of measurements are used
        (several thousands).
      </action>
      <action dev="luc" type="fix" >
        Fixed ant build script to run Junit tests.
        Fixes issue #246.
      </action>
      <action dev="luc" type="update">
        Added a protection against zero scale factors for parameters drivers.
      </action>
      <action dev="evan" type="fix">
        Fix AbsoluteDate.createMJDDate when the time scale is UTC and the date
        is during a leap second.
        Fixes issue #247
      </action>
      <action dev="luc" type="fix" >
        Fixed ant build script to retrieve Hipparchus dependencies correctly.
        Fixes issue #244.
      </action>
    </release>
    <release version="8.0.1" date="2017-11-01"
            description="Version 8.0.1 is a patch release of Orekit.
            It fixes security issus 368.">
      <action dev="evan" type="fix">
        Disabled XML external resources when parsing rapid XML EOP files.
        Part of issue #368.
      </action>
    </release>
    <release version="8.0" date="2016-06-30"
             description="Version 8.0 is a major release of Orekit. It introduces several new
             features and bug fixes as well as a major dependency change. New features introduced
             in version 8.0 are orbit determination, specialized propagator for GPS satellites
             based on SEM or YUMA files, computation of Dilution Of Precision and a new angular
             separation event detector. Several bugs have been fixed. A major change introduced
             with version 8.0 is the switch from Apache Commons Math to Hipparchus as the
             mathematical library, which also implied switching from Java 6 to Java 8.">
      <action dev="luc" type="fix" due-to="Andrea Antolino">
        Improved accuracy of orbits Jacobians.
        Fixes issue #243.
      </action>
      <action dev="luc" type="update">
        Deprecated PropagationException, replaced by OrekitException.
      </action>
      <action dev="evan" type="fix" due-to="Greg Carbott">
        Fix bug in restarting propagation with a ConstantThrustManeuver with an
        updated initial condition.
      </action>
      <action dev="luc" type="fix">
        Fixed a display error for dates less than 0.5ms before a leap second.
      </action>
      <action dev="luc" type="update">
        Use ParameterDriver with scale factor for both orbit determination, conversion,
        and partial derivatives computation when finite differences are needed.
      </action>
      <action dev="luc" type="fix">
        Apply impulse maneuver correctly in backward propagation.
        Fixes issue #241.
      </action>
      <action dev="luc" type="add">
        Added angular separation detector. This is typically used to check separation
        between spacecraft and the Sun as seen from a ground station, to avoid interferences
        or damage.
      </action>
      <action dev="luc" type="update">
        All class and methods that were deprecated in the 7.X series have been removed.
      </action>
      <action dev="luc" type="update">
        Allow ICGEM gravity field reader to parse non-Earth gravity fields.
      </action>
      <action dev="evan" type="add">
        Add methods for a integration step handler to tell if the start/end of the step is
        interpolated due to event detection. Also added ability to add a step handler in
        ephemeris mode.
      </action>
      <action dev="evan" type="fix">
        Switch to a continuous Ap to Kp geomagnetic index conversion.
        Fixes issue #240.
      </action>
      <action dev="pascal" type="add">
        Added computation of Dilution Of Precision (DOP).
      </action>
      <action dev="pascal" type="add">
        Added a specialized propagator for GPS spacecrafts, based on
        SEM or YUMA files.
      </action>
      <action dev="luc" type="update">
        Ported the new Hipparchus event handling algorithm to Orekit.
        This improves robustness in corner cases, typically when different
        event detectors triggers at very close times and one of them
        resets the state such that it affects the other detectors.
      </action>
      <action dev="luc" type="update">
        Simplified step interpolators API, replacing the setDate/getState
        pair with an interpolated state getter taking a date argument.
      </action>
      <action dev="luc" type="update">
        Switched from Apache Commons Math to Hipparchus library.
      </action>
      <action dev="luc" type="add">
        Added an orbit determination feature!
      </action>
      <action dev="evan" type="add">
        Add EventHandler to record all events.
      </action>
      <action dev="evan" type="fix">
        Fix exception during event detection using
        NumericalPropagator.getGeneratedEphemeris() near the start/end date of
        the generated ephemeris.
        Fixes issue #238
      </action>
    </release>
    <release version="7.2.1" date="2017-11-01"
            description="Version 7.2.1 is a patch release of Orekit.
            It fixes security issus 368.">
      <action dev="evan" type="fix">
        Disabled XML external resources when parsing rapid XML EOP files.
        Part of issue #368.
      </action>
    </release>
    <release version="7.2" date="2016-04-05"
             description="Version 7.2 is a minor release of Orekit. It introduces several new
             features and bug fixes. The most important features introduced in version 7.2
             are handling of GLONASS and QZSS time scales, support for local time zones
             according to ISO-8601 standard, and finer tuning of short period terms in
             DSST propagator. Version 7.2 depends on version 3.6.1 of Apache Commons Math,
             which also fixes a bug related to close events detection.">
      <action dev="luc" type="add">
        Added GLONASS and QZSS time scales. These time scales my be used in SP3-c files.
      </action>
      <action dev="luc" type="add">
        Added parsing and displaying of local time according to ISO-8601 standard.
      </action>
      <action dev="luc" type="fix">
        Added some protections against malformed SP3 files.
      </action>
      <action dev="luc" type="fix">
        Fixed Newcomb operators generation in DSST for high degree gravity fields.
        Fixes issue #237
      </action>
      <action dev="luc" type="update">
        Improved tuning of DSST tesseral force models. Users can now tune max degree,
        max eccentricity power and max frequency in mean longitude for short
        period terms, as well as for m-daily terms.
      </action>
      <action dev="luc" type="update">
        Improved tuning of DSST zonal force models. Users can now tune max degree,
        max eccentricity power and max frequency in true longitude for short
        period terms.
      </action>
      <action dev="luc" type="fix">
        Fixed wrong continuous maneuver handling in backward propagation.
        Fixes issue #236
      </action>
    </release>
    <release version="7.1" date="2016-02-07"
             description="Version 7.1 is a minor release of Orekit. It introduces several new
             features and bug fixes. The most important features introduced in version 7.1
             are a lot of new event detectors (field of view based detectors supporting any FoV
             shape, either on ground targetting spacecraft or on spacecraft and targetting
             ground defined zones with any shape, extremum elevation detector, anomaly,
             latitude argument, or longitude argument crossing detectors, either true, mean
             or eccentric, latitude and longitude extremum detectors, latitude and longitude
             crossing detectors), new event filtering capability based on user-provided
             predicate function, ability to customize DSST interpolation grid for short period
             elements, ability to retrieve DSS short periodic coefficients, removed some arbitrary
             limitations in DSST tesseral and zonal contribution, ability to set short period
             degree/order to smaller values than mean elements in DSST, vastly improved
             frames transforms efficiency for various Earth frames, three different types of
             solar radiation pressure coefficients, new tabulated attitudes related to Local
             Orbital Frame, smooth attitude transitions in attitudes sequences, with derivatives
             continuity at both endpoint, ground zone sampling either in tiles or grid with fixed
             or track-based orientation, derivatives handling in geodetic points, parsing of TLE
             with non-unclassified modifiers, support for officiel WMM coefficients from NOAA,
             support for tai-utc.dat file from USNO, tropospheric refraction model following
             Recommendation ITU-R P.834-7, geoid model based on gravity field, and use of the new
             Apache Commons Math rotation API with either Frame transform convention or vector
             operator convention. Numerous bugs were also fixed.
             Version 7.1 depends on version 3.6 of Apache Commons Math.">
      <action dev="thierry" type="add">
        Added tropospheric refraction correction angle following Recommendation ITU-R P.834-7.
      </action>
      <action dev="luc" type="add">
        Added a way to configure max degree/order for short periods separately
        from the mean elements settings in DSST tutorial.
      </action>
      <action dev="luc" type="fix">
        Fixed limitation to degree 12 on zonal short periods, degree/order 8 on
        tesseral short periods, and degree/order 12 for tesseral m-dailies in DSST.
      </action>
      <action dev="luc" type="fix">
        Fixed wrong orbit type in propagator conversion. The type specified by
        user was ignored when computing variable stepsize integrator tolerances.
      </action>
      <action dev="luc" type="add">
        Set up three different implementations of radiation pressure coefficients,
        using either a single reflection coefficient, or a pair of absorption
        and specular reflection coefficients using the classical convention about
        specular reflection, or a pair of absorption and specular reflection
        coefficients using the legacy convention from the 1995 CNES book.
        Fixes issue #170
      </action>
      <action dev="luc" type="fix">
        Fixed wrong latitude normalization in FieldGeodeticPoint.
      </action>
      <action dev="luc" type="fix">
        Fixed blanks handling in CCSDS ODM files.
        Fixes issue #232
      </action>
      <action dev="luc" type="fix">
        Fixed FramesFactory.getNonInterpolatingTransform working only
        in one direction.
        Fixes issue #231
      </action>
      <action dev="evan" type="add">
        Added Field of View based event detector for ground based sensors.
      </action>
      <action dev="luc" type="add">
        Added a getFootprint method to FieldOfView for projecting Field Of View
        to ground, taking limb of ellipsoid into account (including flatness) if
        Field Of View skims over horizon.
      </action>
      <action dev="luc" type="add">
        Added a pointOnLimb method to Ellipsoid for computing points that lie
        on the limb as seen from an external observer.
      </action>
      <action dev="luc" type="add">
        Added an isInside predicate method to Ellipsoid for checking points location.
      </action>
      <action dev="evan" type="fix">
        Support parsing lowercase values in CCSDS orbit data messages.
        Fixes issue #230
      </action>
      <action dev="luc" type="add">
        Added a generic FieldOfViewDetector that can handle any Field Of View shape.
        The DihedralFieldOfViewDetector is deprecated, but the CircularFieldOfViewDetector
        which corresponds to a common case that can be computed more accurately and faster
        than the new generic detector is preserved.
      </action>
      <action dev="luc" type="add">
        Added a FieldOfView class to model Fields Of View with any shape.
      </action>
      <action dev="luc" type="add">
        Added a FootprintOverlapDetector which is triggered when a sensor
        Field Of View (any shape, even split in non-connected parts or
        containing holes) overlaps a geographic zone, which can be non-convex,
        split in different sub-zones, have holes, contain the pole...
        Fixes issue #216
      </action>
      <action dev="luc" type="fix" due-to="Carlos Casas">
        Added a protection against low altitudes in JB2006 model.
        Fixes issue #214
      </action>
      <action dev="luc" type="fix" due-to="Petrus Hyvönen">
        Enlarged access to SGP4 and DeepSDP4 propagators.
        Fixes issue #207
      </action>
      <action dev="luc" type="fix">
        Fixed covariance matrices units when read from CCSDS ODM files. The
        data returned at API level are now consistent with SI units, instead of being
        kilometer-based.
        Fixes issue #217
      </action>
      <action dev="luc" type="fix">
        Fixed DSST ephemeris generation.
        Fixes issue #222
      </action>
      <action dev="luc" type="update">
        Vastly improved DSS short period terms interpolation.
      </action>
      <action dev="luc" type="fix">
        Use new Rotation API from Apache Commons Math 3.6.
        This API allows to use both vector operator convention and frames
        transform convention naturally. This is useful when axis/angles are
        involved, or when composing rotations. This probably fixes one of
        the oldest stumbling blocks for Orekit users.
      </action>
      <action dev="luc" type="fix">
        Fixed state partial derivatives in drag force model.
        Fixes issue #229
      </action>
      <action dev="evan" type="fix">
        Fixed incorrect density in DTM2000 when the input position is not in ECI
        or ECEF.
        Fixes issue #228
      </action>
      <action dev="evan" type="add">
        Added capability to use a single EventHandler with multiple types of
        EventDetectors.
      </action>
      <action dev="luc" type="add" >
        Added a way to customize interpolation grid in DSST, either using a fixed number
        of points or a maximum time gap between points, for each mean elements integration
        step.
      </action>
      <action dev="luc" type="add" >
        Added TabulatedLofOffset for attitudes defined by tabulating rotations between Local Orbital Frame
        and spacecraft frame.
        Fixes issue #227
      </action>
      <action dev="luc" type="fix" >
        Fixed wrong ephemeris generation for analytical propagators with maneuvers.
        Fixes issue #224.
      </action>
       <action dev="luc" type="fix" >
        Fixed date offset by one second for TLE built from their components,
        if a leap second was introduced earlier in the same year.
        Fixes issue #225.
      </action>
      <action dev="luc" type="fix" >
        Allow parsing TLE with non-unclassified modifier.
      </action>
      <action dev="luc" type="add" >
        As a side effect of fixing issue #223, KeplerianPropagator and
        Eckstein-Hechler propagator are now serializable.
      </action>
      <action dev="luc" type="fix" >
        Fixed missing additional states handling in ephemeris propagators
        created from analytical propagators.
      </action>
      <action dev="luc" type="fix" >
        Fixed NPE and serialization issues in ephemeris propagators created
        from analytical propagators.
        Fixes issue #223.
      </action>
      <action dev="luc" type="fix" >
        Fixed time scale issues in JPL ephemerides and IAU pole models.
        The time used for internal computation should be TDB, not TT.
      </action>
      <action dev="luc" type="fix" >
        Fixed an issue with backward propagation on analytical propagator.
        During first step, the analytical interpolator wrongly considered the
        propagation was forward.
      </action>
      <action dev="luc" type="add" >
        Added a way to retrieve short period coefficients from DSST as
        spacecraft state additional parameters. This is mainly intended
        for test and validation purposes.
      </action>
      <action dev="luc" type="fix" >
        Prevent small overshoots of step limits in event detection.
        Fixes issue #218.
      </action>
      <action dev="luc" type="fix" >
        Handle string conversion of dates properly for dates less than 1 millisecond
        before midnight (they should not appear as second 60.0 of previous minute but
        should rather wrap around to next minute).
        Partly fixes issue #218.
      </action>
      <action dev="luc" type="fix" >
        Enforce Lexicographical order in DirectoryCrawler, to ensure reproducible
        loading. Before this changes, some tests could fail in one computer while
        succeeding in another computer as we use a mix of DE-4xx files, some having
        a different EMRAT (81.30056907419062 for DE-431, 81.30056 for DE-405 and DE-406).
      </action>
      <action dev="luc" type="add" >
        Added EventEnablingPredicateFilter to filter event based on an user-provided
        enabling predicate function. This allow for example to dynamically turn some
        events on and off during propagation or to set up some elaborate logic like
        triggering on elevation first time derivative (i.e. one elevation maximum)
        but only when elevation itself is above some threshold.
      </action>
      <action dev="luc" type="update" >
        Renamed EventFilter into EventSlopeFilter.
      </action>
      <action dev="luc" type="add" >
        Added elevation extremum event detector.
      </action>
      <action dev="luc" type="fix" >
        Fixed ellipsoid tessellation with large tolerances.
        Fixes issue #215.
      </action>
      <action dev="evan" type="fix" >
        Fixed numerical precision issues for start/end dates of generated
        ephemerides.
        Fixes issues #210
      </action>
      <action dev="luc" type="add" >
        Added anomaly, latitude argument, or longitude argument crossings detector,
        either true, mean or eccentric.
        Fixes issue #213.
      </action>
      <action dev="luc" type="add" >
        Added latitude and longitude extremum detector.
      </action>
      <action dev="luc" type="add" >
        Added latitude and longitude crossing detector.
      </action>
      <action dev="luc" type="add" >
        Added a way to convert between PVA and geodetic points with time derivatives.
      </action>
      <action dev="luc" type="add" >
        Allow truncation of tiles in ellipsoid tessellation.
      </action>
      <action dev="luc" type="add" >
        Propagator builders can now be configured to accept any orbit types
        and any position angle types in the input flat array.
        Fixes issue #208.
      </action>
      <action dev="luc" type="add" >
        Added smooth attitude transitions in attitudes sequences, with derivatives
        continuity at both endpoints of the transition that can be forced to match
        rotation, rotation rate and rotation acceleration.
        Fixes issue #6.
      </action>
      <action dev="luc" type="fix" >
        Fixed attitudes sequence behavior in backward propagation.
        Fixes issue #206.
      </action>
      <action dev="luc" type="add" >
        Added factory methods to create AbsoluteDate instances from MJD or JD.
        Fixes issue #193.
      </action>
      <action dev="luc" type="fix" due-to="Joris Olympio">
        Fixed wrong attitude switches when an event occurs but the active attitude mode
        is not the one it relates to.
        Fixes issue #190.
      </action>
      <action dev="luc" type="add"  due-to="Joris Olympio">
        Added a way to be notified when attitude switches occur.
        Fixes issue #190.
      </action>
      <action dev="luc" type="fix" >
        Ensure Keplerian propagator uses the specified mu and not only the one from the initial orbit.
        Fixes issue #184.
      </action>
      <action dev="luc" type="update" >
        Improved frames transforms efficiency for various Earth frames.
      </action>
      <action dev="luc" type="fix" >
        Specify inertial frame to compute orbital velocity for ground pointing laws.
        Fixes issue #115.
      </action>
      <action dev="luc" type="fix" >
        Activated two commented-out tests for DTM2000, after ensuring we
        get the same results as the original fortran implementation.
        Fixes issue #204.
      </action>
      <action dev="luc" type="fix" due-to="Javier Martin Avila">
        Fixed resetting of SecularAndHarmonic fitting.
        Fixes issue #205.
      </action>
      <action dev="luc" type="add">
        Added a way to sample a zone on an ellipsoid as grids of inside points.
        Fixes issue #201.
      </action>
      <action dev="luc" type="fix">
        Fixed an event detection problem when two really separate events occur within
        the event detector convergence threshold.
        Fixes issue #203.
      </action>
      <action dev="luc" type="fix">
        Added protections against TLE parameters too large to fit in the format.
        Fixes issue #77.
      </action>
      <action dev="luc" type="fix">
        Allowed slightly malformed TLE to be parsed.
        Fixes issue #196.
      </action>
      <action dev="luc" type="fix">
        Fixed overlapping issue in ellipsoid tessellation, typically for independent
        zones (like islands) close together.
        Fixes issue #195.
      </action>
      <action dev="tn" type="add">
        Added support to load WMM coefficients from the official model file
        provided by NOAA.
      </action>
      <action dev="tn" type="fix">
        Fixed javadoc of method "GeoMagneticField#calculateField(...)": 
        the provided altitude is expected to be a height above the WGS84 ellipsoid.
      </action>
      <action dev="luc" type="update">
        Added a simpler interface for creating custom UTC-TAI offsets loaders.
      </action>
      <action dev="luc" type="add">
        Added support for USNO tai-utc.dat file, enabled by default, in
        addition to the legacy support for IERS UTC-TAI.history file
        which is still supported and also enabled by default.
      </action>
      <action dev="luc" type="add">
        Added a way to load TAI-UTC data from Bulletin A. Using this feature
        is however NOT recommended as there are known issues in TAI-UTC data
        in some bulletin A (for example bulletina-xix-001.txt from 2006-01-05
        has a wrong year for last leap second and bulletina-xxi-053.txt from
        2008-12-31 has an off by one value for TAI-UTC on MJD 54832). This
        feature is therefore not enabled by default, and users wishing to
        rely on it should do it carefully and take their own responsibilities.
      </action>
      <action dev="luc" type="add">
        Added ellipsoid tessellation, with tiles either oriented along track
        (ascending or descending) or at constant azimuth.
      </action>
      <action dev="luc" type="fix">
        Added customization of EOP continuity check threshold.
        Fixes issue #194.
      </action>
      <action dev="evan" type="add">
        Added geoid model based on gravity field.
        Fixes issue #192.
      </action>
      <action dev="luc" type="fix">
        Added automatic loading of Marshall Solar Activity Future Estimation data.
        Fixes issue #191.
      </action>
      <action dev="luc" type="update">
        Simplified Cartesian to ellipsoidal coordinates transform and greatly improved its performances.
      </action>
      <action dev="luc" type="fix">
        Fixed target point in BodyCenterPointing attitude.
        Fixes issue #100.
      </action>
    </release>
    <release version="7.0" date="2015-01-11"
             description="Version 7.0 is a major release of Orekit. It introduces several new
             features and bug fixes. New features introduced in version 7.0 are the complete
             DSST semi-analytical propagator with short-periodics terms (only mean elements
             were available in previous version), extension to second order derivatives for
             many models (Cartesian coordinates, angular coordinates, attitude modes, ...),
             bilinear interpolator in Saastamoinen model, attitude overriding during impulsive
             maneuvers, general relativity force model, geographic zone detector, and ecliptic
             frame.
             Several bugs have been fixed. One noteworthy fix concerns an inconsistency in
             Eckstein-Hechler propagator velocity, which leads to a change of the generated
             orbit type.">
      <action dev="hankg" type="add">
        Added bilinear interpolator and use it on Saastamoinen model.
        Implements feature #182.
      </action>
      <action dev="luc" type="update">
        Removed old parts that were deprecated in previous versions.
      </action>
      <action dev="luc" type="update">
        Updated dependency to Apache Commons Math 3.4, released on 2014-12-26.
      </action>
      <action dev="luc" type="fix">
        Fixed null vector normalization when attempting to project to ground a point already on ground.
        Fixes issue #181.
      </action>
      <action dev="luc" type="add" due-to="Lucian Barbulescu">
        Added Romanian localization for error messages.
      </action>
      <action dev="luc" type="fix">
        Fixed velocity inconsistency in orbit generation in Eckstein-Hechler propagator.
        The Eckstein-Hechler propagator now generated Cartesian orbits, with velocity
        computed to be fully consistent with model evolution. A side effect is that
        if users rebuild circular parameters from the generated orbits, they will
        generally not math exactly the input circular parameters (but position will
        match exactly).
        Fixes issue #180.
      </action>
      <action dev="luc" type="fix">
        Improved acceleration output in Eckstein-Hechler model.
      </action>
      <action dev="luc" type="add">
        Added projection of moving point (i.e. position and derivatives too) to
        ground surface.
      </action>
      <action dev="luc" type="add">
        Added a general 3 axes ellipsoid class, including a feature to compute
        any plane section (which result in a 2D ellipse).
      </action>
      <action dev="luc" type="add">
        Added support for IERS bulletin A (rapid service and prediction)
      </action>
      <action dev="tn" type="fix">
        Fixed various issues in geomagnetic fields models:
        GeoMagneticField.getDecimalYear() returned a slightly wrong result: e.g. for 1/1/2005
        returned 2005.0020 instead of 2005.0, GeoMagneticFieldFactory.getModel() returned
        wrong interpolation near models validity endpoints, GeoMagneticField.transformModel(double)
        method did not check year validity. Added more unit tests and adapted existing tests for
        IGRF/WMM with sample values / results as they have changed slightly.
        Fixes issue #178.
      </action>
      <action dev="luc" type="fix" due-to="Patrice Mathieu">
        Fixed closest TLE search. When filtering first from satellite ID and
        then extracting closest date, the returned satellite was sometime wrong.
      </action>
      <action dev="luc" type="add" due-to="Hank Grabowski">
        Allow attitude overriding during impulsive maneuvers.
        Fixes issue #176.  
      </action>
      <action dev="evan" type="add">
          Added general relativity force model.
      </action>
      <action dev="luc" type="add" due-to="Ioanna Stypsanelli">
        added Greek localization for error messages.
      </action>
      <action dev="evan" type="fix">
          Fixed incorrect partial derivatives for force models that depend on satellite velocity.
          Fixes #174.
      </action>
      <action dev="evan" type="fix">
          Fixed incorrect parameters set in NumericalPropagatorBuilder.
          Fixes #175.
      </action>
      <action dev="luc" type="update" >
        Significantly reduced size of various serialized objects.
      </action>
      <action dev="luc" type="update" >
        PVCoordinatesProvider now produces time-stamped position-velocities.
      </action>
      <action dev="luc" type="update" >
        Tabulated attitude provider can be built directly from time-stamped angular coordinates
        lists, in addition to attitudes lists.
      </action>
      <action dev="luc" type="add" >
        Added time-stamped versions of position-velocity and angular coordinates.
      </action>
      <action dev="luc" type="fix" due-to="Daniel Aguilar Taboada">
        Fixed wrong rotation interpolation for rotations near π.
        Fixes issue #173.
      </action>
      <action dev="luc" type="update" >
        Updated dependency to Apache Commons Math 3.3.
      </action>
      <action dev="luc" type="update" due-to="Lucian Barbulescu, Nicolas Bernard">
        Added short periodics for DSST propagation.
      </action>
      <action dev="luc" type="add" >
        Added a GeographicZoneDetector event detector for complex geographic zones traversal.
        Fixes issue #163.
      </action>
      <action dev="evan" type="fix">
        Add Ecliptic frame. Agrees with JPL ephemerides to within 0.5 arcsec.
        Issue #166.
      </action>
      <action dev="evan" type="fix">
        Fix cache exception when propagating backwards with an interpolated
        gravity force model.
        Fixes issue #169.
      </action>
      <action dev="luc" type="fix">
        Fixed parsing of dates very far in the future.
        Fixes issue #171.
      </action>
      <action dev="luc" type="fix">
        Trigger an exception when attempting to interpolate attitudes without rotation rate
        using only one data point.
      </action>
      <action dev="evan" type="fix">
        Fixed SpacecraftState date mismatch exception with some attitude providers.
      </action>
      <action dev="luc" type="fix" >
        Fixed wrong scaling in JPL ephemeris when retrieving coordinates in a frame
        that is not the defining frame of the celestial body.
        Fixes issue #165.
      </action>
      <action dev="luc" type="update" due-to="Lucian Barbulescu">
        Prepare generation of either mean or osculating orbits by DSST propagator.
        The short periodics terms are not computed yet, but there is ongoing work
        to add them.
      </action>
      <action dev="luc" type="update" due-to="Lucian Barbulescu">
        Avoid recomputing Chi and Chi^2 in Hansen coefficients for tesseral.
      </action>
      <action dev="luc" type="update" due-to="Nicolas Bernard">
        Added better handling of Hansen kernel computation through use of PolynomialFunction.
      </action>
      <action dev="luc" type="update" due-to="Petre Bazavan">
        Compute Hansen coefficients using linear transformation.
      </action>
      <action dev="luc" type="fix" >
        Fixed a non-bracketing exception in event detection, in some rare cases of noisy g function.
        Fixes issue #160.
      </action>
      <action dev="luc" type="fix" >
        Fixed a missing reset of resonant tesseral terms in DSST propagation.
        Fixes issue #159.
      </action>
      <action dev="luc" type="fix" >
        Improved default max check interval for NodeDetector, so it handles correctly
        highly eccentric orbits.
        Fixes issue #158.
      </action>
    </release>
    <release version="6.1" date="2013-12-13"
             description="Version 6.1 is a minor release of Orekit. It introduces several new
             features and bug fixes. The most important features introduced in version 6.1
             are solid tides force model, including pole tide at user choice, and following
             either IERS 1996, IERS 2003 or IERS 2010 conventions ; ocean tides force model,
             including pole tide at user choice, loading a user provided model ; simultaneous
             support for IERS 1996, 2003 and 2010 for frames definition, which is very
             important to support legacy systems and to convert coordinates between older and
             newer reference systems ; greatly improved accuracy of celestial/terrestrial
             frames transforms (we are now at sub-micro arcsecond level for IERS 2003/2010,
             both with equinox based and Non-Rotating Origin, at a sub-milli arcseconds for
             IERS 1996, both with equinox based and Non-Rotating Origin) ; classical
             equinox-based paradigm and new non-rotating origin paradigm for inertial and
             terrestrial frames are now supported with all IERS conventions ; automatic
             conversion of IERS Earth Orientation Paramters from equinoxial to non-rotating
             paradigm ; support for CCSDS Orbit Data Message ; improved API for events,
             allowing separation of event detection and event handling (the older API is still
             available for compatibility) ; merged all the elevation related events, allowing
             to use both refraction model and antenna mask at the same time if desired ;
             new attitude mode based on interpolation on a table. Numerous bugs were also fixed.
             Version 6.1 depends on version 3.2 of Apache commons math.">
      <action dev="luc" type="fix" >
        Reduced number of calls to the g function in event detectors.
        Fixes issue #108.
      </action>
      <action dev="luc" type="fix" >
        Fixed a spurious backward propagation.
        Fixes issue #107.
      </action>
      <action dev="luc" type="fix" >
        Improved error detection for numerical and DSST propagation for cases
        where user attempts to compute integrator tolerances with an orbit for
        which Jacobian is singular (for example equatorial orbit while using
        Keplerian representation).
        Fixes issue #157.
      </action>
      <action dev="luc" type="add" >
        Added a method to get the number or calls to getNeighbors in the generic time stamped cache,
        to allow performing measurements while tuning the cache.
      </action>
      <action dev="luc" type="add" >
        Added high degree ocean load deformation coefficients computed by Pascal
        Gégout (CNRS / UMR5563 - GET).
      </action>
      <action dev="luc" type="add" >
        Time scales are now serializable.
      </action>
      <action dev="luc" type="add" due-to="Nicolas Bernard">
        Improved DSST tesseral computation efficiency by caching Jacobi polynomials.
      </action>
      <action dev="luc" type="fix" due-to="Daniel Aguilar Taboada">
        Fixed yaw steering attitude law, which didn't project spacecraft velocity correctly.
        Fixes issue #156.
      </action>
      <action dev="luc" type="add" >
        Added a way to set the maximum number of iterations for events detection.
        Fixes issue #155.
      </action>
      <action dev="luc" type="add">
        Added an attitude provider from tabulated attitudes.
        Fixes issue #154.
      </action>
      <action dev="luc" type="add" due-to="Hank Grabowski">
        Improved test coverage.
        Fixes issue #153.
      </action>
      <action dev="luc" type="add" due-to="Hank Grabowski">
        Merged all elevation detectors into one. The new detector supports all
        features from the previous (and now deprecated) ApparentElevationDetector
        and GroundMaskElevationDetector.
        Fixes issue #144.  
      </action>
      <action dev="luc" type="add" due-to="Hank Grabowski">
        Added a DetectorEventHandler interface aimed at handling only the
        event occurrence part in propagation. This allows to separate the
        event detection itself (which is declared by the EventDetector interface)
        from the action to perform once the event has been detected. This also
        allows to avoid subclassing of events, which was cumbersome. It also allows
        to share a single handler for several events.
        The previous behavior with eventOccurred declared at detector level and
        subclassing is still available but is deprecated and will be removed in
        the next major release.
      </action>
      <action dev="luc" type="fix" due-to="Christophe Le Bris">
        Fixed an indexing error in Harris-Priester model.
        Fixes issue #152.
      </action>
      <action dev="luc" type="add">
        Added a new force model for ocean tides in numerical propagation, including pole tides.
        Fixes issue #11.
      </action>
      <action dev="luc" type="fix" due-to="Lucian Barbulescu">
        Fixed conversion from position-velocity to Keplerian, when the orbit is
        perfectly equatorial.
        Fixes issue #151.
      </action>
      <action dev="luc" type="add">
        Added a new force model for solid tides in numerical propagation, including pole tides.
        Fixes issue #10.
      </action>
      <action dev="luc" type="add">
        Added a way to select IERS conventions for non-rotating origin
        based ITRF.
      </action>
      <action dev="luc" type="update">
        Greatly improved accuracy of celestial/terrestrial frames transforms.
        We are now at sub-micro arcsecond level for IERS 2003/2010, both with
        equinox based and Non-Rotating Origin, at a sub-milli arcseconds
        for IERS 1996, both with equinox based and Non-Rotating Origin.
      </action>
      <action dev="luc" type="fix">
        Fixed missing nutation correction in Equation Of Equinoxes.
        Fixes issue #150.
      </action>
      <action dev="luc" type="fix">
        Fixed rate for TCB time scale.
      </action>
      <action dev="luc" type="add">
        Added new definition of astronomical unit from IAU-2012 resolution B2.
      </action>
      <action dev="luc" type="fix">
        Fixed Date/Time split problem when date is a few femto-seconds before the end of the day.
        Fixes issue #149.
      </action>
      <action dev="luc" type="fix">
        Fixed overflow problem in TimeComponents.
        Fixes issue #148.
      </action>
      <action dev="luc" type="update">
        Separate parsing from using Poisson series.
      </action>
      <action dev="luc" type="add" due-to="Steven Ports">
        Added support for parsing CCSDS ODM files (OPM, OMM and OEM).
      </action>
      <action dev="luc" type="update">
        Flattened ITRF frames tree so all supported ITRF realizations (2005, 2000, 97, 93) share the same
        parent ITRF2008. Previously, the tree was 2008 &lt;- 2005 &lt;- 2000 &lt;- {93,97} and the reference dates
        for Helmert transforms were all different. We now use the parameters provided at epoch 2000.0 and
        with respect to ITRF2008 at http://itrf.ensg.ign.fr/doc_ITRF/Transfo-ITRF2008_ITRFs.txt.
      </action>
      <action dev="luc" type="fix">
        Fixed azimuth parameter in the TopocentricFrame.pointAtDistance method.
        Fixes issue #145.
      </action>
      <action dev="luc" type="fix"  due-to="Matt Edwards">
        Fixed location of JAVA_EPOCH. As we now take the linear models between UTC and TAI
        that were used between 1961 and 1972, we have to consider the offset that was in
        effect on 1970-01-01 and which was precisely 8.000082s. Fixes issue #142.
      </action>
      <action dev="luc" type="update" >
        Vastly improved performances for Poisson series computations. Poisson series are often
        evaluated several components together (x/y/s in new non-rotating paradigm, ∆ψ/∆ε in old
        equinox paradigm for example). As the components are built from a common model, they
        share many nutation terms. We now evaluate these shared terms only once, as we evaluate
        the components in parallel thanks to a preliminary "compilation" phase performed when
        the Poisson series are set up. This dramatically improves speed: on a test case based
        on x/y/s evaluations over a one year time span without any caching,  we noticed a
        more than two-fold speedup: mean computation time reduced from 6.75 seconds (standard
        deviation 0.49s) to 3.07 seconds (standard deviation 0.04s), so it was a 54.5% reduction
        in mean computation time. At the same time, accuracy was also improved thanks to the
        Møller-Knuth TwoSum algorithm without branching now used for summing all series terms.
      </action>
      <action dev="luc" type="fix" >
        When UT1 time scale is used, it is now possible to choose which Earth Orientation
        Parameters history to use (formerly, only EOP compatible with IAU-2000/2006 was
        used, even for systems relying only on older conventions).
      </action>
      <action dev="luc" type="add" >
        Added Greenwich Mean Sidereal Time and Greenwich Apparent Sidereal Time
        to all supported IERS conventions (i.e. IERS 1996, IERS 2003 and IERS 2010).
      </action>
      <action dev="luc" type="add" >
        Classical equinox-based paradigm and new non-rotating origin paradigm for
        inertial and terrestrial frames are now supported with all IERS conventions.
        This means it is now possible to use MOD/TOD/GTOD with the recent precession/nutation
        models from recent conventions, and it is also possible to use CIRF/TIRF/ITRF with
        the older precession nutation models from ancient conventions. Of course, all these
        conventions and frames can be used at the same time, which is very important to
        support legacy systems and to convert coordinates between older and newer reference
        systems.
      </action>
      <action dev="luc" type="add" >
        Added IERS 1996 in the list of supported IERS conventions.
      </action>
      <action dev="luc" type="add" >
        Added factory methods to compute arbitrary Julian Epochs (J1900.0, J2000.0 ...)
        and Besselian Epochs (B1900.0, B1950.0 ...) that are used as reference dates
        in some models and frames.
      </action>
      <action dev="luc" type="fix" >
        Fixed non-bracketing exception while converting Cartesian points very close to equator into geodetic
        coordinates. Fixes issue #141.
      </action>
      <action dev="evan" type="add" >
        Added getAngularVelocity() to PVCoordinates.
      </action>
      <action dev="luc" type="add" >
        Added back serialization for some ephemerides produced by integration-based propagators.
        The ephemerides produced by NumericalPropagator are always serializable, and the ones
        produced by DSSTPropagator may be serializable or not depending on the force models used.
      </action>
      <action dev="luc" type="fix" >
        Fixed missing events detection when two events occurred at exactly the same time using an analytical
        propagator (like generated ephemerides for example). Fixes issue #138.
      </action>
      <action dev="luc" type="fix" >
        Fixed data loading from zip/jar. A more streamlined architecture has been set up, and each zip entry
        now uses its own input stream. Closing the stream triggers the switch to the next entry, and duplicate
        close are handled gracefully. Fixes issue #139.
      </action>
      <action dev="luc" type="fix" >
        Improved event bracketing by backporting changes made in Apache Commons Math (may fix issues #110
        and #136, but we cannot be sure as neither issues were reproducible even before this change...).
      </action>
      <action dev="luc" type="fix" >
        Fixed GTOD and Veis frame that did apply UT1-UTC correction when they should not (fixes issue #131).
      </action>
      <action dev="luc" type="fix" >
        Completely rewrote conversion from Cartesian to geodetic coordinates to improve
        numerical stability for very far points (typically when computing coordinates
        of Sun). Fixes issue #137.
      </action>
    </release>
    <release version="6.0" date="2013-04-23"
             description="Version 6.0 is a major release of Orekit. It introduces several new
             features and bug fixes. Several incompatibilities with respect to previous
             versions 5.x have been introduced. Users are strongly advised to upgrade to this
             version. The major features introduced in version 6.0 are the inclusion of the DSST
             semi-analytical propagator, an improved propagator architecture where all propagators
             can use events and step handlers, much better and faster gravity field force model,
             Jacobians availability for all force models, converters between different propagation
             models (which can be used to convert between mean and osculating elements), thread
             safety for many parts (mainly frames, but still excluding propagators) while still
             preserving caching for performances even in multi-threaded environments, time-dependent
             gravity fields, support for IERS 2010 conventions, support for INPOP and all DExxx
             ephemerides, new frames, new time scales, support for user-defined states in spacecraft
             state, availability of additional states in events, interpolators for many components
             like position-velocity, spacecraft state and attitude allowing to compute high order
             derivatives if desired, filtering of events, orphan frames, magnetic fields models,
             SP3 files support, visibility circles, support for Marshall Solar Activity Future
             Estimation of solar activity. Numerous bugs were also fixed. Version 6.0 now depends
             on version 3.2 of Apache commons math.">
      <action dev="pascal" type="fix" >
        Fixed conversion of mean anomaly to hyperbolic eccentric anomaly (fixes issue #135).
      </action>
      <action dev="luc" type="add" >
        Extracted fundamental nutation arguments from CIRF frame. This allows both reuse of
        the arguments for other computations (typically tides), and also allows to use
        convention-dependent arguments (they are similar for IERS conventions 2003 and 2010,
        but have changed before and may change in the future).
      </action>
      <action dev="luc" type="fix" >
        Fixed event g function correction when starting exactly at 0 with a backward
        propagation (fixes issue #125).
      </action>
      <action dev="luc" type="update" >
        Error messages properties are now loaded directly in UTF-8.
      </action>
      <action dev="luc" type="add" >
        Added a way to know which tide system is used in gravity fields (zero-tide,
        tide-free or unknown).
      </action>
      <action dev="luc" type="add" >
        Added orphan frame, i.e. trees that are not yet connected to the main
        frame tree but attached later on. This allows building frame trees
        from leaf to root. This change fixes feature request #98.
      </action>
      <action dev="luc" type="add" >
        Added a way to filter only increasing or decreasing events. The filtering
        occurs a priori, i.e. the filtered out events do not trigger a search.
        Only the interesting events are searched for and contribute to computation
        time. This change fixes feature request #104.
      </action>
      <action dev="pascal" type="add" >
        Added a semianalytical propagator based on the Draper Semianalytic
        Satellite Theory. The DSST accounts for all significant perturbations
        (central body including tesseral harmonics, third-body, drag, solar
        radiation pressure) and is applicable to all orbit classes.
        To begin with, only mean elements propagation is available.
      </action>
      <action dev="evan" type="update" >
        Greatly improved performance of time-stamped caches for data that is
        read only once (like UTC leap seconds history or EOP).
      </action>
      <action dev="luc" type="add" >
        Additional states can now be used in events. Note that waiting for the
        fix for issue MATH-965 in Apache Commons Math to be been officially
        published, a workaround has been used in Orekit. This workaround
        implies that events that should be triggered based on additional equations
        for integration-based propagator will be less accurate on the first step
        (full accuracy is recovered once the first step is accepted).
        So in these corner cases, users are advised to start propagation at least
        one step before the first event (or to use a version of Apache Commons Math
        that includes the fix, which has been added to the development version as
        of r1465654). This change fixes feature request #134.
      </action>
      <action dev="luc" type="add" >
        AdditionalStateProviders can now be used for all propagators, not
        only analytical ones. Note that when both state providers and
        additional differential equations are used in an integration-based
        propagator, they must used different states names. A state can only
        be handled by one type at a time, either already integrated or
        integrated by the propagator (fixes feature request #133).
      </action>
      <action dev="luc" type="add" >
        Added a way to store user data into SpacecraftState. User data are
        simply double arrays associated to a name. They are handled properly
        by interpolation, event handlers, ephemerides and adapter propagators.
        Note that since SpacecraftState instances are immutable, adding states
        generates a new instance, using a fluent API principle (fixes feature request #132).
      </action>
      <action dev="luc" type="add" >
        Added a way to retrieve all additional states at once from a step interpolator.
      </action>
      <action dev="luc" type="fix" >
        Fixed wrong orientation for ICRF and all IAU pole and prime meridians
        (a few tens milli-arcseconds). This error mainly induced an error in
        celestial bodies directions, including the Sun which is used in many
        places in Orekit (fixes bug #130).
      </action>
      <action dev="luc" type="add" >
        Added support for IERS conventions 2010. Note that Orekit still also
        support conventions 2003 in addition to conventions 2010. However, as
        IERS does not provide anymore data to link TIRF 2003 with ITRF, ITRF
        based on 2003 convention is not available. ITRF can only be based on
        either 2010 conventions for CIO-based paradigm or on 1996 conventions
        for equinox-based paradigm. 
      </action>
      <action dev="luc" type="add" >
        Atmosphere models now provide their central body frame.
      </action>
      <action dev="luc" type="add" >
        Added versions of angular coordinates and position-velocity that use
        any field instead of double (classes FieldAngularCoordinates and
        FieldPVCoordinates). This allows to compute derivatives of these quantities
        with respect to any number of variables and to any order (using DerivativeStructure
        for the field elements), or to compute at arbitrary precision (using Dfp for
        the field elements). Regular transforms as produced by frames
        handle these objects properly and compute partial derivatives for them.
      </action>
      <action dev="luc" type="update" >
        Converted Cunningham and Droziner force models to use the API of the new
        partial derivatives framework, despite they STILL USE finite differences.
        These two force models are now considered obsolete, they have been
        largely superseded by the Holmes-Featherstone model, which can be used
        for much larger degrees (Cunnigham and Droziner use un-normalized
        equations and coefficients which underflow at about degree 90), which
        already provides analytical derivatives, and which is twice faster. It
        was therefore considered a waste of time to develop analytical derivatives
        for them. As a consequence, they use finite differences to compute their
        derivatives, which adds another huge slow down factor when derivatives are
        requested. So users are strongly recommended to avoid these models when
        partial derivatives are desired...
      </action>
      <action dev="luc" type="add" >
        Added analytical computation of partial derivatives for third-body
        attraction.
      </action>
      <action dev="luc" type="add" >
        Added analytical computation of partial derivatives for constant
        thrust maneuvers.
      </action>
      <action dev="luc" type="update" >
        Converted Newtonian force model to use the new partial derivatives
        framework.
      </action>
      <action dev="luc" type="update" >
        Converted Holmes-Featherstone force model to use the new partial derivatives
        framework.
      </action>
      <action dev="luc" type="add" >
        Added analytical computation of partial derivatives for surface forces
        (drag and radiation pressure) for all supported spacecraft body shapes.
      </action>
      <action dev="luc" type="update" >
        Streamlined the force models partial derivatives computation for numerical
        propagation. It is now far simpler to compute analytically the derivatives
        with respect to state and with respect to force models specific parameters,
        thanks to the new Apache Commons Math differentiation framework. 
      </action>
      <action dev="luc" type="add" >
        Added a new force model for central body gravity field, based on Holmes and Featherstone
        algorithms. This model is a great improvement over Cunningham and Droziner models. It
        allows much higher degrees (it uses normalized coefficients and carefully crafted
        recursions to avoid overflows and underflows). It computes analytically all partial
        derivatives and hence can be used to compute accurate state transition matrices. It is
        also much faster than the other models (for example a 10 days propagation of a low Earth
        orbit with a 1cm tolerance setting and a 69x69 gravity field was about 45% faster with
        Holmes and Featherstone than with Cunningham).
      </action>
      <action dev="luc" type="fix" >
        Improved gravity field un-normalization to allow higher degrees/order with Cunningham and
        Droziner models. Formerly, the coefficients computation underflowed for square fields
        degree = order = 85, and for non-square fields at degree = 130 for order = 40. Now square
        fields can go slightly higher (degree = order = 89) and non-square fields can go much
        higher (degree = 393 for order = 63 for example). Attempts to use un-normalization past
        the underflow limit now raises an exception.
      </action>
      <action dev="luc" type="update" >
        Updated Orekit to version 3.1.1 of Apache Commons Math.
      </action>
      <action dev="luc" type="add" >
        Added support for time-dependent gravity fields. All recent gravity
        fields include time-dependent coefficients (linear trends and pulsations
        at several different periods). They are now properly handled by Orekit.
        For comparison purposes, it is still possible to retrieve only the constant
        part of a field even if the file contains time-dependent coefficients too.
      </action>
      <action dev="luc" type="update" >
        Added a way to speed up parsing and reduce memory consumption when
        loading gravity fields. Now the user can specify the maximal degree
        and order before reading the file.
      </action>
      <action dev="luc" type="fix" >
        The EGM gravity field reader did not complain when files with missing
        coefficients were provided, even when asked to complain.
      </action>
      <action dev="luc" type="fix" >
        Fixed serialization of all predefined frames. This fix implied
        also fixing serialization of celestial bodies as the predefined
        ICRF frame relies on them. Note for both types of objects, only
        some meta-data are really serialized in such a way that at
        deserialization time we retrieve singletons. So the serialized
        data are small (less than 500 bytes) and exchanging many time
        these objects in a distributed application does not imply anymore
        lots of duplication.
      </action>
      <action dev="tn" type="fix" due-to="Yannick Tanguy">
        Throw an exception if the conversion of mean anomaly to hyperbolic
        eccentric anomaly does not converge in KeplerianOrbit (fixes bug #114).
      </action>
      <action dev="luc" type="fix" due-to="Evan Ward">
        Removed weak hash maps in frames (fixes bug #122).
      </action>
        <action dev="luc" type="fix" due-to="Bruno Revelin">
        Improved documentation of interpolation methods (fixes bug #123).
      </action>
      <action dev="tn" type="fix" due-to="Evan Ward">
        Make TIRF2000Provider class thread-safe (fixes bug #118).
      </action>
      <action dev="tn" type="fix" due-to="Christophe Le Bris">
        Correct spelling of the inner class QuadratureComputation (fixes bug #120).
      </action>
      <action dev="tn" type="fix" due-to="Evan Ward">
        Remove unnecessary synchronization in UT1Scale (fixes bug #119).
      </action>
      <action dev="tn" type="fix" due-to="Carlos Casas">
        Clear caches in CelestialBodyFactory when removing CelestialBodyLoaders
        (fixes bug #106).
      </action>
      <action dev="tn" type="fix" due-to="Yannick Tanguy">
        Fix loading of JPL ephemerides files with overlapping periods
        (fixes bug #113).
      </action>
      <action dev="tn" type="fix" due-to="Simon Billemont">
        Prevent initialization exception in UTCScale in case no user-defined
        offsets are provided. (fixes bug #111).
      </action>
      <action dev="luc" type="fix" due-to="Evan Ward">
        Improved performance by caching EME2000 frame in AbstractCelestialBody
        (fixes bug #116).
      </action>
      <action dev="tn" type="fix" due-to="Evan Ward">
        Make TidalCorrections class thread-safe by using the new TimeStampedCache. 
        (fixes bug #117).
      </action>
      <action dev="tn" type="fix" due-to="Evan Ward">
        Convert position entries contained in SP3 files to meters instead of km
        (fixes bug #112).
      </action>
      <action dev="luc" type="add" >
        Added support for version 2011 of ICGEM gravity field format. Orekit
        still ignore the time-dependent part of these fields, though.
      </action>
      <action dev="luc" type="update" >
        Greatly simplified CelestialBodyLoader interface, now it is not related
        to DataLoader anymore (which implies users can more easily provide
        analytical models instead of the JPL/IMCCE ephemerides if they want)
      </action>
      <action dev="luc" type="fix" >
        Use the new thread-safe caches and the new Hermite interpolation feature on
        Transform, Earth Orientation Parameters, JPL/IMCCE ephemerides, UTC-TAI
        history and Ephemeris to remove thread-safety issues in all classes using
        cache (fixes #3).
      </action>
      <action dev="luc" type="add" >
        Added Hermite interpolation features for position-velocity coordinates,
        angular coordinates, orbits, attitudes, spacecraft states and transforms.
        Hermite interpolation matches sample points value and optionally first derivative.
      </action>
      <action dev="luc" type="add" >
        Added an AngularCoordinates as an angular counterpart to PVCoordinates.
      </action>
      <action dev="luc" type="add" >
        Transform now implements both TimeStamped and TimeShiftable. Note that this change
        implied adding an AbsoluteDate parameter to all transform constructors, so this
        is a backward incompatible change.
      </action>
      <action dev="luc" type="fix" >
        Fixed wrong transform for 3D lines (fixes bug #101).
      </action>
      <action dev="luc" type="add" >
        Upgraded support of CCSDS Unsegmented Time Code (CUC) to version 4 of the
        standard published in November 2010 (fixes bug #91), this includes support for
        an extended preamble field and longer time codes.
      </action>
      <action dev="luc" type="add" due-to="Francesco Rocca">
        Added a way to build TLE propagators with attitude providers and mass (fixes bug #84).
      </action>
      <action dev="luc" type="fix" >
        Fixed numerical stability errors for high order gravity field in Cunningham model (fixes bug #97).
      </action>
      <action dev="luc" type="fix" due-to="Yannick Tanguy">
        Fixed an error in radiation pressure for BoxAndSolarArraySpacecraft (fixes bug #92).
      </action>
      <action dev="thomas" type="add">
        Added models for tropospheric delay and geomagnetic field.
      </action>
      <action dev="luc" type="update">
        The existing general mechanism for shifting objects in time has been
        formalized as a parameterized interface implemented by AbsoluteDate, Attitude,
        Orbit, PVCoordinates and SpacecraftState.
      </action>
      <action dev="luc" type="update">
        Time scales are not serializable anymore (this induced problems for the UTC scale
        and its caching feature).
      </action>
      <action dev="luc" type="fix">
        Fixed TLE propagation in deep space when inclination is exactly 0 (fixes bug #88).
      </action>
      <action dev="pascal" type="add" due-to="Francesco Rocca">
        Added a package for spacecraft states to propagators conversion extending an
        original contribution for TLE (Orbit Converter for Two-Lines Elements) to all
        propagators.
      </action>
      <action dev="luc" type="fix">
        Improved testing of error messages.
      </action>
      <action dev="luc" type="fix">
        Removed too stringent test on trajectory in TLE propagator (fixes bug #86).
      </action>      
      <action dev="thomas" type="fix">
          Set the initial state for a TLEPropagator (fixes bug #85).
      </action>
      <action dev="luc" type="update">
        Improved testing of error messages.
      </action>
      <action dev="luc" type="update">
        Updated IAU poles for celestial bodies according to the 2009 report and the
        2011 erratum from the IAU/IAG Working Group on Cartographic Coordinates and
        Rotational Elements of the Planets and Satellites (WGCCRE).
      </action>
      <action dev="luc" type="update">
        Removed code deprecated before 5.0.
      </action>
      <action dev="thomas" type="add">
        Added support for more recent JPL DExxx and INPOP ephemerides files (fixes feature #23).
      </action>
      <action dev="luc" type="fix">
        Fixed formatting of very small values in TLE lines (fixes bug #77).
      </action>
      <action dev="thomas" type="fix">
        Fixed formatting of TLE epoch (fixes bug #74).
      </action>
      <action dev="thomas" type="fix">
        Fixed performance issues when using the singleton UTCScale instance from
        multiple threads. Use a prototype pattern instead (fixes bug #33).
      </action>
      <action dev="luc" type="add">
        Added J2 effect on small maneuvers model.
      </action>
      <action dev="luc" type="fix">
        Fixed attitudeProvider field masking in IntegratedEphemeris.
      </action>
      <action dev="luc" type="add">
        Added a tutorial to compute Earth phased, Sun synchronous orbits.
      </action>
      <action dev="luc" type="add">
        Added a fitter for osculating parameters, allowing conversion to mean parameters.
      </action>
      <action dev="luc" type="update">
        Made Greenwich mean and apparent sidereal time publicly visible in GTOD frame.
      </action>
      <action dev="luc" type="update">
        Made equation of equinoxes sidereal time publicly visible in TOD frame.
      </action>
      <action dev="thomas" type="update">
        Added more german translations for error messages.
      </action>
      <action dev="luc" type="fix">
        Allow ClasspathCrawler and ZipJarCrawler data providers to work in
        OSGi environments by providing an explicit class loader (fixes bug #54).
      </action>
      <action dev="luc" type="update">
        Improved the small maneuvers analytical model to compute orbit Jacobian
        with respect to maneuver parameters.
      </action>
      <action dev="luc" type="fix">
        Force impulse maneuver to preserve orbit type and orbit frame.
      </action>
      <action dev="thomas" type="add">
        Added sp3 file parser.
      </action>
      <action dev="luc" type="add">
        Added a method to compute frames transforms Jacobians in the Transform class.
      </action>
      <action dev="luc" type="fix">
        Fixed a problem with propagation over null or negative ranges.
      </action>
      <action dev="luc" type="add">
        Added a multiplexer for step handlers.
      </action>
      <action dev="luc" type="add">
        Added init methods to step handlers and event handlers.
      </action>
      <action dev="luc" type="add">
        Added an adapter propagator that can add small maneuvers to any propagator, including
        ephemeris based ones.
      </action>
      <action dev="luc" type="add">
        Added an analytical model for the effect at date t1 of a small maneuver performed at date t0.
      </action>
      <action dev="luc" type="fix">
        Fixed a missing reinitialization of start date when state was reset in numerical propagator.
      </action>
      <action dev="luc" type="update">
        Added detection of attempts to create hyperbolic orbits as circular or equinoctial
        instances.
      </action>
      <action dev="pascal" type="fix">
        Fixed potential numerical failure in lightning ratio computation.
      </action>
      <action dev="luc" type="update">
        Simplified construction of atmosphere models, the Earth fixed frame is already present
        in the body shape, there was no need to pass a separate argument for it.
      </action>
      <action dev="pascal" type="add">
        Added Harris-Priester atmosphere model.
      </action>
      <action dev="luc" type="update">
        Changed the return value of eventOccurred method from an int to an enumerate.
      </action>
      <action dev="pascal" type="fix">
        Fixed frame for TLEPropagator (fixes bug #31).
      </action>
      <action dev="luc" type="add">
        Added getters/setters for impulse maneuvers.
      </action>
      <action dev="luc" type="add">
        Added getters/setters for attitude provider in all orbit propagators.
      </action>
      <action dev="luc" type="add">
        Added a method to compute visibility circles in TopocentricFrame.
      </action>
      <action dev="luc" type="add">
        Added an equinox-based version of ITRF.
      </action>
      <action dev="luc" type="add">
        Added getters for thrust, Isp and flow rate in constant thrust maneuvers.
      </action>
      <action dev="luc" type="add">
        Allow use of any supported Local Orbital Frames as the reference frame
        for LofOffset attitude modes.
      </action>
      <action dev="luc" type="add">
        Added support for LVLH, VVLH and VNC local orbital frames.
      </action>
      <action dev="luc" type="fix">
        Fixed a performance bug implying that some frames reloaded all EOP history files
        each time a transform was computed (fixes bug #26).
      </action>
      <action dev="luc" type="add" >
        Added support for columns-based IERS Rapid Data and Prediction files (finals.daily, finals.data
        and finals.all), the XML version was already supported since a few months
      </action>
      <action dev="luc" type="fix" >
        Fixed numerical issue in eccentricity computation (fixes bug #25)
      </action>
      <action dev="luc" type="update" >
        Changed step handling of abstract propagators, now they use a single step
        equal to the duration of the propagation in all cases except when a fixed step
        is requested in master mode. Previously, they arbitrarily used on hundredth of
        the Keplerian period as the step size, hence performing many steps even if not
        strictly required
      </action>
      <action dev="luc" type="add" >
        Added propagation of Jacobians matrices in circular, Keplerian and equinoctial
        parameters, using either true, eccentric or mean position angles. Formerly,
        propagation of Jacobians matrices was possible only in Cartesian parameters
      </action>
      <action dev="luc" type="add" >
        Added a way to propagate additional state along with orbit in abstract
        propagators, as an analytical counterpart to the additional equations that
        can be integrated by numerical propagators
      </action>
      <action dev="luc" type="fix" >
        Fixed missing partial derivatives data in ephemerides produced by a numerical
        propagator despite it was set up to computed them (fixes bug #16)
      </action>
      <action dev="luc" type="fix" >
        Added a new much simpler way to log events occurrences all at once (or
        only a subset of the events if desired)
      </action>
      <action dev="pascal" type="add" >
        Added alternative default name for ICGEM files
      </action>
      <action dev="pascal" type="fix" >
        Fixed EventState reset on propagation direction change (fixes bug #19)
      </action>
      <action dev="luc" type="fix" >
        Fixed Jacobianizer so it can handle force models that do change the spacecraft mass,
        like ConstantThrustManeuver (fixes bug #18)
      </action>
      <action dev="luc" type="add" >
        Added Jacobians between orbital parameters and Cartesian parameters for all orbits
        types (including hyperbolic orbits), all angles types (mean, eccentric, true) and in
        both directions
      </action>
      <action dev="luc" type="update" >
        Replaced the integers parameters used in orbit constructors (MEAN_ANOMALY, ECCENTRIC_ANOMALY ...)
        by a new PositionAngle enumerate for better value safety. The old public constants and the
        corresponding constructors are still available but are deprecated
      </action>
      <action dev="luc" type="fix" >
        Fixed ephemeris generation in numerical propagation. After getEphemeris has been
        called,  later calls to the numerical propagator did reset the already computed
        and returned ephemeris (fixes bug #14)
      </action>
      <action dev="luc" type="add" due-to="Bruno Revelin">
        Added support for the Marshall Solar Activity Future Estimation files
      </action>
      <action dev="luc" type="fix">
        TLEPropagator now implements the Propagator interface, and hence can benefit from all
        events detection and mode handling features (fixes features request #4)
      </action>
      <action dev="luc" type="update">
        improved events detection robustness, by decoupling events handling from adaptive step
        sizes in numerical integrators and  (fix contributed to Apache Commons Math) and from
        classical propagation in analytical and tabulated propagators. This implies the events
        will NOT reduce integration step sizes anymore, thus also increasing speed and in corner
        cases reducing local precision at event occurrence, reducing max step size is often
        sufficient to compensate for this drawback
      </action>
      <action dev="v&#233;ronique" type="add" >
        all propagators, including analytical ones or tabulated ones can now be used for
        event detection. Of course for tabulated propagators, setting up an event that
        would try to reset the state triggers an error when the event occurs
      </action>
      <action dev="v&#233;ronique" type="add" >
        propagation can now be done between two dates, regardless of the date of the initial state
      </action>
      <action dev="v&#233;ronique" type="add" >
        attitude can be specified either using a date only thanks to a new AttitudeLaw interface
        or using a date, a position-velocity provider and a frame (which can be any frame) thanks
        to a new AttitudeProvider interface, wrappers have been added to convert between the two
        interfaces. A side effect of this change is that LofOffset constructor now needs a reference
        to an inertial reference frame, otherwise the attitude woud be wrong if a non-inertial frame
        were passed to getAttitude, due to velocity composition (the computed LOF would not really
        be a LOF)
      </action>
      <action dev="luc" type="update">
        the notion of quasi-inertial frames has been renamed as pseudo-inertial because
        quasi-inertial has a precise relativistic meaning that is not considered here. We
        only consider these frames to be suitable for Newtonian mechanics.
      </action>
      <action dev="luc" type="update">
        the equinox based frames have been renamed to more standard names (MOD, and GTOD
        instead of MEME, and PEF). The implementation of TEME was also wrong (it was
        really a TOD), so now there are both a TOD with a proper name and a TEME with a
        proper implementation.
      </action>
      <action dev="luc" type="update">
        celestial bodies now provide both an inertially oriented body centered
        frame and a body oriented body centered frame, the bodies managed by
        CelestialBodyFactory use the IAU poles and prime meridian definitions
        to build the two frames
      </action>
      <action dev="luc" type="add">
        added the ICRF frame at the solar system barycenter
      </action>
      <action dev="luc" type="add">
        added the ITRF93, ITRF97, ITRF2000 and ITRF2008 frames (previously, only
        the ITRF2005 frame was available)
      </action>
      <action dev="luc" type="add">
        added a getPoint method to TopocentricFrame
      </action>
      <action dev="luc" type="add">
        added the Galileo System Time Scales and the Galileo start epoch.
      </action>
      <action dev="luc" type="add">
        added the UT1, TCB and GMST time scales used in CCSDS Orbit Data Messages
      </action>
      <action dev="luc" type="fix">
        fixed an error when parsing a date occurring during a leap second introduction
      </action>
      <action dev="luc" type="fix">
        fixed a dut1 interpolation error for the day just before a leap second introduction
      </action>
      <action dev="luc" type="fix">
        fixed an error in JPL ephemerides: they are in TDB time scale
      </action>
      <action dev="luc" type="fix">
        fixed an error in date creation/parsing for UTC dates which occur during a
        leap second
      </action>
      <action dev="luc" type="fix">
        fixed UTC time scale between 1961-01-01 and 1971-12-31 ; in this time range
        the offset between UTC and TAI was piecewise linear
      </action>
      <action dev="luc" type="add">
        added an enumerate for specifying months in dates and for simplifying parsing
        of some data files
      </action>
      <action dev="luc" type="add">
        completed support for CCSDS Time Code Format (CCSDS 301.0-B-3) ; now in addition
        to ASCII Calendar Segmented Time Code which has been supported for a while,
        Orekit also supports CCSDS Unsegmented Time Code (CUC), CCSDS Day Segmented
        Time Code (CDS) and CCSDS Calendar Segmented Time Code (CCS)
      </action>
      <action dev="luc" type="add">
        added a freeze method to the Frame and Transform classes, in order to build fixed
        frames from moving ones, this is useful for example to build a launch frame
        at launcher inertial navigation system reset time, or to build an equinox-based
        frame at a specific epoch
      </action>
      <action dev="luc" type="fix">
        fixed an out of memory error when lots of temporary frames were created in loops
        and discarded
      </action>
      <action dev="luc" type="update">
        use the new FastMath class from commons-math instead of the standard java.util.Math
        class for increased accuracy and speed
      </action>
      <action dev="luc" type="add">
        added support for the new bulletinB data published by Paris-Meudon observatory
        for IAU-1980 precession-nutation model (IERS has ceased publishing bulletinB
        files for both IAU-1980 precession-nutation model and IAU-2000
        precession-nutation model as of early 2010).
      </action>
      <action dev="luc" type="add">
        added support for the new XML files containing both bulletinA and bulletinB data
        published by IERS (both the finals and daily files are supported).
      </action>
      <action dev="luc" type="update">
        Orekit now depends on at least version 3.0 of Apache commons-math
      </action>
      <action dev="luc" type="add">
        added a way to list what data have been loaded through DataProvidersManager
      </action>
      <action dev="luc" type="add">
        PropagationException can now be created directly from OrekitException, thus simplifying
        wrapping lower Orekit errors in step handlers
      </action>
      <action dev="luc" type="update">
        improved exception propagation from low level java runtime and Apache commons-math libraries
        preserving initial error stack trace
      </action>
      <action dev="luc" type="update">
        changed exception localization framework to simplify messages handling
      </action>
      <action dev="luc" type="fix">
        greatly improved AbsoluteDate accuracy by shifting epoch when needed and separating
        long/double computations to avoid too large offsets and numerical cancellations, it is
        now possible to still have an absolute date accurate to about 1.0e-13s after shifting
        it 10000 times by 0.1s steps
      </action>
      <action dev="luc" type="fix">
        fixed an error in TopocentricFrame.getPVCoordinates: the coordinates returned were not the
        coordinates of the topocentric frame origin with respect to the specified frame, but were the
        coordinates of the specified frame origin with respect to the topocentric frame.
      </action>
      <action dev="luc" type="fix">
        fixed an errors in data loading in tutorials when one of the path in the classpath
        contained a space
      </action>
      <action dev="luc" type="fix">
        improved CelestialBodyPointed attitude mode: the spin now correctly includes
        the coupling effect of the phasing reference
      </action>
      <action dev="luc" type="fix">
        fixed an error in SpinStabilized attitude mode: the spin was reversed
        with respect to the specification
      </action>
      <action dev="pascal" type="add">
        added a GroundMaskElevationDetector dealing with local physical mask for visibility
      </action>
      <action dev="pascal" type="add">
        added an ApparentElevationDetector taking refraction into account in a terrestrial
        environment
      </action>
      <action dev="pascal" type="update">
        enhanced DateDetector behaviour to allow adding new event dates on the fly
      </action>
      <action dev="pascal" type="fix" due-to="Derek Surka">
        fixed an error in FramesFactory when getting ITRF2005 and TIRF2000 frames:
        ignoreTidalEffects was handled wrong.
      </action>
      <action dev="luc" type="update" >
        removed serialization of some cached data in frames
      </action>
      <action dev="luc" type="fix" >
        fixed deserialization problems of frame singletons, they were not unique any more
      </action>
      <action dev="v&#233;ronique" type="add" >
        numerical propagation can now be done either using Cartesian parameters, circular
        parameters, equinoctial parameters, or Keplerian parameters (elliptical or hyperbolic)
        and using mean, eccentric or true position angles for the parameters where it is relevant.
        So there are now 10 possible configurations for state vector. This allows propagation
        of any kind of trajectories, including hyperbolic orbits used for interplanetary missions,
        or atmospheric re-entry trajectories
      </action>
      <action dev="v&#233;ronique" type="update" >
        completely revamped the partial derivatives matrices computation using the additional
        equations mechanism
      </action>
      <action dev="v&#233;ronique" type="add" >
        added a mechanism to integrate user-supplied additional equations alongside with
        orbital parameters during numerical propagation
      </action>
      <action dev="luc" type="update">
        use A. W. Odell and R. H. Gooding (1986) fast and robust solver for Kepler equation
      </action>
      <action dev="luc" type="add">
        keplerian and cartesian orbits now support hyperbolic orbits (i.e. eccentricity greater
        than 1, and in this case negative semi major axis by convention)
      </action>
      <action dev="luc" type="fix">
        fixed an error in LofOffset attitude mode: the computed attitude was reversed
        with respect to the specification
      </action>
      <action dev="luc" type="add">
        added an AttitudesSequence class which can handle several laws, only one of
        which being active at any time. The active law changes as switch events are
        triggered. This can be used for example to alternate between daylight attitude mode
        and eclipse attitude mode, or between normal observing mode and special modes
        for ground contact or maneuvers.
      </action>
      <action dev="pascal" type="fix" due-to="Bruno Revelin">
        fixed an error when crawling a classpath or a directory a zip file was found.
        This might lead to select an inappropriate data provider.
      </action>
    </release>
    <release version="5.0.3" date="2011-07-12"
             description="version 5.0.3 is a bug-fix release.">
      <action dev="luc" type="fix">
        Fixed a performance bug implying that some frames reloaded all EOP history files
        each time a transform was computed  (fixes bug #26).
      </action>
      <action dev="luc" type="fix">
        Fixed a parsing bug in IERS Rapid Data and Prediction files for dates between 2000 and 2009.
      </action>
    </release>
    <release version="5.0.2" date="2011-07-11"
             description="version 5.0.2 is an interim release of Orekit with support for IERS
                          Rapid Data and Prediction files.">
      <action dev="luc" type="update">
        Added support for IERS Rapid Data and Prediction files finals.all, finals.data and finals.daily,
        for both IAU-1980 and IAU-2000 and with both columns and XML formats.
      </action>
    </release>
    <release version="5.0.1" date="2011-04-15"
             description="version 5.0.1 is a minor release of Orekit without any functional changes.
             The differences with respect to 5.0 are only related to packaging and deployement to
             maven central. There are NO bug fixes and NO evolutions.">
      <action dev="luc" type="update">
        updated packaging to allow deployment to maven central.
      </action>
    </release>
    <release version="5.0" date="2010-05-06"
             description="version 5.0 is a major release of Orekit. It introduces several new
             features and bug fixes. Some slight incompatibilities with respect to previous
             versions have been introduced, but they should be easy to overcome to users. Users
             are strongly advised to upgrade to this version. The major points introduced in version
             5.0 are a very general PVCoordinatesProvider interface, a new shiftedBy method allowing
             many time-dependent instances (AbsoluteDate, Orbit, PVCoordinates, Attitude and SpacecraftState)
             to be slightly shifted in time using simple evolution models (keplerian for orbit, fixed
             angular rate for attitude, fixed translation for position/velocity), a redesign of the
             attitude interfaces and an experimental (read subject to change) numerical propagator
             able to compute jacobians of the state with respect to both initial state and force
             models parameters. Version 5.0 now depends on version 2.1 of Apache commons math.">
      <action dev="pascal" type="add">
        a new experimental numerical propagator has been added, in addition to computing
        the spacecraft state at target time, it also computes the partial derivatives of
        this state with respect to the initial state (one jacobian) and with respect to
        models parameters (another jacobian). The jacobians are integrated alongside with
        the state, using variational equations for better accuracy and numerical robustness.
        This will help further implementation of orbit determination or optimization
        algorithms. This code is still considered to be experimental as of 5.0 and the API
        could change in the future.
      </action>
      <action dev="luc" type="add">
        a new SpacecraftFrame class has been added, taking into account orbit and
        attitude thanks to an underlying propagator. This allows to see the spacecraft just
        as another known geometrical object automatically handled and connected to all
        other frames. For an instantaneous view, Transform instances can also be built
        directly by SpacecraftState instances.
      </action>
      <action dev="luc" type="add">
        frames can now be flagged as quasi-inertial or not; only quasi-inertial frames
        are suitable for defining orbits
      </action>
      <action dev="luc" type="add">
        the Topocentric frame now provides a way to retrieve the body shape on which the
        frame is defined
      </action>
      <action dev="pascal" type="update">
        changed the way Veis 1950 frame is constructed.
        Now, its parent is the PEF frame with no EOP corrections applied.
      </action>
      <action dev="luc" type="fix" due-to="John Pritchard">
        fixed a parameters inversion in Earth Orientation Parameters for IAU-1980 models.
        The error could introduce up to a few meters error in position during transformations
        between TEME and MEME
      </action>
      <action dev="luc" type="add" >
        factories have been introduced for handling all data formats. Their default configuration
        correspond to the legacy formats used in previous versions (IERS format for UTC-TAI, EOPC04
        and bulletins B for Earth Orientation Parameters, JPL format for celestial bodies ...).
        Users can now add support for their own formats if they want (for example if they prefer
        using bulletins A instead of EOPC04 and bulletins B, or if they have their own gravity
        field format ...). Consequences of these changes are that the SolarSystemBody and
        the PotentialReaderFactory classes have been deprecated (replaced by CelestialBodyFactory and
        GravityFieldFactory) and that TimeScalesFactory and FramesFactory have been extended. All these
        factories follow the same generic pattern.
      </action>
      <action dev="luc" type="fix" >
        improved thread safety (however, Orekit is still NOT completely thread-safe).
      </action>
      <action dev="luc" type="add" >
        the loaders for gravity fields now can optionally allow missing coefficients (they will be
        replaced by 0.0 except c[0][0] which will be replaced by 1.0).
      </action>
      <action dev="luc" type="fix" >
        the loader for gravity fields in the ICGEM format now support empty lines in the file
        (there is for example one blank line at the end of the file in the orekit-data zip archive).
      </action>
      <action dev="luc" type="add" >
        added support for the GRGS gravity field files formats.
      </action>
      <action dev="luc" type="add" >
        added a way to list the available satellite numbers in TLE files.
      </action>
      <action dev="luc" type="update" >
        improved TLE elements loading. Now TLE lines are loaded using the standard data loading
        mechanism (thus allowing loading from disk files, network, classpath ...), they can
        contain TLE for several objects in one file, and they may contain some non-TLE lines
        if desired.
      </action>
      <action dev="v&#233;ronique" type="add" >
        a new PVCoordinatesProvider interface has been created on top of several existing classes
        and interfaces (orbit propagator, celestial bodies, some moving frames ...). This is a
        major generalization that allows to use either satellites or celestial bodies in many
        algorithms (attitude pointing target, eclipses and field of view events ...)
      </action>
      <action dev="luc" type="fix" >
        improved numerical propagator efficiency when used from an outside loop: the initial
        state is automatically set to the last state at propagation end, thus allowing to
        restart from here without recomputing everything
      </action>
      <action dev="luc" type="add" >
        added a reset feature in all propagators, allowing to reuse an already configured
        propagator for several different orbits
      </action>
      <action dev="luc" type="fix" >
        fixed a mode handling error in NumericalPropagator: when a propagator was reused
        with a new mode setting, the previous step handlers were still used in addition to
        the new ones instead of replacing them
      </action>
      <action dev="luc" type="fix" >
        fixed an interpolation error for orbits crossing the -PI/+PI singularity between
        entries in the Ephemeris class
      </action>
      <action dev="luc" type="update" >
        KeplerianPropagator now preserve orbits types
      </action>
      <action dev="luc" type="add" >
        AbsoluteDate, Orbit, PVCoordinates, Attitude and SpacecraftState instances can now all
        be slightly shifted in time using simple evolution models (keplerian for orbit, fixed
        angular rate for attitude, fixed translation for position/velocity). This is not a
        replacement for proper propagation but is useful for known simple motions or small
        time shifts or when coarse accuracy is sufficient
      </action>
      <action dev="luc" type="fix" >
        changed AttitudeLaw.getState signature to use complete orbit. This is an incompatible
        change introduced to fix a major bug in spin computation for some attitude laws. The laws
        for which orientation depends on satellite velocity have a spin vector that depends on
        acceleration. This can be computed only if complete orbit is available. This change
        should be simple to handle from a users point of view, as the caller generally already
        has the orbit available and attitude laws implementations can retrieve all the former
        parameters (date, position/velocity, frame) directly from orbit.
      </action>
      <action dev="luc" type="fix" >
        fixed spin rate computation errors in almost all attitude modes
      </action>
      <action dev="luc" type="add" >
        added a new simple linear attitude mode: FixedRate
      </action>
      <action dev="luc" type="fix" >
        fixed an error in event detection: when two events were very close (for example a very
        short ground station visibility), the second one may be ignored despite the first one
        was detected.
      </action>
      <action dev="luc" type="fix" >
        fixed corner cases in event detection during orbit propagation, sometimes
        an already detected and handled event prevented the propagator to go further in time.
      </action>
      <action dev="luc" type="add" >
        added an EventShifter wrapper allowing to slightly shift raw events in time. This is useful
        for example to switch an attitude mode from solar pointing to something else a few minutes
        before eclipse entry and going back to solar pointing mode a few minutes after eclipse exit.
      </action>
      <action dev="pascal" type="add">
        added a new AlignmentDetector.
      </action>
      <action dev="pascal" type="add" >
        added a new EclipseDetector handling either umbra or penumbra entry and exit events.
      </action>
      <action dev="v&#233;ronique" type="add" >
        added new CircularFieldOfViewDetector and DihedralFieldOfViewDetector handling
        field of view entry and exit events for any type of target.
      </action>
      <action dev="luc" type="add" >
        added an experimental implementation of a BoxAndSolarArray spacecraft model considering a convex
        body (either parallelepipedic or defined by a set of facets) and a rotating solar array, for
        accurate modeling of surface forces with attitude. Beware that this class is still considered
        experimental, so use it with care!
      </action>
      <action dev="luc" type="update" >
        completely changed the RadiationSensitive and DragSensitive interfaces to be more comprehensive
        and handle properly lift and side force effects when used with non-symmetric spacecrafts/flux geometry
      </action>
      <action dev="luc" type="fix" due-to="Christelle Blandin">
        fixed denormalization of gravity field coefficients, the last coefficient
        was not initialized
      </action>
      <action dev="luc" type="add" >
        added a relative constructor and a getMomentum method to PVCoordinates
      </action>
      <action dev="luc" type="add">
        added a special implementation improving performances for the frequent case of identity transform
      </action>
      <action dev="luc" type="fix">
        fixed forgotten radians to degrees conversions for inclination and RAAN in CircularOrbit.toString()
      </action>
      <action dev="luc" type="add">
        added a Constants interface including a few useful physical constants.
      </action>
      <action dev="luc" type="add">
        added a way to build date components from week components (this can be used
        for scheduled operations with week-related periods)
      </action>
      <action dev="luc" type="add">
        added string parsing features for dates and times components supporting ISO-8601 formats
      </action>
      <action dev="luc" type="add">
        Orekit is now packaged as an OSGi bundle
      </action>
      <action dev="pascal" type="add">
        added some pieces of an UML model for the library (available in the source distribution)
      </action>
      <action dev="luc" type="update" >
        updated error message localization to be more consistent with Java exception. Now getMessage
        returns a non-localized message and only getLocalizedMessage returns a message localized for
        the platform default locale. A new getMessage(Locale) method has also been added to
        retrieve the message in any desired locale, not only the platform default one. The messages
        are also built and translated only when needed, so if an exception is triggered and
        never displayed, the message will never be built.
      </action>
    </release>
    <release version="4.1" date="2009-08-18"
             description="version 4.1 is an upgrade bringing some new features and fixing a
             few bugs. The equinox-based frames family with IAU1980 precession-nutation
             models that are still used by many legacy systems are now supported. This
             simplifies interoperability with legacy systems and helps migrating from this
             old frames family to the new CIO-based ones that is supported by orekit since its
             first versions. The data loading mechanism used to retrieve IERS data (Earth
             Orientation Parameters, UTC-TAI history) and JPL ephemerides is now also used
             to retrieve gravity potential files. This mechanism has also been vastly improved
             to support new use cases (loading from disk, from classpath, from network delegating
             loading to an external library ...). Another change is the addition of the TDB
             time scale. Some minor incompatibilities have been introduced but they are easy
             to solve for users, the explanations are provided in detailed changes report.">
      <action dev="aude" type="add" >
        added TDB time scale
      </action>
      <action dev="luc" type="update" >
        the RadiationSensitive and DragForce interfaces now have an
        additional SpacecraftState parameter in all their get methods.
        This allows to implement models that take into account solar
        arrays rotation. Note that this changes breaks compatibility
        for users that did add their own implementations, but it is
        simple to deal with (simply add one parameter in the signature
        and ignore it) so its was considered acceptable.
       </action>
      <action dev="luc" type="add" due-to="James Housden">
        added german localization for error messages
      </action>
      <action dev="luc" type="update">
        added a feature allowing all tests to clear the already built reference
        objects (frames, time scales, solar system bodies ...) between each tests,
        thus removing the need to launch tests in separate JVMS. This allows to
        launch all tests directly from eclipse, and this speeds up maven tests by
        a factor 4 at least
      </action>
      <action dev="luc" type="update">
        set up a custom ant build independent from the maven 2 build
      </action>
      <action dev="luc" type="update">
        changed all tests from Junit 3 to Junit 4
      </action>
      <action dev="thierry" type="fix">
        fixed accuracy of PEF frame
      </action>
      <action dev="luc" type="fix" due-to="Aude Privat">
        fixed configuration problems on Windows systems
      </action>
      <action dev="luc" type="fix" due-to="Sébastien Herbinière">
        fixed a reversed sign in solar radiation pressure
      </action>
      <action dev="pascal" type="update" >
        Orekit supports the two different naming patterns for bulletins B provided by IERS
        on http://www.iers.org/ and http://hpiers.obspm.fr/eop-pc/.
      </action>
      <action dev="luc" type="update" >
        the predefined times scales (TAI, UTC ...) are now built using a factory. The various
        XXXScale.getInstance() methods defined in each predefined time scales classes
        are still available, but have been deprecated and will be removed in the future,
        they are replaced by TimeScalesFactory.getXXX().
      </action>
      <action dev="pascal" type="update" >
        the Frame class was split into a FramesFactory class, dealing with the predefined
        reference frames, and a Frame class for the creation of new frames and the navigation
        through any frames tree. The Frame.getXXX() methods for the predefined reference
        frames are still available, but have been deprecated and will be removed in the future,
        they are replaced by FramesFactory.getXXX().
      </action>
      <action dev="pascal" type="add" >
        3 new predefined reference frames have been added in Orekit : MEME, TEME and PEF. They
        implement the classical paradigm of equinox-based transformations including the IAU-76
        precession model, the IAU-80 nutation model and the IAU-82 sidereal time model, with
        the capability to apply the nutation corrections provided by IERS through the EOP data
        files for better agreement with the IAU 2000 precession-nutation model.
      </action>
      <action dev="luc" type="update" >
        the ChronologicalComparator class is not a singleton anymore, this didn't really make sense
      </action>
      <action dev="luc" type="fix" >
        fixed a state reset error: orbital state changed by event detectors like
        ImpulseManeuver were overwritten by other event detectors
      </action>
      <action dev="luc" type="fix" >
        fixed stop date of abstract propagators (Keplerian and Eckstein-Heschler). They used to
        stop at the first event after target date when an event detector was set up, instead of
        stopping at the target date
      </action>
      <action dev="luc" type="fix" >
        the gravity coefficients for solar system bodies are now extracted from JPL files headers
      </action>
      <action dev="luc" type="update" >
        the eventOccurred method in EventDetector interface and its various implementations
        has an additional parameter specifying if the switching function increases or
        decreases at event time. This allows simpler events identification has many switching
        functions have two switches (start/end, raising/setting, entry/exit ...). Note that
        this changes breaks compatibility for users that did implement their own events, but
        it is simple to deal with (simply add one parameter in the signature and ignore it)
        so its was considered acceptable.
      </action>
      <action dev="luc" type="fix" due-to="Christophe Pipo">
        fixed an error occurring when DE406 JPL ephemerides were loaded before DE405 ones
      </action>
      <action dev="luc" type="fix" due-to="Sébastien Herbinière">
        fixed an error in EGM potential file loader
      </action>
      <action dev="luc" type="update">
        trigger exceptions when no data can be loaded
      </action>
      <action dev="luc" type="update">
        remove predefined leap seconds, they are not useful anymore since other
        parts of the library do need configuration data (solar system bodies) and
        since data configuration has been vastly improved
      </action>
      <action dev="luc" type="add" >
        added support for the ICGEM format for gravity fields
      </action>
      <action dev="luc" type="update" >
        load gravity potential data using the same mechanism already used for Earth
        Orientation Parameters, UTC-TAI history and JPL ephemerides files
      </action>
      <action dev="luc" type="add" due-to="quinput and Kai Ruhl">
        re-activated a way to load data from the classpath using a
        data provider plugin.
      </action>
      <action dev="luc" type="add">
        added a way to load data directly from network (either
        locally or through a proxy server) using a data provider plugin.
      </action>
      <action dev="luc" type="add">
        added a small plugin-like mechanism to delegate data loading to a
        user-provided mechanism, thus enabling smooth integration in existing
        systems.
      </action>
      <action dev="luc" type="update">
        updated to latest version of commons-math.
      </action>
      <action dev="luc" type="add" due-to="Silvia Ríos Bergantiños">
        added galician localization for error messages.
      </action>
      <action dev="luc" type="fix" due-to="Guylaine Prat">
        improved javadoc comments in orbit classes.
      </action>
      <action dev="pascal" type="add">
        tidal corrections are now available for ITRF and TIRF frames. Both frames are
        provided in two versions, the standard one with tidal corrections and a stripped
        down one without tidal corrections. A cache/interpolation mechanism is used to
        keep the computation cost of tidal correction to a minimum. With this mechanism,
        the penalty to use tidal correction is slightly above 20% in run time for a
        transformation between GCRF and ITRF. A raw implementation without this mechanism
        would lead to a 550% penalty, or even a 1100% penalty if TIRF and ITRF parts were
        computed independently.
      </action>
    </release>
    <release version="4.0" date="2008-10-13"
             description="major upgrade with new features (GCRF and ITRF2005 frames, DE 405
             and DE 406 ephemerides support, improved and greatly simplified date/time support,
             vastly improved data configuration with zip files support, new tutorials, improved
             performances, more tests and all identified bugs fixed, new translation files for
             italian, spanish and norse.">
      <action dev="pascal" type="fix">
        The ephemeris produced by numerical propagator now checks date validity in
        propagate method.
      </action>
      <action dev="luc" type="fix">
        The EME2000/J2000 frame was slightly mis-oriented (about 20 milli arcseconds).
        It really was the GCRF frame. This has been fixed and now both the GCRF and
        the EME2000/J2000 are available.
      </action>
      <action dev="luc" type="fix">
        Dates in UTC within leap seconds are now displayed correctly (i.e. a 61st
        second is added to the minute).
      </action>
      <action dev="luc" type="fix" due-to="quinput">
        Fixed an overflow error in AbsoluteDate that generated an exception when any
        attempts was made to print dates far away like AbsoluteDate.JULIAN_EPOCH or
        AbsoluteDate.MODIFIED_JULIAN_EPOCH.
      </action>
      <action dev="luc" type="fix">
        Changed test configuration to always use a new JVM for each test. This prevents
        some false positive to be generated.
      </action>
      <action dev="luc" type="update">
        The GeodeticPoint constructor arguments has been reordered to reflect more
        traditional usage, latitude coming before longitude.
      </action>
      <action dev="luc" type="update">
        The low accuracy Sun model based on Newcomb theory and the Moon model based
        on Brown theory have been withdrawn as they are superseded by the support of JPL
        DE 405 binary ephemerides files.
      </action>
      <action dev="luc" type="update">
        The ThirdBody abstract class has been removed and its specific method
        getMu has been moved up into CelestialBody interface and
        renamed getGM.
      </action>
      <action dev="luc" type="update">
        Improved external data configuration. The java property is now called
        orekit.data.path and is a colon or semicolon separated path containing
        directories or zip archives, themselves containing embedded directories
        or zip archives and data files. This allows easy roll-out of system-wide
        configuration data that individual users can override by prepending their
        own data trees in front of the path. This also allows simple configuration
        since many data files can be stored in easy to handle zip archives.
      </action>
      <action dev="luc" type="update">
        Renamed the iers package into data, as it is not IERS specific anymore. Some
        classes where also moved out of the package and into the frame and time
        package and their visibility reduced to package only. This improves decoupling
        and reduces clutter on users by limiting the number of visible classes.
      </action>
      <action dev="luc" type="update">
        The performance of IAU-2000 precession-nutation model computation has been
        tremendously improved, using a combined caching and interpolation approach. The
        simplified model (which was quite inaccurate in version 3.1) has therefore been
        removed as it was not needed anymore.
      </action>
      <action dev="luc" type="update">
        The ITRF 2005 frame is now supported instead of the older ITRF 2000 frame. The
        Earth Orientation Parameters data handling classes have been updated to match
        this change and read the new file format provided by IERS.
      </action>
      <action dev="luc" type="update">
        The J2000 frame has been renamed as EME2000 as this name seems to be more
        widely accepted and reduces confusion with the J2000.0 epoch. The
        Frame.getJ2000() method is still available, but has been deprecated
        and will be removed in the future.
      </action>
      <action dev="luc" type="update">
        Changed TimeScale from base abstract class to interface only.
      </action>
      <action dev="luc" type="update">
        Renamed some classes for better understanding: ChunkedDate is now DateComponents,
        ChunkedTime is now TimeComponents, ChunksPair is now DateTimeComponents. The
        getChunks method from AbsoluteDate as also been renamed into getComponents accordingly.
      </action>
      <action dev="pascal" type="add">
        Added new tutorials.
      </action>
      <action dev="luc" type="add">
        Added predefined local orbital frames: the (t, n, w) frame aligned with velocity
        and the (q, s, w) frame aligned with position.
      </action>
      <action dev="luc" type="add">
        Added a predefined detector for altitude crossing events.
      </action>
      <action dev="luc" type="add">
        Added methods to get zenith, nadir, north, south, east and west direction for
        any GeodeticPoint.
      </action>
      <action dev="luc" type="add" due-to="Silvia Ríos Bergantiños">
        Added spanish localization for error messages.
      </action>
      <action dev="luc" type="add" due-to="Espen Bjørntvedt">
        Added norse localization for error messages.
      </action>
      <action dev="luc" type="add" due-to="Francesco Coccoluto">
        Added italian localization for error messages.
      </action>
      <action dev="luc" type="add" due-to="Derek Surka">
        Added support for mean motion first and second derivatives fields in TLE.
      </action>
      <action dev="luc" type="add" >
        Added a way to rebuild the two lines of TLE instances.
      </action>
      <action dev="luc" type="add" due-to="Derek Surka">
        Added constructor from already parsed elements for TLE.
      </action>
      <action dev="luc" type="add">
        Added a method to retrieve a body-centered inertial frame to the
        CelestialBody interface. As a consequence, thirteen new frames are
        predefined: Sun, Moon, planets and barycenters provided by JPL binary
        ephemerides.
      </action>
      <action dev="luc" type="add">
        Support for the JPL DE 405 and DE 406 binary ephemerides files has been added
        and a factory class SolarSystemBody uses these files to provide implementations
        of the CelestialBody interface for Sun, Moon, the eight solar system
        planets,the Pluto dwarf planet as well as the solar system barycenter and Earth-Moon
        barycenter points.
      </action>
      <action dev="luc" type="add">
        The CelestialBody interface now provides velocity as well as position.
      </action>
      <action dev="luc" type="add">
        A getCalls() method has been added to the NumericalPropagator class to count the
        number of calls to the differential equations computation method. This helps
        tuning the underlying integrator settings in order to improve performances.
      </action>
      <action dev="luc" type="add">
        A lot more classes and interfaces are now serializable, to help users embed
        instance in their own serializable classes.
      </action>
      <action dev="luc" type="add">
        Added predefined leap seconds to allow proper turn-key use of the library
        even without an already configured environment. All known leap seconds at
        time of writing (2008) are predefined, from 1972-01-01 to 2009-01-01 (the
        last one has been announced in Bulletin C 36 on 2008-07-04 and is not yet
        present in the UTC-TAI.history published file)
      </action>
      <action dev="luc" type="add">
        Improved user-friendliness of the time-scales by changing methods parameters
        types to more easily understandable ones.
      </action>
      <action dev="luc" type="add">
        Improved user-friendliness of the AbsoluteDate class by adding several
        new constructors and methods for common cases. It is in particular now possible
        to use offsets within a time scale, for example to build a date given as a
        fractional number of days since a reference date in UTC, explicitly ignoring
        intermediate leap seconds.
      </action>
      <action dev="luc" type="add">
        Improved the class handling date/time components: added a constructor to allow building
        from an offset with respect to a reference epoch, implemented Comparable interface and
        added equals and hashCode methods.
      </action>
      <action dev="luc" type="add">
        Improved the class handling date components: added a constructor to allow building
        from any reference epoch, not only J2000.0 (thus simplifying use of modified julian day),
        added getMJD() method, added several constants JULIAN_EPOCH, MODIFIED_JULIAN_EPOCH,
        FIFTIES_EPOCH, GPS_EPOCH, J2000_EPOCH and JAVA_EPOCH.
      </action>
      <action dev="luc" type="add">
        Added a new time scale: GPSScale.
      </action>
      <action dev="luc" type="add">
        Added the changes page to the generated site.
      </action>
    </release>
    <release version="3.1" date="2008-07-16"
             description="This release is the first public release of Orekit."/>
  </body>
</document><|MERGE_RESOLUTION|>--- conflicted
+++ resolved
@@ -21,18 +21,15 @@
   </properties>
   <body>
     <release version="11.3" date="TBD" description="TBD">
-<<<<<<< HEAD
       <action dev="bryan" type="add" issue="972">
         Added shiftedBy method for covariance matrix.
       </action>
       <action dev="bryan" type="add" issue="971">
         Added new class to handle covariance matrix.
       </action>
-=======
       <action dev="gc" type="add" issue="940">
         Accept new fields in CCSDS CDM files.
-      </action>  
->>>>>>> f417cd83
+      </action>
       <action dev="vincent" type="add" issue="964">
         Added covariance transformation between local orbital frames.
       </action>

<?xml version="1.0" encoding="UTF-8" ?>
<!-- Copyright 2002-2023 CS GROUP
  Licensed to CS GROUP (CS) under one or more
  contributor license agreements.  See the NOTICE file distributed with
  this work for additional information regarding copyright ownership.
  CS licenses this file to You under the Apache License, Version 2.0
  (the "License"); you may not use this file except in compliance with
  the License.  You may obtain a copy of the License at

    http://www.apache.org/licenses/LICENSE-2.0

  Unless required by applicable law or agreed to in writing, software
  distributed under the License is distributed on an "AS IS" BASIS,
  WITHOUT WARRANTIES OR CONDITIONS OF ANY KIND, either express or implied.
  See the License for the specific language governing permissions and
  limitations under the License.
-->
<document>
  <properties>
    <title>Orekit Changes</title>
  </properties>
  <body>
  <release version="12.0" date="TBD" description="TBD">
<<<<<<< HEAD
      <action dev="maxime" type="update" issue="1151">
        Increased performance of orbit determination when using solar radiation pressure.
=======
      <action dev="vincent" type="update" issue="1144">
        Changed methods computing rotation in LOF to expect date as argument in addition to the PVCoordinates.
>>>>>>> 965a68de
      </action>
      <action dev="luc" type="update" issue="1157">
        Improved parallelism in measurements generation.
      </action>
      <action dev="luc" type="update" issue="1156">
        Moved getBuilder from AbstractScheduler base class to Scheduler interface.
      </action>
      <action dev="sebastien" type="update" issue="1154">
        Moved orekit-performance project to official forge and updated CI.
      </action>
      <action dev="luc" type="add" issue="1064">
        Allow estimating measurements values without computing derivatives.
      </action>
      <action dev="maxime" type="fix" issue="1153">
        Fixed failing tests on Windows in probability of collision package.
      </action>
      <action dev="serrof" type="add" issue="1061">
          Added a Field implementation of impulsive maneuvers.
      </action>
      <action dev="luc" type="add" issue="1028" due-to="Lucas Girodet">
        Added torque-free attitude mode for general (non-symmetrical) body.
      </action>
      <action dev="maxime" type="add" issue="1023">
        Forbid Python keywords in method, class, interface and enum names.
      </action>
      <action dev="vincent" type="update" issue="1148">
        Added getName method in LOF interface and moved toOrbitRelativeFrame from LOF to LOFType
      </action>
      <action dev="maxime" type="update" issue="854">
        Moved method AbstractManeuverTriggers.addResetter to interface level, in ManeuverTriggers.
      </action>
      <action dev="vincent" type="update" issue="1143">
        Changed all EventDetector (including field version) complete constructors to protected.
      </action>
      <action dev="bryan" type="add" issue="1107">
        Added constructor of AbsoluteDate using Instant.
      </action>
      <action dev="bryan" type="add" issue="1139">
        Added {Field}TimeStamped#durationFrom({Field}TimeStamped) method.
      </action>
      <action dev="bryan" type="add" issue="1137">
        Allowed creating static BodyFacade with DataContext.
      </action>
      <action dev="vincent" type="update" issue="1136">
        Replace expected LOFType arguments by recently implemented LOF interface in LocalOrbitalFrame, LofOffset,
          TabulatedLofOffset and ThrustDirectionAndAttitudeProvider
      </action>
      <action dev="vincent" type="update" issue="1136">
        Changed Fieldifier to return fielded orbit in the same orbit type as input orbit
      </action>
      <action dev="luc" type="add" issue="1135">
        Parse SITE/ANTENNA block in Sinex files.
      </action>
      <action dev="vincent" type="add" issue="979">
        Added the space situational awareness (ssa) package.
      </action>
      <action dev="vincent" type="fix" issue="1133">
        Cdm metadata now consider that the Earth is the default orbit center if not explicitly defined.
      </action>
      <action dev="vincent" type="add" issue="987">
        Added field version of StateCovariance.
      </action>
      <action dev="luc" type="fix" issue="1130">
        Fixed API inconsistencies in antenna phase center handling.
      </action>
      <action dev="maxime" type="fix" issue="1105">
        Fixed deadlock in threads when successively calling PropagatorsParallelizer.propagate(...).
      </action>
      <action dev="luc" type="remove" issue="1125">
        Removed EventBasedManeuverTriggers, obsoleted by StartStopEventsTriggers since Orekit 11.1.
      </action>
      <action dev="luc" type="add" issue="1126">
        Added FieldBooleanDetector.
      </action>
      <action dev="luc" type="add" issue="1127">
        Added FieldEventEnablingPredicateFilter.
      </action>
      <action dev="luc" type="add" issue="1128">
        Added FieldElevationExtremumDetector.
      </action>
      <action dev="luc" type="add" issue="1129">
        Added FieldEventSlopeFilter.
      </action>
      <action dev="luc" type="add">
        Replaced PhaseCentersPhaseModifier by PhaseCentersPhaseModifier.
      </action>
      <action dev="luc" type="add" issue="1121">
        Replaced PhaseCentersRangeModifier by PhaseCentersRangeModifier.
      </action>
      <action dev="luc" type="add" issue="1124">
        Allow retrieving ground station transforms at date already considering clock offset.
      </action>
      <action dev="luc" type="add" issue="1120">
        Added MultiplexedMeasurementBuilder.
      </action>
      <action dev="vincent" type="update" issue="1114">
        Replaced KeplerianOrbit with CartesianOrbit in Gauss, Lambert and Gibbs IOD.
      </action>
      <action dev="luc" type="add" issue="1113">
        Allow loading ANTEX files from a DataSource.
      </action>
      <action dev="luc" type="add" issue="1115">
        Added stations displacements due to plate tectonics.
      </action>
      <action dev="luc" type="update" issue="1102">
        Fixed wrong decoding of scaled double values.
      </action>
      <action dev="luc" type="update" issue="1111">
        Allow on-the-fly handling of generated measurements.
      </action>
      <action dev="luc" type="update" issue="1110">
        Customize attitude provider when parsing an ephemeris.
      </action>
      <action dev="vincent" type="fix" issue="970">
        Added the equivalent of an "interpolateCovariance" method to the Ephemeris class.
      </action>
      <action dev="vincent" type="fix" issue="1067">
        Replaced TimeInterpolable interface with TimeInterpolator.
      </action>
      <action dev="pascal" type="update" issue="1053">
        Rename InertialProvider into FrameAlignedProvider.
      </action>
      <action dev="serrof" type="add" issue="1089">
        Introduced Enumerate for norm of control vectors, used by impulses.
      </action>
      <action dev="luc" type="add">
        Added HexadecimalSequenceEncodedMessage.
      </action>
      <action dev="luc" type="add">
        Added a truncating filter for line-oriented files.
      </action>
      <action dev="vincent" type="fix" issue="1096">
        Fix null reference frame when parsing CDM using "ITRF" as a reference frame.
      </action>
      <action dev="vincent" type="add" issue="1093">
        Added method to get the CCSDS compatible name of given PocMethodType.
      </action>
      <action dev="vincent" type="fix" issue="1092">
        Fixed typos in parameters name and associated getters when impacted.
      </action>
      <action dev="luc" type="add" issue="1091">
         Added support for old Rinex 2 navigation files.
      </action>
      <action dev="luc" type="add" issue="1088">
         Added piecewise-polynomial thrust model.
      </action>
      <action dev="luc" type="add" issue="1087">
         Accept some slightly invalid Rinex navigation files.
      </action>
      <action dev="luc" type="add" issue="1080">
         Added MultiSatFixedStepHandler.
      </action>
      <action dev="vincent" type="add" issue="1081">
        Added "toOrbitRelativeFrame" method in LOFType enum to allow for a better compatibility between Orekit and CCSDS
        files
        Added new error message when trying to convert LVLH and LVLH_INERTIAL LOFType enum to OrbitRelativeFrame as they use
        a different definition than the one expected in CCSDS files
      </action>
      <action dev="vincent" type="fix" issue="1079">
        Fixed OrbitRelativeFrame enum as some instances were not built using their recently introduced inertial LOFType
        equivalent
      </action>
      <action dev="luc" type="add" issue="1060">
         Added support for CCSDS ADM V2.
      </action>
      <action dev="luc" type="add">
         Added PrecessionFinder to recover precession parameters from
         vector first and second derivatives (used by some CCSDS ADM modes).
      </action>
      <action dev="vincent" type="update" issue="1058">
        Refactored FieldODEIntegratorBuilder interface and its implementing classes
      </action>
      <action dev="luc" type="add" issue="1047">
          Added support for Rinex 4.00 (currently only navigation).
      </action>
      <action dev="luc" type="add" issue="1050">
          Added prediction of Earth Orientation Parameters.
      </action>
      <action dev="luc" type="add" issue="1051">
          Added creation of ITRF from custom Earth Orientation Parameters history.
      </action>
      <action dev="luc" type="update" issue="860">
          Added support for Rinex 3.05 (observation and navigation).
      </action>
      <action dev="luc" type="update">
          Replaced RinexObservationLoader by RinexObservationParser.
      </action>
      <action dev="luc" type="add">
          Allow to write relative dates in CCSDS files, when dates are close enough to a reference.
      </action>
      <action dev="luc" type="update">
          Properly manage known inconsistency between CCSDS and TLE
          concerning units of MEAN_MOTION_DOT and MEAN_MOTION_DDOT.
      </action>
      <action dev="vincent" type="fix" issue="1052">
        Fixed error message when propagating state covariance expressed in LOF. Changed behaviour of
        StateCovarianceMatrixProvider to return the propagated state covariance in same frame/LOF as
        initial state covariance
      </action>
      <action dev="vincent" type="add" issue="1044">
        Added getter for secondaryPVCoordinatesProvider in ExtremumApproachDetector and made computeDeltaPV method public.
      </action>
      <action dev="vincent" type="add" issue="1042">
        Added copy() method in PropagatorBuilder interface.
      </action>
      <action dev="vincent" type="fix" issue="623">
        Improved architecture consistency between propagators and propagator builders
      </action>
      <action dev="qmor" type="fix" issue="1045">
        Fix error TLE serialization when time is close to next day e.g. 23:59:59.999999999 (also for Field version).
      </action>
      <action dev="vincent" type="update" issue="1046">
        Updated getDirection method in ThrustPropulsionModel interface to handle case where thrust vector norm is zero.
      </action>
      <action dev="andrewsgoetz" type="add" issue="1038">
        Added support for STK ephemeris files.
      </action>
      <action dev="luc" type="add" issue="1031">
         Added support for new EOP C04 format that will be published
         by IERS starting 2023-02-14.
      </action>
      <action dev="afossa" type="add" issue="876">
        Added scaling of linear system and allowed different arc duration in multiple shooting.
      </action>
      <action dev="afossa" type="fix" issue="876">
        Avoided computation of inverse of Jacobian, allowed under-determined
        linear systems and fixed sign of epoch partials in multiple shooting.
      </action>
      <action dev="luc" type="add">
         Added DragSensitive.GLOBAL_DRAG_FACTOR as a new global multiplication
         factor that can be applied to all drag coefficients
      </action>
      <action dev="luc" type="add">
         Added RadiationSensitive.GLOBAL_RADIATION_FACTOR as a new global multiplication
         factor that can be applied to all radiation coefficients
      </action>
      <action dev="luc" type="fix" issue="989">
        Added panel dependent coefficients in BoxAndSolarArraySpacecraft.
      </action>
      <action dev="bryan" type="update" issue="1018">
        Improved documentation of glonass propagators.
      </action>
      <action dev="bryan" type="add" issue="1019">
        Added getPropagator() methods for GNSS almanacs and navigation messages.
      </action>
      <action dev="pascal" type="fix" issue="1021">
        Fixed regression introduced in EventEnablingPredicateFilter when fixing issue 1017.
      </action>
      <action dev="luc" type="fix" issue="1020">
        Fixed regression introduced in ImpulseManeuver when fixing issue 1017.
      </action>
      <action dev="luc" type="update" issue="1017">
        Removed generics in EventHandler.
      </action>
      <action dev="luc" type="update" issue="1013">
        Use SI units (i.e. seconds) in GNSSDate.
      </action>
      <action dev="bryan" type="update" issue="1008">
        Removed OrbitDeterminationPropagatorBuilder class.
      </action>
      <action dev="bryan" type="update" issue="1007">
        Removed AbstractKalmanModel and moved functions in KalmanModel.
      </action>
      <action dev="bryan" type="update" issue="899">
        MagneticFieldDetector shall use magnetic field in SI units.
      </action>
      <action dev="bryan" type="update" issue="1003">
        GeoMagneticElements returns magnetic field in SI units.
      </action>
      <action dev="luc" type="add" issue="1001">
        Avoid evaluating derivatives when possible.
      </action>
      <action dev="luc" type="add">
        Added FieldStaticTransform.
      </action>
      <action dev="vincent" type="add" issue="1006">
        Added FieldODEIntegratorBuilder interface and its implementing classes.
      </action>
      <action dev="luc" type="add" issue="1004">
        Removed deprecated methods and classes.
      </action>
      <action dev="luc" type="add" issue="1000">
        Take occulting body flattness into account in solar radiation pressure.
      </action>
      <action dev="luc" type="add" issue="999">
        Added a user-customizable margin to eclipse detectors.
      </action>
      <action dev="luc" type="add" issue="998">
        Take central body flattness into account in FieldEclipseDetector.
      </action>
      <action dev="luc" type="add" issue="991">
        Added filtering capability to CCSDS parsers at token level,
        allowing to fix on fly CCSDS messages.
      </action>
      <action dev="vincent" type="fix" issue="957">
        Removed duplicate exception message for negative mass.
      </action>
      <action dev="julien" type="fix" issue="988">
        Fixed CDM's fields about force model that are set to NO if absent (solar radiation pressure, earth tides, intrack thrust).
      </action>
      <action dev="bryan" type="fix" issue="840">
        Fixed typo in class name of AttitudeEndpoints.
      </action>
      <action dev="bryan" type="fix" issue="841">
        Fixed unsafe cast in CSSISpaceWeatherDataLoader.
      </action>
      <action dev="bryan" type="add" issue="941">
        Added RTCM orbit and clock messages for GPS, GLONASS, and Galileo.
      </action>
      <action dev="luc" type="fix" issue="1002">
        Added adapters in both directions between ExtendedPVCoordinatesProvider and Frame.
      </action>
      <action dev="luc" type="fix" issue="997">
        Fixed longitude crossing detection in stepless propagators.
      </action>
      <action dev="alfe" type="add" issue="995">
        Added attitude provider: BdotPointing.
      </action>
      <action dev="luc" type="fix" issue="994">
        Fixed typo in method name OcmData.getTrajectoryBlocks().
      </action>
      <action dev="luc" type="fix" issue="992">
        Make several OCM sub-components constructors public to allow building an OCM from scratch.
      </action>
      <action dev="bryan" type="add" issue="931">
        Added Zeis model for DSST J2-squared second order terms.
      </action>
      <action dev="vincent" type="add" issue="981">
        Added ability to consider LOFType as pseudo-inertial frame.
      </action>
    </release>
    <release version="11.3.3" date="2023-06-30"
             description="Version 11.3.3 is a patch release of Orekit.
             It fixes several issues related to the semi-analytical propagation using DSST model.
             Specifically, it fixes the propagation using 3x3 geopotential terms. It also fixes
             the osculating propagation using luni-solar perturbation. Finally, it fixes a performance
             issue in tesseral terms when high order values are used.">
      <action dev="maxime" type="fix" issue="1106">
        Improved performances for (Field)DSSTPropagatorTest.
      </action>
      <action dev="maxime" type="fix" issue="672">
        Fixed DSST tesseral force model short period terms update when order of gravity potential is lower or equal to 3.
      </action>
      <action dev="maxime" type="fix" issue="1098">
        Fixed DSST osculating performance issues with high degree and order of geopotential.
      </action>
      <action dev="bryan" type="fix" issue="1100">
        Fixed thread safety issue in CoefficientFactory.
      </action>
      <action dev="bryan" type="fix" issue="1029">
        Fixed crash of DSST during propagation with osculating and 3rd body.
      </action>
    </release>
    <release version="11.3.2" date="2023-02-17"
             description="Version 11.3.2 is a patch release of Orekit.
             It fixes issues related to the measurement covariance used by the Unscented Kalman Filter,
             the theoritical evaluation of angulare Ra-Dec measurements, the epoch used for Glonass
             navigation messages, and the numerical accuracy of the shiftedBy method of cartesian orbits.
             Finally, it includes some improvements in the class documentation">
      <action dev="Jonathan Hood" type="fix" issue="1033">
        Fixed GLONASS parser to set ToC and Date directly to ingested date instead of rounded GPS date.
      </action>
      <action dev="andrewsgoetz" type="fix" issue="1015">
        Fixed numerical issue in CartesianOrbit#shiftedBy().
      </action>
      <action dev="bryan" type="fix" issue="1034" due-to="Dimuthu Jayasingha">
        Fixed convergence of unscented kalman filter by using measurement covariance.
      </action>
      <action dev="bryan" type="add" issue="984">
        Added missing Onsala Space Observatory BLQ file formats.
      </action>
      <action dev="bryan" type="fix" issue="1032">
        Fixed ambiguous propagation type for numerical orbit propagators.
      </action>
      <action dev="bryan" type="fix" issue="977">
        Removed reference to old Orekit mailing list in LocalOrbitalFrame.
      </action>
      <action dev="serrof" type="fix" issue="1026">
          Fixed theoretical evaluation of AngularRaDec when the reference frame is not Earth-centered.
      </action>
      <action dev="serrof" type="fix" issue="980">
      Fixed wrong wrapper in deprecated KeplerianOrbit's and FieldKeplerianOrbit's methods for anomaly conversions.
      </action>
      <action dev="bryan" type="update" issue="1018">
        Improved documentation of glonass propagators.
      </action>
      <action dev="pascal" type="fix" issue="996">
        Fixed HolmesFeatherstoneAttractionModel error with a degree 0 gravity field.
      </action>
    </release>
    <release version="11.3.1" date="2022-12-24"
             description="Version 11.3.1 is a patch release of Orekit.
             It fixes an issue related to the parsing of dates in the Rinex navigation files.
             It also fixes discontinuity issues in the Brouwer-Lyddane orbit propagator.
             Finally, it includes some improvements in the class documentation">
      <action dev="luc" type="fix" issue="1012">
        Fixed JavaDoc in IsotropicRadiationClassicalConvention class.
      </action>
      <action dev="luc" type="fix" issue="1009">
        Fixed week number parsing in Rinex Navigation files.
      </action>
      <action dev="jvalet" type="fix" issue="966">
        Fixed discontinuity issues in Brouwer-Lyddane orbit propagator.
      </action>
      <action dev="vincent" type="update" issue="978">
        Improved documentation of StateCovariance class.
      </action>
    </release>
    <release version="11.3" date="2022-10-25"
             description="Version 11.3 is a minor release of Orekit.
             It includes both new features and bug fixes. New features introduced in 11.3 are:
             the unscented Kalman filter (numerical version), the semi-analytical unscented Kalman filter (DSST version),
             a new PVCoordinatesProvider modelling waypoints on an ellipsoid following a loxodrome (commonly, a rhumb line),
             a new method to compute hyperbolic anomaly based on Gooding and Odell algorithm,
             a new built-in additional state for covariance propagation (linear method based on the state transition matrix computation),
             with a new state covariance object allowing covariance transformation between frames and orbit types,
             the extrapolation of the state covariance matrix using a Keplerian model,
             a new ExtremumApproachDetector for close encounter computation,
             the migration of all JUnit tests from JUnit 4 to JUnit 5,
             the ability to estimate measurement parameters (station position or clock biases) from an ephemeris,
             new methods to convert from/to Orekit frames and CCSDS frames,
             improvements of CCSDS CDM (Collision Data Message) parsers,
             improvements in date handling and aggregate bounded propagators,
             several bug fixes and documentation improvements.
             See the list below for a full description of the changes.">
      <action dev="bryan" type="add" issue="972">
        Added shiftedBy method for covariance matrix.
      </action>
      <action dev="bryan" type="add" issue="971">
        Added new class to handle covariance matrix.
      </action>
      <action dev="luc" type="fix" issue="974">
        Use Véronique Dehant table for station displacements due to tides.
      </action>
      <action dev="luc" type="fix" issue="973">
        Avoid losing last measurements in Kalman filter.
      </action>
      <action dev="gc" type="add" issue="940">
        Accept new fields in CCSDS CDM files.
      </action>
      <action dev="vincent" type="add" issue="964">
        Added covariance transformation between local orbital frames.
      </action>
      <action dev="andrewsgoetz" type="fix" issue="951">
        Moved Keplerian anomaly conversion methods to KeplerianAnomalyUtility
        and FieldKeplerianAnomalyUtility, deprecating the methods in
        KeplerianOrbit and FieldKeplerianOrbit. Incorporated Gooding and Odell
        algorithm for solving the hyperbolic Kepler equation.
      </action>
      <action dev="gaetanpierre" type="add" issue="961">
        Added Unscented Semi-analytical Kalman Estimator.
      </action>
      <action dev="gaetanpierre" type="add" issue="960">
        Added Unscented Kalman Estimator.
      </action>
      <action dev="maxime" type="fix" issue="967">
        Fixed documentation in BulletinAFilesLoader.
      </action>
      <action dev="serrof" type="fix" issue="963">
        Fixed rejection of irregular TDM PATH field.
      </action>
      <action dev="bryan" type="update" issue="726">
        Added ephemeris based estimation.
      </action>
      <action dev="maxime" type="update" issue="955">
        Added method to get measurement types.
      </action>
      <action dev="gc" type="fix" issue="943">
        Improved AbsoluteDate.equals method with management of past and future infinity.
      </action>
      <action dev="bryan" type="add" issue="901">
        Added additional state provider for covariance matrix propagation.
      </action>
      <action dev="vincent" type="update" issue="956">
        Migrated all tests from JUnit4 to JUnit5.
      </action>
      <action dev="vincent" type="add" issue="953">
        Added method to convert to/from an Orekit frame and a CCSDS Frame.
      </action>
      <action dev="vincent" type="add" issue="952">
        Added ExtremumApproachEventDetector.
      </action>
      <action dev="evan" type="add">
        Added constructor to AggregateBoundedPropagator for more control over which
        propagator is used.
      </action>
      <action dev="greyskyy" type="add">
        Added waypoint interpolation of PVCoordinatesProvider.
      </action>
      <action dev="evan" type="add" issue="954">
        Added method to round DateTimeComponents for custom formatting.
      </action>
    </release>
    <release version="11.2.1" date="2022-08-01"
             description="Version 11.2.1 is a patch release of Orekit.
             It fixes issues related to the parsing and writing of CCSDS CDM files.
             It also fixes issues related to date management.
             Finally it includes some improvements in the class documentation">
      <action dev="gc" type="fix" issue="945">
        Fixed documentation issue, RTNCovariance constructor initializes the covariance matrix with NaN.
      </action>
      <action dev="gc" type="fix" issue="944">
        Fixed wrong parsing of Area_DRG and Area_SRP from CDM.
      </action>
      <action dev="gc" type="fix" issue="942">
        Fixed N/A value not recognized for field MANEUVERABLE when parsing CDMs.
      </action>
      <action dev="luc" type="fix" issue="939">
        Fixed negative offset when shifting an AbsoluteDate.
      </action>
      <action dev="luc" type="fix" issue="935">
        Fixed internal error on DateEvent capture events in v11.1.2.
      </action>
    </release>
    <release version="11.2" date="2022-06-20"
             description="Version 11.2 is a minor release of Orekit.
             It includes both new features and bug fixes. New features introduced
             in 11.2 are: the Hatch filter for GNSS measurements smoothing, the parsing
             and writing of CCSDS CDM in both KVN and XML formats, the parsing of SOLFSMY
             and DTC data for JB2008 atmospheric model, the parsing of EOP in Sinex
             files, new measurements for orbit determination: TDOA, bi-static range and
             range rate, support for ITRF 2020 version, the computation of mean orbital
             parameters in the sense of Eckstein-Hechler or Brouwer-Lyddane models. It
             also includes an update of the CCSDS ODM format to latest draft version and an
             improvement of the frame transformation.
             See the list below for a full description of the changes.">
      <action dev="bryan" type="update">
        Added possibility to custom analytical mean parameters conversion.
      </action>
      <action dev="louis" type="add" issue="666">
        Added Hatch filters for smoothing of GNSS measurements.
      </action>
      <action dev="bryan" type="update" issue="895">
        Allowed parsing of SP3 files without EOF key.
      </action>
      <action dev="gc" type="add" issue="790">
        Added writing of velocity record in CPF file writers.
      </action>
      <action dev="bryan" type="update" issue="804">
        Added support for loading EOP from Sinex files.
      </action>
      <action dev="luc" type="fix" issue="936">
        Raised a too stringent convergence threshold in Eackstein-Hechler model.
      </action>
      <action dev="bryan" type="add" issue="932">
        Added a way to compute mean parameters in Brouwer-Lyddane model.
      </action>
      <action dev="markrutten" type="add" issue="922">
        Added bistatic range measurement.
      </action>
      <action dev="luc" type="add" issue="933">
        Added a way to compute mean parameters in Eckstein-Hechler model.
      </action>
      <action dev="luc" type="update" issue="934">
        Updated CCSDS ODM to latest draft version (pink book).
      </action>
      <action dev="luc" type="fix" issue="930">
        Prevents zero max check intervals in maneuvers triggers detectors.
      </action>
       <action dev="luc" type="add">
        Added detection of non-positive max check interval and threshold.
      </action>
      <action dev="luc" type="add" issue="929">
        Allow additional derivatives providers to update main state derivatives.
      </action>
      <action dev="luc" type="fix" issue="928">
        Fixed indexing error when estimating a subset of orbital parameters.
      </action>
      <action dev="luc" type="update" issue="925">
        Don't loose additional derivatives when generating ephemeris.
      </action>
      <action dev="gc" type="fix" issue="889">
        Fixed unexpected behavior of two tests in OrekitMessagesTest.
      </action>
      <action dev="mvanel" type="add" issue="777">
        Added support for parsing and writing CDM files in both KVN and XML formats.
      </action>
      <action dev="luc" type="add" issue="918">
        Added support for ITRF-2020.
      </action>
      <action dev="pascal" type="add" issue="911">
        Added TDOA and bistatic range rate measurements.
      </action>
      <action dev="bryan" type="add" issue="900">
        Added init method in {Field}AdditionalStateProvider.
      </action>
      <action dev="louis" type="add" issue="888">
        Added J2-contribution for relativistic clock correction.
      </action>
      <action dev="evan" type="update">
        Allow creating Geoid without default data context.
      </action>
      <action dev="louis" type="add" issue="759">
        Added data loaders for Space Environment's JB2008 data.
      </action>
      <action dev="bryan" type="add" issue="898">
        Added static method to create a BodyFacade from a CenterName.
      </action>
      <action dev="evan" type="update" issue="903">
        Added Frame.getStaticTransformTo(...) and supporting methods to improve
        performance.
      </action>
    </release>
    <release version="11.1.2" date="2022-04-27"
             description="Version 11.1.2 is a patch release of Orekit.
             It fixes issues related to the parsing and writing of CCSDS and ILRS files.
             It also fixes issues in ECOM2 solar radiation pressure model, event bracketing,
             ephemeris generation, and NTW local orbital frame.
             Finally it includes some improvements in the class documentation">
      <action dev="luc" type="fix" issue="917">
        Fixed missing tags in XML generation by EphemerisWriter.
      </action>
      <action dev="louis" type="fix" issue="886">
        Fixed rollover in CRD parser.
      </action>
      <action dev="louis" type="fix" issue="786">
        Fixed NaNs when constructing Keplerian orbit from PV
        computed from KeplerianOrbit.
      </action>
      <action dev="louis" type="fix" issue="826">
        Fixed ephemeris generation using PropagatorParallelizer.
      </action>
      <action dev="luc" type="fix" issue="921">
        Fixed event bracketing problem induced by numerical noise at end of search interval.
      </action>
      <action dev="luc" type="fix" issue="919">
        Fixed ephemeris generation with several derivatives providers.
      </action>
      <action dev="maxime" type="fix" issue="909">
        Fixed wrong implementation of NTW LOF frame.
      </action>
      <action dev="bryan" type="fix" issue="910">
        Fixed eD and eY equation in ECOM2 model.
      </action>
      <action dev="pascal" type="fix" issue="908">
        Fixed unmanaged comment in OMM.
      </action>
      <action dev="pascal" type="fix" issue="906">
        Fixed unmanaged units in OMM.
      </action>
      <action dev="evan" type="fix" issue="882">
        Fix StreamingOemWriter in ITRF and without optional fields.
      </action>
      <action dev="evan" type="fix" issue="912">
        Fix StreamingOemWriter without acceleration.
      </action>
      <action dev="luc" type="fix" issue="184">
        Fixed non-bracketing issue when RESET_STATE slightly moves an event at the start
        of a step and another regular event happens in the first half of the same step
      </action>
    </release>
    <release version="11.1.1" date="2022-03-17"
             description="Version 11.1.1 is a patch release of Orekit.
             It fixes issues related to the parsing of SP3 and Rinex files. It also takes
             additional derivatives into account in {Field}SpacecraftState.shiftedBy method.
             Finally it includes some improvements in the class documentation">
      <action dev="lars" type="add" issue="896">
        Added Git configuration instructions in contributing guide.
      </action>
      <action dev="lars" type="fix" issue="897">
        Corrected wrong path in release guide.
      </action>
      <action dev="bryan" type="fix" issue="894">
        Fixed dead link in contributing guidelines.
      </action>
      <action dev="bryan" type="fix" issue="698">
        Added missing BDS-3 signal for Rinex 3.04.
      </action>
      <action dev="bryan" type="fixed" issue="892">
        Removed check of not supported keys in RinexLoader.
      </action>
      <action dev="lirw1984" type="update" issue="895">
        Enhanced parsing of SP3 files.
      </action>
      <action dev="luc" type="add" issue="902">
        Take additional derivatives into account in {Field}SpacecraftState.shiftedBy.
      </action>
    </release>
    <release version="11.1" date="2022-02-14"
             description="Version 11.1 is a minor release of Orekit.
             It includes both new features and bug fixes. New features introduced
             in 11.1 are: the estimation of maneuver start/stop time, the Brouwer-Lyddane
             orbit propagation model with Warren Phipps’ correction for the critical
             inclination of 63.4° and the perturbative acceleration due to atmospheric
             drag, the Extended Semi-analytical Kalman Filter, a new API for
             State Transition Matrix and Jacobian matrices computation, orbit
             determination  using analytical propagation models, parsing of ICGEM V2.0 format.
             This release includes important fixes in CCSDS files, TimeSpanMap, and
             display of dates. See the list below for a full description of the changes.">
      <action dev="luc" type="fix" issue="722">
        Prefer values from Bulletin B rather than Bulletin A if both are present
        in rapid data column format. This handling of priority was already in
        place for XML file, but not for column format.
      </action>
      <action dev="luc" type="fix" issue="448">
        Added support for ICGEM V2.0 format for piecewise gravity fields
        that contain discontinuities around major earthquakes, like
        Eigen 6S4 V2.
      </action>
      <action dev="andrewsgoetz" type="add">
        Added Automatic-Module-Name "org.orekit" to JAR manifest to improve usability
        of Orekit by modular Java projects.
      </action>
      <action dev="julie,bryan,maxime" type="add" issue="823">
        Added the Extended Semi-analytical Kalman Filter.
      </action>
      <action dev="luc" type="fix" issue="875">
        Allow empty comments in CCSDS messages
      </action>
      <action dev="luc" type="fix" issue="884">
        Deprecated TimeSpanMap.getTransitions()
      </action>
      <action dev="luc" type="fix" issue="832,885">
        Allow to enter the same transition date in TimeSpanMap several times
      </action>
      <action dev="luc" type="fix" issue="833">
        Added a way to erase all earlier/later transitions when adding an entry
        and added addValidBetween to TimeSpanMap.
      </action>
      <action dev="bryan" type="add">
        Added a new and simpler API for State Transition Matrix and Jacobian
        matrix computation for analytical orbit propagators.
      </action>
      <action dev="bryan" type="fix" issue="878">
        Fixed writing of ITRF frames before 2000 when generating CCSDS files.
      </action>
      <action dev="luc" type="fix" issue="836">
        Use the orbit normalization feature to reduce discontinuities across impulsive maneuvers.
      </action>
      <action dev="luc" type="add">
        Added an orbit normalization feature.
      </action>
      <action dev="evan" type="add" issue="881">
        Add AbsoluteDate.toStringWithoutUtcOffset(TimeScale, int) and
        DateTimeComponents.toStringWithoutUtcOffset(int, int) to emulate
        AbsoluteDate.toString() from Orekit 10.
      </action>
      <action dev="evan" type="fix" issue="880">
        Fix UTC offset in DateTimeComponents.toString(int, int)
      </action>
      <action dev="luc" type="fix" issue="849">
        Added detector to FieldEventHandler.init arguments list.
      </action>
      <action dev="luc" type="fix" issue="837">
        Added getters for raw detectors in event shifter, slope filter and predicate filter.
      </action>
      <action dev="bryan" type="fix" issue="874">
        Fixed initialization of maneuver trigger events when using EventBasedManeuverTriggers.
      </action>
      <action dev="luc" type="fix" issue="872">
        Fixed multiple detection of events when using propagate(start, target) with
        integration-based propagators.
      </action>
      <action dev="bryan" type="add" issue="871">
        Added atmospheric drag effect for Brouwer-Lyddane model.
      </action>
      <action dev="bryan" type="add" issue="869">
        Allowed Brouwer-Lyddane model to work for the critical inclination.
      </action>
      <action dev="bryan" type="fix" issue="867">
        Fixed handling of multiple historical eccentricities for a same station.
      </action>
      <action dev="bryan" type="fix" issue="868">
        Fixed writing of whitespace characters in CPF writer.
      </action>
      <action dev="bryan" type="fix" issue="864">
        Fixed BStar estimation in TLE-based orbit determination.
      </action>
      <action dev="mvanel" type="add" issue="653">
        Added Brouwer-Lyddane orbit propagator.
      </action>
      <action dev="luc" type="add" issue="865">
        Added derivatives with respect to maneuvers start/stop dates
        or median date/duration.
      </action>
      <action dev="luc" type="add" >
        Added observers for maneuvers triggers.
      </action>
      <action dev="luc" type="fix" issue="853">
        Added field-based init method in ForceModel and DSSTForceModel.
      </action>
      <action dev="luc" type="fix" >
        Added ParameterDrivenDateIntervalDetector and FieldParameterDrivenDateIntervalDetector.
      </action>
      <action dev="luc" type="add" >
        Added DateDriver to drive dates using a ParameterDriver.
      </action>
      <action dev="luc" type="fix" issue="848">
        Allow backward propagation in EventBasedManeuverTriggers.
      </action>
      <action dev="luc" type="add" >
        Added IntervalEventTrigger and StartStopEventsTrigger to streamline
        several ways to trigger maneuvers.
      </action>
      <action dev="luc" type="add" >
        When propagating with integrated additional equations, the generated
        spacecraft states now also contain both state and derivatives
        managed by the equations.
      </action>
      <action dev="luc" type="add" >
        Replaced AdditionalEquations by AdditionalDerivativesProvider with
        support for dimension retrieval and yield feature between providers.
      </action>
      <action dev="luc" type="add" issue="856">
        Added a new and simpler API for State Transition Matrix and Jacobian
        matrix computation. This new API is for now only used with NumericalPropagator
        and DSSTPropagator (both in batch least squares and in Kalman filter), but it
        is expected to be generalized to analytical propagators as well when it is
        stabilized.
      </action>
      <action dev="luc" type="add" >
        Added DoubleArrayDictionary and FieldArrayDictionary as replacements
        for HashMap when the number of keys is very small (such as in spacecraft
        states).
      </action>
      <action dev="luc" type="add">
        Manage dependencies between additional states in propagators using a yield
        feature between providers.
      </action>
      <action dev="luc" type="add" >
        SpacecraftState now handle derivatives of additional states.
      </action>
      <action dev="luc" type="add" issue="862">
        PropagatorParallelizer now preserves existing step handlers in the propagators it runs.
      </action>
      <action dev="ShippingEnjoyer" type="add">
        Get rid of StringBuffer for logging without unnecessary synchronization (bias-locking disabled at jdk18)
      </action>
    </release>
    <release version="11.0.2" date="2021-11-24"
             description="Version 11.0.2 is a patch release of Orekit.
             It fixes an important issue related to the handling of indexes
             when building the state transition matrix in multi satellites
             orbit determination. It also fixes bugs in TLE and CRD files.
             Finally it includes an update of the release guide.">
         <action dev="bryan" type="fix" issue="859" due-to="Emmanuel Papanagiotou">
        Allowed custom setting of state to TLE conversion in propagator builder. 
      </action>
         <action dev="bryan" type="fix" issue="847">
        Fixed handling of comments in CRD files.
      </action>
         <action dev="bryan" type="fix" issue="851">
        Fixed deserialization of TLE caused by the bStarParameterDriver.
      </action>
         <action dev="bryan" type="fix" issue="850">
        Fixed indexes when build state transition matrix for multi sat Kalman.
      </action>
         <action dev="sdinot" type="update">
        Updated the release guide to remove actions that are no longer required.
      </action>
    </release>
    <release version="11.0.1" date="2021-10-22"
             description="Version 11.0.1 is a patch release of Orekit.
             It fixes an important issue related to the calculation of the relativistic
             clock correction for GNSS measurements. It also fixes bugs in OEM and CPF
             files writing. Finally it includes some improvements in the class documentation">
         <action dev="bryan" type="fix" issue="846">
        Fixed wrong computation of relativistic clock correction for GNSS measurements.
      </action>
         <action dev="bryan" type="fix" issue="845">
        Fixed parsing of Rinex clock files.
      </action>
         <action dev="bryan" type="fix" issue="844">
        Fixed null pointer exception when constructing CPF from coordinates.
      </action>
         <action dev="bryan" type="update" issue="843">
        Improved documentation of solar radiation pressure class to include
        additional information about osculating bodies.
      </action>
         <action dev="sdinot" type="update" issue="842">
        Used the latest version of Maven available in RedHat 8.
      </action>
         <action dev="pascal" type="fix" issue="839">
        Fixed handling of time system in OemWriter.
      </action>
         <action dev="bryan" type="update" issue="838" due-to="Kendra Hale">
        Improved documentation of ImpulseManeuver class.
      </action>
    </release>
    <release version="11.0" date="2021-09-20"
             description="Orekit 11.0 is a major new release.
             It includes both new features and bug fixes. New features introduced
             in 11.0 are: orbit determination using SGP4/SDP4 models, a sequential
             batch least squares estimator using initial covariance and state vector,
             writer and parser for all CCSDS Navigation Data Messages in both KVN
             and XML formats, version 2 of CCSDS Tracking Data Messages, version 3
             of CCSDS Orbit Data Messages, support for Rinex navigation files,
             support for IGS clock correction files, support for IGS real time
             data including both SSR and RTCM messages, NTrip protocole, eclipses
             by Moon in solar radiation pressure force, a new API for analytical
             GNSS orbit propagators, removal of propagation modes, possibility
             to add several step handlers for the same orbit propagation, a new
             event detector for angular separation as seen from the spacecraft.
             See the list below for a full description of the changes.">
         <action dev="bryan" type="update" issue="766" due-to="Gowtham Sivaraman">
        Allowed setting of AttitudeProvider to the BoundedPropagator
        generated via propagation.
      </action>
         <action dev="bryan" type="fix" issue="835">
        Fixed format symbols for year, month, day in DateComponents#toString().
      </action>
         <action dev="thomas" type="fix" issue="668">
        Added a new event detector for angular separation as seen from the spacecraft.
      </action>
      <action dev="maxime" type="fix" issue="829">
        Fixed DataSourceTest.testFileName for Windows users.
      </action>
      <action dev="bryan" type="fix" issue="818">
        Use observed solar flux instead of adjusted in DTM2000 model.
      </action>
      <action dev="evan" type="fix" issue="798">
        Allow DSST event detection when propagating backwards.
      </action>
      <action dev="bryan" type="fix" issue="717" due-to="evan">
        Fixed DSST orbit determination when propagating backwards.
      </action>
      <action dev="evan" type="remove" issue="586">
        Remove InertialProvider.EME2000_ALIGNED, Propagator.DEFAULT_LAW. Use
        InertialProvider.of(Frame).
      </action>
      <action dev="evan" type="update" issue="586">
        Change default attitude provider to be aligned with propagation frame for all
        analytic propagators and GLONASS propagator. Backward incompatible.
      </action>
      <action dev="evan" type="update" issue="586">
        Improve performance of IntertialProvider(Frame)
      </action>
      <action dev="anne-laure" type="update" issue="797">
        Add information if a detector failed during propagation
      </action>
      <action dev="bryan" type="fix" issue="788" due-to="luc">
        Fixed missing call to setMuCreated() in OemParser.
      </action>
      <action dev="evan" type="update" issue="618">
        Fix supportedNames matching in ClasspathCrawler. Backwards incompatible.
      </action>
      <action dev="bryan" type="fix" issue="828">
        Fixed missing file types in SP3Parser.
      </action>
      <action dev="bryan" type="fix" issue="827">
        Fixed time system used in SP3 files.
      </action>
      <action dev="evan" type="fix" issue="685">
        Fix AnalyticalPropagator RESET_STATE when new state is null.
      </action>
      <action dev="bryan" type="fix" issue="803">
        Fixed parsing of clock values in SP3 files.
      </action>
      <action dev="bryan" type="fix" issue="820">
        TLE Jacobians are now calculated in cartesian elements.
      </action>
      <action dev="evan" type="update" issue="825">
        Improve exception messages with two AbsoluteDates by including duration between
        them.
      </action>
      <action dev="evan" type="update" issue="637" due-to="Piotr">
        Add trailing "Z" to AbsoluteDate.toString() to indicate UTC.
        Backwards incompatible.
      </action>
      <action dev="evan" type="update" issue="825">
        In AbsoluteDate.toString() fallback to TAI when no leap seconds are loaded.
      </action>
      <action dev="evan" type="update" issue="591">
        Fix TimeComponents.toString(): correct ISO 8601 with UTC offset, rounding issues.
        Backwards incompatible.
      </action>
      <action dev="evan" type="update" issue="590">
        Fix DateTimeComponents.toString(): correct ISO 8601, leap second, rounding issues.
        Backwards incompatible.
      </action>
      <action dev="evan" type="update" issue="637" due-to="Piotr">
        Fix AbsoluteDate.toString(timeZone) and toString(minutesFromUtc) to include the
        UTC offset when it is zero.
      </action>
      <action dev="evan" type="add">
        Add DateTimeComponents.toString(...) method with correct rounding for user
        specified precision.
      </action>
      <action dev="bryan" type="update" issue="626">
        Used a separate Comparator for sorting integer least square solutions.
      </action>
      <action dev="bryan" type="update" issue="799">
        Used the field-specific value of π.
      </action>
      <action dev="evan" type="update" issue="830" due-to="skyrex">
        Remove step size limitations in analytic propagators. Backwards incompatible.
      </action>
      <action dev="evan" type="fix">
        Fix part of step passed to the step handler twice in analytic propagators with
        event handlers.
      </action>
      <action dev="bryan" type="fix" issue="795" due-to="guylaine">
        Fixed output of NRLMSISE00 for altitude at 32.5 km.
      </action>
      <action dev="luc" type="add" issue="821">
        Added support for CCSDS TDM V2.0.
      </action>
      <action dev="luc" type="add" issue="819">
        Allow data filtering upon loading to be used for explicit loading by applications.
      </action>
      <action dev="julie" type="add" issue="745">
        Added sequential batch least squares estimator.
      </action>
      <action dev="luc" type="add" issue="814" due-to="Valerian">
        Fixed additional states handling in ephemeris generated by analytical propagator.
      </action>
      <action dev="luc" type="add" issue="809">
        Dropped master/slave/ephemeris generation propagation modes, replaced by a
        versatile step handler multiplexer fulfilling all these needs
        simultaneously during a single propagation run
      </action>
      <action dev="luc" type="add" issue="812">
        Dropped master/slave terminology in turn-around and inter-satellite measurements.
      </action>
      <action dev="luc" type="add" issue="813">
        Fixed derivatives with respect to secondary station in turn-around modifiers.
      </action>
      <action dev="luc" type="add" issue="811">
        Allow on-the-fly add/remove/clean for step handlers.
      </action>
      <action dev="luc" type="add" issue="810">
        Merged multiplexers for fixed steps and variable steps.
      </action>
      <action dev="luc" type="fix" issue="808">
        Moved isLast argument in step handler handleStep method to a separate method.
      </action>
      <action dev="luc" type="fix" issue="807">
        Fixed scheduling between calls to step handlers and events handlers.
      </action>
      <action dev="luc" type="fix" issue="806">
        Added restrictStep method to FieldOrekitStepInterpolator interface.
      </action>
      <action dev="bryan" type="fix" issue="801">
        Added getter for meteorological data used in CRD data block.
      </action>
      <action dev="bryan" type="fix" issue="796">
        Fixed writing of line H2 in CPF file header.
      </action>
      <action dev="thomas" type="fix" issue="702">
        Added possibility to take in account several bodies while computing SRP perturbation.
      </action>
      <action dev="bryan" type="update" issue="793">
        Updated SP3File visibility to public.
      </action>
      <action dev="bryan" type="update" issue="784">
        Updated architecture of GNSS orbit propagators.
      </action>
      <action dev="bryan" type="update" issue="782">
        Updated error message of Orekit internal error exception.
      </action>
      <action dev="luc" type="add">
        Added support for reading and writing CCSDS NDM composite messages.
      </action>
      <action dev="afossa" type="fix" issue="781">
        Fixed parsing in buildLine2() method of FieldTLE.
      </action>
      <action dev="luc" type="fix" issue="776">
        Fixed associativity in units parsing.
      </action>
      <action dev="bryan" type="update" issue="773">
        TimeStampedFieldAngularCoordinates now implements FieldTimeStamped.
      </action>
      <action dev="bryan" type="update" issue="774">
        TimeStampedFieldPVCoordinates now implements FieldTimeStamped.
      </action>
      <action dev="nfialton" type="fix" issue="775">
        Fixed NullPointerException in FieldSpacecraftState when orbit is not defined.
      </action>
      <action dev="bryan" type="add" issue="763">
        Added support for RTCM ephemeris messages.
      </action>
      <action dev="bryan" type="add" issue="769">
        Added ionospheric model based on IM201 SSR message.
      </action>
      <action dev="bryan" type="add" issue="763">
        Added support for Ntrip protocol.
      </action>
      <action dev="bryan" type="add" issue="763">
        Added support for IGS SSR messages.
      </action>
      <action dev="afossa" type="fix" issue="772">
        Fixed computation of velocity derivative in FieldNumericalPropagator.Main.addKeplerContribution()
        with superGetOrbitType() == null.
      </action>
      <action dev="luc" type="add" >
        Added AccurateFormatter to output double numbers and dates
        with adaptive number of digits, preserving one ULP accuracy.
      </action>
      <action dev="luc" type="add" >
        Added a units converter.
      </action>
      <action dev="luc" type="update" >
        INCOMPATIBLE CHANGE! Now observations parsed from TDM files are in SI units.
      </action>
      <action dev="luc" type="update" issue="768">
        Allow parsing several variations of ITRF specifications (like itrf-97, ITRF2000, ITRF_2014…).
      </action>
      <action dev="luc" type="add" >
        Added a time scale for drifting on-board clocks.
      </action>
      <action dev="bryan" type="add" issue="523">
        Added support for RINEX 3.X navigation files.
      </action>
      <action dev="bryan" type="update" issue="691">
        Improved consistency between getParametersDrivers() method signatures.
      </action>
      <action dev="andrewsgoetz" type="add" issue="764">
        Added new method to UTCScale which exposes the raw UTC-TAI offset data.
      </action>
      <action dev="bryan" type="fix" issue="670">
        Fixed call to ForceModel.init() in AbstractGaussianContribution class.
      </action>
         <action dev="thomas" type="add" issue="712">
          Added IGS clock file support.
      </action>
      <action dev="bryan" type="update" issue="650">
        Methods computeMeanState() and computeOsculatingState()
        of FieldDSSTPropagator are now statics.
      </action>
      <action dev="bryan" type="update" issue="762">
        TabulatelofOffset now implements BoundedAttitudeProvider.
      </action>
      <action dev="luc" type="update" issue="761">
        TabulateProvider now implements BoundedAttitudeProvider.
      </action>
      <action dev="luc" type="fix" issue="760">
        Fixed reference frame in tabulated attitude provider.
      </action>
      <action dev="luc" type="update" >
          Renamed SINEXLoader into SinexLoader.
      </action>
      <action dev="luc" type="update" >
        Use DataSource in RinexLoader and SinexLoader.
      </action>
      <action dev="luc" type="update" >
        Renamed NamedData into DataSource.
      </action>
      <action dev="luc" type="add" issue="474">
        Added support for CCSDS ODM V3, with the new
        Orbit Comprehensive Message format.
      </action>
      <action dev="luc" type="update">
        Overhauled generic Ephemeris and AttitudeEphemeris writing.
      </action>
      <action dev="luc" type="update">
        Overhauled CCSDS messages handling, both parsing and writing.
      </action>
      <action dev="amir" type="fix" issue="746">
        Fixed combination of measurements using GNSS phase measurements.
      </action>
      <action dev="bryan" type="add" issue="756">
        Added new method signature in IodGooding using AngularRaDec measurement.
      </action>
      <action dev="thomas" type="fix" issue="688">
        Fixed ignored fields from TLE template in TLEPropagatorBuilder.
      </action>
      <action dev="thomas" type="fix" issue="372">
        Added TLE generation.
      </action>
      <action dev="bryan" type="fix" issue="624">
        Allowed dynamic station coordinates when calculating tropospheric delay.
      </action>
      <action dev="bryan" type="update" issue="755">
        Modified IodGooding constructor to be consistent with other IOD methods.
      </action>
      <action dev="bryan" type="add" issue="753">
        Added new method signature in IodLaplace using AngularRaDec measurement.
      </action>
      <action dev="bryan" type="add" issue="752">
        Added new method signature in IodLambert using Position measurement.
      </action>
      <action dev="bryan" type="add" issue="751">
        Added new method signature in IodGibbs using Position measurement.
      </action>
      <action dev="luc" type="fix" issue="749">
        Allow building PVCoordinates and AngularCoordinates (as well as their Field,
        Absolute and TimeStamped variations) to be build from UnivariateDerivative1
        and UnivariateDerivative2 in addition to DerivativeStructure.
      </action>
      <action dev="bryan" type="fix" issue="736">
        Fixed NullPointerException in DSSTTesseral Hansen object.
      </action>
      <action dev="bryan" type="update" issue="601">
          Changed getPVInPZ90() method to private.
      </action>
      <action dev="bryan" type="fix" issue="744">
          Fixed calculation of CR3BP constants.
      </action>
      <action dev="bryan" type="update" issue="743">
          Updated JUnit version to 4.13.1.
      </action>
    </release>
    <release version="10.3.1" date="2021-06-16"
             description="Version 10.3.1 is a patch release of Orekit.
             It fixes one critical bug that could cause potential infinite loops in tesselation
             in very rare cases due to numerical noise.">
      <action dev="luc" type="fix" issue="792">
        Fixed potential infinite loops in tesselation in very rare cases due to numerical noise.
      </action>
    </release>
    <release version="10.3" date="2020-12-21"
             description="Version 10.3 is a minor release of Orekit.
             It includes both new features and bug fixes. New features introduced
             in 10.3 are: relativistic clock correction for range, phase, and range rate
             measurements, piece wise models for empirical forces, one-way GNSS code
             and phase measurements, support for laser ranging data (both CPF and
             CRD formats), Lense-Thirring and De Sitter relativistic corrections to
             satellite acceleration, support for AGI leap second files, new interfaces
             for attitude ephemeris files, Knocke model for Earth's albedo and infrared,
             as well as several other new features. This release includes an important
             fix in DSST orbit determination allowing to used short period Jacobian
             during state transition matrix calculation. It also fixes issues in Kalman
             orbit determination and CCSDS ADM format. See the list below for a full
             description of the changes.">
      <action dev="bryan" type="update" issue="741">
        Updated Hipparchus version to 1.8 and updated code with new functionalities.
      </action>
         <action dev="bryan" type="add" issue="740">
          Added aggregator for bounded attitude providers.
      </action>
         <action dev="thomas" type="add" issue="8">
        Added Knocke's Earth rediffused radiation pressure force model.
      </action>
         <action dev="bryan" type="add" issue="739">
          Allowed initialization of attitude provider from attitude segment.
      </action>
      <action dev="raphael" type="add" issue="705">
        Allowed writing an AEM file from a list of SpacecraftStates.
      </action>
      <action dev="luc" type="add" issue="738">
        Added user-defined max iteration and convergence criterion in SecularAndHarmonic.
      </action>
      <action dev="luc" type="add" issue="737">
        Added loading of AGI LeapSecond.dat files.
      </action>
      <action dev="raphael" type="add" issue="686">
        Allowed user-defined format for ephemeris data lines in
        StreamingAemWriter, AEMWriter, StreamingOemWriter and OEMWriter.
      </action>
         <action dev="bryan" type="fix" issue="683">
          Updated building instructions.
      </action>
         <action dev="bryan" type="add" issue="734">
          Added getters for phase measurement ambiguity driver.
      </action>
         <action dev="bryan" type="fix" issue="696">
          Allowed to configure initial covariance for measurements in Kalman Filter.
      </action>
      <action dev="thomas, bryan" type="add" issue="709">
        Added clock drift contribution to range rate measurements.
      </action>
         <action dev="bryan" type="fix" issue="687">
          Fixed Javadoc of ElevationMask.
      </action>
      <action dev="raphael" type="fix" issue="711">
        Allowed definition of a default interpolation degree in both AEMParser and OEMParser.
      </action>
      <action dev="bryan" type="add" issue="733">
        Added Lense-Thirring and De Sitter relativistic effects.
      </action>
      <action dev="melanisti" type="fix" issue="725">
        Fixed missing measurement parameter in InterSatellitesRange measurement.
      </action>
      <action dev="bryan" type="add" issue="732">
        Added documentation for checkstyle configuration.
      </action>
         <action dev="thomas" type="fix" issue="730">
          Removed useless loop over an empty list
      </action>
      <action dev="luc" type="fix" issue="731">
        Fixed parsing of some ICGEM gravity fields files.
      </action>
      <action dev="raphael" type="fix" issue="720">
          Added support for measurements parameters in UnivariateProcessNoise
      </action>
      <action dev="luc" type="fix" issue="729">
        Fixed wrong handling of RESET-STATE in analytical propagators.
      </action>
      <action dev="luc" type="add" issue="728">
        Allow creating a node detector without an orbit.
      </action>
      <action dev="bryan" type="add" issue="671">
        Added support for laser ranging file formats.
      </action>
      <action dev="clement" type="fix" issue="724">
        Remove range checks in TLE constructor.
      </action>
      <action dev="bryan" type="fix" issue="723">
        Allowed AEM and OEM writers to write header comments.
      </action>
      <action dev="bryan" type="add" issue="719">
        Added one-way GNSS range and phase measurements for LEO satellite
        orbit determination applications.
      </action>
      <action dev="bryan" type="add" issue="716">
        Added piecewise empirical force model.
      </action>
      <action dev="bryan" type="add" >
        Considered a new implementation for empirical forces, to allow piecewise model.
      </action>
      <action dev="bryan" type="add" issue="703">
        Added inter-satellites phase measurement.
      </action>
      <action dev="bryan" type="fix" issue="695">
        Considered covariance matrix from Position measurement in Kalman estimator.
      </action>
      <action dev="bryan" type="fix" issue="718">
        Fixed orbital state used for short periodic Jacobian computation.
      </action>
      <action dev="bryan" type="add" issue="704">
        Allow using user specified velocity error for computing
        tolerance vectors for integrators.
      </action>
      <action dev="bryan" type="add" issue="714">
        Added frequency deviation for range-rate measurements.
      </action>
      <action dev="bryan" type="add" issue="715">
        Added relativistic clock correction for range, phase and
        inter-satellite range measurements.
      </action>
      <action dev="bryan" type="fix" issue="706">
        Fixed missing measurement parameter in inter-satellites range measurement.
      </action>
         <action dev="thomas" type="fix" issue="713">
        Fixed computation of DSST short period Jacobian.
      </action>
      <action dev="luc" type="fix" issue="699">
        Fixed missing measurement parameter in Phase measurement
      </action>
      <action dev="luc" type="fix" issue="701">
        Fixed wrong handling of propagation parameters by Kalman filter in multi-satellite
        context
      </action>
    </release>
    <release version="10.2" date="2020-07-14"
             description="Version 10.2 is a minor release of Orekit.
             It includes both new features and bug fixes. New features introduced
             in 10.2 are: support for CCSDS ADM files, modelling of trajectories
             around Lagrangian points using CR3BP model, a piece wise drag force model,
             a time span tropospheric estimated model, an estimated ionospheric model,
             an improved modelling of the GNSS phase measurement, several bug fixes
             for date functionnalities, a new organization of the maneuvers package,
             a configurable low thrust maneuver model based on detectors,
             support for CSSI space weather data, , as well as several other minor
             features and bug fixes. See the list below for a full description
             of the changes.">
      <action dev="bryan" type="fix" issue="661">
        Fixed visibility of WindUpFactory.
      </action>
      <action dev="bryan" type="update" >
        Increased visibility of setters in CCSDS ADM related classes.
      </action>
      <action dev="clement" type="add" issue="656">
        Added CssiSpaceWeatherLoader which provides three-hourly space weather
        data and implements DTM2000InputParameters and NRLMSISE00InputParameters
      </action>
      <action dev="maxime" type="update" issue="690">
        Increased visibility of setters in CCSDS OEM related classes.
      </action>
      <action dev="bryan" type="update" >
        Improved Orekit performance by using new Hipparchus' differentiation classes.
      </action>
      <action dev="bryan" type="update" issue="682">
        Changed visibility of OrbitType parameter drivers' names to public.
      </action>
      <action dev="evan" type="add" issue="684" due-to="Mikael">
        Fix infinite loop in event detection when a RESET_* event causes two other events
        to occur simultaneously and discontinuously.
      </action>
      <action dev="evan" type="add" issue="684">
        Add FieldFunctionalDetector.
      </action>
      <action dev="mikael" type="add">
        Added a configurable low thrust maneuver based on detectors.
      </action>
      <action dev="bryan" type="fix" issue="605">
        Added support for Rinex C0, L0, S0 and D0 observation types.
      </action>
      <action dev="bryan" type="fix" issue="641">
        Allow Pattern functionalities instead of String.replaceAll() and String.split().
      </action>
      <action dev="evan" type="fix" issue="658">
        Fix invalid hour when using TimeScale(double) or TimeScale(int, double) with a
        value in [86400, 86401]. Treat these values as indicating a leap second.
      </action>
      <action dev="evan" type="add" issue="677">
        Add AbsoluteDate.toStringRfc3339() and DateTimeComponents.toStringRfc3339().
      </action>
      <action dev="evan" type="fix" issue="681">
        Fix AbsoluteDate.getComponents(...) produces invalid times.
      </action>
      <action dev="evan" type="fix" issue="676">
        Fix AbsoluteDate.getComponents(utc) throws "non-existent time 23:59:61".
      </action>
      <action dev="bryan" type="fix" issue="651">
        Improved use of try with resources statement.
      </action>
      <action dev="bryan" type="fix" issue="679" due-to="luc, maxime">
        Improved testRetrogradeOrbit in CircularOrbit and KeplerianOrbit tests.
      </action>
      <action dev="bryan" type="fix" issue="680">
        Allowed ephemeris class to be used with absolute PV coordinates.
      </action>
      <action dev="bryan" type="fix" issue="674">
        Added an exception if eccentricity is negative for keplerian orbit.
      </action>
      <action dev="evan" type="fix" issue="667">
        Fix build on CentOS/RedHat 7.
      </action>
      <action dev="bryan" type="fix" issue="662">
        Fixed forgotten additional state in Ephemeris propagator.
      </action>
      <action dev="evan" type="update">
        Improve error message for TimeStampedCache by including requested date.
      </action>
      <action dev="bryan" type="fix" issue="663">
        Fixed initialization of the triggering event for ImpulseManeuver class.
      </action>
      <action dev="clement" type="fix" issue="664">
        Fix sign of RAAN and PA parameters in TLE constructor if negative, range check most other orbit parameters.
      </action>
      <action dev="bryan" type="add" issue="669">
        Added estimated ionospheric model.
      </action>
      <action dev="bryan" type="add" issue="645">
        Merged phase-measurement branch into develop.
      </action>
      <action dev="bryan" type="add" >
        Added a time span tropospheric estimated model.
      </action>
      <action dev="bryan" type="add" issue="646">
        Merged cr3bp branch into develop.
      </action>
      <action dev="bryan" type="add" issue="660">
        Improved exception handling in IODGibbs.
      </action>
      <action dev="bryan" type="add" issue="647">
        Improved package-info documentation.
      </action>
      <action dev="nick" type="update" >
        Upgrade maven-checkstyle-plugin to 3.1.1.
      </action>
      <action dev="bryan" type="add" issue="657">
        Added multiplexed Orekit fixed step handler.
      </action>
      <action dev="bryan" type="add" issue="655">
        Added support for CCSDS ADM files.
      </action>
      <action dev="maxime" type="add" issue="649">
        Added a piece wise drag force model: TimeSpanDragForce in forces package.
      </action>
      <action dev="yannick" type="fix" issue="654">
        Prevent divergence of Saastomoinen model pathDelay method at low elevation.
      </action>
      <action dev="bryan" type="fix" issue="542">
        Removed duplicated BUILDING.txt file.
      </action>
      <action dev="bryan" type="add" issue="504">
        Allowed Eckstein Hechler propagator to be initialized with a mean orbit.
      </action>
      <action dev="bryan" type="update" issue="644">
        Removed try and catch statements for ParameterDriver initialization.
      </action>
      <action dev="bryan" type="fix" issue="613">
        Allowed DSST propagation in osculating type with event detectors.
      </action>
    </release>
    <release version="10.1" date="2020-02-19"
             description="Version 10.1 is a minor release of Orekit.
             It includes both new features and bug fixes. New features introduced
             in 10.1 are: wind-up effect for phase measurement, NeQuick ionospheric model,
             support for Hatanaka compact RINEX format, methods for the combination
             of GNSS measurements, Laplace method for initial orbit determination,
             a new Field Of View package, comparison methods for absolute dates,
             a new multiplexed measurement, specialized propagators for GNSS constellation,
             default constructors for DSST force models, covariance matrices in OEM writer,
             a new data context implementation, connection with Gitlab CI, improved documentation,
             the migration of the tutorials to a separate sister project, as well as several other minor
             features and bug fixes. See the list below for a full description of the changes.">
      <action dev="ward" type="fix">
        Improve performance of loading CCSDS files.
      </action>
      <action dev="ward" type="fix" issue="639" due-to="qmor">
        In Ellipsoid.pointOnLimb(...) improved numerical stability by cancelling terms.
      </action>
      <action dev="maxime" type="fix" issue="639" due-to="qmor">
        Fixed pointOnLimb method in bodies.Ellipsoid class. Normalized equations should now avoid numerical issues.
      </action>
      <action dev="evan" type="fix" issue="627">
        Fix TimeScalesFactory.getGMST(conventions, simpleEop) always returning the same
        value.
      </action>
      <action dev="evan" type="fix" issue="636">
        Fix UT1 and Earth rotation during a leap second. Was off by 1 second.
      </action>
      <action dev="luc" type="fix" issue="635">
        Fixed inconsistency in constant thrust maneuver acceleration.
      </action>
      <action dev="evan" type="add" >
        Added an annotation and a compiler plugin that generates a warning
        when default context is used without being explicitly annotated.
      </action>
      <action dev="luc" type="fix" issue="632" due-to="Evan Ward">
        Fixed projection to ellipsoid at pole.
      </action>
      <action dev="evan,luc,yannick" type="add" issue="607">
        Add DataContext, a way to load separate sets of EOP, leap seconds, etc.
      </action>
      <action dev="luc" type="fix" issue="630">
        Improve performance of UnixCompressFilter.
      </action>
      <action dev="luc" type="fix" issue="631">
        Improve performance of HatanakaCompressFilter.
      </action>
      <action dev="evan" type="fix" issue="629">
        Improve performance of ZipJarCrawler.
      </action>
      <action dev="bryan" type="add" issue="625">
          Added default constructors for DSSTZonal and DSSTTesseral. 
      </action>   
      <action dev="bryan" type="add" issue="622">
          Added OrekitException for unknown number of frequencies in ANTEX files. 
      </action>
      <action dev="bryan" type="add" issue="621">
          Added OrekitException in the case where IONEX header is corrupted. 
      </action>
      <action dev="dylan" type="add" issue="359">
          Added a specific test for issue 359 in BatchLSEstimatorTest.
          The test verifies that a Newtonian attraction is known
          by both the propagator builder and the propagator when
          it is not added explicitly.
      </action>
      <action dev="dylan" type="add" issue="367">
          Added write of covariance matrices in OEMWriter.
      </action>
      <action dev="dylan" type="fix" issue="619">
        Fixed origin transform in CcsdsModifierFrame.
      </action>
      <action dev="bryan" type="add" issue="611">
        Added SBAS orbit propagator.
      </action>
      <action dev="bryan" type="fix" issue="617">
        Fixed null pointer exception in MultiplexedMeasurement.
      </action>
      <action dev="luc" type="fix" issue="575">
        Allow users to provide custom convergence checkers for
        batch least squares orbit determination.
      </action>
      <action dev="luc" type="add" issue="614">
        Added multiplexed measurements.
      </action>
      <action dev="luc" type="fix" issue="616">
        Fixed missed changes updates in ParameterDriversList embedding
        other ParameterDriversList instances.
      </action>
      <action dev="luc" type="update">
        Moved tutorials to a separate sister project.
      </action>
      <action dev="bryan" type="add" due-to="Shiva Iyer">
        Added Laplace method for initial orbit determination.
      </action>
      <action dev="bryan" type="fix" issue="612">
        Fixed DSST orbit determination tutorial.
      </action>
      <action dev="bryan" type="add" issue="610">
        Added IRNSS orbit propagator.
      </action>
      <action dev="bryan" type="add" issue="608">
        Added support for RINEX 3.04 files.
      </action>
      <action dev="gabb" type="fix" issue="533">
        Fixed bugs in the derivatives computation in IodGooding.
        Fixed bugs in IodLambert when there's more than an half revolution
        between start and final position.
      </action>
      <action dev="bryan" type="fix" issue="604">
        Fixed parsing of compact RINEX files with wrong key in header
        produced by some Septentrio receivers.
      </action>
      <action dev="luc" type="fix" issue="603">
        Fixed parsing of compact RINEX files with missing types in header
        produced by some Septentrio receivers.
      </action>
      <action dev="evan" type="fix" issue="589">
        Improve performance of AggregateBoundedPropagator by factor of 2.
      </action>
      <action dev="luc" type="fix" issue="600">
        Fixed parsing of compact RINEX files with many observation types.
      </action>
      <action dev="bryan" type="fix">
        Fixed poor design of GLONASS numerical propagator.
      </action>
      <action dev="luc" type="fix" issue="599">
        Fixed an issue in projection to flat ellipse.
      </action>
      <action dev="bryan" type="fix" issue="598">
        Added lazily addition of Newtonian attraction to the DSST and
        numerical propagator builders.
      </action>
      <action dev="luc" type="add" issue="595">
        Added EllipticalFieldOfView (with two different ways to define the
        ellipticity constraint) that can be used in FieldOfViewDetector,
        GroundFieldOfViewDetector and FootprintOverlapDetector.
      </action>
      <action dev="luc" type="add">
        Fields of view with regular polygonal shape can now be built either
        based on a defining cone inside the Fov and touching it at edges
        middle points, or based on a defining cone outside the Fov and touching
        it at vertices.
      </action>
      <action dev="luc" type="add" issue="594">
        Added CircularFieldOfView that can be used in FieldOfViewDetector,
        GroundFieldOfViewDetector and FootprintOverlapDetector.
      </action>
      <action dev="luc" type="add">
        Set up a general hierarchy for Field Of View with various shapes. At
        start, it includes DoubleDihedraFieldOfView and PolygonalFieldOfView.
      </action>
      <action dev="luc" type="add" issue="592">
        Added FilesListCrawler to load files from an explicit list.
      </action>
      <action dev="evan" type="fix" issue="583">
        Fix AbsoluteDate.compareTo() for future/past infinity.
      </action>
      <action dev="luc" type="fix" issue="588">
        Fixed wrong handling of spacecraft states in multi-satellites orbit determination
        and multi-satellite measurements generation.
      </action>
      <action dev="bryan" type="fix" issue="585">
        Improved contributing guide.
      </action>
      <action dev="petrus" type="fix" issue="570">
        Make FieldOfView.getFootprint public.
      </action>
      <action dev="bryan" type="add">
        Added combination of measurements.
      </action>
      <action dev="bryan" type="fix">
        Fix values of GPS C2D, L2D, D2D and S2D frequencies.
      </action>
      <action dev="bryan" type="add">
        Add Nequick ionospheric model.
      </action>
      <action dev="luc" type="fix" issue="581">
        Fixed spurious empty line insertion during Rinex 2 decompression
        when the number of observations per satellite is a multiple of 5
      </action>
      <action dev="luc" type="fix" issue="580">
        Fixed decompression of very small negative values in Hatanaka
        Compact RINEX format.
      </action>
      <action dev="luc" type="fix" issue="578">
        Orbit determination tutorials (and tests too) now supports compressed
        measurement files (gzip, Unix compress, Hatanaka Compact RINEX).
      </action>
      <action dev="luc" type="fix" issue="579">
        Handle properly special events flags in Hatanaka Compact RINEX format.
      </action>
      <action dev="luc" type="fix" issue="483">
        Reset additional state changed by event handlers and not managed by any
        additional state providers.
      </action>
      <action dev="luc" type="add" issue="472">
        Added support for Hatanaka Compact RINEX format.
      </action>
      <action dev="luc" type="fix" issue="574">
        Cope with input stream readers that keep asking for new bytes after end
        of Unix compressed files has been reached.
      </action>
      <action dev="luc" type="fix" issue="573">
        Added detection of some corrupted Unix-compressed files.
      </action>
      <action dev="bryan" type="fix" issue="572">
        Fixed the Saastamoinen model when station altitude is bigger than 5000.0 meters.
      </action>
      <action dev="luc" type="fix" issue="568">
        Fixed too fast step increase in a bracketing attempt.
      </action>
      <action dev="luc" type="add">
        Added phase measurement builder.
      </action>
      <action dev="luc" type="add">
        Added getWavelength in GNSS Frequency.
      </action>
    </release>
    <release version="10.0" date="2019-06-24"
             description="Orekit 10.0 is a major new release. It includes DSST OD,
             propagation in non-inertial frames, specialized propagators for GNSS
             constellations, a new ionospheric model, modeling for phase measurements, the
             LAMBDA method for phase ambiguity resolution, Shapiro effect for range
             measurements, improved documentation, as well as several other new features
             and bug fixes. This release fixes a security denial of service bug regarding
             itrf-versions.conf present since Orekit 9.2. Some APIs have incompatibly
             changed since the 9.X series including the format of itrf-versions.conf,
             removal of deprecated methods, reorganization of the models package, as well
             as updates to AbstractDetector, AbstractGNSSAttitudeProvider, DragSensitive,
             RadiationSensitive, and ZipJarCrawler. See the list below for a full
             description of the changes.">
      <action dev="evan" type="fix">
        Fix  name of GLONASS G2 frequency.
      </action>
      <action dev="luc" type="fix" >
        Fixed accuracy of dates conversions from java dates.
      </action>
      <action dev="evan" type="fix" issue="566">
        Make ITRFVersionLoader public.
      </action>
      <action dev="bryan" type="fix" issue="564">
        Fixed private argument of getLLimits() abstract method.
      </action>
      <action dev="bryan" type="fix" issue="565">
        Fixed static loading of UTC for GLONASS reference epoch.
      </action>
      <action dev="luc" type="fix" issue="547">
        Added a tile/sampling aiming direction that diverts singularity outside of a
        area of interest. This is mainly useful when sampling areas of interest that
        cover the pole as the pole is singular for classical aiming directions (constant
        azimuth or along track).
      </action>
      <action dev="luc" type="update" >
        Removed latitude limitation in AlongTrackAiming. If latitude is above (resp. below)
        the maximum (resp. minimum) latitude reached by the defining orbit, then aiming
        will be towards East for prograde orbits and towards West for retrograde orbits.
      </action>
      <action dev="bryan" type="fix">
        Fixes broken links on Orekit JavaDoc.
      </action>
       <action dev="pascal" type="fix" issue="558">
        Fixes broken links on Maven site.
      </action>
      <action dev="luc" type="fix" issue="559">
        Take into account changes in MSAFE files names published by NASA.
      </action>
      <action dev="bryan" type="add">
        Add Global Ionosphere Map model.
      </action>
      <action dev="maxime" type="add" issue="554">
        Added propagation in inertial frame.
      </action>
      <action dev="luc" type="fix" issue="557">
        Improved documentation about DatesSelector not being reusable across several
        schedulers during measurements generation.
      </action>
      <action dev="evan" type="fix">
        Fix some possible NPEs in AntexLoader, FieldAngularCoordinates.
      </action>
      <action dev="evan" type="fix">
        Fix locale dependent comparisons in SP3File, TDMParser, and YUMAParser.
      </action>
      <action dev="evan" type="fix">
        Ensure opened streams are closed in ZipJarCrawler, DTM2000, IERSConventions, and
        OceanLoadDeformationCoefficients.
      </action>
      <action dev="bryan" type="add">
        Add DSST Orbit Determination for both Kalman Filter and Batch Least Squares estimator.
      </action>
      <action dev="romaric" type="add">
        Add a events detector based on the geomagnetic field intensity at the satellite altitude
        or at sea level above the satellite, and the associated tests
      </action>
      <action dev="maxime" type="update" issue="549">
        Deleted deprecated methods in EclipseDetector.
      </action>
      <action dev="romaric" type="fix" issue="553">
        Fix the bug of attitude transition with Ephemeris propagator
        by adding a way for the LocalPVProvider to get the attitude at the end of the transition
      </action>
      <action dev="petrus" type="update" issue="518">
        Changing AbstractGNSSAttitudeProvider from public to package-private.
      </action>
      <action dev="romaric" type="fix" issue="551">
        Fix the bug of attitude transition with analytical propagator 
        by refreshing the attitude after the events triggering
      </action>
      <action dev="romaric" type="fix" issue="552">
        Fix the bug of attitude transition if a reset occurs during the transition
        by adding margins to the reset of TimeSpanMap to keep the one corresponding to the "after" attitude law.
      </action>
      <action dev="bryan" type="add" issue="522">
        Generalized the GPSPropagator class to handle all GNSS constellations using
        the same algorithm.
      </action>
      <action dev="bryan" type="add" issue="519">
        Added numerical and analytical GLONASS propagators.
      </action>
      <action dev="luc" type="add" >
        Added ambiguity resolution for phase measurements.
        This feature is not complete yet and is considered experimental.
      </action>
      <action dev="bryan" type="update" issue="548">
        Reorganized models package by adding new sub-packages.
      </action>
      <action dev="maxime" type="update" issue="546">
        Updated Hipparchus dependency to version 1.5 in pom.xml file.
      </action>
      <action dev="maxime" type="update" issue="514">
        Deleted unused DerivativeStructure acceleration computation methods.
        In interfaces radiationPressureAcceleration and dragAcceleration, and all their implementations and their tests.
      </action>
      <action dev="evan" type="update" issue="543">
        Change format of itrf-versions.conf to use prefix matching instead of Regular
        Expression matching. All existing itrf-versions.conf files will need to be
        updated. This is to avoid a potential denial of service where a crafted
        itrf-versions.conf could cause the application to hang.
      </action>
      <action dev="evan" type="update" issue="543">
        ZipJarCrawler now uses "!/" to denote the start of the path within the archive
        which matches the convention used by JarURLConnection. ZipJarCrawler used to use
        "!".
      </action>
      <action dev="bryan" type="fix" issue="544" due-to="Josef Probst">
        Fixed endless loop on GPSPropagator and (Field)KeplerianOrbit.
      </action>
      <action dev="maxime" type="add" issue="403">
        Added tests for class UnivariateProcessNoise.
        Working tests for non-Cartesian orbit propagation are still needed.
      </action>
      <action dev="maxime" type="fix" issue="514">
        Deprecated unused DerivativeStructure acceleration computation methods.
        In interfaces radiationPressureAcceleration and dragAcceleration, and all their implementations and their tests. 
      </action>
      <action dev="luc" type="add" issue="536">
        Take target radius into account in CircularFieldOfViewDetector and FieldOfViewDetector.
      </action>
      <action dev="maxime" type="fix" issue="539">
        Fixed DTM2000.getDensity method, made it independent of user time zone.
      </action>
      <action dev="luc" type="add" issue="535">
        Take occulting body flattening into account in eclipse detector.
      </action>
      <action dev="maxime" type="fix" issue="538" due-to="Dorian Gegout">
        Fixed default method compareTo in interface ComparableMeasurement.
      </action>
      <action dev="luc" type="add" issue="532">
        Added Shapiro effect modifier for Range and InterSatelliteRange measurements.
      </action>
      <action dev="evan" type="update" issue="389">
        Fix type parametrization of AbstractDetector so that multiple with* methods can be
        called when the type parameter is '?'.
      </action>
      <action dev="evan" type="remove" issue="506">
        Remove EventHandler.Action and FieldEventHandler.Action. Use
        org.hipparchus.ode.events.Action instead.
      </action>
      <action dev="bryan" type="update" issue="527">
        Changed API for magnetic field model to a SI base unit API.
      </action>
      <action dev="evan" type="fix">
        OrekitException preserves the stack trace when formatting the message throws
        another exception.
      </action>
      <action dev="luc" type="remove" issue="530">
        Event detectors, field of view and attitude providers are not serializable anymore.
      </action>
      <action dev="bryan" type="update" issue="526">
        Replaced private class BilinearInterpolatingFunction of Saastamoinen model
        by the one of Hipparchus
      </action>
      <action dev="evan" type="add" issue="507">
        Add Action.RESET_EVENTS to check all detectors for events without recomputing the
        propagation step.
      </action>
      <action dev="evan" type="add" issue="507">
        Add Action.RESET_EVENTS to check all detectors for events without recomputing the
        propagation step.
      </action>
      <action dev="evan" type="add" issue="507">
        Add toString() implementations to SpacecraftState, RecordAndContinue.Event and
        Field versions.
      </action>
      <action dev="evan" type="add" issue="507">
        Add Field version of RecordAndContinue.
      </action>
      <action dev="evan" type="add" issue="507">
        Add Field version of LatitudeCrossingDetector.
      </action>
      <action dev="luc" type="update">
        Removed classes and methods deprecated in the 9.X series.
      </action>
      <action dev="luc" type="fix" issue="528" due-to="Gowtham Sivaraman">
        Fixed parsing of clock in SP3 files.
      </action>
    </release>
    <release version="9.3.1" date="2019-03-16" description="Version 9.3.1 is a minor version of Orekit.
    It fixes an issue with GPS week rollover.">
      <action dev="luc" type="add" issue="534">
        Handle GPS week rollover in GPSDate.
      </action>
    </release>
    <release version="9.3" date="2019-01-25" description="Version 9.3 is a minor version of Orekit.
    It includes both new features and bug fixes. New features introduced in 9.3 are: a new GPSDate class,
    changed OrekitException from checked to unchecked exceptions, parameter drivers scales and reference
    value can be changed, access to Kalman filter internal matrices, position-only measurements in orbit determination,
    support for unofficial versions 2.12 and 2.20 of Rinex files (mainly for spaceborne receivers),
    direct building of appropriate attitude law with eclipses for all GNSS satellite types, inter-satellites
    view detector, measurement generation feature, possibility fo use Marshall Solar Activity Future Estimation
    to feed NRL MSISE 2000 atmosphere model, new tropospheric models: Mendes-Pavlis, Vienna 1, Vienna 3, estimated model,
    new mapping functions for tropospheric effect: Global Mapping Function, Niell Mapping Function, Global
    Pression Temperature Models GPT and GPT2, possibility to estimate tropospheric zenith delay,
    clock offset that can be estimated (both for ground station and satellite clocks).">
      <action dev="luc" type="add" issue="516">
        Added a way to manage clock corrections from GPSPropagator.
      </action>
      <action dev="bryan" type="add" issue="498">
        Added several tropospheric models: Mendes-Pavlis, Vienna 1, Vienna 3, estimated model
        where the total zenith delay can be estimated during Orbit Determination.
      </action>
      <action dev="bryan" type="add" issue="498">
        Added Global Mapping Function and Niell Mapping Function to be used with tropospheric
        models.
      </action>
      <action dev="luc" type="add" issue="515">
        Added clock offset parameter at satellites level for orbit determination.
      </action>
      <action dev="luc" type="add" issue="513">
        Added clock offset parameter at ground stations level for orbit determination.
      </action>
      <action dev="bryan" type="add" issue="512">
        Added weather model Global Pressure and Temperature 2.
      </action>
      <action dev="bryan" type="add" issue="511">
        Added weather model Global Pressure and Temperature.
      </action>
      <action dev="luc" type="fix" issue="510">
        Fixed dropped derivatives in TimeStampedFieldPVCoordinates.shiftedBy(dt).
      </action>
      <action dev="luc" type="fix" issue="509">
        Fixed scaling error in ParameterFunction differentiation.
      </action>
      <action dev="luc" type="fix" issue="508">
        Fixed inconsistency leading to inaccuracies in conversions from AbsoluteDate to FieldAbsoluteDate.
      </action>
      <action dev="pascal" type="fix" issue="495">
        The MarshallSolarActivityFutureEstimation class implements
        the NRLMSISE00InputParameters interface.
      </action>
      <action dev="evan" type="fix" issue="486">
        Make FieldTransform.shiftedBy(T) public.
      </action>
      <action dev="evan" type="fix" issue="496">
        Fix JavaDoc for TimeComponents.getSecond().
      </action>
      <action dev="evan" type="update" issue="501">
        Deprecate GFunction in favor of ToDoubleFunction.
      </action>
      <action dev="luc" type="add" issue="494">
        Added a measurements generation feature for use with orbit determination.
        Fixes issue #494
      </action>
      <action dev="luc" type="add">
        Added adapter for event detectors, allowing to wrap existing detector
        while changing their behaviour.
      </action>
      <action dev="luc" type="add">
        Added ground at night detector.
      </action>
      <action dev="luc" type="add">
        Added inter-satellites direct view detector.
      </action>
      <action dev="luc" type="add">
        Added constants defined by IAU 2015 resolution B3 for Sun, Earth and Jupiter.
      </action>
      <action dev="luc" type="add" issue="500">
        Added retrieval of full time span (start time, end time and data) containing
        a specified date in TimeSpanMap.
        Fixes issue #500
      </action>
      <action dev="luc" type="add">
        Added direct building of attitude provider from GNSS satellite type.
      </action>
      <action dev="luc" type="add">
        Added parsing of unofficial versions 2.12 and 2.20 of Rinex files
        (used by some spaceborne receivers like IceSat 1).
      </action>
      <action dev="luc" type="add">
        Added a way to retrieve Rinex header directly from the observations data set.
      </action>
      <action dev="luc" type="add">
        Added position-only measurements in orbit determination.
      </action>
      <action dev="luc" type="fix" issue="491">
        Allow parsing of SP3 files that use non-predefined orbit types.
        Fixes issue #491.
      </action>
      <action dev="maxime" type="add" issue="485">
        Added access to Kalman filter matrices.
        KalmanEstimation interface now has methods returning the physical values of:
        state transition matrix phi, measurement matrix H, innovation matrix S and Kalman gain matrix K.
        The methods are implemented in Model class. A class ModelTest was added to test these values.
        Fixes issue #485
      </action>
      <action dev="luc" type="fix" issue="492" due-to="Lebas">
        Fixed error message for TLE with incorrect checksum.
        Fixes issue #492.
      </action>
      <action dev="maxime" type="fix" issue="490">
        Fixed reference value of parameter drivers updating in Kalman filter. 
        When resetting the orbit in the propagator builder, the reference values
        of the drivers are now reset too.
        Fixes issue #490.
      </action>
      <action dev="maxime" type="add" issue="489">
        Made ParameterDriver class fully mutable.
        By adding setters for attributes scale, reference, minimum and maximum values.
        Fixes issue #489.
      </action>
      <action dev="maxime" type="fix" issue="488">
        Fixed method unNormalizeStateVector in Model class of Kalman estimator.
        Previous value did not take into account the reference values of the drivers.
        Fixes issue #488.
      </action>
      <action dev="luc" type="fix" issue="484" due-to="Yannick Jeandroz">
        Changed OrekitException from checked to unchecked exception.
        Most functions do throw such exceptions. As they are unchecked, they are
        not advertised in either `throws` statements in the function signature or
        in the javadoc. So users must consider that as soon as they use any Orekit
        feature, an unchecked `OrekitException` may be thrown. In most cases, users
        will not attempt to recover for this but will only use them to display or
        log a meaningful error message.
        Fixes #484.
      </action>
      <action dev="luc" type="fix" issue="480">
        Added GPSDate class to convert back and forth with AbsoluteDate.
        Fixes #480.
      </action>
      <action dev="evan" type="fix" issue="476">
        Fix generics in EventEnablingPredicateFilter.
        Fixes #476.
      </action>
      <action dev="maxime" type="fix" issue="473">
        Fixed wrong values of radec generated in AngularRaDecMeasurementCreator.
        Fixed wrong values of range rate generated in RangeRateMeasurementCreator.
        Added tests that check the values of measurements for each type of measurement.
        Upgraded precision in Kalman and batch least-squares OD tests that are using range-rate and radec measurements.
        Fixes issue #473.
      </action>
      <action dev="luc" type="fix">
        Derivatives with respect to mass are not computed anymore since several versions,
        some remnants of former computation remained and have now been removed.
      </action>
    </release>
    <release version="9.2" date="2018-05-26" description="Version 9.2 is a minor release of Orekit.
    It introduces several new features and bug fixes. New features introduced in version 9.2 are
    Kalman filter for orbit determination, loading of RINEX files, loading of ANTEX files, loading
    of version d of SP3 files (version a to c were already supported), on-the-fly decompression of .Z
    files, code measurements, phase measurements (but only a very basic implementation for now),
    specific attitude laws (GPS, GLONASS, GALILEO, BEIDOU) with midnight/noon turns, possibility to
    use backward propagation in LS orbit determination, support for any ITRF version, even if EOP
    files do not match the desired version, attitude overriding in constant thrust maneuvers,
    FunctionalDetector, filtering mechanism to insert specific decompression or deciphering algorithms
    during data loading, frames for Lagrange L1 and L2 point for any two related celestial bodies.
    WARNING: phase measurements, GNSS attitude and time-dependent process noise are considered
    experimental features for now, they should not be used yet for operational systems.
    Several bugs have been fixed.">
      <action dev="luc" type="fix">
        Fixed missing eclipse detectors in field version of Solar radiation pressure.
        Fixes issue #366.
      </action>
      <action dev="evan" type="fix">
        Fixed issue where EventHandler.init() was never called.
        Fixes issue #471.
      </action>
      <action dev="luc" type="fix">
        Fixed error in relative humidity units in Marini-Murray tropospheric model.
        Fixes issue #352.
      </action>
      <action dev="luc" type="fix">
        Fixed DSST events detection in the osculating case.
        Fixes issue #398.
      </action>
      <action dev="luc" type="fix">
        Allow several TLE with same date in TLESeries.
        Fixes issue #411.
      </action>
      <action dev="luc" type="fix">
        Fixed compilation problems with JDK 1.8
        Fixes issue #462.
      </action>
      <action dev="luc" type="add" >
        Added specific attitude mode for GNSS satellites: GPS (block IIA, block IIF, block IIF),
        GLONASS, GALILEO, BEIDOU (GEO, IGSO, MEO). This is still considered experimental as there
        are some problems when Sun crosses the orbital plane during a midnight/noon turn maneuver
        (which is a rare event but nevertheless occurs)
      </action>
      <action dev="luc" type="add" >
        Added natural order for observed measurements primarily based on
        chronological order, but with also value comparisons if measurements
        are simultaneous (which occurs a lot in GNSS), and ensuring no
        measurements are lost if stored in SortedSet
      </action>
      <action dev="luc" type="add" due-to="Albert Alcarraz García">
        Added GNSS code measurements
      </action>
      <action dev="luc" type="add" due-to="Albert Alcarraz García">
        Added GNSS phase measurements (very basic implementation for now, not usable as is)
      </action>
      <action dev="luc" type="add" due-to="Albert Alcarraz García">
        Added loading of RINEX observation files (versions 2 and 3)
      </action>
      <action dev="luc" type="fix">
        Fixed compression table reset problem in .Z files
        Fixes issue #450.
      </action>
      <action dev="maxime" type="fix">
        Fixed de-activation of event detection.
        In the propagate(startDate, endDate) function of class "AbstractIntegratedPropagator",
        for dates out of the time interval defined by ]startDate, endDate].
        Fixes issue #449.
      </action>
      <action dev="luc" type="add">
        Added support for loading Unix-compressed files (ending in .Z).
        This file compression algorithm is still widely used in the GNSS
        community (SP3 files, clock files, Klobuchar coefficients...)
        Fixes issue #447.
      </action>
      <action dev="luc" type="add">
        Added a customizable filtering capability in data loading.
        This allows users to insert layers providing features like
        custom decompression algorithms, deciphering, monitoring...
        Fixes issue #446.
      </action>
      <action dev="luc" type="add">
        Allow direct retrieval of rotation part without derivatives from
        LOFType without computing the full transform from inertial frame.
      </action>
      <action dev="maxime" type="fix">
        Added a provider for time-dependent process noise in Kalman estimator.
        This providers allow users to set up realistic models where the process
        noise increases in the along track direction.
        Fixes issue #403.
      </action>
      <action dev="maxime" type="add">
        Increased visibility of attributes in ConstantThrustManeuver class.
        Added getters for all attributes. Also added an attribute name that
        allows the differentiation of the maneuvers, both from a parameter driver
        point of view and from a force model point of view.
        Fixes issue #426.
      </action>
      <action dev="maxime" type="add">
        Increased visibility of attributes in propagator builders.
        By adding getters for all attributes in NumericalPropagatorBuilder
        and AbstractPropagatorBuilder.
        Also made the method findByName in ParameterDriversList public.
        Fixes issue #425.
      </action>
      <action dev="luc" type="fix">
        Ensure the correct ITRF version is used in CCSDS files, regardless
        of the EOP source chosen, defaulting to ITRF-2014.
      </action>
      <action dev="luc" type="fix">
        Split initial covariance matrix and process noise matrix in two
        methods in the covariance matrix provider interface.
      </action>
      <action dev="luc" type="add">
        Added VersionedITRF frame that allow users with needs for very high
        accuracy to specify which ITRF version they want, and stick to it
        regardless of their EOP source.
        Fixes issue #412.
      </action>
      <action dev="luc" type="add">
        Added an itrf-versions.conf configuration file allowing to specify
        which ITRF version each EOP file defines for which date
      </action>
      <action dev="luc" type="add">
        EOP history now contains the ITRF version corresponding to each
        EOP entry on a per date basis
      </action>
      <action dev="luc" type="add">
        Added an ITRFVersion enumerate to simplify conversion between ITRF frames,
        even when no direct Helmert transformation is available
      </action>
      <action dev="luc" type="add">
        Added TransformProviderUtility to reverse or combine TransformProvider instances.
      </action>
      <action dev="luc" type="add">
        Allow attitude overriding during constant-thrust maneuvers.
        Fixes issue #410.
      </action>
      <action dev="luc" type="fix">
        Fixed out-of-sync attitude computation near switch events in AttitudeSequence.
        Fixes issue #404.
      </action>
      <action dev="luc" type="add">
        Added a method to extract sub-ranges from TimeSpanMap instances.
      </action>
      <action dev="luc" type="fix">
        Fixed TLE creation with B* coefficients having single digits like 1.0e-4.
        Fixes issue #388.
      </action>
      <action dev="evan" type="add">
        Add FunctionalDetector.
      </action>
      <action dev="luc" type="add">
        Added handling of IGS ANTEX GNSS antenna models file.
      </action>
      <action dev="luc" type="add">
        Added support for SP3-d files.
      </action>
      <action dev="luc" type="fix">
        Improved SP3 files parsing.
        Some files already operationally produced by IGS Multi-GNSS Experiment (MGEX)
        exceed the maximum number of satellites supported by the regular SP3-c file
        format (which is 85 satellites) and extended the header, without updating the
        format version to SP3-d, which specifically raises the 85 satellites limitation.
        Fixes issue #376.
      </action>
      <action dev="maxime" type="add">
        Allow backward propagation in batch LS orbit determination.
        Fixes issue #375.
      </action>
      <action dev="maxime" type="add">
        Added covariance matrix to PV measurements.
        Fixes issue #374.
      </action>
      <action dev="luc" type="fix">
        Fixed issue when converting very far points (such as Sun center) to geodetic coordinates.
        Fixes issue #373.
      </action>
      <action dev="luc" type="add" >
        Added more conversions between PV coordinates and DerivativeStructure.
        This simplifies for example getting the time derivative of the momentum.
      </action>
      <action dev="maxime" type="fix">
        Fixed weights for angular measurements in W3B orbit determination.
        Fixed in test and tutorial.
        Fixes issue #370.
      </action>
      <action dev="luc" type="add" due-to="Julio Hernanz">
        Added frames for L1 and L2 Lagrange points, for any pair of celestial bodies.
      </action>
    </release>
    <release version="9.1" date="2017-11-26"
             description="Version 9.1 is a minor release of Orekit. It introduces a few new
             features and bug fixes. New features introduced in version 9.1 are some
             frames in OEM parser, retrieval of EOP from frames and ground station displacements
             modelling (both displacements due to tides and displacements due to ocean loading),
             and retrieval of covariance matrix in orbit determination. Several bugs have been fixed.
             Version 9.1 depends on Hipparchus 1.2.">
      <action dev="evan" type="add">
        Added ITRF2005 and ITRF2008 to the frames recognized by OEMParser.
        Fixes issue #361.
      </action>
      <action dev="evan" type="fix">
        Fixed FiniteDifferencePropagatorConverter so that the scale factor is only applied
        once instead of twice.
        Fixes issue #362.
      </action>
      <action dev="maxime" type="fix">
        Fixed derivatives computation in turn-around range ionospheric delay modifier.
        Fixes issue #369.
      </action>
      <action dev="evan" type="fix">
        Disabled XML external resources when parsing rapid XML TDM files.
        Part of issue #368.
      </action>
      <action dev="evan" type="fix">
        Disabled XML external resources when parsing rapid XML EOP files.
        Part of issue #368.
      </action>
      <action dev="evan" type="fix">
        Fixed NPE in OrekitException when localized string is null.
      </action>
      <action dev="luc" type="fix">
        Fixed a singularity error in derivatives for perfectly circular orbits in DSST third body force model.
        Fixes issue #364.
      </action>
      <action dev="luc" type="fix" due-to="Lucian Bărbulescu">
        Fixed an error in array size computation for Hansen coefficients.
        Fixes issue #363.
      </action>
      <action dev="luc" type="add">
        Added a way to retrieve EOP from frames by walking the frames hierarchy tree
        using parent frame links. This allows to retrieve EOP from topocentric frames,
        from Earth frames, from TOD...
      </action>
      <action dev="luc" type="add">
        Take ground stations displacements into account in orbit determination.
        The predefined displacement models are the direct effect of solid tides
        and the indirect effect of ocean loading, but users can add their own models
        too.
      </action>
      <action dev="luc" type="add">
        Added ground stations displacements due to ocean loading as per IERS conventions,
        including all the 342 tides considered in the HARDISP.F program.
        Computation is based on Onsala Space Observatory files in BLQ format.
      </action>
      <action dev="luc" type="add">
        Added ground points displacements due to tides as per IERS conventions.
        We have slightly edited one entry in table 7.3a from IERS 2010 conventions
        to fix a sign error identified by Dr. Hana Krásná from TU Wien (out of phase
        radial term for the P₁ tide, which is -0.07mm in conventions when it should be
        +0.07mm). This implies that our implementation may differ up to 0.14mm from
        other implementations.
      </action>
      <action dev="luc" type="fix">
        Avoid intermixed ChangeForwarder instances calling each other.
        Fixes issue #360.
      </action>
      <action dev="maxime" type="fix">
        Modified the way the propagation parameter drivers are mapped in the
        Jacobian matrix in class "Model".
        Added a test for multi-sat orbit determination with estimated
        propagation parameters (µ and SRP coefficients).
        Fixes issue #354.
      </action>
      <action dev="luc" type="fix">
         Added a convenience method to retrieve covariance matrix in
         physical units in orbit determination.
         Fixes issue #353.
      </action>
      <action dev="luc" type="fix" due-to="Rongwang Li">
         Fixed two errors in Marini-Murray model implementation.
         Fixes issue #352.
      </action>
      <action dev="luc" type="fix">
         Prevent duplicated Newtonian attraction in FieldNumericalPropagator.
         Fixes issue #350.
      </action>
      <action dev="luc" type="fix">
         Copy additional states through impulse maneuvers.
         Fixes issue #349.
      </action>
      <action dev="luc" type="fix">
         Removed unused construction parameters in ShiftingTransformProvider
         and InterpolatingTransformProvider.
         Fixes issue #356.
      </action>
      <action dev="luc" type="fix">
         Fixed wrong inertial frame for Earth retrieved from CelestialBodyFactory.
         Fixes issue #355.
      </action>
      <action dev="luc" type="update">
        Use a git-flow like branching workflow, with a develop branch for bleeding-edge
        development, and master branch for stable published versions.
      </action>
    </release>
    <release version="9.0.1" date="2017-11-01"
            description="Version 9.0.1 is a patch release of Orekit.
            It fixes security issus 368.">
      <action dev="evan" type="fix">
        Disabled XML external resources when parsing rapid XML TDM files.
        Part of issue #368.
      </action>
      <action dev="evan" type="fix">
        Disabled XML external resources when parsing rapid XML EOP files.
        Part of issue #368.
      </action>
    </release>
    <release version="9.0" date="2017-07-26"
             description="Version 9.0 is a major release of Orekit. It introduces several new
             features and bug fixes. New features introduced in version 9.0 are Taylor algebra
             propagation (for high order uncertainties propagation or very fast Monte-Carlo
             studies), multi-satellites orbit determination, parallel multi-satellites propagation,
             parametric accelerations (polynomial and harmonic), turn-around measurements,
             inter-satellite range measurements, rigth ascension/declination measurements,
             Antenna Phase Center measurements modifiers, EOP estimation in precise orbit
             determination, orbit to attitude coupling in partial derivatives, parsing of CCSDS
             Tracking Data Messages, parsing of university of Bern Astronomical Institute files
             for Klobuchar coefficients, ITRF 2014, preservation of non-Keplerian orbits derivatives,
             JB2008 atmosphere model, NRL MSISE 2000 atmosphere model, boolean combination of events
             detectors, ephemeris writer, speed improvements when tens of thousands of measurements
             are used in orbit determination, Danish translations. Several bugs have been fixed.">
     <action dev="luc" type="add">
       Added on-board antenna phase center effect on inter-satellites range measurements.
     </action>
     <action dev="luc" type="add">
       Added on-board antenna phase center effect on turn-around range measurements.
     </action>
     <action dev="luc" type="add">
       Added on-board antenna phase center effect on range measurements.
     </action>
     <action dev="luc" type="update">
       Moved Bias and OutlierFilter classes together with the other estimation modifiers.
     </action>
     <action dev="luc" type="update">
       Forced states derivatives to be dimension 6 rather than either 6 or 7. The
       additional mass was not really useful, it was intended for maneuvers calibration,
       but in fact during maneuver calibration we adjust either flow rate or specific
       impulse but not directly mass itself. 
     </action>
      <action dev="luc" type="add">
        Added parametric acceleration force models, where acceleration amplitude is a
        simple parametric function. Acceleration direction is fixed in either inertial
        frame, or spacecraft frame, or in a dedicated attitude frame overriding spacecraft
        attitude. The latter could for example be used to model solar arrays orientation if
        the force is related to solar arrays). Two predefined implementations are provided,
        one for polynomial amplitude and one for harmonic amplitude. Users can add other
        cases at will. This allows for example to model the infamous GPS Y-bias, which is
        thought to be related to a radiator thermal radiation.
      </action>
      <action dev="luc" type="remove">
        Removed obsolete Cunningham and Droziner attraction models. These models have
        been superseded by Holmes-Featherstone attraction model available since 2013
        in Orekit.
      </action>
      <action dev="luc" type="update">
        Take orbit to attitude coupling into account in the partial derivatives for all attitude modes.
        Fixes issue #200.
      </action>
      <action dev="luc" type="update">
        Merged FieldAttitudeProvider into AttitudeProvider.
      </action>
      <action dev="luc" type="update">
        Simplified ForceModel interface. It does not require dedicated methods anymore for
        computing derivatives with respect to either state or parameters.
      </action>
      <action dev="luc" type="remove">
        Removed Jacchia-Bowman 2006 now completely superseded by Jacchia-Bowman 2008.
      </action>
      <action dev="luc" type="update">
        Make Jacchia-Bowman 2008 thread-safe and field-aware.
      </action>
      <action dev="luc" type="update">
        Make NRL MSISE 2000 thread-safe and field-aware.
      </action>
      <action dev="luc" type="update">
        Make DTM2000 thread-safe and field-aware.
      </action>
      <action dev="luc" type="add">
        Added support for ITRF 2014.
        As of mid-2017, depending on the source of EOP, the ITRF retrieved using
        FramesFactory.getITRF will be either ITRF-2014 (if using EOP 14 C04) or
        ITRF-2008 (if using EOP 08 C04, bulletins A, bulletins B, or finals .all).
        If another ITRF is needed, it can be built using HelmertTransformation.
      </action>
      <action dev="luc" type="remove">
        Removed classes and methods deprecated in 8.0.
      </action>
      <action dev="luc" type="add">
        Added coordinates of all intermediate participants in estimated measurements.
        This will allow estimation modifiers to get important vectors (sighting
        directions for example) without recomputing everything from the states.
      </action>
      <action dev="luc" type="add">
        Added a multi-satellites orbit determination feature.
      </action>
      <action dev="luc" type="add">
        Added one-way and two-way inter-satellites range measurements.
      </action>
      <action dev="luc" type="fix" due-to="Glenn Ehrlich">
        Avoid clash with Python reserved keywords and, or and not in BooleanDetector.
      </action>
      <action dev="luc" type="add" due-to="Maxime Journot">
        Added right ascension and declination angular measurements.
      </action>
      <action dev="luc" type="add">
        Added a parallel propagation feature for addressing multi-satellites needs.
        Propagators of different types (analytical, semi-analytical, numerical,
        ephemerides ...) can be mixed at will.
      </action>
      <action dev="luc" type="fix">
        Fixed Gaussian quadrature inconsistent with DSST theory when orbit derivatives are present.
        Fixes issue #345.
      </action>
      <action dev="luc" type="fix">
        Fixed infinite recursion when attempting two orbit determinations in row.
        Fixes issue #347.
      </action>
      <action dev="luc" type="add" due-to="Lars Næsbye Christensen">
        Added Danish translations.
        Fixes issue #346.
      </action>
      <action dev="luc" type="add" >
        Allow estimation of polar motion (offset plus linear drift) and prime meridian
        correction (offset plus linear drift) in orbit determination. This is essentially
        equivalent to add correction to the xp, yp, dtu1 and lod Earth Orientation Parameters.
      </action>
      <action dev="luc" type="add">
        Parameters in orbit determination can be associated with a per-parameter reference date.
      </action>
      <action dev="luc" type="fix">
        Fixed wrong generation of FieldTransforms by time stamped cache, when generation
        happens backward in time.
        Fixes issue #344.
      </action>
      <action dev="luc" type="update">
        Improved computation ground station parameters derivatives
        in orbit determination.
      </action>
      <action dev="luc" type="update" >
        Use automatic differentiation for all orbit determination measurements types.
        This allows simpler evolutions to estimate parameters for which derivatives
        are not straightforward to compute; some of these parameters are needed for
        precise orbit determination.
      </action>
      <action dev="luc" type="add" due-to="Maxime Journot">
        Added parsing of University of Bern Astronomical Institute files for α and β Klobuchar coefficients.
      </action>
      <action dev="luc" type="add" due-to="Maxime Journot">
        Added parsing of CCSDS TDM (Tracking Data Messages) files, both text and XML.
      </action>
      <action dev="luc" type="fix" due-to="Florentin-Alin Butu">
        Fixed lighting ratio in solar radiation pressure for interplanetary trajectories.
      </action>
      <action dev="hank" type="fix">
        Allow small extrapolation before and after ephemeris.
        Fixes issue #261.
      </action>
      <action dev="luc" type="fix">
        Fixed missing attitude in DSST mean/osculating conversions.
        Fixes issue #339.
      </action>
      <action dev="luc" type="fix">
        Optionally take lift component of the drag force into account in BoxAndSolarArraySpacecraft.
        Fixes issue #324.
      </action>
      <action dev="luc" type="fix" due-to="James Schatzman">
        Change visibility of getTargetPV in GroundPointing to public so it can be subclassed by
        users in other packages.
        Fixes issue #341.
      </action>
      <action dev="luc" type="update">
        Deprecated the TLESeries class. The file format used was considered to be too specific and
        the API not really well designed. Users are encouraged to use their own parser for series of TLE.
      </action>
      <action dev="luc" type="fix" due-to="Gavin Eadie">
        Removed dead code in deep SDP4 propagation model.
        Fixes issue #342.
      </action>
      <action dev="luc" type="fix" due-to="Quentin Rhone">
        Added a way to prefix parameters names when estimating several maneuvers
        in one orbit determination.
        Fixes issue #338.
      </action>
      <action dev="luc" type="fix" due-to="Pascal Parraud">
        Removed unneeded reset at end of sample creation in propagators conversion.
        Fixes issue #335.
      </action>
      <action dev="luc" type="fix" due-to="Michiel Zittersteijn">
        Fixed wrong angle wrapping computation in IodLambert.
      </action>
      <action dev="luc" type="fix" due-to="Lucian Barbulescu">
        Fixed boundaries of thrust parameter driver in ConstantThrustManeuver.
        Fixes issue #327.
      </action>
      <action dev="luc" type="fix" due-to="Hao Peng">
        Allow some old version of TLE format to be parsed correctly.
        Fixes issue #330.
      </action>
      <action dev="luc" type="fix" due-to="James Schatzman">
        Fixed ArrayOutOfBoundException appearing when converting dates at past or future infinity
        to string.
        Fixes issue #340.
      </action>
      <action dev="luc" type="fix">
        Extended range of DateComponents to allow the full integer range as days offset
        from J2000.
      </action>
      <action dev="luc" type="fix">
        Prevent NaN appearing in UTC-TAI offsets for dates at past or future infinity.
      </action>
      <action dev="luc" type="fix">
        Prevent central attraction coefficient from being adjusted in TLEPropagatorBuilder,
        as it is specified by the TLE theory.
        Fixes issue #313.
      </action>
      <action dev="luc" type="fix" due-to="Hao Peng">
        Added a flag to prevent resetting initial state at the end of integrating propagators.
        Fixes issue #251.
      </action>
      <action dev="luc" type="fix">
        Tutorials now all rely on orekit-data being in user home folder.
        Fixes issue #245.
      </action>
       <action dev="luc" type="fix">
        Apply delay corresponding to h = 0 when station altitude is below 0 in SaastamoinenModel.
        Fixes issue #202.
      </action>
      <action dev="luc" type="add">
        Added derivatives to orbits computed from non-Keplerian models, and use
        these derivatives when available. This improves shiftedBy() accuracy,
        and as a consequence also the accuracy of EventShifter. As example, when
        comparing shiftedBy and numerical model on a low Earth Sun Synchronous Orbit,
        with a 20x20 gravity field, Sun and Moon third bodies attractions, drag and
        solar radiation pressure, shifted position errors without derivatives are 18m
        after 60s, 72m after 120s, 447m after 300s; 1601m after 600s and 3141m after
        900s, whereas the shifted position errors with derivatives are 1.1m after 60s,
        9.1m after 120s, 140m after 300s; 1067m after 600s and 3307m after 900s.
      </action>
      <action dev="luc" type="fix">
        Preserved non-Keplerian acceleration in spacecraft state when computed from numerical propagator.
        Fixes issue #183.
      </action>
      <action dev="luc" type="fix">
        Fixed accuracy of FieldAbsoluteDate.
        Fixes issue #337.
      </action>
      <action dev="luc" type="fix">
        Fixed eccentricity computation for hyperbolic Cartesian orbits.
        Fixes issue #336.
      </action>
      <action dev="luc" type="fix">
        Fixed an array out of bounds error in DSST zonal short periodics terms.
      </action>
      <action dev="luc" type="fix" due-to="Maxime Journot">
        Fixed a factor two error in tropospheric and ionospheric modifiers.
      </action>
      <action dev="luc" type="add" due-to="Maxime Journot">
        Added turn-around (four-way range) measurements to orbit determination.
      </action>
      <action dev="luc" type="update">
        Updated dependency to Hipparchus 1.1, released on 2017, March 16th.
        Fixes issue #329.
      </action>
      <action dev="evan" type="add">
        Added simple Boolean logic with EventDetectors.
      </action>
      <action dev="luc" type="add">
        Added getGMSTRateFunction to IEEEConventions to compute accurately Earth rotation rate.
      </action>
      <action dev="luc" type="update">
        OneAxisEllipsoid can now transform FieldGeodeticPoint from any field
        and not only DerivativeStructure.
      </action>
      <action dev="luc" type="add">
        Completed field-based Cartesian and angular coordinates with missing
        features that were only in the double based versions.
      </action>
      <action dev="luc" type="update" due-to="Maxime Journot">
        Use DerivativeStructure to compute derivatives for Range measurements.
      </action>
      <action dev="luc" type="update">
        Improved conversion speed from Cartesian coordinates to geodetic coordinates
        by about 15%.
      </action>
      <action dev="evan" type="add">
        Replace OrbitFile interface with EphemerisFile, adding support for multiple
        ephemeris segments and the capability to create a propagator from an ephemeris.
      </action>
      <action dev="hank" type="add">
        Added EphemerisFileWriter interface for serializing EphemerisFiles to external
        file formats, and implemented the OEMWriter for CCSDS OEM file export support.
      </action>
      <action dev="hank" type="add">
        Added OrekitEphemerisFile object for encapsulating propagator outputs into an 
        EphemerisFile which can then be exported with EphemerisFileWriter classes.
      </action>
      <action dev="luc" type="fix">
        Fixed thread-safety issues in DTM2000 model.
        Fixes issue #258.
      </action>
      <action dev="pascal" type="add">
        Added JB2008 atmosphere model.
      </action>
      <action dev="pascal" type="add">
        Added NRLMSISE-00 atmosphere model.
      </action>
      <action dev="luc" type="fix" due-to="Hao Peng">
        Fixed outliers configuration parsing in orbit determination tutorial and test.
        Fixes issue #249
      </action>
       <action dev="luc" type="fix" >
        Greatly improved orbit determination speed when a lot of measurements are used
        (several thousands).
      </action>
      <action dev="luc" type="fix" >
        Fixed ant build script to run Junit tests.
        Fixes issue #246.
      </action>
      <action dev="luc" type="update">
        Added a protection against zero scale factors for parameters drivers.
      </action>
      <action dev="evan" type="fix">
        Fix AbsoluteDate.createMJDDate when the time scale is UTC and the date
        is during a leap second.
        Fixes issue #247
      </action>
      <action dev="luc" type="fix" >
        Fixed ant build script to retrieve Hipparchus dependencies correctly.
        Fixes issue #244.
      </action>
    </release>
    <release version="8.0.1" date="2017-11-01"
            description="Version 8.0.1 is a patch release of Orekit.
            It fixes security issus 368.">
      <action dev="evan" type="fix">
        Disabled XML external resources when parsing rapid XML EOP files.
        Part of issue #368.
      </action>
    </release>
    <release version="8.0" date="2016-06-30"
             description="Version 8.0 is a major release of Orekit. It introduces several new
             features and bug fixes as well as a major dependency change. New features introduced
             in version 8.0 are orbit determination, specialized propagator for GPS satellites
             based on SEM or YUMA files, computation of Dilution Of Precision and a new angular
             separation event detector. Several bugs have been fixed. A major change introduced
             with version 8.0 is the switch from Apache Commons Math to Hipparchus as the
             mathematical library, which also implied switching from Java 6 to Java 8.">
      <action dev="luc" type="fix" due-to="Andrea Antolino">
        Improved accuracy of orbits Jacobians.
        Fixes issue #243.
      </action>
      <action dev="luc" type="update">
        Deprecated PropagationException, replaced by OrekitException.
      </action>
      <action dev="evan" type="fix" due-to="Greg Carbott">
        Fix bug in restarting propagation with a ConstantThrustManeuver with an
        updated initial condition.
      </action>
      <action dev="luc" type="fix">
        Fixed a display error for dates less than 0.5ms before a leap second.
      </action>
      <action dev="luc" type="update">
        Use ParameterDriver with scale factor for both orbit determination, conversion,
        and partial derivatives computation when finite differences are needed.
      </action>
      <action dev="luc" type="fix">
        Apply impulse maneuver correctly in backward propagation.
        Fixes issue #241.
      </action>
      <action dev="luc" type="add">
        Added angular separation detector. This is typically used to check separation
        between spacecraft and the Sun as seen from a ground station, to avoid interferences
        or damage.
      </action>
      <action dev="luc" type="update">
        All class and methods that were deprecated in the 7.X series have been removed.
      </action>
      <action dev="luc" type="update">
        Allow ICGEM gravity field reader to parse non-Earth gravity fields.
      </action>
      <action dev="evan" type="add">
        Add methods for a integration step handler to tell if the start/end of the step is
        interpolated due to event detection. Also added ability to add a step handler in
        ephemeris mode.
      </action>
      <action dev="evan" type="fix">
        Switch to a continuous Ap to Kp geomagnetic index conversion.
        Fixes issue #240.
      </action>
      <action dev="pascal" type="add">
        Added computation of Dilution Of Precision (DOP).
      </action>
      <action dev="pascal" type="add">
        Added a specialized propagator for GPS spacecrafts, based on
        SEM or YUMA files.
      </action>
      <action dev="luc" type="update">
        Ported the new Hipparchus event handling algorithm to Orekit.
        This improves robustness in corner cases, typically when different
        event detectors triggers at very close times and one of them
        resets the state such that it affects the other detectors.
      </action>
      <action dev="luc" type="update">
        Simplified step interpolators API, replacing the setDate/getState
        pair with an interpolated state getter taking a date argument.
      </action>
      <action dev="luc" type="update">
        Switched from Apache Commons Math to Hipparchus library.
      </action>
      <action dev="luc" type="add">
        Added an orbit determination feature!
      </action>
      <action dev="evan" type="add">
        Add EventHandler to record all events.
      </action>
      <action dev="evan" type="fix">
        Fix exception during event detection using
        NumericalPropagator.getGeneratedEphemeris() near the start/end date of
        the generated ephemeris.
        Fixes issue #238
      </action>
    </release>
    <release version="7.2.1" date="2017-11-01"
            description="Version 7.2.1 is a patch release of Orekit.
            It fixes security issus 368.">
      <action dev="evan" type="fix">
        Disabled XML external resources when parsing rapid XML EOP files.
        Part of issue #368.
      </action>
    </release>
    <release version="7.2" date="2016-04-05"
             description="Version 7.2 is a minor release of Orekit. It introduces several new
             features and bug fixes. The most important features introduced in version 7.2
             are handling of GLONASS and QZSS time scales, support for local time zones
             according to ISO-8601 standard, and finer tuning of short period terms in
             DSST propagator. Version 7.2 depends on version 3.6.1 of Apache Commons Math,
             which also fixes a bug related to close events detection.">
      <action dev="luc" type="add">
        Added GLONASS and QZSS time scales. These time scales my be used in SP3-c files.
      </action>
      <action dev="luc" type="add">
        Added parsing and displaying of local time according to ISO-8601 standard.
      </action>
      <action dev="luc" type="fix">
        Added some protections against malformed SP3 files.
      </action>
      <action dev="luc" type="fix">
        Fixed Newcomb operators generation in DSST for high degree gravity fields.
        Fixes issue #237
      </action>
      <action dev="luc" type="update">
        Improved tuning of DSST tesseral force models. Users can now tune max degree,
        max eccentricity power and max frequency in mean longitude for short
        period terms, as well as for m-daily terms.
      </action>
      <action dev="luc" type="update">
        Improved tuning of DSST zonal force models. Users can now tune max degree,
        max eccentricity power and max frequency in true longitude for short
        period terms.
      </action>
      <action dev="luc" type="fix">
        Fixed wrong continuous maneuver handling in backward propagation.
        Fixes issue #236
      </action>
    </release>
    <release version="7.1" date="2016-02-07"
             description="Version 7.1 is a minor release of Orekit. It introduces several new
             features and bug fixes. The most important features introduced in version 7.1
             are a lot of new event detectors (field of view based detectors supporting any FoV
             shape, either on ground targetting spacecraft or on spacecraft and targetting
             ground defined zones with any shape, extremum elevation detector, anomaly,
             latitude argument, or longitude argument crossing detectors, either true, mean
             or eccentric, latitude and longitude extremum detectors, latitude and longitude
             crossing detectors), new event filtering capability based on user-provided
             predicate function, ability to customize DSST interpolation grid for short period
             elements, ability to retrieve DSS short periodic coefficients, removed some arbitrary
             limitations in DSST tesseral and zonal contribution, ability to set short period
             degree/order to smaller values than mean elements in DSST, vastly improved
             frames transforms efficiency for various Earth frames, three different types of
             solar radiation pressure coefficients, new tabulated attitudes related to Local
             Orbital Frame, smooth attitude transitions in attitudes sequences, with derivatives
             continuity at both endpoint, ground zone sampling either in tiles or grid with fixed
             or track-based orientation, derivatives handling in geodetic points, parsing of TLE
             with non-unclassified modifiers, support for officiel WMM coefficients from NOAA,
             support for tai-utc.dat file from USNO, tropospheric refraction model following
             Recommendation ITU-R P.834-7, geoid model based on gravity field, and use of the new
             Apache Commons Math rotation API with either Frame transform convention or vector
             operator convention. Numerous bugs were also fixed.
             Version 7.1 depends on version 3.6 of Apache Commons Math.">
      <action dev="thierry" type="add">
        Added tropospheric refraction correction angle following Recommendation ITU-R P.834-7.
      </action>
      <action dev="luc" type="add">
        Added a way to configure max degree/order for short periods separately
        from the mean elements settings in DSST tutorial.
      </action>
      <action dev="luc" type="fix">
        Fixed limitation to degree 12 on zonal short periods, degree/order 8 on
        tesseral short periods, and degree/order 12 for tesseral m-dailies in DSST.
      </action>
      <action dev="luc" type="fix">
        Fixed wrong orbit type in propagator conversion. The type specified by
        user was ignored when computing variable stepsize integrator tolerances.
      </action>
      <action dev="luc" type="add">
        Set up three different implementations of radiation pressure coefficients,
        using either a single reflection coefficient, or a pair of absorption
        and specular reflection coefficients using the classical convention about
        specular reflection, or a pair of absorption and specular reflection
        coefficients using the legacy convention from the 1995 CNES book.
        Fixes issue #170
      </action>
      <action dev="luc" type="fix">
        Fixed wrong latitude normalization in FieldGeodeticPoint.
      </action>
      <action dev="luc" type="fix">
        Fixed blanks handling in CCSDS ODM files.
        Fixes issue #232
      </action>
      <action dev="luc" type="fix">
        Fixed FramesFactory.getNonInterpolatingTransform working only
        in one direction.
        Fixes issue #231
      </action>
      <action dev="evan" type="add">
        Added Field of View based event detector for ground based sensors.
      </action>
      <action dev="luc" type="add">
        Added a getFootprint method to FieldOfView for projecting Field Of View
        to ground, taking limb of ellipsoid into account (including flatness) if
        Field Of View skims over horizon.
      </action>
      <action dev="luc" type="add">
        Added a pointOnLimb method to Ellipsoid for computing points that lie
        on the limb as seen from an external observer.
      </action>
      <action dev="luc" type="add">
        Added an isInside predicate method to Ellipsoid for checking points location.
      </action>
      <action dev="evan" type="fix">
        Support parsing lowercase values in CCSDS orbit data messages.
        Fixes issue #230
      </action>
      <action dev="luc" type="add">
        Added a generic FieldOfViewDetector that can handle any Field Of View shape.
        The DihedralFieldOfViewDetector is deprecated, but the CircularFieldOfViewDetector
        which corresponds to a common case that can be computed more accurately and faster
        than the new generic detector is preserved.
      </action>
      <action dev="luc" type="add">
        Added a FieldOfView class to model Fields Of View with any shape.
      </action>
      <action dev="luc" type="add">
        Added a FootprintOverlapDetector which is triggered when a sensor
        Field Of View (any shape, even split in non-connected parts or
        containing holes) overlaps a geographic zone, which can be non-convex,
        split in different sub-zones, have holes, contain the pole...
        Fixes issue #216
      </action>
      <action dev="luc" type="fix" due-to="Carlos Casas">
        Added a protection against low altitudes in JB2006 model.
        Fixes issue #214
      </action>
      <action dev="luc" type="fix" due-to="Petrus Hyvönen">
        Enlarged access to SGP4 and DeepSDP4 propagators.
        Fixes issue #207
      </action>
      <action dev="luc" type="fix">
        Fixed covariance matrices units when read from CCSDS ODM files. The
        data returned at API level are now consistent with SI units, instead of being
        kilometer-based.
        Fixes issue #217
      </action>
      <action dev="luc" type="fix">
        Fixed DSST ephemeris generation.
        Fixes issue #222
      </action>
      <action dev="luc" type="update">
        Vastly improved DSS short period terms interpolation.
      </action>
      <action dev="luc" type="fix">
        Use new Rotation API from Apache Commons Math 3.6.
        This API allows to use both vector operator convention and frames
        transform convention naturally. This is useful when axis/angles are
        involved, or when composing rotations. This probably fixes one of
        the oldest stumbling blocks for Orekit users.
      </action>
      <action dev="luc" type="fix">
        Fixed state partial derivatives in drag force model.
        Fixes issue #229
      </action>
      <action dev="evan" type="fix">
        Fixed incorrect density in DTM2000 when the input position is not in ECI
        or ECEF.
        Fixes issue #228
      </action>
      <action dev="evan" type="add">
        Added capability to use a single EventHandler with multiple types of
        EventDetectors.
      </action>
      <action dev="luc" type="add" >
        Added a way to customize interpolation grid in DSST, either using a fixed number
        of points or a maximum time gap between points, for each mean elements integration
        step.
      </action>
      <action dev="luc" type="add" >
        Added TabulatedLofOffset for attitudes defined by tabulating rotations between Local Orbital Frame
        and spacecraft frame.
        Fixes issue #227
      </action>
      <action dev="luc" type="fix" >
        Fixed wrong ephemeris generation for analytical propagators with maneuvers.
        Fixes issue #224.
      </action>
       <action dev="luc" type="fix" >
        Fixed date offset by one second for TLE built from their components,
        if a leap second was introduced earlier in the same year.
        Fixes issue #225.
      </action>
      <action dev="luc" type="fix" >
        Allow parsing TLE with non-unclassified modifier.
      </action>
      <action dev="luc" type="add" >
        As a side effect of fixing issue #223, KeplerianPropagator and
        Eckstein-Hechler propagator are now serializable.
      </action>
      <action dev="luc" type="fix" >
        Fixed missing additional states handling in ephemeris propagators
        created from analytical propagators.
      </action>
      <action dev="luc" type="fix" >
        Fixed NPE and serialization issues in ephemeris propagators created
        from analytical propagators.
        Fixes issue #223.
      </action>
      <action dev="luc" type="fix" >
        Fixed time scale issues in JPL ephemerides and IAU pole models.
        The time used for internal computation should be TDB, not TT.
      </action>
      <action dev="luc" type="fix" >
        Fixed an issue with backward propagation on analytical propagator.
        During first step, the analytical interpolator wrongly considered the
        propagation was forward.
      </action>
      <action dev="luc" type="add" >
        Added a way to retrieve short period coefficients from DSST as
        spacecraft state additional parameters. This is mainly intended
        for test and validation purposes.
      </action>
      <action dev="luc" type="fix" >
        Prevent small overshoots of step limits in event detection.
        Fixes issue #218.
      </action>
      <action dev="luc" type="fix" >
        Handle string conversion of dates properly for dates less than 1 millisecond
        before midnight (they should not appear as second 60.0 of previous minute but
        should rather wrap around to next minute).
        Partly fixes issue #218.
      </action>
      <action dev="luc" type="fix" >
        Enforce Lexicographical order in DirectoryCrawler, to ensure reproducible
        loading. Before this changes, some tests could fail in one computer while
        succeeding in another computer as we use a mix of DE-4xx files, some having
        a different EMRAT (81.30056907419062 for DE-431, 81.30056 for DE-405 and DE-406).
      </action>
      <action dev="luc" type="add" >
        Added EventEnablingPredicateFilter to filter event based on an user-provided
        enabling predicate function. This allow for example to dynamically turn some
        events on and off during propagation or to set up some elaborate logic like
        triggering on elevation first time derivative (i.e. one elevation maximum)
        but only when elevation itself is above some threshold.
      </action>
      <action dev="luc" type="update" >
        Renamed EventFilter into EventSlopeFilter.
      </action>
      <action dev="luc" type="add" >
        Added elevation extremum event detector.
      </action>
      <action dev="luc" type="fix" >
        Fixed ellipsoid tessellation with large tolerances.
        Fixes issue #215.
      </action>
      <action dev="evan" type="fix" >
        Fixed numerical precision issues for start/end dates of generated
        ephemerides.
        Fixes issues #210
      </action>
      <action dev="luc" type="add" >
        Added anomaly, latitude argument, or longitude argument crossings detector,
        either true, mean or eccentric.
        Fixes issue #213.
      </action>
      <action dev="luc" type="add" >
        Added latitude and longitude extremum detector.
      </action>
      <action dev="luc" type="add" >
        Added latitude and longitude crossing detector.
      </action>
      <action dev="luc" type="add" >
        Added a way to convert between PVA and geodetic points with time derivatives.
      </action>
      <action dev="luc" type="add" >
        Allow truncation of tiles in ellipsoid tessellation.
      </action>
      <action dev="luc" type="add" >
        Propagator builders can now be configured to accept any orbit types
        and any position angle types in the input flat array.
        Fixes issue #208.
      </action>
      <action dev="luc" type="add" >
        Added smooth attitude transitions in attitudes sequences, with derivatives
        continuity at both endpoints of the transition that can be forced to match
        rotation, rotation rate and rotation acceleration.
        Fixes issue #6.
      </action>
      <action dev="luc" type="fix" >
        Fixed attitudes sequence behavior in backward propagation.
        Fixes issue #206.
      </action>
      <action dev="luc" type="add" >
        Added factory methods to create AbsoluteDate instances from MJD or JD.
        Fixes issue #193.
      </action>
      <action dev="luc" type="fix" due-to="Joris Olympio">
        Fixed wrong attitude switches when an event occurs but the active attitude mode
        is not the one it relates to.
        Fixes issue #190.
      </action>
      <action dev="luc" type="add"  due-to="Joris Olympio">
        Added a way to be notified when attitude switches occur.
        Fixes issue #190.
      </action>
      <action dev="luc" type="fix" >
        Ensure Keplerian propagator uses the specified mu and not only the one from the initial orbit.
        Fixes issue #184.
      </action>
      <action dev="luc" type="update" >
        Improved frames transforms efficiency for various Earth frames.
      </action>
      <action dev="luc" type="fix" >
        Specify inertial frame to compute orbital velocity for ground pointing laws.
        Fixes issue #115.
      </action>
      <action dev="luc" type="fix" >
        Activated two commented-out tests for DTM2000, after ensuring we
        get the same results as the original fortran implementation.
        Fixes issue #204.
      </action>
      <action dev="luc" type="fix" due-to="Javier Martin Avila">
        Fixed resetting of SecularAndHarmonic fitting.
        Fixes issue #205.
      </action>
      <action dev="luc" type="add">
        Added a way to sample a zone on an ellipsoid as grids of inside points.
        Fixes issue #201.
      </action>
      <action dev="luc" type="fix">
        Fixed an event detection problem when two really separate events occur within
        the event detector convergence threshold.
        Fixes issue #203.
      </action>
      <action dev="luc" type="fix">
        Added protections against TLE parameters too large to fit in the format.
        Fixes issue #77.
      </action>
      <action dev="luc" type="fix">
        Allowed slightly malformed TLE to be parsed.
        Fixes issue #196.
      </action>
      <action dev="luc" type="fix">
        Fixed overlapping issue in ellipsoid tessellation, typically for independent
        zones (like islands) close together.
        Fixes issue #195.
      </action>
      <action dev="tn" type="add">
        Added support to load WMM coefficients from the official model file
        provided by NOAA.
      </action>
      <action dev="tn" type="fix">
        Fixed javadoc of method "GeoMagneticField#calculateField(...)": 
        the provided altitude is expected to be a height above the WGS84 ellipsoid.
      </action>
      <action dev="luc" type="update">
        Added a simpler interface for creating custom UTC-TAI offsets loaders.
      </action>
      <action dev="luc" type="add">
        Added support for USNO tai-utc.dat file, enabled by default, in
        addition to the legacy support for IERS UTC-TAI.history file
        which is still supported and also enabled by default.
      </action>
      <action dev="luc" type="add">
        Added a way to load TAI-UTC data from Bulletin A. Using this feature
        is however NOT recommended as there are known issues in TAI-UTC data
        in some bulletin A (for example bulletina-xix-001.txt from 2006-01-05
        has a wrong year for last leap second and bulletina-xxi-053.txt from
        2008-12-31 has an off by one value for TAI-UTC on MJD 54832). This
        feature is therefore not enabled by default, and users wishing to
        rely on it should do it carefully and take their own responsibilities.
      </action>
      <action dev="luc" type="add">
        Added ellipsoid tessellation, with tiles either oriented along track
        (ascending or descending) or at constant azimuth.
      </action>
      <action dev="luc" type="fix">
        Added customization of EOP continuity check threshold.
        Fixes issue #194.
      </action>
      <action dev="evan" type="add">
        Added geoid model based on gravity field.
        Fixes issue #192.
      </action>
      <action dev="luc" type="fix">
        Added automatic loading of Marshall Solar Activity Future Estimation data.
        Fixes issue #191.
      </action>
      <action dev="luc" type="update">
        Simplified Cartesian to ellipsoidal coordinates transform and greatly improved its performances.
      </action>
      <action dev="luc" type="fix">
        Fixed target point in BodyCenterPointing attitude.
        Fixes issue #100.
      </action>
    </release>
    <release version="7.0" date="2015-01-11"
             description="Version 7.0 is a major release of Orekit. It introduces several new
             features and bug fixes. New features introduced in version 7.0 are the complete
             DSST semi-analytical propagator with short-periodics terms (only mean elements
             were available in previous version), extension to second order derivatives for
             many models (Cartesian coordinates, angular coordinates, attitude modes, ...),
             bilinear interpolator in Saastamoinen model, attitude overriding during impulsive
             maneuvers, general relativity force model, geographic zone detector, and ecliptic
             frame.
             Several bugs have been fixed. One noteworthy fix concerns an inconsistency in
             Eckstein-Hechler propagator velocity, which leads to a change of the generated
             orbit type.">
      <action dev="hankg" type="add">
        Added bilinear interpolator and use it on Saastamoinen model.
        Implements feature #182.
      </action>
      <action dev="luc" type="update">
        Removed old parts that were deprecated in previous versions.
      </action>
      <action dev="luc" type="update">
        Updated dependency to Apache Commons Math 3.4, released on 2014-12-26.
      </action>
      <action dev="luc" type="fix">
        Fixed null vector normalization when attempting to project to ground a point already on ground.
        Fixes issue #181.
      </action>
      <action dev="luc" type="add" due-to="Lucian Barbulescu">
        Added Romanian localization for error messages.
      </action>
      <action dev="luc" type="fix">
        Fixed velocity inconsistency in orbit generation in Eckstein-Hechler propagator.
        The Eckstein-Hechler propagator now generated Cartesian orbits, with velocity
        computed to be fully consistent with model evolution. A side effect is that
        if users rebuild circular parameters from the generated orbits, they will
        generally not math exactly the input circular parameters (but position will
        match exactly).
        Fixes issue #180.
      </action>
      <action dev="luc" type="fix">
        Improved acceleration output in Eckstein-Hechler model.
      </action>
      <action dev="luc" type="add">
        Added projection of moving point (i.e. position and derivatives too) to
        ground surface.
      </action>
      <action dev="luc" type="add">
        Added a general 3 axes ellipsoid class, including a feature to compute
        any plane section (which result in a 2D ellipse).
      </action>
      <action dev="luc" type="add">
        Added support for IERS bulletin A (rapid service and prediction)
      </action>
      <action dev="tn" type="fix">
        Fixed various issues in geomagnetic fields models:
        GeoMagneticField.getDecimalYear() returned a slightly wrong result: e.g. for 1/1/2005
        returned 2005.0020 instead of 2005.0, GeoMagneticFieldFactory.getModel() returned
        wrong interpolation near models validity endpoints, GeoMagneticField.transformModel(double)
        method did not check year validity. Added more unit tests and adapted existing tests for
        IGRF/WMM with sample values / results as they have changed slightly.
        Fixes issue #178.
      </action>
      <action dev="luc" type="fix" due-to="Patrice Mathieu">
        Fixed closest TLE search. When filtering first from satellite ID and
        then extracting closest date, the returned satellite was sometime wrong.
      </action>
      <action dev="luc" type="add" due-to="Hank Grabowski">
        Allow attitude overriding during impulsive maneuvers.
        Fixes issue #176.  
      </action>
      <action dev="evan" type="add">
          Added general relativity force model.
      </action>
      <action dev="luc" type="add" due-to="Ioanna Stypsanelli">
        added Greek localization for error messages.
      </action>
      <action dev="evan" type="fix">
          Fixed incorrect partial derivatives for force models that depend on satellite velocity.
          Fixes #174.
      </action>
      <action dev="evan" type="fix">
          Fixed incorrect parameters set in NumericalPropagatorBuilder.
          Fixes #175.
      </action>
      <action dev="luc" type="update" >
        Significantly reduced size of various serialized objects.
      </action>
      <action dev="luc" type="update" >
        PVCoordinatesProvider now produces time-stamped position-velocities.
      </action>
      <action dev="luc" type="update" >
        Tabulated attitude provider can be built directly from time-stamped angular coordinates
        lists, in addition to attitudes lists.
      </action>
      <action dev="luc" type="add" >
        Added time-stamped versions of position-velocity and angular coordinates.
      </action>
      <action dev="luc" type="fix" due-to="Daniel Aguilar Taboada">
        Fixed wrong rotation interpolation for rotations near π.
        Fixes issue #173.
      </action>
      <action dev="luc" type="update" >
        Updated dependency to Apache Commons Math 3.3.
      </action>
      <action dev="luc" type="update" due-to="Lucian Barbulescu, Nicolas Bernard">
        Added short periodics for DSST propagation.
      </action>
      <action dev="luc" type="add" >
        Added a GeographicZoneDetector event detector for complex geographic zones traversal.
        Fixes issue #163.
      </action>
      <action dev="evan" type="fix">
        Add Ecliptic frame. Agrees with JPL ephemerides to within 0.5 arcsec.
        Issue #166.
      </action>
      <action dev="evan" type="fix">
        Fix cache exception when propagating backwards with an interpolated
        gravity force model.
        Fixes issue #169.
      </action>
      <action dev="luc" type="fix">
        Fixed parsing of dates very far in the future.
        Fixes issue #171.
      </action>
      <action dev="luc" type="fix">
        Trigger an exception when attempting to interpolate attitudes without rotation rate
        using only one data point.
      </action>
      <action dev="evan" type="fix">
        Fixed SpacecraftState date mismatch exception with some attitude providers.
      </action>
      <action dev="luc" type="fix" >
        Fixed wrong scaling in JPL ephemeris when retrieving coordinates in a frame
        that is not the defining frame of the celestial body.
        Fixes issue #165.
      </action>
      <action dev="luc" type="update" due-to="Lucian Barbulescu">
        Prepare generation of either mean or osculating orbits by DSST propagator.
        The short periodics terms are not computed yet, but there is ongoing work
        to add them.
      </action>
      <action dev="luc" type="update" due-to="Lucian Barbulescu">
        Avoid recomputing Chi and Chi^2 in Hansen coefficients for tesseral.
      </action>
      <action dev="luc" type="update" due-to="Nicolas Bernard">
        Added better handling of Hansen kernel computation through use of PolynomialFunction.
      </action>
      <action dev="luc" type="update" due-to="Petre Bazavan">
        Compute Hansen coefficients using linear transformation.
      </action>
      <action dev="luc" type="fix" >
        Fixed a non-bracketing exception in event detection, in some rare cases of noisy g function.
        Fixes issue #160.
      </action>
      <action dev="luc" type="fix" >
        Fixed a missing reset of resonant tesseral terms in DSST propagation.
        Fixes issue #159.
      </action>
      <action dev="luc" type="fix" >
        Improved default max check interval for NodeDetector, so it handles correctly
        highly eccentric orbits.
        Fixes issue #158.
      </action>
    </release>
    <release version="6.1" date="2013-12-13"
             description="Version 6.1 is a minor release of Orekit. It introduces several new
             features and bug fixes. The most important features introduced in version 6.1
             are solid tides force model, including pole tide at user choice, and following
             either IERS 1996, IERS 2003 or IERS 2010 conventions ; ocean tides force model,
             including pole tide at user choice, loading a user provided model ; simultaneous
             support for IERS 1996, 2003 and 2010 for frames definition, which is very
             important to support legacy systems and to convert coordinates between older and
             newer reference systems ; greatly improved accuracy of celestial/terrestrial
             frames transforms (we are now at sub-micro arcsecond level for IERS 2003/2010,
             both with equinox based and Non-Rotating Origin, at a sub-milli arcseconds for
             IERS 1996, both with equinox based and Non-Rotating Origin) ; classical
             equinox-based paradigm and new non-rotating origin paradigm for inertial and
             terrestrial frames are now supported with all IERS conventions ; automatic
             conversion of IERS Earth Orientation Paramters from equinoxial to non-rotating
             paradigm ; support for CCSDS Orbit Data Message ; improved API for events,
             allowing separation of event detection and event handling (the older API is still
             available for compatibility) ; merged all the elevation related events, allowing
             to use both refraction model and antenna mask at the same time if desired ;
             new attitude mode based on interpolation on a table. Numerous bugs were also fixed.
             Version 6.1 depends on version 3.2 of Apache commons math.">
      <action dev="luc" type="fix" >
        Reduced number of calls to the g function in event detectors.
        Fixes issue #108.
      </action>
      <action dev="luc" type="fix" >
        Fixed a spurious backward propagation.
        Fixes issue #107.
      </action>
      <action dev="luc" type="fix" >
        Improved error detection for numerical and DSST propagation for cases
        where user attempts to compute integrator tolerances with an orbit for
        which Jacobian is singular (for example equatorial orbit while using
        Keplerian representation).
        Fixes issue #157.
      </action>
      <action dev="luc" type="add" >
        Added a method to get the number or calls to getNeighbors in the generic time stamped cache,
        to allow performing measurements while tuning the cache.
      </action>
      <action dev="luc" type="add" >
        Added high degree ocean load deformation coefficients computed by Pascal
        Gégout (CNRS / UMR5563 - GET).
      </action>
      <action dev="luc" type="add" >
        Time scales are now serializable.
      </action>
      <action dev="luc" type="add" due-to="Nicolas Bernard">
        Improved DSST tesseral computation efficiency by caching Jacobi polynomials.
      </action>
      <action dev="luc" type="fix" due-to="Daniel Aguilar Taboada">
        Fixed yaw steering attitude law, which didn't project spacecraft velocity correctly.
        Fixes issue #156.
      </action>
      <action dev="luc" type="add" >
        Added a way to set the maximum number of iterations for events detection.
        Fixes issue #155.
      </action>
      <action dev="luc" type="add">
        Added an attitude provider from tabulated attitudes.
        Fixes issue #154.
      </action>
      <action dev="luc" type="add" due-to="Hank Grabowski">
        Improved test coverage.
        Fixes issue #153.
      </action>
      <action dev="luc" type="add" due-to="Hank Grabowski">
        Merged all elevation detectors into one. The new detector supports all
        features from the previous (and now deprecated) ApparentElevationDetector
        and GroundMaskElevationDetector.
        Fixes issue #144.  
      </action>
      <action dev="luc" type="add" due-to="Hank Grabowski">
        Added a DetectorEventHandler interface aimed at handling only the
        event occurrence part in propagation. This allows to separate the
        event detection itself (which is declared by the EventDetector interface)
        from the action to perform once the event has been detected. This also
        allows to avoid subclassing of events, which was cumbersome. It also allows
        to share a single handler for several events.
        The previous behavior with eventOccurred declared at detector level and
        subclassing is still available but is deprecated and will be removed in
        the next major release.
      </action>
      <action dev="luc" type="fix" due-to="Christophe Le Bris">
        Fixed an indexing error in Harris-Priester model.
        Fixes issue #152.
      </action>
      <action dev="luc" type="add">
        Added a new force model for ocean tides in numerical propagation, including pole tides.
        Fixes issue #11.
      </action>
      <action dev="luc" type="fix" due-to="Lucian Barbulescu">
        Fixed conversion from position-velocity to Keplerian, when the orbit is
        perfectly equatorial.
        Fixes issue #151.
      </action>
      <action dev="luc" type="add">
        Added a new force model for solid tides in numerical propagation, including pole tides.
        Fixes issue #10.
      </action>
      <action dev="luc" type="add">
        Added a way to select IERS conventions for non-rotating origin
        based ITRF.
      </action>
      <action dev="luc" type="update">
        Greatly improved accuracy of celestial/terrestrial frames transforms.
        We are now at sub-micro arcsecond level for IERS 2003/2010, both with
        equinox based and Non-Rotating Origin, at a sub-milli arcseconds
        for IERS 1996, both with equinox based and Non-Rotating Origin.
      </action>
      <action dev="luc" type="fix">
        Fixed missing nutation correction in Equation Of Equinoxes.
        Fixes issue #150.
      </action>
      <action dev="luc" type="fix">
        Fixed rate for TCB time scale.
      </action>
      <action dev="luc" type="add">
        Added new definition of astronomical unit from IAU-2012 resolution B2.
      </action>
      <action dev="luc" type="fix">
        Fixed Date/Time split problem when date is a few femto-seconds before the end of the day.
        Fixes issue #149.
      </action>
      <action dev="luc" type="fix">
        Fixed overflow problem in TimeComponents.
        Fixes issue #148.
      </action>
      <action dev="luc" type="update">
        Separate parsing from using Poisson series.
      </action>
      <action dev="luc" type="add" due-to="Steven Ports">
        Added support for parsing CCSDS ODM files (OPM, OMM and OEM).
      </action>
      <action dev="luc" type="update">
        Flattened ITRF frames tree so all supported ITRF realizations (2005, 2000, 97, 93) share the same
        parent ITRF2008. Previously, the tree was 2008 &lt;- 2005 &lt;- 2000 &lt;- {93,97} and the reference dates
        for Helmert transforms were all different. We now use the parameters provided at epoch 2000.0 and
        with respect to ITRF2008 at http://itrf.ensg.ign.fr/doc_ITRF/Transfo-ITRF2008_ITRFs.txt.
      </action>
      <action dev="luc" type="fix">
        Fixed azimuth parameter in the TopocentricFrame.pointAtDistance method.
        Fixes issue #145.
      </action>
      <action dev="luc" type="fix"  due-to="Matt Edwards">
        Fixed location of JAVA_EPOCH. As we now take the linear models between UTC and TAI
        that were used between 1961 and 1972, we have to consider the offset that was in
        effect on 1970-01-01 and which was precisely 8.000082s. Fixes issue #142.
      </action>
      <action dev="luc" type="update" >
        Vastly improved performances for Poisson series computations. Poisson series are often
        evaluated several components together (x/y/s in new non-rotating paradigm, ∆ψ/∆ε in old
        equinox paradigm for example). As the components are built from a common model, they
        share many nutation terms. We now evaluate these shared terms only once, as we evaluate
        the components in parallel thanks to a preliminary "compilation" phase performed when
        the Poisson series are set up. This dramatically improves speed: on a test case based
        on x/y/s evaluations over a one year time span without any caching,  we noticed a
        more than two-fold speedup: mean computation time reduced from 6.75 seconds (standard
        deviation 0.49s) to 3.07 seconds (standard deviation 0.04s), so it was a 54.5% reduction
        in mean computation time. At the same time, accuracy was also improved thanks to the
        Møller-Knuth TwoSum algorithm without branching now used for summing all series terms.
      </action>
      <action dev="luc" type="fix" >
        When UT1 time scale is used, it is now possible to choose which Earth Orientation
        Parameters history to use (formerly, only EOP compatible with IAU-2000/2006 was
        used, even for systems relying only on older conventions).
      </action>
      <action dev="luc" type="add" >
        Added Greenwich Mean Sidereal Time and Greenwich Apparent Sidereal Time
        to all supported IERS conventions (i.e. IERS 1996, IERS 2003 and IERS 2010).
      </action>
      <action dev="luc" type="add" >
        Classical equinox-based paradigm and new non-rotating origin paradigm for
        inertial and terrestrial frames are now supported with all IERS conventions.
        This means it is now possible to use MOD/TOD/GTOD with the recent precession/nutation
        models from recent conventions, and it is also possible to use CIRF/TIRF/ITRF with
        the older precession nutation models from ancient conventions. Of course, all these
        conventions and frames can be used at the same time, which is very important to
        support legacy systems and to convert coordinates between older and newer reference
        systems.
      </action>
      <action dev="luc" type="add" >
        Added IERS 1996 in the list of supported IERS conventions.
      </action>
      <action dev="luc" type="add" >
        Added factory methods to compute arbitrary Julian Epochs (J1900.0, J2000.0 ...)
        and Besselian Epochs (B1900.0, B1950.0 ...) that are used as reference dates
        in some models and frames.
      </action>
      <action dev="luc" type="fix" >
        Fixed non-bracketing exception while converting Cartesian points very close to equator into geodetic
        coordinates. Fixes issue #141.
      </action>
      <action dev="evan" type="add" >
        Added getAngularVelocity() to PVCoordinates.
      </action>
      <action dev="luc" type="add" >
        Added back serialization for some ephemerides produced by integration-based propagators.
        The ephemerides produced by NumericalPropagator are always serializable, and the ones
        produced by DSSTPropagator may be serializable or not depending on the force models used.
      </action>
      <action dev="luc" type="fix" >
        Fixed missing events detection when two events occurred at exactly the same time using an analytical
        propagator (like generated ephemerides for example). Fixes issue #138.
      </action>
      <action dev="luc" type="fix" >
        Fixed data loading from zip/jar. A more streamlined architecture has been set up, and each zip entry
        now uses its own input stream. Closing the stream triggers the switch to the next entry, and duplicate
        close are handled gracefully. Fixes issue #139.
      </action>
      <action dev="luc" type="fix" >
        Improved event bracketing by backporting changes made in Apache Commons Math (may fix issues #110
        and #136, but we cannot be sure as neither issues were reproducible even before this change...).
      </action>
      <action dev="luc" type="fix" >
        Fixed GTOD and Veis frame that did apply UT1-UTC correction when they should not (fixes issue #131).
      </action>
      <action dev="luc" type="fix" >
        Completely rewrote conversion from Cartesian to geodetic coordinates to improve
        numerical stability for very far points (typically when computing coordinates
        of Sun). Fixes issue #137.
      </action>
    </release>
    <release version="6.0" date="2013-04-23"
             description="Version 6.0 is a major release of Orekit. It introduces several new
             features and bug fixes. Several incompatibilities with respect to previous
             versions 5.x have been introduced. Users are strongly advised to upgrade to this
             version. The major features introduced in version 6.0 are the inclusion of the DSST
             semi-analytical propagator, an improved propagator architecture where all propagators
             can use events and step handlers, much better and faster gravity field force model,
             Jacobians availability for all force models, converters between different propagation
             models (which can be used to convert between mean and osculating elements), thread
             safety for many parts (mainly frames, but still excluding propagators) while still
             preserving caching for performances even in multi-threaded environments, time-dependent
             gravity fields, support for IERS 2010 conventions, support for INPOP and all DExxx
             ephemerides, new frames, new time scales, support for user-defined states in spacecraft
             state, availability of additional states in events, interpolators for many components
             like position-velocity, spacecraft state and attitude allowing to compute high order
             derivatives if desired, filtering of events, orphan frames, magnetic fields models,
             SP3 files support, visibility circles, support for Marshall Solar Activity Future
             Estimation of solar activity. Numerous bugs were also fixed. Version 6.0 now depends
             on version 3.2 of Apache commons math.">
      <action dev="pascal" type="fix" >
        Fixed conversion of mean anomaly to hyperbolic eccentric anomaly (fixes issue #135).
      </action>
      <action dev="luc" type="add" >
        Extracted fundamental nutation arguments from CIRF frame. This allows both reuse of
        the arguments for other computations (typically tides), and also allows to use
        convention-dependent arguments (they are similar for IERS conventions 2003 and 2010,
        but have changed before and may change in the future).
      </action>
      <action dev="luc" type="fix" >
        Fixed event g function correction when starting exactly at 0 with a backward
        propagation (fixes issue #125).
      </action>
      <action dev="luc" type="update" >
        Error messages properties are now loaded directly in UTF-8.
      </action>
      <action dev="luc" type="add" >
        Added a way to know which tide system is used in gravity fields (zero-tide,
        tide-free or unknown).
      </action>
      <action dev="luc" type="add" >
        Added orphan frame, i.e. trees that are not yet connected to the main
        frame tree but attached later on. This allows building frame trees
        from leaf to root. This change fixes feature request #98.
      </action>
      <action dev="luc" type="add" >
        Added a way to filter only increasing or decreasing events. The filtering
        occurs a priori, i.e. the filtered out events do not trigger a search.
        Only the interesting events are searched for and contribute to computation
        time. This change fixes feature request #104.
      </action>
      <action dev="pascal" type="add" >
        Added a semianalytical propagator based on the Draper Semianalytic
        Satellite Theory. The DSST accounts for all significant perturbations
        (central body including tesseral harmonics, third-body, drag, solar
        radiation pressure) and is applicable to all orbit classes.
        To begin with, only mean elements propagation is available.
      </action>
      <action dev="evan" type="update" >
        Greatly improved performance of time-stamped caches for data that is
        read only once (like UTC leap seconds history or EOP).
      </action>
      <action dev="luc" type="add" >
        Additional states can now be used in events. Note that waiting for the
        fix for issue MATH-965 in Apache Commons Math to be been officially
        published, a workaround has been used in Orekit. This workaround
        implies that events that should be triggered based on additional equations
        for integration-based propagator will be less accurate on the first step
        (full accuracy is recovered once the first step is accepted).
        So in these corner cases, users are advised to start propagation at least
        one step before the first event (or to use a version of Apache Commons Math
        that includes the fix, which has been added to the development version as
        of r1465654). This change fixes feature request #134.
      </action>
      <action dev="luc" type="add" >
        AdditionalStateProviders can now be used for all propagators, not
        only analytical ones. Note that when both state providers and
        additional differential equations are used in an integration-based
        propagator, they must used different states names. A state can only
        be handled by one type at a time, either already integrated or
        integrated by the propagator (fixes feature request #133).
      </action>
      <action dev="luc" type="add" >
        Added a way to store user data into SpacecraftState. User data are
        simply double arrays associated to a name. They are handled properly
        by interpolation, event handlers, ephemerides and adapter propagators.
        Note that since SpacecraftState instances are immutable, adding states
        generates a new instance, using a fluent API principle (fixes feature request #132).
      </action>
      <action dev="luc" type="add" >
        Added a way to retrieve all additional states at once from a step interpolator.
      </action>
      <action dev="luc" type="fix" >
        Fixed wrong orientation for ICRF and all IAU pole and prime meridians
        (a few tens milli-arcseconds). This error mainly induced an error in
        celestial bodies directions, including the Sun which is used in many
        places in Orekit (fixes bug #130).
      </action>
      <action dev="luc" type="add" >
        Added support for IERS conventions 2010. Note that Orekit still also
        support conventions 2003 in addition to conventions 2010. However, as
        IERS does not provide anymore data to link TIRF 2003 with ITRF, ITRF
        based on 2003 convention is not available. ITRF can only be based on
        either 2010 conventions for CIO-based paradigm or on 1996 conventions
        for equinox-based paradigm. 
      </action>
      <action dev="luc" type="add" >
        Atmosphere models now provide their central body frame.
      </action>
      <action dev="luc" type="add" >
        Added versions of angular coordinates and position-velocity that use
        any field instead of double (classes FieldAngularCoordinates and
        FieldPVCoordinates). This allows to compute derivatives of these quantities
        with respect to any number of variables and to any order (using DerivativeStructure
        for the field elements), or to compute at arbitrary precision (using Dfp for
        the field elements). Regular transforms as produced by frames
        handle these objects properly and compute partial derivatives for them.
      </action>
      <action dev="luc" type="update" >
        Converted Cunningham and Droziner force models to use the API of the new
        partial derivatives framework, despite they STILL USE finite differences.
        These two force models are now considered obsolete, they have been
        largely superseded by the Holmes-Featherstone model, which can be used
        for much larger degrees (Cunnigham and Droziner use un-normalized
        equations and coefficients which underflow at about degree 90), which
        already provides analytical derivatives, and which is twice faster. It
        was therefore considered a waste of time to develop analytical derivatives
        for them. As a consequence, they use finite differences to compute their
        derivatives, which adds another huge slow down factor when derivatives are
        requested. So users are strongly recommended to avoid these models when
        partial derivatives are desired...
      </action>
      <action dev="luc" type="add" >
        Added analytical computation of partial derivatives for third-body
        attraction.
      </action>
      <action dev="luc" type="add" >
        Added analytical computation of partial derivatives for constant
        thrust maneuvers.
      </action>
      <action dev="luc" type="update" >
        Converted Newtonian force model to use the new partial derivatives
        framework.
      </action>
      <action dev="luc" type="update" >
        Converted Holmes-Featherstone force model to use the new partial derivatives
        framework.
      </action>
      <action dev="luc" type="add" >
        Added analytical computation of partial derivatives for surface forces
        (drag and radiation pressure) for all supported spacecraft body shapes.
      </action>
      <action dev="luc" type="update" >
        Streamlined the force models partial derivatives computation for numerical
        propagation. It is now far simpler to compute analytically the derivatives
        with respect to state and with respect to force models specific parameters,
        thanks to the new Apache Commons Math differentiation framework. 
      </action>
      <action dev="luc" type="add" >
        Added a new force model for central body gravity field, based on Holmes and Featherstone
        algorithms. This model is a great improvement over Cunningham and Droziner models. It
        allows much higher degrees (it uses normalized coefficients and carefully crafted
        recursions to avoid overflows and underflows). It computes analytically all partial
        derivatives and hence can be used to compute accurate state transition matrices. It is
        also much faster than the other models (for example a 10 days propagation of a low Earth
        orbit with a 1cm tolerance setting and a 69x69 gravity field was about 45% faster with
        Holmes and Featherstone than with Cunningham).
      </action>
      <action dev="luc" type="fix" >
        Improved gravity field un-normalization to allow higher degrees/order with Cunningham and
        Droziner models. Formerly, the coefficients computation underflowed for square fields
        degree = order = 85, and for non-square fields at degree = 130 for order = 40. Now square
        fields can go slightly higher (degree = order = 89) and non-square fields can go much
        higher (degree = 393 for order = 63 for example). Attempts to use un-normalization past
        the underflow limit now raises an exception.
      </action>
      <action dev="luc" type="update" >
        Updated Orekit to version 3.1.1 of Apache Commons Math.
      </action>
      <action dev="luc" type="add" >
        Added support for time-dependent gravity fields. All recent gravity
        fields include time-dependent coefficients (linear trends and pulsations
        at several different periods). They are now properly handled by Orekit.
        For comparison purposes, it is still possible to retrieve only the constant
        part of a field even if the file contains time-dependent coefficients too.
      </action>
      <action dev="luc" type="update" >
        Added a way to speed up parsing and reduce memory consumption when
        loading gravity fields. Now the user can specify the maximal degree
        and order before reading the file.
      </action>
      <action dev="luc" type="fix" >
        The EGM gravity field reader did not complain when files with missing
        coefficients were provided, even when asked to complain.
      </action>
      <action dev="luc" type="fix" >
        Fixed serialization of all predefined frames. This fix implied
        also fixing serialization of celestial bodies as the predefined
        ICRF frame relies on them. Note for both types of objects, only
        some meta-data are really serialized in such a way that at
        deserialization time we retrieve singletons. So the serialized
        data are small (less than 500 bytes) and exchanging many time
        these objects in a distributed application does not imply anymore
        lots of duplication.
      </action>
      <action dev="tn" type="fix" due-to="Yannick Tanguy">
        Throw an exception if the conversion of mean anomaly to hyperbolic
        eccentric anomaly does not converge in KeplerianOrbit (fixes bug #114).
      </action>
      <action dev="luc" type="fix" due-to="Evan Ward">
        Removed weak hash maps in frames (fixes bug #122).
      </action>
        <action dev="luc" type="fix" due-to="Bruno Revelin">
        Improved documentation of interpolation methods (fixes bug #123).
      </action>
      <action dev="tn" type="fix" due-to="Evan Ward">
        Make TIRF2000Provider class thread-safe (fixes bug #118).
      </action>
      <action dev="tn" type="fix" due-to="Christophe Le Bris">
        Correct spelling of the inner class QuadratureComputation (fixes bug #120).
      </action>
      <action dev="tn" type="fix" due-to="Evan Ward">
        Remove unnecessary synchronization in UT1Scale (fixes bug #119).
      </action>
      <action dev="tn" type="fix" due-to="Carlos Casas">
        Clear caches in CelestialBodyFactory when removing CelestialBodyLoaders
        (fixes bug #106).
      </action>
      <action dev="tn" type="fix" due-to="Yannick Tanguy">
        Fix loading of JPL ephemerides files with overlapping periods
        (fixes bug #113).
      </action>
      <action dev="tn" type="fix" due-to="Simon Billemont">
        Prevent initialization exception in UTCScale in case no user-defined
        offsets are provided. (fixes bug #111).
      </action>
      <action dev="luc" type="fix" due-to="Evan Ward">
        Improved performance by caching EME2000 frame in AbstractCelestialBody
        (fixes bug #116).
      </action>
      <action dev="tn" type="fix" due-to="Evan Ward">
        Make TidalCorrections class thread-safe by using the new TimeStampedCache. 
        (fixes bug #117).
      </action>
      <action dev="tn" type="fix" due-to="Evan Ward">
        Convert position entries contained in SP3 files to meters instead of km
        (fixes bug #112).
      </action>
      <action dev="luc" type="add" >
        Added support for version 2011 of ICGEM gravity field format. Orekit
        still ignore the time-dependent part of these fields, though.
      </action>
      <action dev="luc" type="update" >
        Greatly simplified CelestialBodyLoader interface, now it is not related
        to DataLoader anymore (which implies users can more easily provide
        analytical models instead of the JPL/IMCCE ephemerides if they want)
      </action>
      <action dev="luc" type="fix" >
        Use the new thread-safe caches and the new Hermite interpolation feature on
        Transform, Earth Orientation Parameters, JPL/IMCCE ephemerides, UTC-TAI
        history and Ephemeris to remove thread-safety issues in all classes using
        cache (fixes #3).
      </action>
      <action dev="luc" type="add" >
        Added Hermite interpolation features for position-velocity coordinates,
        angular coordinates, orbits, attitudes, spacecraft states and transforms.
        Hermite interpolation matches sample points value and optionally first derivative.
      </action>
      <action dev="luc" type="add" >
        Added an AngularCoordinates as an angular counterpart to PVCoordinates.
      </action>
      <action dev="luc" type="add" >
        Transform now implements both TimeStamped and TimeShiftable. Note that this change
        implied adding an AbsoluteDate parameter to all transform constructors, so this
        is a backward incompatible change.
      </action>
      <action dev="luc" type="fix" >
        Fixed wrong transform for 3D lines (fixes bug #101).
      </action>
      <action dev="luc" type="add" >
        Upgraded support of CCSDS Unsegmented Time Code (CUC) to version 4 of the
        standard published in November 2010 (fixes bug #91), this includes support for
        an extended preamble field and longer time codes.
      </action>
      <action dev="luc" type="add" due-to="Francesco Rocca">
        Added a way to build TLE propagators with attitude providers and mass (fixes bug #84).
      </action>
      <action dev="luc" type="fix" >
        Fixed numerical stability errors for high order gravity field in Cunningham model (fixes bug #97).
      </action>
      <action dev="luc" type="fix" due-to="Yannick Tanguy">
        Fixed an error in radiation pressure for BoxAndSolarArraySpacecraft (fixes bug #92).
      </action>
      <action dev="thomas" type="add">
        Added models for tropospheric delay and geomagnetic field.
      </action>
      <action dev="luc" type="update">
        The existing general mechanism for shifting objects in time has been
        formalized as a parameterized interface implemented by AbsoluteDate, Attitude,
        Orbit, PVCoordinates and SpacecraftState.
      </action>
      <action dev="luc" type="update">
        Time scales are not serializable anymore (this induced problems for the UTC scale
        and its caching feature).
      </action>
      <action dev="luc" type="fix">
        Fixed TLE propagation in deep space when inclination is exactly 0 (fixes bug #88).
      </action>
      <action dev="pascal" type="add" due-to="Francesco Rocca">
        Added a package for spacecraft states to propagators conversion extending an
        original contribution for TLE (Orbit Converter for Two-Lines Elements) to all
        propagators.
      </action>
      <action dev="luc" type="fix">
        Improved testing of error messages.
      </action>
      <action dev="luc" type="fix">
        Removed too stringent test on trajectory in TLE propagator (fixes bug #86).
      </action>      
      <action dev="thomas" type="fix">
          Set the initial state for a TLEPropagator (fixes bug #85).
      </action>
      <action dev="luc" type="update">
        Improved testing of error messages.
      </action>
      <action dev="luc" type="update">
        Updated IAU poles for celestial bodies according to the 2009 report and the
        2011 erratum from the IAU/IAG Working Group on Cartographic Coordinates and
        Rotational Elements of the Planets and Satellites (WGCCRE).
      </action>
      <action dev="luc" type="update">
        Removed code deprecated before 5.0.
      </action>
      <action dev="thomas" type="add">
        Added support for more recent JPL DExxx and INPOP ephemerides files (fixes feature #23).
      </action>
      <action dev="luc" type="fix">
        Fixed formatting of very small values in TLE lines (fixes bug #77).
      </action>
      <action dev="thomas" type="fix">
        Fixed formatting of TLE epoch (fixes bug #74).
      </action>
      <action dev="thomas" type="fix">
        Fixed performance issues when using the singleton UTCScale instance from
        multiple threads. Use a prototype pattern instead (fixes bug #33).
      </action>
      <action dev="luc" type="add">
        Added J2 effect on small maneuvers model.
      </action>
      <action dev="luc" type="fix">
        Fixed attitudeProvider field masking in IntegratedEphemeris.
      </action>
      <action dev="luc" type="add">
        Added a tutorial to compute Earth phased, Sun synchronous orbits.
      </action>
      <action dev="luc" type="add">
        Added a fitter for osculating parameters, allowing conversion to mean parameters.
      </action>
      <action dev="luc" type="update">
        Made Greenwich mean and apparent sidereal time publicly visible in GTOD frame.
      </action>
      <action dev="luc" type="update">
        Made equation of equinoxes sidereal time publicly visible in TOD frame.
      </action>
      <action dev="thomas" type="update">
        Added more german translations for error messages.
      </action>
      <action dev="luc" type="fix">
        Allow ClasspathCrawler and ZipJarCrawler data providers to work in
        OSGi environments by providing an explicit class loader (fixes bug #54).
      </action>
      <action dev="luc" type="update">
        Improved the small maneuvers analytical model to compute orbit Jacobian
        with respect to maneuver parameters.
      </action>
      <action dev="luc" type="fix">
        Force impulse maneuver to preserve orbit type and orbit frame.
      </action>
      <action dev="thomas" type="add">
        Added sp3 file parser.
      </action>
      <action dev="luc" type="add">
        Added a method to compute frames transforms Jacobians in the Transform class.
      </action>
      <action dev="luc" type="fix">
        Fixed a problem with propagation over null or negative ranges.
      </action>
      <action dev="luc" type="add">
        Added a multiplexer for step handlers.
      </action>
      <action dev="luc" type="add">
        Added init methods to step handlers and event handlers.
      </action>
      <action dev="luc" type="add">
        Added an adapter propagator that can add small maneuvers to any propagator, including
        ephemeris based ones.
      </action>
      <action dev="luc" type="add">
        Added an analytical model for the effect at date t1 of a small maneuver performed at date t0.
      </action>
      <action dev="luc" type="fix">
        Fixed a missing reinitialization of start date when state was reset in numerical propagator.
      </action>
      <action dev="luc" type="update">
        Added detection of attempts to create hyperbolic orbits as circular or equinoctial
        instances.
      </action>
      <action dev="pascal" type="fix">
        Fixed potential numerical failure in lightning ratio computation.
      </action>
      <action dev="luc" type="update">
        Simplified construction of atmosphere models, the Earth fixed frame is already present
        in the body shape, there was no need to pass a separate argument for it.
      </action>
      <action dev="pascal" type="add">
        Added Harris-Priester atmosphere model.
      </action>
      <action dev="luc" type="update">
        Changed the return value of eventOccurred method from an int to an enumerate.
      </action>
      <action dev="pascal" type="fix">
        Fixed frame for TLEPropagator (fixes bug #31).
      </action>
      <action dev="luc" type="add">
        Added getters/setters for impulse maneuvers.
      </action>
      <action dev="luc" type="add">
        Added getters/setters for attitude provider in all orbit propagators.
      </action>
      <action dev="luc" type="add">
        Added a method to compute visibility circles in TopocentricFrame.
      </action>
      <action dev="luc" type="add">
        Added an equinox-based version of ITRF.
      </action>
      <action dev="luc" type="add">
        Added getters for thrust, Isp and flow rate in constant thrust maneuvers.
      </action>
      <action dev="luc" type="add">
        Allow use of any supported Local Orbital Frames as the reference frame
        for LofOffset attitude modes.
      </action>
      <action dev="luc" type="add">
        Added support for LVLH, VVLH and VNC local orbital frames.
      </action>
      <action dev="luc" type="fix">
        Fixed a performance bug implying that some frames reloaded all EOP history files
        each time a transform was computed (fixes bug #26).
      </action>
      <action dev="luc" type="add" >
        Added support for columns-based IERS Rapid Data and Prediction files (finals.daily, finals.data
        and finals.all), the XML version was already supported since a few months
      </action>
      <action dev="luc" type="fix" >
        Fixed numerical issue in eccentricity computation (fixes bug #25)
      </action>
      <action dev="luc" type="update" >
        Changed step handling of abstract propagators, now they use a single step
        equal to the duration of the propagation in all cases except when a fixed step
        is requested in master mode. Previously, they arbitrarily used on hundredth of
        the Keplerian period as the step size, hence performing many steps even if not
        strictly required
      </action>
      <action dev="luc" type="add" >
        Added propagation of Jacobians matrices in circular, Keplerian and equinoctial
        parameters, using either true, eccentric or mean position angles. Formerly,
        propagation of Jacobians matrices was possible only in Cartesian parameters
      </action>
      <action dev="luc" type="add" >
        Added a way to propagate additional state along with orbit in abstract
        propagators, as an analytical counterpart to the additional equations that
        can be integrated by numerical propagators
      </action>
      <action dev="luc" type="fix" >
        Fixed missing partial derivatives data in ephemerides produced by a numerical
        propagator despite it was set up to computed them (fixes bug #16)
      </action>
      <action dev="luc" type="fix" >
        Added a new much simpler way to log events occurrences all at once (or
        only a subset of the events if desired)
      </action>
      <action dev="pascal" type="add" >
        Added alternative default name for ICGEM files
      </action>
      <action dev="pascal" type="fix" >
        Fixed EventState reset on propagation direction change (fixes bug #19)
      </action>
      <action dev="luc" type="fix" >
        Fixed Jacobianizer so it can handle force models that do change the spacecraft mass,
        like ConstantThrustManeuver (fixes bug #18)
      </action>
      <action dev="luc" type="add" >
        Added Jacobians between orbital parameters and Cartesian parameters for all orbits
        types (including hyperbolic orbits), all angles types (mean, eccentric, true) and in
        both directions
      </action>
      <action dev="luc" type="update" >
        Replaced the integers parameters used in orbit constructors (MEAN_ANOMALY, ECCENTRIC_ANOMALY ...)
        by a new PositionAngle enumerate for better value safety. The old public constants and the
        corresponding constructors are still available but are deprecated
      </action>
      <action dev="luc" type="fix" >
        Fixed ephemeris generation in numerical propagation. After getEphemeris has been
        called,  later calls to the numerical propagator did reset the already computed
        and returned ephemeris (fixes bug #14)
      </action>
      <action dev="luc" type="add" due-to="Bruno Revelin">
        Added support for the Marshall Solar Activity Future Estimation files
      </action>
      <action dev="luc" type="fix">
        TLEPropagator now implements the Propagator interface, and hence can benefit from all
        events detection and mode handling features (fixes features request #4)
      </action>
      <action dev="luc" type="update">
        improved events detection robustness, by decoupling events handling from adaptive step
        sizes in numerical integrators and  (fix contributed to Apache Commons Math) and from
        classical propagation in analytical and tabulated propagators. This implies the events
        will NOT reduce integration step sizes anymore, thus also increasing speed and in corner
        cases reducing local precision at event occurrence, reducing max step size is often
        sufficient to compensate for this drawback
      </action>
      <action dev="v&#233;ronique" type="add" >
        all propagators, including analytical ones or tabulated ones can now be used for
        event detection. Of course for tabulated propagators, setting up an event that
        would try to reset the state triggers an error when the event occurs
      </action>
      <action dev="v&#233;ronique" type="add" >
        propagation can now be done between two dates, regardless of the date of the initial state
      </action>
      <action dev="v&#233;ronique" type="add" >
        attitude can be specified either using a date only thanks to a new AttitudeLaw interface
        or using a date, a position-velocity provider and a frame (which can be any frame) thanks
        to a new AttitudeProvider interface, wrappers have been added to convert between the two
        interfaces. A side effect of this change is that LofOffset constructor now needs a reference
        to an inertial reference frame, otherwise the attitude woud be wrong if a non-inertial frame
        were passed to getAttitude, due to velocity composition (the computed LOF would not really
        be a LOF)
      </action>
      <action dev="luc" type="update">
        the notion of quasi-inertial frames has been renamed as pseudo-inertial because
        quasi-inertial has a precise relativistic meaning that is not considered here. We
        only consider these frames to be suitable for Newtonian mechanics.
      </action>
      <action dev="luc" type="update">
        the equinox based frames have been renamed to more standard names (MOD, and GTOD
        instead of MEME, and PEF). The implementation of TEME was also wrong (it was
        really a TOD), so now there are both a TOD with a proper name and a TEME with a
        proper implementation.
      </action>
      <action dev="luc" type="update">
        celestial bodies now provide both an inertially oriented body centered
        frame and a body oriented body centered frame, the bodies managed by
        CelestialBodyFactory use the IAU poles and prime meridian definitions
        to build the two frames
      </action>
      <action dev="luc" type="add">
        added the ICRF frame at the solar system barycenter
      </action>
      <action dev="luc" type="add">
        added the ITRF93, ITRF97, ITRF2000 and ITRF2008 frames (previously, only
        the ITRF2005 frame was available)
      </action>
      <action dev="luc" type="add">
        added a getPoint method to TopocentricFrame
      </action>
      <action dev="luc" type="add">
        added the Galileo System Time Scales and the Galileo start epoch.
      </action>
      <action dev="luc" type="add">
        added the UT1, TCB and GMST time scales used in CCSDS Orbit Data Messages
      </action>
      <action dev="luc" type="fix">
        fixed an error when parsing a date occurring during a leap second introduction
      </action>
      <action dev="luc" type="fix">
        fixed a dut1 interpolation error for the day just before a leap second introduction
      </action>
      <action dev="luc" type="fix">
        fixed an error in JPL ephemerides: they are in TDB time scale
      </action>
      <action dev="luc" type="fix">
        fixed an error in date creation/parsing for UTC dates which occur during a
        leap second
      </action>
      <action dev="luc" type="fix">
        fixed UTC time scale between 1961-01-01 and 1971-12-31 ; in this time range
        the offset between UTC and TAI was piecewise linear
      </action>
      <action dev="luc" type="add">
        added an enumerate for specifying months in dates and for simplifying parsing
        of some data files
      </action>
      <action dev="luc" type="add">
        completed support for CCSDS Time Code Format (CCSDS 301.0-B-3) ; now in addition
        to ASCII Calendar Segmented Time Code which has been supported for a while,
        Orekit also supports CCSDS Unsegmented Time Code (CUC), CCSDS Day Segmented
        Time Code (CDS) and CCSDS Calendar Segmented Time Code (CCS)
      </action>
      <action dev="luc" type="add">
        added a freeze method to the Frame and Transform classes, in order to build fixed
        frames from moving ones, this is useful for example to build a launch frame
        at launcher inertial navigation system reset time, or to build an equinox-based
        frame at a specific epoch
      </action>
      <action dev="luc" type="fix">
        fixed an out of memory error when lots of temporary frames were created in loops
        and discarded
      </action>
      <action dev="luc" type="update">
        use the new FastMath class from commons-math instead of the standard java.util.Math
        class for increased accuracy and speed
      </action>
      <action dev="luc" type="add">
        added support for the new bulletinB data published by Paris-Meudon observatory
        for IAU-1980 precession-nutation model (IERS has ceased publishing bulletinB
        files for both IAU-1980 precession-nutation model and IAU-2000
        precession-nutation model as of early 2010).
      </action>
      <action dev="luc" type="add">
        added support for the new XML files containing both bulletinA and bulletinB data
        published by IERS (both the finals and daily files are supported).
      </action>
      <action dev="luc" type="update">
        Orekit now depends on at least version 3.0 of Apache commons-math
      </action>
      <action dev="luc" type="add">
        added a way to list what data have been loaded through DataProvidersManager
      </action>
      <action dev="luc" type="add">
        PropagationException can now be created directly from OrekitException, thus simplifying
        wrapping lower Orekit errors in step handlers
      </action>
      <action dev="luc" type="update">
        improved exception propagation from low level java runtime and Apache commons-math libraries
        preserving initial error stack trace
      </action>
      <action dev="luc" type="update">
        changed exception localization framework to simplify messages handling
      </action>
      <action dev="luc" type="fix">
        greatly improved AbsoluteDate accuracy by shifting epoch when needed and separating
        long/double computations to avoid too large offsets and numerical cancellations, it is
        now possible to still have an absolute date accurate to about 1.0e-13s after shifting
        it 10000 times by 0.1s steps
      </action>
      <action dev="luc" type="fix">
        fixed an error in TopocentricFrame.getPVCoordinates: the coordinates returned were not the
        coordinates of the topocentric frame origin with respect to the specified frame, but were the
        coordinates of the specified frame origin with respect to the topocentric frame.
      </action>
      <action dev="luc" type="fix">
        fixed an errors in data loading in tutorials when one of the path in the classpath
        contained a space
      </action>
      <action dev="luc" type="fix">
        improved CelestialBodyPointed attitude mode: the spin now correctly includes
        the coupling effect of the phasing reference
      </action>
      <action dev="luc" type="fix">
        fixed an error in SpinStabilized attitude mode: the spin was reversed
        with respect to the specification
      </action>
      <action dev="pascal" type="add">
        added a GroundMaskElevationDetector dealing with local physical mask for visibility
      </action>
      <action dev="pascal" type="add">
        added an ApparentElevationDetector taking refraction into account in a terrestrial
        environment
      </action>
      <action dev="pascal" type="update">
        enhanced DateDetector behaviour to allow adding new event dates on the fly
      </action>
      <action dev="pascal" type="fix" due-to="Derek Surka">
        fixed an error in FramesFactory when getting ITRF2005 and TIRF2000 frames:
        ignoreTidalEffects was handled wrong.
      </action>
      <action dev="luc" type="update" >
        removed serialization of some cached data in frames
      </action>
      <action dev="luc" type="fix" >
        fixed deserialization problems of frame singletons, they were not unique any more
      </action>
      <action dev="v&#233;ronique" type="add" >
        numerical propagation can now be done either using Cartesian parameters, circular
        parameters, equinoctial parameters, or Keplerian parameters (elliptical or hyperbolic)
        and using mean, eccentric or true position angles for the parameters where it is relevant.
        So there are now 10 possible configurations for state vector. This allows propagation
        of any kind of trajectories, including hyperbolic orbits used for interplanetary missions,
        or atmospheric re-entry trajectories
      </action>
      <action dev="v&#233;ronique" type="update" >
        completely revamped the partial derivatives matrices computation using the additional
        equations mechanism
      </action>
      <action dev="v&#233;ronique" type="add" >
        added a mechanism to integrate user-supplied additional equations alongside with
        orbital parameters during numerical propagation
      </action>
      <action dev="luc" type="update">
        use A. W. Odell and R. H. Gooding (1986) fast and robust solver for Kepler equation
      </action>
      <action dev="luc" type="add">
        keplerian and cartesian orbits now support hyperbolic orbits (i.e. eccentricity greater
        than 1, and in this case negative semi major axis by convention)
      </action>
      <action dev="luc" type="fix">
        fixed an error in LofOffset attitude mode: the computed attitude was reversed
        with respect to the specification
      </action>
      <action dev="luc" type="add">
        added an AttitudesSequence class which can handle several laws, only one of
        which being active at any time. The active law changes as switch events are
        triggered. This can be used for example to alternate between daylight attitude mode
        and eclipse attitude mode, or between normal observing mode and special modes
        for ground contact or maneuvers.
      </action>
      <action dev="pascal" type="fix" due-to="Bruno Revelin">
        fixed an error when crawling a classpath or a directory a zip file was found.
        This might lead to select an inappropriate data provider.
      </action>
    </release>
    <release version="5.0.3" date="2011-07-12"
             description="version 5.0.3 is a bug-fix release.">
      <action dev="luc" type="fix">
        Fixed a performance bug implying that some frames reloaded all EOP history files
        each time a transform was computed  (fixes bug #26).
      </action>
      <action dev="luc" type="fix">
        Fixed a parsing bug in IERS Rapid Data and Prediction files for dates between 2000 and 2009.
      </action>
    </release>
    <release version="5.0.2" date="2011-07-11"
             description="version 5.0.2 is an interim release of Orekit with support for IERS
                          Rapid Data and Prediction files.">
      <action dev="luc" type="update">
        Added support for IERS Rapid Data and Prediction files finals.all, finals.data and finals.daily,
        for both IAU-1980 and IAU-2000 and with both columns and XML formats.
      </action>
    </release>
    <release version="5.0.1" date="2011-04-15"
             description="version 5.0.1 is a minor release of Orekit without any functional changes.
             The differences with respect to 5.0 are only related to packaging and deployement to
             maven central. There are NO bug fixes and NO evolutions.">
      <action dev="luc" type="update">
        updated packaging to allow deployment to maven central.
      </action>
    </release>
    <release version="5.0" date="2010-05-06"
             description="version 5.0 is a major release of Orekit. It introduces several new
             features and bug fixes. Some slight incompatibilities with respect to previous
             versions have been introduced, but they should be easy to overcome to users. Users
             are strongly advised to upgrade to this version. The major points introduced in version
             5.0 are a very general PVCoordinatesProvider interface, a new shiftedBy method allowing
             many time-dependent instances (AbsoluteDate, Orbit, PVCoordinates, Attitude and SpacecraftState)
             to be slightly shifted in time using simple evolution models (keplerian for orbit, fixed
             angular rate for attitude, fixed translation for position/velocity), a redesign of the
             attitude interfaces and an experimental (read subject to change) numerical propagator
             able to compute jacobians of the state with respect to both initial state and force
             models parameters. Version 5.0 now depends on version 2.1 of Apache commons math.">
      <action dev="pascal" type="add">
        a new experimental numerical propagator has been added, in addition to computing
        the spacecraft state at target time, it also computes the partial derivatives of
        this state with respect to the initial state (one jacobian) and with respect to
        models parameters (another jacobian). The jacobians are integrated alongside with
        the state, using variational equations for better accuracy and numerical robustness.
        This will help further implementation of orbit determination or optimization
        algorithms. This code is still considered to be experimental as of 5.0 and the API
        could change in the future.
      </action>
      <action dev="luc" type="add">
        a new SpacecraftFrame class has been added, taking into account orbit and
        attitude thanks to an underlying propagator. This allows to see the spacecraft just
        as another known geometrical object automatically handled and connected to all
        other frames. For an instantaneous view, Transform instances can also be built
        directly by SpacecraftState instances.
      </action>
      <action dev="luc" type="add">
        frames can now be flagged as quasi-inertial or not; only quasi-inertial frames
        are suitable for defining orbits
      </action>
      <action dev="luc" type="add">
        the Topocentric frame now provides a way to retrieve the body shape on which the
        frame is defined
      </action>
      <action dev="pascal" type="update">
        changed the way Veis 1950 frame is constructed.
        Now, its parent is the PEF frame with no EOP corrections applied.
      </action>
      <action dev="luc" type="fix" due-to="John Pritchard">
        fixed a parameters inversion in Earth Orientation Parameters for IAU-1980 models.
        The error could introduce up to a few meters error in position during transformations
        between TEME and MEME
      </action>
      <action dev="luc" type="add" >
        factories have been introduced for handling all data formats. Their default configuration
        correspond to the legacy formats used in previous versions (IERS format for UTC-TAI, EOPC04
        and bulletins B for Earth Orientation Parameters, JPL format for celestial bodies ...).
        Users can now add support for their own formats if they want (for example if they prefer
        using bulletins A instead of EOPC04 and bulletins B, or if they have their own gravity
        field format ...). Consequences of these changes are that the SolarSystemBody and
        the PotentialReaderFactory classes have been deprecated (replaced by CelestialBodyFactory and
        GravityFieldFactory) and that TimeScalesFactory and FramesFactory have been extended. All these
        factories follow the same generic pattern.
      </action>
      <action dev="luc" type="fix" >
        improved thread safety (however, Orekit is still NOT completely thread-safe).
      </action>
      <action dev="luc" type="add" >
        the loaders for gravity fields now can optionally allow missing coefficients (they will be
        replaced by 0.0 except c[0][0] which will be replaced by 1.0).
      </action>
      <action dev="luc" type="fix" >
        the loader for gravity fields in the ICGEM format now support empty lines in the file
        (there is for example one blank line at the end of the file in the orekit-data zip archive).
      </action>
      <action dev="luc" type="add" >
        added support for the GRGS gravity field files formats.
      </action>
      <action dev="luc" type="add" >
        added a way to list the available satellite numbers in TLE files.
      </action>
      <action dev="luc" type="update" >
        improved TLE elements loading. Now TLE lines are loaded using the standard data loading
        mechanism (thus allowing loading from disk files, network, classpath ...), they can
        contain TLE for several objects in one file, and they may contain some non-TLE lines
        if desired.
      </action>
      <action dev="v&#233;ronique" type="add" >
        a new PVCoordinatesProvider interface has been created on top of several existing classes
        and interfaces (orbit propagator, celestial bodies, some moving frames ...). This is a
        major generalization that allows to use either satellites or celestial bodies in many
        algorithms (attitude pointing target, eclipses and field of view events ...)
      </action>
      <action dev="luc" type="fix" >
        improved numerical propagator efficiency when used from an outside loop: the initial
        state is automatically set to the last state at propagation end, thus allowing to
        restart from here without recomputing everything
      </action>
      <action dev="luc" type="add" >
        added a reset feature in all propagators, allowing to reuse an already configured
        propagator for several different orbits
      </action>
      <action dev="luc" type="fix" >
        fixed a mode handling error in NumericalPropagator: when a propagator was reused
        with a new mode setting, the previous step handlers were still used in addition to
        the new ones instead of replacing them
      </action>
      <action dev="luc" type="fix" >
        fixed an interpolation error for orbits crossing the -PI/+PI singularity between
        entries in the Ephemeris class
      </action>
      <action dev="luc" type="update" >
        KeplerianPropagator now preserve orbits types
      </action>
      <action dev="luc" type="add" >
        AbsoluteDate, Orbit, PVCoordinates, Attitude and SpacecraftState instances can now all
        be slightly shifted in time using simple evolution models (keplerian for orbit, fixed
        angular rate for attitude, fixed translation for position/velocity). This is not a
        replacement for proper propagation but is useful for known simple motions or small
        time shifts or when coarse accuracy is sufficient
      </action>
      <action dev="luc" type="fix" >
        changed AttitudeLaw.getState signature to use complete orbit. This is an incompatible
        change introduced to fix a major bug in spin computation for some attitude laws. The laws
        for which orientation depends on satellite velocity have a spin vector that depends on
        acceleration. This can be computed only if complete orbit is available. This change
        should be simple to handle from a users point of view, as the caller generally already
        has the orbit available and attitude laws implementations can retrieve all the former
        parameters (date, position/velocity, frame) directly from orbit.
      </action>
      <action dev="luc" type="fix" >
        fixed spin rate computation errors in almost all attitude modes
      </action>
      <action dev="luc" type="add" >
        added a new simple linear attitude mode: FixedRate
      </action>
      <action dev="luc" type="fix" >
        fixed an error in event detection: when two events were very close (for example a very
        short ground station visibility), the second one may be ignored despite the first one
        was detected.
      </action>
      <action dev="luc" type="fix" >
        fixed corner cases in event detection during orbit propagation, sometimes
        an already detected and handled event prevented the propagator to go further in time.
      </action>
      <action dev="luc" type="add" >
        added an EventShifter wrapper allowing to slightly shift raw events in time. This is useful
        for example to switch an attitude mode from solar pointing to something else a few minutes
        before eclipse entry and going back to solar pointing mode a few minutes after eclipse exit.
      </action>
      <action dev="pascal" type="add">
        added a new AlignmentDetector.
      </action>
      <action dev="pascal" type="add" >
        added a new EclipseDetector handling either umbra or penumbra entry and exit events.
      </action>
      <action dev="v&#233;ronique" type="add" >
        added new CircularFieldOfViewDetector and DihedralFieldOfViewDetector handling
        field of view entry and exit events for any type of target.
      </action>
      <action dev="luc" type="add" >
        added an experimental implementation of a BoxAndSolarArray spacecraft model considering a convex
        body (either parallelepipedic or defined by a set of facets) and a rotating solar array, for
        accurate modeling of surface forces with attitude. Beware that this class is still considered
        experimental, so use it with care!
      </action>
      <action dev="luc" type="update" >
        completely changed the RadiationSensitive and DragSensitive interfaces to be more comprehensive
        and handle properly lift and side force effects when used with non-symmetric spacecrafts/flux geometry
      </action>
      <action dev="luc" type="fix" due-to="Christelle Blandin">
        fixed denormalization of gravity field coefficients, the last coefficient
        was not initialized
      </action>
      <action dev="luc" type="add" >
        added a relative constructor and a getMomentum method to PVCoordinates
      </action>
      <action dev="luc" type="add">
        added a special implementation improving performances for the frequent case of identity transform
      </action>
      <action dev="luc" type="fix">
        fixed forgotten radians to degrees conversions for inclination and RAAN in CircularOrbit.toString()
      </action>
      <action dev="luc" type="add">
        added a Constants interface including a few useful physical constants.
      </action>
      <action dev="luc" type="add">
        added a way to build date components from week components (this can be used
        for scheduled operations with week-related periods)
      </action>
      <action dev="luc" type="add">
        added string parsing features for dates and times components supporting ISO-8601 formats
      </action>
      <action dev="luc" type="add">
        Orekit is now packaged as an OSGi bundle
      </action>
      <action dev="pascal" type="add">
        added some pieces of an UML model for the library (available in the source distribution)
      </action>
      <action dev="luc" type="update" >
        updated error message localization to be more consistent with Java exception. Now getMessage
        returns a non-localized message and only getLocalizedMessage returns a message localized for
        the platform default locale. A new getMessage(Locale) method has also been added to
        retrieve the message in any desired locale, not only the platform default one. The messages
        are also built and translated only when needed, so if an exception is triggered and
        never displayed, the message will never be built.
      </action>
    </release>
    <release version="4.1" date="2009-08-18"
             description="version 4.1 is an upgrade bringing some new features and fixing a
             few bugs. The equinox-based frames family with IAU1980 precession-nutation
             models that are still used by many legacy systems are now supported. This
             simplifies interoperability with legacy systems and helps migrating from this
             old frames family to the new CIO-based ones that is supported by orekit since its
             first versions. The data loading mechanism used to retrieve IERS data (Earth
             Orientation Parameters, UTC-TAI history) and JPL ephemerides is now also used
             to retrieve gravity potential files. This mechanism has also been vastly improved
             to support new use cases (loading from disk, from classpath, from network delegating
             loading to an external library ...). Another change is the addition of the TDB
             time scale. Some minor incompatibilities have been introduced but they are easy
             to solve for users, the explanations are provided in detailed changes report.">
      <action dev="aude" type="add" >
        added TDB time scale
      </action>
      <action dev="luc" type="update" >
        the RadiationSensitive and DragForce interfaces now have an
        additional SpacecraftState parameter in all their get methods.
        This allows to implement models that take into account solar
        arrays rotation. Note that this changes breaks compatibility
        for users that did add their own implementations, but it is
        simple to deal with (simply add one parameter in the signature
        and ignore it) so its was considered acceptable.
       </action>
      <action dev="luc" type="add" due-to="James Housden">
        added german localization for error messages
      </action>
      <action dev="luc" type="update">
        added a feature allowing all tests to clear the already built reference
        objects (frames, time scales, solar system bodies ...) between each tests,
        thus removing the need to launch tests in separate JVMS. This allows to
        launch all tests directly from eclipse, and this speeds up maven tests by
        a factor 4 at least
      </action>
      <action dev="luc" type="update">
        set up a custom ant build independent from the maven 2 build
      </action>
      <action dev="luc" type="update">
        changed all tests from Junit 3 to Junit 4
      </action>
      <action dev="thierry" type="fix">
        fixed accuracy of PEF frame
      </action>
      <action dev="luc" type="fix" due-to="Aude Privat">
        fixed configuration problems on Windows systems
      </action>
      <action dev="luc" type="fix" due-to="Sébastien Herbinière">
        fixed a reversed sign in solar radiation pressure
      </action>
      <action dev="pascal" type="update" >
        Orekit supports the two different naming patterns for bulletins B provided by IERS
        on http://www.iers.org/ and http://hpiers.obspm.fr/eop-pc/.
      </action>
      <action dev="luc" type="update" >
        the predefined times scales (TAI, UTC ...) are now built using a factory. The various
        XXXScale.getInstance() methods defined in each predefined time scales classes
        are still available, but have been deprecated and will be removed in the future,
        they are replaced by TimeScalesFactory.getXXX().
      </action>
      <action dev="pascal" type="update" >
        the Frame class was split into a FramesFactory class, dealing with the predefined
        reference frames, and a Frame class for the creation of new frames and the navigation
        through any frames tree. The Frame.getXXX() methods for the predefined reference
        frames are still available, but have been deprecated and will be removed in the future,
        they are replaced by FramesFactory.getXXX().
      </action>
      <action dev="pascal" type="add" >
        3 new predefined reference frames have been added in Orekit : MEME, TEME and PEF. They
        implement the classical paradigm of equinox-based transformations including the IAU-76
        precession model, the IAU-80 nutation model and the IAU-82 sidereal time model, with
        the capability to apply the nutation corrections provided by IERS through the EOP data
        files for better agreement with the IAU 2000 precession-nutation model.
      </action>
      <action dev="luc" type="update" >
        the ChronologicalComparator class is not a singleton anymore, this didn't really make sense
      </action>
      <action dev="luc" type="fix" >
        fixed a state reset error: orbital state changed by event detectors like
        ImpulseManeuver were overwritten by other event detectors
      </action>
      <action dev="luc" type="fix" >
        fixed stop date of abstract propagators (Keplerian and Eckstein-Heschler). They used to
        stop at the first event after target date when an event detector was set up, instead of
        stopping at the target date
      </action>
      <action dev="luc" type="fix" >
        the gravity coefficients for solar system bodies are now extracted from JPL files headers
      </action>
      <action dev="luc" type="update" >
        the eventOccurred method in EventDetector interface and its various implementations
        has an additional parameter specifying if the switching function increases or
        decreases at event time. This allows simpler events identification has many switching
        functions have two switches (start/end, raising/setting, entry/exit ...). Note that
        this changes breaks compatibility for users that did implement their own events, but
        it is simple to deal with (simply add one parameter in the signature and ignore it)
        so its was considered acceptable.
      </action>
      <action dev="luc" type="fix" due-to="Christophe Pipo">
        fixed an error occurring when DE406 JPL ephemerides were loaded before DE405 ones
      </action>
      <action dev="luc" type="fix" due-to="Sébastien Herbinière">
        fixed an error in EGM potential file loader
      </action>
      <action dev="luc" type="update">
        trigger exceptions when no data can be loaded
      </action>
      <action dev="luc" type="update">
        remove predefined leap seconds, they are not useful anymore since other
        parts of the library do need configuration data (solar system bodies) and
        since data configuration has been vastly improved
      </action>
      <action dev="luc" type="add" >
        added support for the ICGEM format for gravity fields
      </action>
      <action dev="luc" type="update" >
        load gravity potential data using the same mechanism already used for Earth
        Orientation Parameters, UTC-TAI history and JPL ephemerides files
      </action>
      <action dev="luc" type="add" due-to="quinput and Kai Ruhl">
        re-activated a way to load data from the classpath using a
        data provider plugin.
      </action>
      <action dev="luc" type="add">
        added a way to load data directly from network (either
        locally or through a proxy server) using a data provider plugin.
      </action>
      <action dev="luc" type="add">
        added a small plugin-like mechanism to delegate data loading to a
        user-provided mechanism, thus enabling smooth integration in existing
        systems.
      </action>
      <action dev="luc" type="update">
        updated to latest version of commons-math.
      </action>
      <action dev="luc" type="add" due-to="Silvia Ríos Bergantiños">
        added galician localization for error messages.
      </action>
      <action dev="luc" type="fix" due-to="Guylaine Prat">
        improved javadoc comments in orbit classes.
      </action>
      <action dev="pascal" type="add">
        tidal corrections are now available for ITRF and TIRF frames. Both frames are
        provided in two versions, the standard one with tidal corrections and a stripped
        down one without tidal corrections. A cache/interpolation mechanism is used to
        keep the computation cost of tidal correction to a minimum. With this mechanism,
        the penalty to use tidal correction is slightly above 20% in run time for a
        transformation between GCRF and ITRF. A raw implementation without this mechanism
        would lead to a 550% penalty, or even a 1100% penalty if TIRF and ITRF parts were
        computed independently.
      </action>
    </release>
    <release version="4.0" date="2008-10-13"
             description="major upgrade with new features (GCRF and ITRF2005 frames, DE 405
             and DE 406 ephemerides support, improved and greatly simplified date/time support,
             vastly improved data configuration with zip files support, new tutorials, improved
             performances, more tests and all identified bugs fixed, new translation files for
             italian, spanish and norse.">
      <action dev="pascal" type="fix">
        The ephemeris produced by numerical propagator now checks date validity in
        propagate method.
      </action>
      <action dev="luc" type="fix">
        The EME2000/J2000 frame was slightly mis-oriented (about 20 milli arcseconds).
        It really was the GCRF frame. This has been fixed and now both the GCRF and
        the EME2000/J2000 are available.
      </action>
      <action dev="luc" type="fix">
        Dates in UTC within leap seconds are now displayed correctly (i.e. a 61st
        second is added to the minute).
      </action>
      <action dev="luc" type="fix" due-to="quinput">
        Fixed an overflow error in AbsoluteDate that generated an exception when any
        attempts was made to print dates far away like AbsoluteDate.JULIAN_EPOCH or
        AbsoluteDate.MODIFIED_JULIAN_EPOCH.
      </action>
      <action dev="luc" type="fix">
        Changed test configuration to always use a new JVM for each test. This prevents
        some false positive to be generated.
      </action>
      <action dev="luc" type="update">
        The GeodeticPoint constructor arguments has been reordered to reflect more
        traditional usage, latitude coming before longitude.
      </action>
      <action dev="luc" type="update">
        The low accuracy Sun model based on Newcomb theory and the Moon model based
        on Brown theory have been withdrawn as they are superseded by the support of JPL
        DE 405 binary ephemerides files.
      </action>
      <action dev="luc" type="update">
        The ThirdBody abstract class has been removed and its specific method
        getMu has been moved up into CelestialBody interface and
        renamed getGM.
      </action>
      <action dev="luc" type="update">
        Improved external data configuration. The java property is now called
        orekit.data.path and is a colon or semicolon separated path containing
        directories or zip archives, themselves containing embedded directories
        or zip archives and data files. This allows easy roll-out of system-wide
        configuration data that individual users can override by prepending their
        own data trees in front of the path. This also allows simple configuration
        since many data files can be stored in easy to handle zip archives.
      </action>
      <action dev="luc" type="update">
        Renamed the iers package into data, as it is not IERS specific anymore. Some
        classes where also moved out of the package and into the frame and time
        package and their visibility reduced to package only. This improves decoupling
        and reduces clutter on users by limiting the number of visible classes.
      </action>
      <action dev="luc" type="update">
        The performance of IAU-2000 precession-nutation model computation has been
        tremendously improved, using a combined caching and interpolation approach. The
        simplified model (which was quite inaccurate in version 3.1) has therefore been
        removed as it was not needed anymore.
      </action>
      <action dev="luc" type="update">
        The ITRF 2005 frame is now supported instead of the older ITRF 2000 frame. The
        Earth Orientation Parameters data handling classes have been updated to match
        this change and read the new file format provided by IERS.
      </action>
      <action dev="luc" type="update">
        The J2000 frame has been renamed as EME2000 as this name seems to be more
        widely accepted and reduces confusion with the J2000.0 epoch. The
        Frame.getJ2000() method is still available, but has been deprecated
        and will be removed in the future.
      </action>
      <action dev="luc" type="update">
        Changed TimeScale from base abstract class to interface only.
      </action>
      <action dev="luc" type="update">
        Renamed some classes for better understanding: ChunkedDate is now DateComponents,
        ChunkedTime is now TimeComponents, ChunksPair is now DateTimeComponents. The
        getChunks method from AbsoluteDate as also been renamed into getComponents accordingly.
      </action>
      <action dev="pascal" type="add">
        Added new tutorials.
      </action>
      <action dev="luc" type="add">
        Added predefined local orbital frames: the (t, n, w) frame aligned with velocity
        and the (q, s, w) frame aligned with position.
      </action>
      <action dev="luc" type="add">
        Added a predefined detector for altitude crossing events.
      </action>
      <action dev="luc" type="add">
        Added methods to get zenith, nadir, north, south, east and west direction for
        any GeodeticPoint.
      </action>
      <action dev="luc" type="add" due-to="Silvia Ríos Bergantiños">
        Added spanish localization for error messages.
      </action>
      <action dev="luc" type="add" due-to="Espen Bjørntvedt">
        Added norse localization for error messages.
      </action>
      <action dev="luc" type="add" due-to="Francesco Coccoluto">
        Added italian localization for error messages.
      </action>
      <action dev="luc" type="add" due-to="Derek Surka">
        Added support for mean motion first and second derivatives fields in TLE.
      </action>
      <action dev="luc" type="add" >
        Added a way to rebuild the two lines of TLE instances.
      </action>
      <action dev="luc" type="add" due-to="Derek Surka">
        Added constructor from already parsed elements for TLE.
      </action>
      <action dev="luc" type="add">
        Added a method to retrieve a body-centered inertial frame to the
        CelestialBody interface. As a consequence, thirteen new frames are
        predefined: Sun, Moon, planets and barycenters provided by JPL binary
        ephemerides.
      </action>
      <action dev="luc" type="add">
        Support for the JPL DE 405 and DE 406 binary ephemerides files has been added
        and a factory class SolarSystemBody uses these files to provide implementations
        of the CelestialBody interface for Sun, Moon, the eight solar system
        planets,the Pluto dwarf planet as well as the solar system barycenter and Earth-Moon
        barycenter points.
      </action>
      <action dev="luc" type="add">
        The CelestialBody interface now provides velocity as well as position.
      </action>
      <action dev="luc" type="add">
        A getCalls() method has been added to the NumericalPropagator class to count the
        number of calls to the differential equations computation method. This helps
        tuning the underlying integrator settings in order to improve performances.
      </action>
      <action dev="luc" type="add">
        A lot more classes and interfaces are now serializable, to help users embed
        instance in their own serializable classes.
      </action>
      <action dev="luc" type="add">
        Added predefined leap seconds to allow proper turn-key use of the library
        even without an already configured environment. All known leap seconds at
        time of writing (2008) are predefined, from 1972-01-01 to 2009-01-01 (the
        last one has been announced in Bulletin C 36 on 2008-07-04 and is not yet
        present in the UTC-TAI.history published file)
      </action>
      <action dev="luc" type="add">
        Improved user-friendliness of the time-scales by changing methods parameters
        types to more easily understandable ones.
      </action>
      <action dev="luc" type="add">
        Improved user-friendliness of the AbsoluteDate class by adding several
        new constructors and methods for common cases. It is in particular now possible
        to use offsets within a time scale, for example to build a date given as a
        fractional number of days since a reference date in UTC, explicitly ignoring
        intermediate leap seconds.
      </action>
      <action dev="luc" type="add">
        Improved the class handling date/time components: added a constructor to allow building
        from an offset with respect to a reference epoch, implemented Comparable interface and
        added equals and hashCode methods.
      </action>
      <action dev="luc" type="add">
        Improved the class handling date components: added a constructor to allow building
        from any reference epoch, not only J2000.0 (thus simplifying use of modified julian day),
        added getMJD() method, added several constants JULIAN_EPOCH, MODIFIED_JULIAN_EPOCH,
        FIFTIES_EPOCH, GPS_EPOCH, J2000_EPOCH and JAVA_EPOCH.
      </action>
      <action dev="luc" type="add">
        Added a new time scale: GPSScale.
      </action>
      <action dev="luc" type="add">
        Added the changes page to the generated site.
      </action>
    </release>
    <release version="3.1" date="2008-07-16"
             description="This release is the first public release of Orekit."/>
  </body>
</document><|MERGE_RESOLUTION|>--- conflicted
+++ resolved
@@ -21,13 +21,11 @@
   </properties>
   <body>
   <release version="12.0" date="TBD" description="TBD">
-<<<<<<< HEAD
       <action dev="maxime" type="update" issue="1151">
         Increased performance of orbit determination when using solar radiation pressure.
-=======
+      </action>
       <action dev="vincent" type="update" issue="1144">
         Changed methods computing rotation in LOF to expect date as argument in addition to the PVCoordinates.
->>>>>>> 965a68de
       </action>
       <action dev="luc" type="update" issue="1157">
         Improved parallelism in measurements generation.

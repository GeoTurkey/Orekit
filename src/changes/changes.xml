<?xml version="1.0" encoding="UTF-8" ?>
<!-- Copyright 2002-2024 CS GROUP
  Licensed to CS GROUP (CS) under one or more
  contributor license agreements.  See the NOTICE file distributed with
  this work for additional information regarding copyright ownership.
  CS licenses this file to You under the Apache License, Version 2.0
  (the "License"); you may not use this file except in compliance with
  the License.  You may obtain a copy of the License at

    http://www.apache.org/licenses/LICENSE-2.0

  Unless required by applicable law or agreed to in writing, software
  distributed under the License is distributed on an "AS IS" BASIS,
  WITHOUT WARRANTIES OR CONDITIONS OF ANY KIND, either express or implied.
  See the License for the specific language governing permissions and
  limitations under the License.
-->
<document>
  <properties>
    <title>Orekit Changes</title>
  </properties>
  <body>
  <release version="12.1" date="TBD" description="TBD">
<<<<<<< HEAD
      <action dev="evan" type="fix" issue="986">
          Fix DSST Jacobian setup.
=======
      <action dev="luc" type="update" issue="1347">
          Change visibility of InertiaAxis and Inertia constructors to public.
      </action>
      <action dev="luc" type="update" issue="1346">
          Allow Rinex V4 observation files to have either "ANTENNA: DELTA X/Y/Z"
          or "ANTENNA: DELTA H/E/N" header line.
      </action>
      <action dev="luc" type="update" issue="1343">
          Allow generation of Rinex observation files in receiver clock time scale.
      </action>
      <action dev="luc" type="update" issue="1342">
          Added ClockTimeScale.
      </action>
      <action dev="luc" type="update" issue="1341">
          {get|set}ClkOffset → {get|set}ClockOffsetApplied.
      </action>
      <action dev="serrof" type="add" issue="1336">
          Added getBodyName in body-based attraction models, as well as common abstract class.
      </action>
      <action dev="maxime" type="update" issue="1335">
          Added constructors with orbit type in SmallManeuverAnalyticalModel.
      </action>
      <action dev="serrof" type="add" issue="1258">
          Added get(Un)normalizedC20.
      </action>
      <action dev="luc" type="add" issue="1328">
          Field versions of Frame.get{|Static|Kinematic}TransformTo don't allow
          null dates (they never did, but the javadoc wrongly stated this was allowed)
      </action>
      <action dev="luc" type="add" issue="1338">
          Added separate access to original estimation and modifications in estimated measurements.
      </action>
      <action dev="luc" type="add" issue="1332">
          Added InterSatellitesOneWayRangeRate measurements.
      </action>
      <action dev="luc" type="add" >
          Added constant and quadratic clock models for GNSS measurements.
>>>>>>> 87477de8
      </action>
      <action dev="serrof" type="update" issue="1198">
          Removed redundant code to create FieldOrbit from Orbit.
      </action>
      <action dev="serrof" type="update" issue="1201">
          Changed default PositionAngleType in (Field)NumericalPropagator to ECCENTRIC.
      </action>
      <action dev="serrof" type="update" issue="1307">
          Removed unnecessary calls to (Field)Transform in (Field)ShortTermEncounter2DDefinition.
      </action>
      <action dev="serrof" type="add" issue="1288">
          Added cache for position angle in FieldOrbit when applicable.
      </action>
      <action dev="luc" type="fix" issue="1329">
          Manage clock offset as an additional state in propagators built from SP3 files.
      </action>
      <action dev="luc" type="fix">
          Added TimeStampedDoubleAndDerivative and associated interpolator.
      </action>
      <action dev="luc" type="fix" issue="1325">
          Allow direction-dependent phase centers in inter-satellites measurements.
      </action>
      <action dev="alfe" type="add" issue="1215">
          Create two new EventDetector: LatitudeRangeCrossingDetector and LongitudeRangeCrossingDetector.
      </action>
      <action dev="serrof" type="add" issue="1214">
          Added cache for position angle in Orbit when applicable.
      </action>
      <action dev="luc" type="fix" issue="1322">
          Fixed forbidden SBAS System Time in SP3 files.
      </action>
      <action dev="luc" type="fix" issue="1321">
          Fixed wrong key for Beidou System Time in SP3 files.
      </action>
      <action dev="serrof" type="add" issue="1306">
          Implement resetIntermediateState in (Field)TLEPropagator.
      </action>
      <action dev="serrof" type="add" issue="1318">
          Add default implementation of getPosition in (Field)Propagator.
      </action>
      <action dev="serrof" type="add" issue="1259">
          Add (Field)KinematicTransform.
      </action>
      <action dev="luc" type="add" issue="1315">
          Added support for Walker constellations, including in-orbit spares with shifted position.
      </action>
      <action dev="luc" type="update" issue="1314">
          Fixed wrong parsing of some time systems in SP3 files.
      </action>
      <action dev="serrof" type="update">
          Moved getFieldDate up from FieldTransform to FieldStaticTransform.
      </action>
      <action dev="serrof" type="update" issue="1302">
          Added getStaticInverse to (Field)StaticTransform.
      </action>
      <action dev="luc" type="update" issue="1304">
          Make access to raw albedo and infrared radiation pressure in KnockeRediffusedForceModel public.
      </action>
      <action dev="serrof" type="update" issue="1249">
          Reduce code duplication in (Field)Propagator inheritors.
      </action>
      <action dev="evan" type="fix" issue="1300" due-to="Sander Cochran">
          Fix regression in Ephemeris with interpolationPoints=1.
      </action>
      <action dev="luc" type="update">
          Take azimuthal asymmetry into account in Vienna tropospheric models.
      </action>
      <action dev="luc" type="add">
          Added GlobalPressureTemperature3 model.
      </action>
      <action dev="luc" type="add">
          Added GlobalPressureTemperature2w (i.e. wet) model.
      </action>
      <action dev="luc" type="add">
          Allow to use any GPT grid file (GPT2, GPT2w, GPT3) in GlobalPressureTemperature2 model.
      </action>
      <action dev="luc" type="add">
          Added providers for horizontal gradient.
      </action>
      <action dev="luc" type="add">
          Added Askne-Nordius tropospheric model.
      </action>
      <action dev="luc" type="add">
          Replaced Vienna{One|Three}Model by Vienna{One|Three}.
      </action>
      <action dev="luc" type="add">
          Added ConstantTroposphericModel.
      </action>
      <action dev="luc" type="add">
          Added ChaoMappingFunction for tropospheric mapping function.
      </action>
      <action dev="luc" type="add">
          Added ModifiedHopfieldModel for tropospheric delay.
      </action>
      <action dev="luc" type="add">
          Added CanonicalSaastamoinenModel for tropospheric delay.
      </action>
      <action dev="luc" type="update">
          Replaced SaastamoinenModel by ModifiedSaastamoinenModel for tropospheric delay.
      </action>
      <action dev="luc" type="add">
          Added NBS/NRC steam table model for water vapor pressure.
      </action>
      <action dev="luc" type="add">
          Added Wang1988 model for water vapor pressure.
      </action>
      <action dev="luc" type="add">
          Added CIPM2007 model for water vapor pressure.
      </action>
      <action dev="luc" type="add">
          Added WaterVaporPressureProvider interface.
      </action>
      <action dev="luc" type="add">
          Added HeightDependentPressureTemperatureHumidityConverter for converting weather parameters.
      </action>
      <action dev="luc" type="update" issue="1287">
          Replaced WeatherModel by {Field}PressureTemperatureHumidityProvider.
      </action>
      <action dev="luc" type="add" issue="1287">
          Added {Field}PressureTemperature and {Field}PressureTemperatureHumidity containers.
      </action>
      <action dev="luc" type="update" issue="1287">
          Replaced GlobalPressureTemperature2Model by GlobalPressureTemperature2.
      </action>
      <action dev="luc" type="update" issue="1287">
          Replaced GlobalPressureTemperatureModel by GlobalPressureTemperature.
      </action>
      <action dev="luc" type="update" issue="1287">
          Replaced MappingFunction by TroposphereMappingFunction.
      </action>
      <action dev="luc" type="update" issue="1287">
          Replaced EstimatedTroposphericModel by EstimatedModel.
      </action>
      <action dev="luc" type="update" issue="1287">
          Replaced DiscreteTroposphericModel by TroposphericModel.
      </action>
      <action dev="bryan" type="add" issue="1299">
          Added support for Intelsat's 11 elements propagation.
      </action>
      <action dev="luc" type="add" issue="1294">
          Added NsgfV00Filter to allow parsing some wrong SP3 files.
      </action>
      <action dev="serrof" type="add" issue="1260">
          Started using new square method for Field.
      </action>
      <action dev="luc" type="add" issue="1286">
          Fixed parsing of SP3 files with partly missing standard deviations.
      </action>
      <action dev="luc" type="update" issue="1285">
          Added field versions of unit conversions from and to SI units.
      </action>
      <action dev="serrof" type="update" issue="1276">
          Removed uses of scalar multiply on Field one.
      </action>
      <action dev="serrof" type="add" issue="1275">
          Added utility classes for position angle conversions for (Field) CircularOrbit and EquinoctialOrbit.
      </action>
      <action dev="luc" type="add" issue="1278">
          Fixed exceptions occurring in EOP prediction with ill chosen fitting parameters.
      </action>
      <action dev="luc" type="add" due-to="Elisabet Cid Borobia">
          Added translation of error messages in Catalan language.
      </action>
      <action dev="greyskyy" type="add" issue="1295">
          Added EventDetector implementations for detecting beta angle crossing events.
      </action>
  </release>
  <release version="12.0.1" date="31/12/2023"
           description="Version 12.0.1 is a patch release of Orekit.
           It fixes several issues related to the Ephemeris class, interpolation and caching behaviours.
           Checkstyle configuration for IntelliJ is added and some javadocs have been updated. Finally, missing
           contributions have been added to the changes.">
      <action dev="luc" type="add" issue="1286">
        Fixed parsing of SP3 files with partly missing standard deviations.
      </action>
      <action dev="maxime" type="update" issue="1280">
        Added missing contributions for 12.0 in changes.xml.
      </action>
      <action dev="luc" type="add" issue="1278">
        Fixed exceptions occurring in EOP prediction with ill chosen fitting parameters.
      </action>
      <action dev="vincent" type="fix" issue="1277">
        Fixed regression in computation speed when using Ephemeris.
      </action>
      <action dev="bryan" type="add" issue="1271">
        Added checkstyle configuration for Intellij in contributing.md.
      </action>
      <action dev="vincent" type="fix" issue="1269">
        Fixed infinite loop when using specific date with CssiSpaceWeatherData.
      </action>
      <action dev="vincent" type="fix" issue="1266">
        SpacecraftStateInterpolator now takes into account the extrapolation threshold given at construction.
      </action>
      <action dev="tmills" type="update" issue="1261">
        Updated JavaDoc for references to the yields method where applicable.
      </action>
      <action dev="maxime" type="fix" issue="1254">
        Fixed bad dates in ephemeris when reset-at-end is set to false.
      </action>
      <action dev="maxime" type="fix" issue="1253">
        Fixed covariance computation with ephemeris propagation.
      </action>
      <action dev="bryan" type="update" issue="1230">
        AberrationModifier shall be used with user defined DataContext.
      </action>
      <action dev="bryan" type="fix" issue="1055">
        Fixed bad caching of the ocean tides model.
      </action>
  </release>
  <release version="12.0" date="2023-11-08"
           description="Orekit 12.0 is a major new release.
           It includes both new features and bug fixes. The main new features
           introduced in 12.0 are: the Zeis model for DSST J2-squared terms, RTCM orbit
           and clock correction messages, new filtering capabilities for CCSDS parsing,
           central body flatness is now taken into account for eclipse detector and solar
           radiation pressure, the static transform for {Field} elements, measurements
           can now be evaluated without derivatives, panel dependent coefficients in BoxAndSolarArraySpacecraft,
           prediction of Earth Orientation Parameters, replacement of TimeInterpolable by
           TimeInterpolator, Gauss Initial Orbit Determination algorithm, a {Field} version
           of StateCovariance  and ImpulseManeuver, a new FDOA measurements model, a new
           API for TLE generation including a new method based on a least squares fitting,
           a writer for CCSDS OCM, a new ssa package containing probability of collision
           computation methods (Laas, Alfano,  Alfriend, Patera, and Chan), blending algorithms
           for orbit and covariance interpolation, a torque-free attitude mode for
           general (non-symmetrical) body, a writer for SP3 files, and support for new
           formats: EOP C04, STK ephemeris files, Rinex 3.05 and 4.0, Rinex 2 navigation
           messages, CCSDS ADM v2, and Sinex Differential Code Bias (DCB).
           See the list below for a full description of the changes.">
      <action dev="theo611 " type="update" issue="1203">
          Added new method addSupportedParameters in AbstractPropagatorBuilder.
      </action>
      <action dev="jasquier" type="add" issue="982">
          Added Gauss angles-only initial orbit determination method.
      </action>
      <action dev="lirw1984" type="update" issue="938">
          Enhanced parsing of CRD files.
      </action>
      <action dev="luc" type="update" issue="1256">
          Limit use of synchronization in LazyLoadedTimeScales.
      </action>
      <action dev="serrof" type="update" issue="1242">
          Removed unused static variables in DTM2000.
      </action>
      <action dev="tmills" type="update" issue="1213">
          Changed "absPva == null" to "isOrbitDefined()" in (Field)SpacecraftState.
      </action>
      <action dev="serrof" type="add" issue="1247">
          Add toStaticTransform to (Field)SpacecraftState.
      </action>
      <action dev="serrof" type="add" issue="1245">
          Introduce individual methods for tracking coordinates in TopocentricFrame.
      </action>
      <action dev="luc" type="fix" issue="1246">
         Allow loading IONEX files from DataSource for Global Ionosphere Model.
      </action>
      <action dev="luc" type="fix" issue="1212">
         Use Ionospĥere Pierce Point in Global Ionosphere Model.
      </action>
      <action dev="luc" type="add" >
         Added getCartesianPoint to TopocentricFrame.
      </action>
      <action dev="serrof" type="fix" issue="1173">
         Fixed wrong uses of AbsoluteDate for Field transformations in Atmosphere and FieldElevationDetector.
      </action>
      <action dev="serrof" type="add" issue="1240">
         Add toStaticTransform to (Field)Transform.
      </action>
      <action dev="luc" type="add" issue="1239">
         Added derivatives to EOP when they are missing in the files.
      </action>
      <action dev="luc" type="add" issue="1238">
         Allow customization of interpolation degree in EOP.
      </action>
      <action dev="luc" type="add" >
         Added support for XML and csv versions of bulletin A, bulletin B and EOP C04.
      </action>
      <action dev="alfe" type="fix"  issue="1233">
          Set InterSatVisibilityDetector global constructor from private to protected.
      </action>
      <action dev="alfe" type="fix"  issue="1231">
          Fix bug on buildBox constructor coefficients order.
      </action>
      <action dev="alfe" type="add" issue="1225">
          Adding {Field}LongitudeCrossingDetector.
      </action>
      <action dev="luc" type="add" issue="1227">
          Added support for CCSDS/SANA geodetic orbital elements.
      </action>
      <action dev="serrof" type="add" issue="1211">
          Added method to create new instance without rates from position-angled based (Field)Orbit, with new Interface.
      </action>
      <action dev="luc" type="add" issue="1229">
          Added {Field}TrackingCoordinates.
      </action>
      <action dev="luc" type="add" issue="1228">
          Added lowestAltitudeIntermediate method to OneAxisEllipsoid.
      </action>
      <action dev="luc" type="fix" issue="1226">
          Fixed Sun radius.
      </action>
      <action dev="serrof" type="add" issue="1217">
          Added getter for resetAtEnd in (Field)AbstractIntegratedIntegrator.
      </action>
      <action dev="luc" type="add" issue="1224">
          Fixed NaN appering in one axis ellipsoid Cartesian to geodetic transform in rare cases.
      </action>
      <action dev="luc" type="add" issue="1222">
          Added configurable skimming altitude to inter-satellite direct view detector.
      </action>
      <action dev="luc" type="add" issue="1223">
          Added wind-up effect for inter-satellites phase measurements.
      </action>
      <action dev="luc" type="add" issue="1219">
          Added builders for OneWayGNSSPhase and OneWayGNSSRange.
      </action>
      <action dev="luc" type="add" issue="1220">
          Use step interpolators for measurements generation requiring time shifts.
      </action>
      <action dev="luc" type="add" issue="1221">
          {Field}OrekitStepInterpolator now implement {Field}PVCoordinatesProvider.
      </action>
      <action dev="bryan" type="add" issue="1216">
          Added Az/El based initial orbit determination.
      </action>
      <action dev="bryan" type="fix" issue="1196">
          Fixed multiple issues in initial orbit determination.
      </action>
      <action dev="serrof" type="update" issue="1210">
          Fixed missing up- and down-stream inheritance of FieldTimeShiftable.
      </action>
      <action dev="serrof" type="update" issue="1209">
          Renamed PositionAngle into PositionAngleType
      </action>
      <action dev="serrof" type="add" issue="1172">
          Added access to integrator's name for (Field)AbstractIntegratedPropagator
      </action>
      <action dev="vincent" type="fix" issue="1205">
        Fixed failing tests after correction of Hipparchus issue 253.
      </action>
      <action dev="vincent" type="update" issue="1169">
        Refactored MarshallSolarActivityFutureEstimation so that it follows the same architecture as CssiSpaceWeatherData
      </action>
      <action dev="vincent" type="fix" issue="1168">
        Fixed Marshall Solar Activity website link in MarshallSolarActivityFutureEstimation javadoc
      </action>
      <action dev="vincent" type="fix" issue="1072">
        Fixed thread interference using CssiSpaceWeatherData and MarshallSolarActivityFutureEstimation
      </action>
      <action dev="vincent" type="update" issue="1195">
        Updated OrbitBlender API and improved javadoc.
      </action>
      <action dev="serrof" type="fix" issue="1197">
        Use of FieldOrbit in gradient converters only when applicable.
      </action>
      <action dev="luc" type="update" >
        Improved (a lot) performance of GNSS attitude models.
      </action>
      <action dev="luc" type="update" >
        Replaced {Field}DerivativeStructure by {Field}UnivariateDerivative2 in GNSS attitude context.
      </action>
      <action dev="serrof" type="add" issue="1194">
        Added ways to create FieldOrbit from Orbit.
      </action>
      <action dev="luc" type="fix" issue="1014" due-to="Li Rongwang">
        Added support for more weird dates in SP3 files.
      </action>
      <action dev="serrof" type="update" issue="1192">
        Cleaned (Field)SpacecraftState and changed default Attitude from LofOffset to FrameAlignedProvider.
      </action>
      <action dev="serrof" type="add" issue="1185">
        Added direct call to (Field)Rotation for AttitudeProviders.
      </action>
      <action dev="luc" type="fix" issue="1191">
        Added SP3CoordinateHermiteInterpolator.
      </action>
      <action dev="luc" type="fix" issue="1049">
        Added SP3Writer.
      </action>
      <action dev="luc" type="fix" issue="1190">
        Revamped SP3 data hierarchy, with header and separated ephemeris segments.
      </action>
      <action dev="luc" type="fix" issue="1187">
        Fixed units in SP3 files.
      </action>
      <action dev="vincent" type="add">
        Added getter for filter in EventSlopeFilter.
      </action>
      <action dev="serrof" type="update">
        Various renaming across maneuvers package.
      </action>
      <action dev="serrof" type="fix" issue="1165">
        Added non-Euclidean norms for mass flow rates of finite-valued burn.
      </action>
      <action dev="maxime" type="update" issue="1167">
        Refactored ForceModel, DSSTForceModel and ParametersDriversProvider.
      </action>
      <action dev="serrof" type="update" issue="1171">
        Removed unnecessary computations (velocity and acceleration) from JPL ephemerides when possible.
      </action>
      <action dev="vincent" type="fix" issue="1108">
        Fixed corruption of GenericTimeStampedCache when propagating from infinity by preventing a propagation to start from infinity
      </action>
      <action dev="luc" type="add" issue="1178">
        Max check interval in events detectors can now depend on current state.
      </action>
      <action dev="bryan" type="update" issue="1182">
        Moved Rinex parsing/writing into files package.
      </action>
      <action dev="serrof" type="fix" issue="1170">
          Fixed wrong calls in Field acceleration for some gravitational force models.
      </action>
      <action dev="markrutten" type="add" issue="1069">
        Added FDOA measurements.
      </action>
      <action dev="bryan" type="add" issue="887">
        Added possibility to freeze gravity field from user defined epoch.
      </action>
      <action dev="luc" type="add" issue="993">
        Added EphemerisOcmWriter and StreamingOcmWriter.
      </action>
      <action dev="luc" type="update">
        Renamed EphemerisWriter → EphemerisOemWriter.
      </action>
      <action dev="bryan" type="fix" issue="859">
        Created a new API for TLE generation allowing user defined setting.
      </action>
      <action dev="luc" type="add" issue="1177">
        Fixed writing of Rinex observation files with empty GLONASS SLOT / FRQ #.
      </action>
      <action dev="luc" type="add" issue="1176">
        Fixed parsing of Rinex observation files with QZSS satellites in SYS / PHASE SHIFT.
      </action>
      <action dev="luc" type="add" issue="1175">
        Fixed parsing of Rinex observation files with continuation lines in SYS / PHASE SHIFT.
      </action>
      <action dev="luc" type="add" issue="1174">
        Added getPropagators to AggregateBoundedPropagator.
      </action>
      <action dev="bryan" type="update" issue="1123">
        Generalized unscented Kalman filter to work with any PropagatorBuilder.
      </action>
      <action dev="maxime" type="update" issue="1151">
        Increased performance of orbit determination when using solar radiation pressure.
      </action>
      <action dev="bryan" type="add" issue="950">
        Added getOrbitType() and getPositionAngle in MatricesHarvester.
      </action>
      <action dev="bryan" type="add" issue="1118">
        Verified that MSAFE data can be loaded from a DataSource.
      </action>
      <action dev="bryan" type="add" issue="1116">
        Allowed loading JB2008 space wheater data from a DataSource.
      </action>
      <action dev="bryan" type="add" issue="1117">
        Allowed loading CSSI space wheater data from a DataSource.
      </action>
      <action dev="bryan" type="fix" issue="1150">
        Fixed wrong validity interval in Sinex files.
      </action>
      <action dev="louis" type="add" issue="893">
        Added support for loading DCB data from Sinex files.
      </action>
      <action dev="vincent" type="fix" issue="1164">
        Classes extending AbstractTimeInterpolator and AbstractFieldTimeInterpolator are now thread safe.
      </action>
      <action dev="vincent" type="update" issue="1144">
        Changed methods computing rotation in LOF to expect date as argument in addition to the PVCoordinates.
      </action>
      <action dev="luc" type="update" issue="1157">
        Improved parallelism in measurements generation.
      </action>
      <action dev="luc" type="update" issue="1156">
        Moved getBuilder from AbstractScheduler base class to Scheduler interface.
      </action>
      <action dev="luc" type="fix" issue="1152">
        Fixed ArrayIndexOutOfBoundException in {Field}NeQuickParameters.
      </action>
      <action dev="luc" type="fix" issue="1134">
        Fixed missing enumerate entries needed for recent antex files.
      </action>
      <action dev="luc" type="update" issue="1150">
        Fixed default validity intervals in Sinex files.
      </action>
      <action dev="luc" type="update" issue="1149">
        Fixed parsing of Sinex files without agency codes.
      </action>
      <action dev="luc" type="update" issue="1147">
        Allow custom satellite systems in GNSS.
      </action>
      <action dev="sebastien" type="update" issue="1154">
        Moved orekit-performance project to official forge and updated CI.
      </action>
      <action dev="luc" type="add" issue="1064">
        Allow estimating measurements values without computing derivatives.
      </action>
      <action dev="maxime" type="fix" issue="1153">
        Fixed failing tests on Windows in probability of collision package.
      </action>
      <action dev="serrof" type="add" issue="1061">
          Added a Field implementation of impulsive maneuvers.
      </action>
      <action dev="luc" type="add" issue="1028" due-to="Lucas Girodet">
        Added torque-free attitude mode for general (non-symmetrical) body.
      </action>
      <action dev="maxime" type="add" issue="1023">
        Forbid Python keywords in method, class, interface and enum names.
      </action>
      <action dev="vincent" type="update" issue="1148">
        Added getName method in LOF interface and moved toOrbitRelativeFrame from LOF to LOFType
      </action>
      <action dev="maxime" type="update" issue="854">
        Moved method AbstractManeuverTriggers.addResetter to interface level, in ManeuverTriggers.
      </action>
      <action dev="vincent" type="update" issue="1143">
        Changed all EventDetector (including field version) complete constructors to protected.
      </action>
      <action dev="bryan" type="add" issue="1107">
        Added constructor of AbsoluteDate using Instant.
      </action>
      <action dev="bryan" type="add" issue="1139">
        Added {Field}TimeStamped#durationFrom({Field}TimeStamped) method.
      </action>
      <action dev="bryan" type="add" issue="1137">
        Allowed creating static BodyFacade with DataContext.
      </action>
      <action dev="vincent" type="update" issue="1136">
        Replace expected LOFType arguments by recently implemented LOF interface in LocalOrbitalFrame, LofOffset,
          TabulatedLofOffset and ThrustDirectionAndAttitudeProvider
      </action>
      <action dev="vincent" type="update" issue="1136">
        Changed Fieldifier to return fielded orbit in the same orbit type as input orbit
      </action>
      <action dev="luc" type="add" issue="1135">
        Parse SITE/ANTENNA block in Sinex files.
      </action>
      <action dev="vincent" type="add" issue="979">
        Added the space situational awareness (ssa) package.
      </action>
      <action dev="vincent" type="fix" issue="1133">
        Cdm metadata now consider that the Earth is the default orbit center if not explicitly defined.
      </action>
      <action dev="vincent" type="add" issue="987">
        Added field version of StateCovariance.
      </action>
      <action dev="luc" type="fix" issue="1130">
        Fixed API inconsistencies in antenna phase center handling.
      </action>
      <action dev="maxime" type="fix" issue="1105">
        Fixed deadlock in threads when successively calling PropagatorsParallelizer.propagate(...).
      </action>
      <action dev="luc" type="remove" issue="1125">
        Removed EventBasedManeuverTriggers, obsoleted by StartStopEventsTriggers since Orekit 11.1.
      </action>
      <action dev="luc" type="add" issue="1126">
        Added FieldBooleanDetector.
      </action>
      <action dev="luc" type="add" issue="1127">
        Added FieldEventEnablingPredicateFilter.
      </action>
      <action dev="luc" type="add" issue="1128">
        Added FieldElevationExtremumDetector.
      </action>
      <action dev="luc" type="add" issue="1129">
        Added FieldEventSlopeFilter.
      </action>
      <action dev="luc" type="add">
        Replaced PhaseCentersPhaseModifier by PhaseCentersPhaseModifier.
      </action>
      <action dev="luc" type="add" issue="1121">
        Replaced PhaseCentersRangeModifier by PhaseCentersRangeModifier.
      </action>
      <action dev="luc" type="add" issue="1124">
        Allow retrieving ground station transforms at date already considering clock offset.
      </action>
      <action dev="luc" type="add" issue="1120">
        Added MultiplexedMeasurementBuilder.
      </action>
      <action dev="vincent" type="update" issue="1114">
        Replaced KeplerianOrbit with CartesianOrbit in Gauss, Lambert and Gibbs IOD.
      </action>
      <action dev="luc" type="add" issue="1113">
        Allow loading ANTEX files from a DataSource.
      </action>
      <action dev="luc" type="add" issue="1115">
        Added stations displacements due to plate tectonics.
      </action>
      <action dev="luc" type="update" issue="1102">
        Fixed wrong decoding of scaled double values.
      </action>
      <action dev="luc" type="update" issue="1111">
        Allow on-the-fly handling of generated measurements.
      </action>
      <action dev="luc" type="update" issue="1110">
        Customize attitude provider when parsing an ephemeris.
      </action>
      <action dev="vincent" type="fix" issue="970">
        Added the equivalent of an "interpolateCovariance" method to the Ephemeris class.
      </action>
      <action dev="vincent" type="fix" issue="1067">
        Replaced TimeInterpolable interface with TimeInterpolator.
      </action>
      <action dev="pascal" type="update" issue="1053">
        Rename InertialProvider into FrameAlignedProvider.
      </action>
      <action dev="serrof" type="add" issue="1089">
        Introduced Enumerate for norm of control vectors, used by impulses.
      </action>
      <action dev="luc" type="add">
        Added HexadecimalSequenceEncodedMessage.
      </action>
      <action dev="luc" type="add">
        Added a truncating filter for line-oriented files.
      </action>
      <action dev="vincent" type="fix" issue="1096">
        Fix null reference frame when parsing CDM using "ITRF" as a reference frame.
      </action>
      <action dev="vincent" type="add" issue="1093">
        Added method to get the CCSDS compatible name of given PocMethodType.
      </action>
      <action dev="vincent" type="fix" issue="1092">
        Fixed typos in parameters name and associated getters when impacted.
      </action>
      <action dev="luc" type="add" issue="1091">
         Added support for old Rinex 2 navigation files.
      </action>
      <action dev="luc" type="add" issue="1088">
         Added piecewise-polynomial thrust model.
      </action>
      <action dev="luc" type="add" issue="1087">
         Accept some slightly invalid Rinex navigation files.
      </action>
      <action dev="luc" type="add" issue="1080">
         Added MultiSatFixedStepHandler.
      </action>
      <action dev="vincent" type="add" issue="1081">
        Added "toOrbitRelativeFrame" method in LOFType enum to allow for a better compatibility between Orekit and CCSDS
        files
        Added new error message when trying to convert LVLH and LVLH_INERTIAL LOFType enum to OrbitRelativeFrame as they use
        a different definition than the one expected in CCSDS files
      </action>
      <action dev="vincent" type="fix" issue="1079">
        Fixed OrbitRelativeFrame enum as some instances were not built using their recently introduced inertial LOFType
        equivalent
      </action>
      <action dev="luc" type="add" issue="1060">
         Added support for CCSDS ADM V2.
      </action>
      <action dev="luc" type="add">
         Added PrecessionFinder to recover precession parameters from
         vector first and second derivatives (used by some CCSDS ADM modes).
      </action>
      <action dev="vincent" type="update" issue="1058">
        Refactored FieldODEIntegratorBuilder interface and its implementing classes
      </action>
      <action dev="luc" type="add" issue="1047">
          Added support for Rinex 4.00 (currently only navigation).
      </action>
      <action dev="luc" type="add" issue="1050">
          Added prediction of Earth Orientation Parameters.
      </action>
      <action dev="luc" type="add" issue="1051">
          Added creation of ITRF from custom Earth Orientation Parameters history.
      </action>
      <action dev="luc" type="update" issue="860">
          Added support for Rinex 3.05 (observation and navigation).
      </action>
      <action dev="luc" type="update">
          Replaced RinexObservationLoader by RinexObservationParser.
      </action>
      <action dev="luc" type="add">
          Allow to write relative dates in CCSDS files, when dates are close enough to a reference.
      </action>
      <action dev="luc" type="update">
          Properly manage known inconsistency between CCSDS and TLE
          concerning units of MEAN_MOTION_DOT and MEAN_MOTION_DDOT.
      </action>
      <action dev="vincent" type="fix" issue="1052">
        Fixed error message when propagating state covariance expressed in LOF. Changed behaviour of
        StateCovarianceMatrixProvider to return the propagated state covariance in same frame/LOF as
        initial state covariance
      </action>
      <action dev="vincent" type="add" issue="1044">
        Added getter for secondaryPVCoordinatesProvider in ExtremumApproachDetector and made computeDeltaPV method public.
      </action>
      <action dev="vincent" type="add" issue="1042">
        Added copy() method in PropagatorBuilder interface.
      </action>
      <action dev="vincent" type="fix" issue="623">
        Improved architecture consistency between propagators and propagator builders
      </action>
      <action dev="qmor" type="fix" issue="1045">
        Fix error TLE serialization when time is close to next day e.g. 23:59:59.999999999 (also for Field version).
      </action>
      <action dev="vincent" type="update" issue="1046">
        Updated getDirection method in ThrustPropulsionModel interface to handle case where thrust vector norm is zero.
      </action>
      <action dev="andrewsgoetz" type="add" issue="1038">
        Added support for STK ephemeris files.
      </action>
      <action dev="luc" type="add" issue="1031">
         Added support for new EOP C04 format published by IERS starting 2023-02-14
      </action>
      <action dev="afossa" type="add" issue="876">
        Added scaling of linear system and allowed different arc duration in multiple shooting.
      </action>
      <action dev="afossa" type="fix" issue="876">
        Avoided computation of inverse of Jacobian, allowed under-determined
        linear systems and fixed sign of epoch partials in multiple shooting.
      </action>
      <action dev="luc" type="add">
         Added DragSensitive.GLOBAL_DRAG_FACTOR as a new global multiplication
         factor that can be applied to all drag coefficients
      </action>
      <action dev="luc" type="add">
         Added RadiationSensitive.GLOBAL_RADIATION_FACTOR as a new global multiplication
         factor that can be applied to all radiation coefficients
      </action>
      <action dev="luc" type="fix" issue="989">
        Added panel dependent coefficients in BoxAndSolarArraySpacecraft.
      </action>
      <action dev="bryan" type="update" issue="1018">
        Improved documentation of glonass propagators.
      </action>
      <action dev="bryan" type="add" issue="1019">
        Added getPropagator() methods for GNSS almanacs and navigation messages.
      </action>
      <action dev="pascal" type="fix" issue="1021">
        Fixed regression introduced in EventEnablingPredicateFilter when fixing issue 1017.
      </action>
      <action dev="luc" type="fix" issue="1020">
        Fixed regression introduced in ImpulseManeuver when fixing issue 1017.
      </action>
      <action dev="luc" type="update" issue="1017">
        Removed generics in EventHandler.
      </action>
      <action dev="luc" type="update" issue="1013">
        Use SI units (i.e. seconds) in GNSSDate.
      </action>
      <action dev="bryan" type="update" issue="1008">
        Removed OrbitDeterminationPropagatorBuilder class.
      </action>
      <action dev="bryan" type="update" issue="1007">
        Removed AbstractKalmanModel and moved functions in KalmanModel.
      </action>
      <action dev="bryan" type="update" issue="899">
        MagneticFieldDetector shall use magnetic field in SI units.
      </action>
      <action dev="bryan" type="update" issue="1003">
        GeoMagneticElements returns magnetic field in SI units.
      </action>
      <action dev="luc" type="add" issue="1001">
        Avoid evaluating derivatives when possible.
      </action>
      <action dev="luc" type="add">
        Added FieldStaticTransform.
      </action>
      <action dev="vincent" type="add" issue="1006">
        Added FieldODEIntegratorBuilder interface and its implementing classes.
      </action>
      <action dev="luc" type="add" issue="1004">
        Removed deprecated methods and classes.
      </action>
      <action dev="luc" type="add" issue="1000">
        Take occulting body flattness into account in solar radiation pressure.
      </action>
      <action dev="luc" type="add" issue="999">
        Added a user-customizable margin to eclipse detectors.
      </action>
      <action dev="luc" type="add" issue="998">
        Take central body flattness into account in FieldEclipseDetector.
      </action>
      <action dev="luc" type="add" issue="991">
        Added filtering capability to CCSDS parsers at token level,
        allowing to fix on fly CCSDS messages.
      </action>
      <action dev="vincent" type="fix" issue="957">
        Removed duplicate exception message for negative mass.
      </action>
      <action dev="julien" type="fix" issue="988">
        Fixed CDM's fields about force model that are set to NO if absent (solar radiation pressure, earth tides, intrack thrust).
      </action>
      <action dev="bryan" type="fix" issue="840">
        Fixed typo in class name of AttitudeEndpoints.
      </action>
      <action dev="bryan" type="fix" issue="841">
        Fixed unsafe cast in CSSISpaceWeatherDataLoader.
      </action>
      <action dev="bryan" type="add" issue="941">
        Added RTCM orbit and clock messages for GPS, GLONASS, and Galileo.
      </action>
      <action dev="luc" type="fix" issue="1002">
        Added adapters in both directions between ExtendedPVCoordinatesProvider and Frame.
      </action>
      <action dev="luc" type="fix" issue="997">
        Fixed longitude crossing detection in stepless propagators.
      </action>
      <action dev="alfe" type="add" issue="995">
        Added attitude provider: BdotPointing.
      </action>
      <action dev="luc" type="fix" issue="994">
        Fixed typo in method name OcmData.getTrajectoryBlocks().
      </action>
      <action dev="luc" type="fix" issue="992">
        Make several OCM sub-components constructors public to allow building an OCM from scratch.
      </action>
      <action dev="bryan" type="add" issue="931">
        Added Zeis model for DSST J2-squared second order terms.
      </action>
      <action dev="vincent" type="add" issue="981">
        Added ability to consider LOFType as pseudo-inertial frame.
      </action>
    </release>
    <release version="11.3.3" date="2023-06-30"
             description="Version 11.3.3 is a patch release of Orekit.
             It fixes several issues related to the semi-analytical propagation using DSST model.
             Specifically, it fixes the propagation using 3x3 geopotential terms. It also fixes
             the osculating propagation using luni-solar perturbation. Finally, it fixes a performance
             issue in tesseral terms when high order values are used.">
      <action dev="maxime" type="fix" issue="1106">
        Improved performances for (Field)DSSTPropagatorTest.
      </action>
      <action dev="maxime" type="fix" issue="672">
        Fixed DSST tesseral force model short period terms update when order of gravity potential is lower or equal to 3.
      </action>
      <action dev="maxime" type="fix" issue="1098">
        Fixed DSST osculating performance issues with high degree and order of geopotential.
      </action>
      <action dev="bryan" type="fix" issue="1100">
        Fixed thread safety issue in CoefficientFactory.
      </action>
      <action dev="bryan" type="fix" issue="1029">
        Fixed crash of DSST during propagation with osculating and 3rd body.
      </action>
    </release>
    <release version="11.3.2" date="2023-02-17"
             description="Version 11.3.2 is a patch release of Orekit.
             It fixes issues related to the measurement covariance used by the Unscented Kalman Filter,
             the theoritical evaluation of angulare Ra-Dec measurements, the epoch used for Glonass
             navigation messages, and the numerical accuracy of the shiftedBy method of cartesian orbits.
             Finally, it includes some improvements in the class documentation">
      <action dev="Jonathan Hood" type="fix" issue="1033">
        Fixed GLONASS parser to set ToC and Date directly to ingested date instead of rounded GPS date.
      </action>
      <action dev="andrewsgoetz" type="fix" issue="1015">
        Fixed numerical issue in CartesianOrbit#shiftedBy().
      </action>
      <action dev="bryan" type="fix" issue="1034" due-to="Dimuthu Jayasingha">
        Fixed convergence of unscented kalman filter by using measurement covariance.
      </action>
      <action dev="bryan" type="add" issue="984">
        Added missing Onsala Space Observatory BLQ file formats.
      </action>
      <action dev="bryan" type="fix" issue="1032">
        Fixed ambiguous propagation type for numerical orbit propagators.
      </action>
      <action dev="bryan" type="fix" issue="977">
        Removed reference to old Orekit mailing list in LocalOrbitalFrame.
      </action>
      <action dev="serrof" type="fix" issue="1026">
          Fixed theoretical evaluation of AngularRaDec when the reference frame is not Earth-centered.
      </action>
      <action dev="serrof" type="fix" issue="980">
      Fixed wrong wrapper in deprecated KeplerianOrbit's and FieldKeplerianOrbit's methods for anomaly conversions.
      </action>
      <action dev="bryan" type="update" issue="1018">
        Improved documentation of glonass propagators.
      </action>
      <action dev="pascal" type="fix" issue="996">
        Fixed HolmesFeatherstoneAttractionModel error with a degree 0 gravity field.
      </action>
    </release>
    <release version="11.3.1" date="2022-12-24"
             description="Version 11.3.1 is a patch release of Orekit.
             It fixes an issue related to the parsing of dates in the Rinex navigation files.
             It also fixes discontinuity issues in the Brouwer-Lyddane orbit propagator.
             Finally, it includes some improvements in the class documentation">
      <action dev="luc" type="fix" issue="1012">
        Fixed JavaDoc in IsotropicRadiationClassicalConvention class.
      </action>
      <action dev="luc" type="fix" issue="1009">
        Fixed week number parsing in Rinex Navigation files.
      </action>
      <action dev="jvalet" type="fix" issue="966">
        Fixed discontinuity issues in Brouwer-Lyddane orbit propagator.
      </action>
      <action dev="vincent" type="update" issue="978">
        Improved documentation of StateCovariance class.
      </action>
    </release>
    <release version="11.3" date="2022-10-25"
             description="Version 11.3 is a minor release of Orekit.
             It includes both new features and bug fixes. New features introduced in 11.3 are:
             the unscented Kalman filter (numerical version), the semi-analytical unscented Kalman filter (DSST version),
             a new PVCoordinatesProvider modelling waypoints on an ellipsoid following a loxodrome (commonly, a rhumb line),
             a new method to compute hyperbolic anomaly based on Gooding and Odell algorithm,
             a new built-in additional state for covariance propagation (linear method based on the state transition matrix computation),
             with a new state covariance object allowing covariance transformation between frames and orbit types,
             the extrapolation of the state covariance matrix using a Keplerian model,
             a new ExtremumApproachDetector for close encounter computation,
             the migration of all JUnit tests from JUnit 4 to JUnit 5,
             the ability to estimate measurement parameters (station position or clock biases) from an ephemeris,
             new methods to convert from/to Orekit frames and CCSDS frames,
             improvements of CCSDS CDM (Collision Data Message) parsers,
             improvements in date handling and aggregate bounded propagators,
             several bug fixes and documentation improvements.
             See the list below for a full description of the changes.">
      <action dev="bryan" type="add" issue="972">
        Added shiftedBy method for covariance matrix.
      </action>
      <action dev="bryan" type="add" issue="971">
        Added new class to handle covariance matrix.
      </action>
      <action dev="luc" type="fix" issue="974">
        Use Véronique Dehant table for station displacements due to tides.
      </action>
      <action dev="luc" type="fix" issue="973">
        Avoid losing last measurements in Kalman filter.
      </action>
      <action dev="gc" type="add" issue="940">
        Accept new fields in CCSDS CDM files.
      </action>
      <action dev="vincent" type="add" issue="964">
        Added covariance transformation between local orbital frames.
      </action>
      <action dev="andrewsgoetz" type="fix" issue="951">
        Moved Keplerian anomaly conversion methods to KeplerianAnomalyUtility
        and FieldKeplerianAnomalyUtility, deprecating the methods in
        KeplerianOrbit and FieldKeplerianOrbit. Incorporated Gooding and Odell
        algorithm for solving the hyperbolic Kepler equation.
      </action>
      <action dev="gaetanpierre" type="add" issue="961">
        Added Unscented Semi-analytical Kalman Estimator.
      </action>
      <action dev="gaetanpierre" type="add" issue="960">
        Added Unscented Kalman Estimator.
      </action>
      <action dev="maxime" type="fix" issue="967">
        Fixed documentation in BulletinAFilesLoader.
      </action>
      <action dev="serrof" type="fix" issue="963">
        Fixed rejection of irregular TDM PATH field.
      </action>
      <action dev="bryan" type="update" issue="726">
        Added ephemeris based estimation.
      </action>
      <action dev="maxime" type="update" issue="955">
        Added method to get measurement types.
      </action>
      <action dev="gc" type="fix" issue="943">
        Improved AbsoluteDate.equals method with management of past and future infinity.
      </action>
      <action dev="bryan" type="add" issue="901">
        Added additional state provider for covariance matrix propagation.
      </action>
      <action dev="vincent" type="update" issue="956">
        Migrated all tests from JUnit4 to JUnit5.
      </action>
      <action dev="vincent" type="add" issue="953">
        Added method to convert to/from an Orekit frame and a CCSDS Frame.
      </action>
      <action dev="vincent" type="add" issue="952">
        Added ExtremumApproachEventDetector.
      </action>
      <action dev="evan" type="add">
        Added constructor to AggregateBoundedPropagator for more control over which
        propagator is used.
      </action>
      <action dev="greyskyy" type="add">
        Added waypoint interpolation of PVCoordinatesProvider.
      </action>
      <action dev="evan" type="add" issue="954">
        Added method to round DateTimeComponents for custom formatting.
      </action>
    </release>
    <release version="11.2.1" date="2022-08-01"
             description="Version 11.2.1 is a patch release of Orekit.
             It fixes issues related to the parsing and writing of CCSDS CDM files.
             It also fixes issues related to date management.
             Finally it includes some improvements in the class documentation">
      <action dev="gc" type="fix" issue="945">
        Fixed documentation issue, RTNCovariance constructor initializes the covariance matrix with NaN.
      </action>
      <action dev="gc" type="fix" issue="944">
        Fixed wrong parsing of Area_DRG and Area_SRP from CDM.
      </action>
      <action dev="gc" type="fix" issue="942">
        Fixed N/A value not recognized for field MANEUVERABLE when parsing CDMs.
      </action>
      <action dev="luc" type="fix" issue="939">
        Fixed negative offset when shifting an AbsoluteDate.
      </action>
      <action dev="luc" type="fix" issue="935">
        Fixed internal error on DateEvent capture events in v11.1.2.
      </action>
    </release>
    <release version="11.2" date="2022-06-20"
             description="Version 11.2 is a minor release of Orekit.
             It includes both new features and bug fixes. New features introduced
             in 11.2 are: the Hatch filter for GNSS measurements smoothing, the parsing
             and writing of CCSDS CDM in both KVN and XML formats, the parsing of SOLFSMY
             and DTC data for JB2008 atmospheric model, the parsing of EOP in Sinex
             files, new measurements for orbit determination: TDOA, bi-static range and
             range rate, support for ITRF 2020 version, the computation of mean orbital
             parameters in the sense of Eckstein-Hechler or Brouwer-Lyddane models. It
             also includes an update of the CCSDS ODM format to latest draft version and an
             improvement of the frame transformation.
             See the list below for a full description of the changes.">
      <action dev="bryan" type="update">
        Added possibility to custom analytical mean parameters conversion.
      </action>
      <action dev="louis" type="add" issue="666">
        Added Hatch filters for smoothing of GNSS measurements.
      </action>
      <action dev="bryan" type="update" issue="895">
        Allowed parsing of SP3 files without EOF key.
      </action>
      <action dev="gc" type="add" issue="790">
        Added writing of velocity record in CPF file writers.
      </action>
      <action dev="bryan" type="update" issue="804">
        Added support for loading EOP from Sinex files.
      </action>
      <action dev="luc" type="fix" issue="936">
        Raised a too stringent convergence threshold in Eackstein-Hechler model.
      </action>
      <action dev="bryan" type="add" issue="932">
        Added a way to compute mean parameters in Brouwer-Lyddane model.
      </action>
      <action dev="markrutten" type="add" issue="922">
        Added bistatic range measurement.
      </action>
      <action dev="luc" type="add" issue="933">
        Added a way to compute mean parameters in Eckstein-Hechler model.
      </action>
      <action dev="luc" type="update" issue="934">
        Updated CCSDS ODM to latest draft version (pink book).
      </action>
      <action dev="luc" type="fix" issue="930">
        Prevents zero max check intervals in maneuvers triggers detectors.
      </action>
       <action dev="luc" type="add">
        Added detection of non-positive max check interval and threshold.
      </action>
      <action dev="luc" type="add" issue="929">
        Allow additional derivatives providers to update main state derivatives.
      </action>
      <action dev="luc" type="fix" issue="928">
        Fixed indexing error when estimating a subset of orbital parameters.
      </action>
      <action dev="luc" type="update" issue="925">
        Don't loose additional derivatives when generating ephemeris.
      </action>
      <action dev="gc" type="fix" issue="889">
        Fixed unexpected behavior of two tests in OrekitMessagesTest.
      </action>
      <action dev="mvanel" type="add" issue="777">
        Added support for parsing and writing CDM files in both KVN and XML formats.
      </action>
      <action dev="luc" type="add" issue="918">
        Added support for ITRF-2020.
      </action>
      <action dev="pascal" type="add" issue="911">
        Added TDOA and bistatic range rate measurements.
      </action>
      <action dev="bryan" type="add" issue="900">
        Added init method in {Field}AdditionalStateProvider.
      </action>
      <action dev="louis" type="add" issue="888">
        Added J2-contribution for relativistic clock correction.
      </action>
      <action dev="evan" type="update">
        Allow creating Geoid without default data context.
      </action>
      <action dev="louis" type="add" issue="759">
        Added data loaders for Space Environment's JB2008 data.
      </action>
      <action dev="bryan" type="add" issue="898">
        Added static method to create a BodyFacade from a CenterName.
      </action>
      <action dev="evan" type="update" issue="903">
        Added Frame.getStaticTransformTo(...) and supporting methods to improve
        performance.
      </action>
    </release>
    <release version="11.1.2" date="2022-04-27"
             description="Version 11.1.2 is a patch release of Orekit.
             It fixes issues related to the parsing and writing of CCSDS and ILRS files.
             It also fixes issues in ECOM2 solar radiation pressure model, event bracketing,
             ephemeris generation, and NTW local orbital frame.
             Finally it includes some improvements in the class documentation">
      <action dev="luc" type="fix" issue="917">
        Fixed missing tags in XML generation by EphemerisWriter.
      </action>
      <action dev="louis" type="fix" issue="886">
        Fixed rollover in CRD parser.
      </action>
      <action dev="louis" type="fix" issue="786">
        Fixed NaNs when constructing Keplerian orbit from PV
        computed from KeplerianOrbit.
      </action>
      <action dev="louis" type="fix" issue="826">
        Fixed ephemeris generation using PropagatorParallelizer.
      </action>
      <action dev="luc" type="fix" issue="921">
        Fixed event bracketing problem induced by numerical noise at end of search interval.
      </action>
      <action dev="luc" type="fix" issue="919">
        Fixed ephemeris generation with several derivatives providers.
      </action>
      <action dev="maxime" type="fix" issue="909">
        Fixed wrong implementation of NTW LOF frame.
      </action>
      <action dev="bryan" type="fix" issue="910">
        Fixed eD and eY equation in ECOM2 model.
      </action>
      <action dev="pascal" type="fix" issue="908">
        Fixed unmanaged comment in OMM.
      </action>
      <action dev="pascal" type="fix" issue="906">
        Fixed unmanaged units in OMM.
      </action>
      <action dev="evan" type="fix" issue="882">
        Fix StreamingOemWriter in ITRF and without optional fields.
      </action>
      <action dev="evan" type="fix" issue="912">
        Fix StreamingOemWriter without acceleration.
      </action>
      <action dev="luc" type="fix" issue="184">
        Fixed non-bracketing issue when RESET_STATE slightly moves an event at the start
        of a step and another regular event happens in the first half of the same step
      </action>
    </release>
    <release version="11.1.1" date="2022-03-17"
             description="Version 11.1.1 is a patch release of Orekit.
             It fixes issues related to the parsing of SP3 and Rinex files. It also takes
             additional derivatives into account in {Field}SpacecraftState.shiftedBy method.
             Finally it includes some improvements in the class documentation">
      <action dev="lars" type="add" issue="896">
        Added Git configuration instructions in contributing guide.
      </action>
      <action dev="lars" type="fix" issue="897">
        Corrected wrong path in release guide.
      </action>
      <action dev="bryan" type="fix" issue="894">
        Fixed dead link in contributing guidelines.
      </action>
      <action dev="bryan" type="fix" issue="698">
        Added missing BDS-3 signal for Rinex 3.04.
      </action>
      <action dev="bryan" type="fixed" issue="892">
        Removed check of not supported keys in RinexLoader.
      </action>
      <action dev="lirw1984" type="update" issue="895">
        Enhanced parsing of SP3 files.
      </action>
      <action dev="luc" type="add" issue="902">
        Take additional derivatives into account in {Field}SpacecraftState.shiftedBy.
      </action>
    </release>
    <release version="11.1" date="2022-02-14"
             description="Version 11.1 is a minor release of Orekit.
             It includes both new features and bug fixes. New features introduced
             in 11.1 are: the estimation of maneuver start/stop time, the Brouwer-Lyddane
             orbit propagation model with Warren Phipps’ correction for the critical
             inclination of 63.4° and the perturbative acceleration due to atmospheric
             drag, the Extended Semi-analytical Kalman Filter, a new API for
             State Transition Matrix and Jacobian matrices computation, orbit
             determination  using analytical propagation models, parsing of ICGEM V2.0 format.
             This release includes important fixes in CCSDS files, TimeSpanMap, and
             display of dates. See the list below for a full description of the changes.">
      <action dev="luc" type="fix" issue="722">
        Prefer values from Bulletin B rather than Bulletin A if both are present
        in rapid data column format. This handling of priority was already in
        place for XML file, but not for column format.
      </action>
      <action dev="luc" type="fix" issue="448">
        Added support for ICGEM V2.0 format for piecewise gravity fields
        that contain discontinuities around major earthquakes, like
        Eigen 6S4 V2.
      </action>
      <action dev="andrewsgoetz" type="add">
        Added Automatic-Module-Name "org.orekit" to JAR manifest to improve usability
        of Orekit by modular Java projects.
      </action>
      <action dev="julie,bryan,maxime" type="add" issue="823">
        Added the Extended Semi-analytical Kalman Filter.
      </action>
      <action dev="luc" type="fix" issue="875">
        Allow empty comments in CCSDS messages
      </action>
      <action dev="luc" type="fix" issue="884">
        Deprecated TimeSpanMap.getTransitions()
      </action>
      <action dev="luc" type="fix" issue="832,885">
        Allow to enter the same transition date in TimeSpanMap several times
      </action>
      <action dev="luc" type="fix" issue="833">
        Added a way to erase all earlier/later transitions when adding an entry
        and added addValidBetween to TimeSpanMap.
      </action>
      <action dev="bryan" type="add">
        Added a new and simpler API for State Transition Matrix and Jacobian
        matrix computation for analytical orbit propagators.
      </action>
      <action dev="bryan" type="fix" issue="878">
        Fixed writing of ITRF frames before 2000 when generating CCSDS files.
      </action>
      <action dev="luc" type="fix" issue="836">
        Use the orbit normalization feature to reduce discontinuities across impulsive maneuvers.
      </action>
      <action dev="luc" type="add">
        Added an orbit normalization feature.
      </action>
      <action dev="evan" type="add" issue="881">
        Add AbsoluteDate.toStringWithoutUtcOffset(TimeScale, int) and
        DateTimeComponents.toStringWithoutUtcOffset(int, int) to emulate
        AbsoluteDate.toString() from Orekit 10.
      </action>
      <action dev="evan" type="fix" issue="880">
        Fix UTC offset in DateTimeComponents.toString(int, int)
      </action>
      <action dev="luc" type="fix" issue="849">
        Added detector to FieldEventHandler.init arguments list.
      </action>
      <action dev="luc" type="fix" issue="837">
        Added getters for raw detectors in event shifter, slope filter and predicate filter.
      </action>
      <action dev="bryan" type="fix" issue="874">
        Fixed initialization of maneuver trigger events when using EventBasedManeuverTriggers.
      </action>
      <action dev="luc" type="fix" issue="872">
        Fixed multiple detection of events when using propagate(start, target) with
        integration-based propagators.
      </action>
      <action dev="bryan" type="add" issue="871">
        Added atmospheric drag effect for Brouwer-Lyddane model.
      </action>
      <action dev="bryan" type="add" issue="869">
        Allowed Brouwer-Lyddane model to work for the critical inclination.
      </action>
      <action dev="bryan" type="fix" issue="867">
        Fixed handling of multiple historical eccentricities for a same station.
      </action>
      <action dev="bryan" type="fix" issue="868">
        Fixed writing of whitespace characters in CPF writer.
      </action>
      <action dev="bryan" type="fix" issue="864">
        Fixed BStar estimation in TLE-based orbit determination.
      </action>
      <action dev="mvanel" type="add" issue="653">
        Added Brouwer-Lyddane orbit propagator.
      </action>
      <action dev="luc" type="add" issue="865">
        Added derivatives with respect to maneuvers start/stop dates
        or median date/duration.
      </action>
      <action dev="luc" type="add" >
        Added observers for maneuvers triggers.
      </action>
      <action dev="luc" type="fix" issue="853">
        Added field-based init method in ForceModel and DSSTForceModel.
      </action>
      <action dev="luc" type="fix" >
        Added ParameterDrivenDateIntervalDetector and FieldParameterDrivenDateIntervalDetector.
      </action>
      <action dev="luc" type="add" >
        Added DateDriver to drive dates using a ParameterDriver.
      </action>
      <action dev="luc" type="fix" issue="848">
        Allow backward propagation in EventBasedManeuverTriggers.
      </action>
      <action dev="luc" type="add" >
        Added IntervalEventTrigger and StartStopEventsTrigger to streamline
        several ways to trigger maneuvers.
      </action>
      <action dev="luc" type="add" >
        When propagating with integrated additional equations, the generated
        spacecraft states now also contain both state and derivatives
        managed by the equations.
      </action>
      <action dev="luc" type="add" >
        Replaced AdditionalEquations by AdditionalDerivativesProvider with
        support for dimension retrieval and yield feature between providers.
      </action>
      <action dev="luc" type="add" issue="856">
        Added a new and simpler API for State Transition Matrix and Jacobian
        matrix computation. This new API is for now only used with NumericalPropagator
        and DSSTPropagator (both in batch least squares and in Kalman filter), but it
        is expected to be generalized to analytical propagators as well when it is
        stabilized.
      </action>
      <action dev="luc" type="add" >
        Added DoubleArrayDictionary and FieldArrayDictionary as replacements
        for HashMap when the number of keys is very small (such as in spacecraft
        states).
      </action>
      <action dev="luc" type="add">
        Manage dependencies between additional states in propagators using a yield
        feature between providers.
      </action>
      <action dev="luc" type="add" >
        SpacecraftState now handle derivatives of additional states.
      </action>
      <action dev="luc" type="add" issue="862">
        PropagatorParallelizer now preserves existing step handlers in the propagators it runs.
      </action>
      <action dev="ShippingEnjoyer" type="add">
        Get rid of StringBuffer for logging without unnecessary synchronization (bias-locking disabled at jdk18)
      </action>
    </release>
    <release version="11.0.2" date="2021-11-24"
             description="Version 11.0.2 is a patch release of Orekit.
             It fixes an important issue related to the handling of indexes
             when building the state transition matrix in multi satellites
             orbit determination. It also fixes bugs in TLE and CRD files.
             Finally it includes an update of the release guide.">
         <action dev="bryan" type="fix" issue="859" due-to="Emmanuel Papanagiotou">
        Allowed custom setting of state to TLE conversion in propagator builder.
      </action>
         <action dev="bryan" type="fix" issue="847">
        Fixed handling of comments in CRD files.
      </action>
         <action dev="bryan" type="fix" issue="851">
        Fixed deserialization of TLE caused by the bStarParameterDriver.
      </action>
         <action dev="bryan" type="fix" issue="850">
        Fixed indexes when build state transition matrix for multi sat Kalman.
      </action>
         <action dev="sdinot" type="update">
        Updated the release guide to remove actions that are no longer required.
      </action>
    </release>
    <release version="11.0.1" date="2021-10-22"
             description="Version 11.0.1 is a patch release of Orekit.
             It fixes an important issue related to the calculation of the relativistic
             clock correction for GNSS measurements. It also fixes bugs in OEM and CPF
             files writing. Finally it includes some improvements in the class documentation">
         <action dev="bryan" type="fix" issue="846">
        Fixed wrong computation of relativistic clock correction for GNSS measurements.
      </action>
         <action dev="bryan" type="fix" issue="845">
        Fixed parsing of Rinex clock files.
      </action>
         <action dev="bryan" type="fix" issue="844">
        Fixed null pointer exception when constructing CPF from coordinates.
      </action>
         <action dev="bryan" type="update" issue="843">
        Improved documentation of solar radiation pressure class to include
        additional information about osculating bodies.
      </action>
         <action dev="sdinot" type="update" issue="842">
        Used the latest version of Maven available in RedHat 8.
      </action>
         <action dev="pascal" type="fix" issue="839">
        Fixed handling of time system in OemWriter.
      </action>
         <action dev="bryan" type="update" issue="838" due-to="Kendra Hale">
        Improved documentation of ImpulseManeuver class.
      </action>
    </release>
    <release version="11.0" date="2021-09-20"
             description="Orekit 11.0 is a major new release.
             It includes both new features and bug fixes. New features introduced
             in 11.0 are: orbit determination using SGP4/SDP4 models, a sequential
             batch least squares estimator using initial covariance and state vector,
             writer and parser for all CCSDS Navigation Data Messages in both KVN
             and XML formats, version 2 of CCSDS Tracking Data Messages, version 3
             of CCSDS Orbit Data Messages, support for Rinex navigation files,
             support for IGS clock correction files, support for IGS real time
             data including both SSR and RTCM messages, NTrip protocole, eclipses
             by Moon in solar radiation pressure force, a new API for analytical
             GNSS orbit propagators, removal of propagation modes, possibility
             to add several step handlers for the same orbit propagation, a new
             event detector for angular separation as seen from the spacecraft.
             See the list below for a full description of the changes.">
         <action dev="bryan" type="update" issue="766" due-to="Gowtham Sivaraman">
        Allowed setting of AttitudeProvider to the BoundedPropagator
        generated via propagation.
      </action>
         <action dev="bryan" type="fix" issue="835">
        Fixed format symbols for year, month, day in DateComponents#toString().
      </action>
         <action dev="thomas" type="fix" issue="668">
        Added a new event detector for angular separation as seen from the spacecraft.
      </action>
      <action dev="maxime" type="fix" issue="829">
        Fixed DataSourceTest.testFileName for Windows users.
      </action>
      <action dev="bryan" type="fix" issue="818">
        Use observed solar flux instead of adjusted in DTM2000 model.
      </action>
      <action dev="evan" type="fix" issue="798">
        Allow DSST event detection when propagating backwards.
      </action>
      <action dev="bryan" type="fix" issue="717" due-to="evan">
        Fixed DSST orbit determination when propagating backwards.
      </action>
      <action dev="evan" type="remove" issue="586">
        Remove InertialProvider.EME2000_ALIGNED, Propagator.DEFAULT_LAW. Use
        InertialProvider.of(Frame).
      </action>
      <action dev="evan" type="update" issue="586">
        Change default attitude provider to be aligned with propagation frame for all
        analytic propagators and GLONASS propagator. Backward incompatible.
      </action>
      <action dev="evan" type="update" issue="586">
        Improve performance of IntertialProvider(Frame)
      </action>
      <action dev="anne-laure" type="update" issue="797">
        Add information if a detector failed during propagation
      </action>
      <action dev="bryan" type="fix" issue="788" due-to="luc">
        Fixed missing call to setMuCreated() in OemParser.
      </action>
      <action dev="evan" type="update" issue="618">
        Fix supportedNames matching in ClasspathCrawler. Backwards incompatible.
      </action>
      <action dev="bryan" type="fix" issue="828">
        Fixed missing file types in SP3Parser.
      </action>
      <action dev="bryan" type="fix" issue="827">
        Fixed time system used in SP3 files.
      </action>
      <action dev="evan" type="fix" issue="685">
        Fix AnalyticalPropagator RESET_STATE when new state is null.
      </action>
      <action dev="bryan" type="fix" issue="803">
        Fixed parsing of clock values in SP3 files.
      </action>
      <action dev="bryan" type="fix" issue="820">
        TLE Jacobians are now calculated in cartesian elements.
      </action>
      <action dev="evan" type="update" issue="825">
        Improve exception messages with two AbsoluteDates by including duration between
        them.
      </action>
      <action dev="evan" type="update" issue="637" due-to="Piotr">
        Add trailing "Z" to AbsoluteDate.toString() to indicate UTC.
        Backwards incompatible.
      </action>
      <action dev="evan" type="update" issue="825">
        In AbsoluteDate.toString() fallback to TAI when no leap seconds are loaded.
      </action>
      <action dev="evan" type="update" issue="591">
        Fix TimeComponents.toString(): correct ISO 8601 with UTC offset, rounding issues.
        Backwards incompatible.
      </action>
      <action dev="evan" type="update" issue="590">
        Fix DateTimeComponents.toString(): correct ISO 8601, leap second, rounding issues.
        Backwards incompatible.
      </action>
      <action dev="evan" type="update" issue="637" due-to="Piotr">
        Fix AbsoluteDate.toString(timeZone) and toString(minutesFromUtc) to include the
        UTC offset when it is zero.
      </action>
      <action dev="evan" type="add">
        Add DateTimeComponents.toString(...) method with correct rounding for user
        specified precision.
      </action>
      <action dev="bryan" type="update" issue="626">
        Used a separate Comparator for sorting integer least square solutions.
      </action>
      <action dev="bryan" type="update" issue="799">
        Used the field-specific value of π.
      </action>
      <action dev="evan" type="update" issue="830" due-to="skyrex">
        Remove step size limitations in analytic propagators. Backwards incompatible.
      </action>
      <action dev="evan" type="fix">
        Fix part of step passed to the step handler twice in analytic propagators with
        event handlers.
      </action>
      <action dev="bryan" type="fix" issue="795" due-to="guylaine">
        Fixed output of NRLMSISE00 for altitude at 32.5 km.
      </action>
      <action dev="luc" type="add" issue="821">
        Added support for CCSDS TDM V2.0.
      </action>
      <action dev="luc" type="add" issue="819">
        Allow data filtering upon loading to be used for explicit loading by applications.
      </action>
      <action dev="julie" type="add" issue="745">
        Added sequential batch least squares estimator.
      </action>
      <action dev="luc" type="add" issue="814" due-to="Valerian">
        Fixed additional states handling in ephemeris generated by analytical propagator.
      </action>
      <action dev="luc" type="add" issue="809">
        Dropped master/slave/ephemeris generation propagation modes, replaced by a
        versatile step handler multiplexer fulfilling all these needs
        simultaneously during a single propagation run
      </action>
      <action dev="luc" type="add" issue="812">
        Dropped master/slave terminology in turn-around and inter-satellite measurements.
      </action>
      <action dev="luc" type="add" issue="813">
        Fixed derivatives with respect to secondary station in turn-around modifiers.
      </action>
      <action dev="luc" type="add" issue="811">
        Allow on-the-fly add/remove/clean for step handlers.
      </action>
      <action dev="luc" type="add" issue="810">
        Merged multiplexers for fixed steps and variable steps.
      </action>
      <action dev="luc" type="fix" issue="808">
        Moved isLast argument in step handler handleStep method to a separate method.
      </action>
      <action dev="luc" type="fix" issue="807">
        Fixed scheduling between calls to step handlers and events handlers.
      </action>
      <action dev="luc" type="fix" issue="806">
        Added restrictStep method to FieldOrekitStepInterpolator interface.
      </action>
      <action dev="bryan" type="fix" issue="801">
        Added getter for meteorological data used in CRD data block.
      </action>
      <action dev="bryan" type="fix" issue="796">
        Fixed writing of line H2 in CPF file header.
      </action>
      <action dev="thomas" type="fix" issue="702">
        Added possibility to take in account several bodies while computing SRP perturbation.
      </action>
      <action dev="bryan" type="update" issue="793">
        Updated SP3File visibility to public.
      </action>
      <action dev="bryan" type="update" issue="784">
        Updated architecture of GNSS orbit propagators.
      </action>
      <action dev="bryan" type="update" issue="782">
        Updated error message of Orekit internal error exception.
      </action>
      <action dev="luc" type="add">
        Added support for reading and writing CCSDS NDM composite messages.
      </action>
      <action dev="afossa" type="fix" issue="781">
        Fixed parsing in buildLine2() method of FieldTLE.
      </action>
      <action dev="luc" type="fix" issue="776">
        Fixed associativity in units parsing.
      </action>
      <action dev="bryan" type="update" issue="773">
        TimeStampedFieldAngularCoordinates now implements FieldTimeStamped.
      </action>
      <action dev="bryan" type="update" issue="774">
        TimeStampedFieldPVCoordinates now implements FieldTimeStamped.
      </action>
      <action dev="nfialton" type="fix" issue="775">
        Fixed NullPointerException in FieldSpacecraftState when orbit is not defined.
      </action>
      <action dev="bryan" type="add" issue="763">
        Added support for RTCM ephemeris messages.
      </action>
      <action dev="bryan" type="add" issue="769">
        Added ionospheric model based on IM201 SSR message.
      </action>
      <action dev="bryan" type="add" issue="763">
        Added support for Ntrip protocol.
      </action>
      <action dev="bryan" type="add" issue="763">
        Added support for IGS SSR messages.
      </action>
      <action dev="afossa" type="fix" issue="772">
        Fixed computation of velocity derivative in FieldNumericalPropagator.Main.addKeplerContribution()
        with superGetOrbitType() == null.
      </action>
      <action dev="luc" type="add" >
        Added AccurateFormatter to output double numbers and dates
        with adaptive number of digits, preserving one ULP accuracy.
      </action>
      <action dev="luc" type="add" >
        Added a units converter.
      </action>
      <action dev="luc" type="update" >
        INCOMPATIBLE CHANGE! Now observations parsed from TDM files are in SI units.
      </action>
      <action dev="luc" type="update" issue="768">
        Allow parsing several variations of ITRF specifications (like itrf-97, ITRF2000, ITRF_2014…).
      </action>
      <action dev="luc" type="add" >
        Added a time scale for drifting on-board clocks.
      </action>
      <action dev="bryan" type="add" issue="523">
        Added support for RINEX 3.X navigation files.
      </action>
      <action dev="bryan" type="update" issue="691">
        Improved consistency between getParametersDrivers() method signatures.
      </action>
      <action dev="andrewsgoetz" type="add" issue="764">
        Added new method to UTCScale which exposes the raw UTC-TAI offset data.
      </action>
      <action dev="bryan" type="fix" issue="670">
        Fixed call to ForceModel.init() in AbstractGaussianContribution class.
      </action>
         <action dev="thomas" type="add" issue="712">
          Added IGS clock file support.
      </action>
      <action dev="bryan" type="update" issue="650">
        Methods computeMeanState() and computeOsculatingState()
        of FieldDSSTPropagator are now statics.
      </action>
      <action dev="bryan" type="update" issue="762">
        TabulatelofOffset now implements BoundedAttitudeProvider.
      </action>
      <action dev="luc" type="update" issue="761">
        TabulateProvider now implements BoundedAttitudeProvider.
      </action>
      <action dev="luc" type="fix" issue="760">
        Fixed reference frame in tabulated attitude provider.
      </action>
      <action dev="luc" type="update" >
          Renamed SINEXLoader into SinexLoader.
      </action>
      <action dev="luc" type="update" >
        Use DataSource in RinexLoader and SinexLoader.
      </action>
      <action dev="luc" type="update" >
        Renamed NamedData into DataSource.
      </action>
      <action dev="luc" type="add" issue="474">
        Added support for CCSDS ODM V3, with the new
        Orbit Comprehensive Message format.
      </action>
      <action dev="luc" type="update">
        Overhauled generic Ephemeris and AttitudeEphemeris writing.
      </action>
      <action dev="luc" type="update">
        Overhauled CCSDS messages handling, both parsing and writing.
      </action>
      <action dev="amir" type="fix" issue="746">
        Fixed combination of measurements using GNSS phase measurements.
      </action>
      <action dev="bryan" type="add" issue="756">
        Added new method signature in IodGooding using AngularRaDec measurement.
      </action>
      <action dev="thomas" type="fix" issue="688">
        Fixed ignored fields from TLE template in TLEPropagatorBuilder.
      </action>
      <action dev="thomas" type="fix" issue="372">
        Added TLE generation.
      </action>
      <action dev="bryan" type="fix" issue="624">
        Allowed dynamic station coordinates when calculating tropospheric delay.
      </action>
      <action dev="bryan" type="update" issue="755">
        Modified IodGooding constructor to be consistent with other IOD methods.
      </action>
      <action dev="bryan" type="add" issue="753">
        Added new method signature in IodLaplace using AngularRaDec measurement.
      </action>
      <action dev="bryan" type="add" issue="752">
        Added new method signature in IodLambert using Position measurement.
      </action>
      <action dev="bryan" type="add" issue="751">
        Added new method signature in IodGibbs using Position measurement.
      </action>
      <action dev="luc" type="fix" issue="749">
        Allow building PVCoordinates and AngularCoordinates (as well as their Field,
        Absolute and TimeStamped variations) to be build from UnivariateDerivative1
        and UnivariateDerivative2 in addition to DerivativeStructure.
      </action>
      <action dev="bryan" type="fix" issue="736">
        Fixed NullPointerException in DSSTTesseral Hansen object.
      </action>
      <action dev="bryan" type="update" issue="601">
          Changed getPVInPZ90() method to private.
      </action>
      <action dev="bryan" type="fix" issue="744">
          Fixed calculation of CR3BP constants.
      </action>
      <action dev="bryan" type="update" issue="743">
          Updated JUnit version to 4.13.1.
      </action>
    </release>
    <release version="10.3.1" date="2021-06-16"
             description="Version 10.3.1 is a patch release of Orekit.
             It fixes one critical bug that could cause potential infinite loops in tesselation
             in very rare cases due to numerical noise.">
      <action dev="luc" type="fix" issue="792">
        Fixed potential infinite loops in tesselation in very rare cases due to numerical noise.
      </action>
    </release>
    <release version="10.3" date="2020-12-21"
             description="Version 10.3 is a minor release of Orekit.
             It includes both new features and bug fixes. New features introduced
             in 10.3 are: relativistic clock correction for range, phase, and range rate
             measurements, piece wise models for empirical forces, one-way GNSS code
             and phase measurements, support for laser ranging data (both CPF and
             CRD formats), Lense-Thirring and De Sitter relativistic corrections to
             satellite acceleration, support for AGI leap second files, new interfaces
             for attitude ephemeris files, Knocke model for Earth's albedo and infrared,
             as well as several other new features. This release includes an important
             fix in DSST orbit determination allowing to used short period Jacobian
             during state transition matrix calculation. It also fixes issues in Kalman
             orbit determination and CCSDS ADM format. See the list below for a full
             description of the changes.">
      <action dev="bryan" type="update" issue="741">
        Updated Hipparchus version to 1.8 and updated code with new functionalities.
      </action>
         <action dev="bryan" type="add" issue="740">
          Added aggregator for bounded attitude providers.
      </action>
         <action dev="thomas" type="add" issue="8">
        Added Knocke's Earth rediffused radiation pressure force model.
      </action>
         <action dev="bryan" type="add" issue="739">
          Allowed initialization of attitude provider from attitude segment.
      </action>
      <action dev="raphael" type="add" issue="705">
        Allowed writing an AEM file from a list of SpacecraftStates.
      </action>
      <action dev="luc" type="add" issue="738">
        Added user-defined max iteration and convergence criterion in SecularAndHarmonic.
      </action>
      <action dev="luc" type="add" issue="737">
        Added loading of AGI LeapSecond.dat files.
      </action>
      <action dev="raphael" type="add" issue="686">
        Allowed user-defined format for ephemeris data lines in
        StreamingAemWriter, AEMWriter, StreamingOemWriter and OEMWriter.
      </action>
         <action dev="bryan" type="fix" issue="683">
          Updated building instructions.
      </action>
         <action dev="bryan" type="add" issue="734">
          Added getters for phase measurement ambiguity driver.
      </action>
         <action dev="bryan" type="fix" issue="696">
          Allowed to configure initial covariance for measurements in Kalman Filter.
      </action>
      <action dev="thomas, bryan" type="add" issue="709">
        Added clock drift contribution to range rate measurements.
      </action>
         <action dev="bryan" type="fix" issue="687">
          Fixed Javadoc of ElevationMask.
      </action>
      <action dev="raphael" type="fix" issue="711">
        Allowed definition of a default interpolation degree in both AEMParser and OEMParser.
      </action>
      <action dev="bryan" type="add" issue="733">
        Added Lense-Thirring and De Sitter relativistic effects.
      </action>
      <action dev="melanisti" type="fix" issue="725">
        Fixed missing measurement parameter in InterSatellitesRange measurement.
      </action>
      <action dev="bryan" type="add" issue="732">
        Added documentation for checkstyle configuration.
      </action>
         <action dev="thomas" type="fix" issue="730">
          Removed useless loop over an empty list
      </action>
      <action dev="luc" type="fix" issue="731">
        Fixed parsing of some ICGEM gravity fields files.
      </action>
      <action dev="raphael" type="fix" issue="720">
          Added support for measurements parameters in UnivariateProcessNoise
      </action>
      <action dev="luc" type="fix" issue="729">
        Fixed wrong handling of RESET-STATE in analytical propagators.
      </action>
      <action dev="luc" type="add" issue="728">
        Allow creating a node detector without an orbit.
      </action>
      <action dev="bryan" type="add" issue="671">
        Added support for laser ranging file formats.
      </action>
      <action dev="clement" type="fix" issue="724">
        Remove range checks in TLE constructor.
      </action>
      <action dev="bryan" type="fix" issue="723">
        Allowed AEM and OEM writers to write header comments.
      </action>
      <action dev="bryan" type="add" issue="719">
        Added one-way GNSS range and phase measurements for LEO satellite
        orbit determination applications.
      </action>
      <action dev="bryan" type="add" issue="716">
        Added piecewise empirical force model.
      </action>
      <action dev="bryan" type="add" >
        Considered a new implementation for empirical forces, to allow piecewise model.
      </action>
      <action dev="bryan" type="add" issue="703">
        Added inter-satellites phase measurement.
      </action>
      <action dev="bryan" type="fix" issue="695">
        Considered covariance matrix from Position measurement in Kalman estimator.
      </action>
      <action dev="bryan" type="fix" issue="718">
        Fixed orbital state used for short periodic Jacobian computation.
      </action>
      <action dev="bryan" type="add" issue="704">
        Allow using user specified velocity error for computing
        tolerance vectors for integrators.
      </action>
      <action dev="bryan" type="add" issue="714">
        Added frequency deviation for range-rate measurements.
      </action>
      <action dev="bryan" type="add" issue="715">
        Added relativistic clock correction for range, phase and
        inter-satellite range measurements.
      </action>
      <action dev="bryan" type="fix" issue="706">
        Fixed missing measurement parameter in inter-satellites range measurement.
      </action>
         <action dev="thomas" type="fix" issue="713">
        Fixed computation of DSST short period Jacobian.
      </action>
      <action dev="luc" type="fix" issue="699">
        Fixed missing measurement parameter in Phase measurement
      </action>
      <action dev="luc" type="fix" issue="701">
        Fixed wrong handling of propagation parameters by Kalman filter in multi-satellite
        context
      </action>
    </release>
    <release version="10.2" date="2020-07-14"
             description="Version 10.2 is a minor release of Orekit.
             It includes both new features and bug fixes. New features introduced
             in 10.2 are: support for CCSDS ADM files, modelling of trajectories
             around Lagrangian points using CR3BP model, a piece wise drag force model,
             a time span tropospheric estimated model, an estimated ionospheric model,
             an improved modelling of the GNSS phase measurement, several bug fixes
             for date functionnalities, a new organization of the maneuvers package,
             a configurable low thrust maneuver model based on detectors,
             support for CSSI space weather data, , as well as several other minor
             features and bug fixes. See the list below for a full description
             of the changes.">
      <action dev="bryan" type="fix" issue="661">
        Fixed visibility of WindUpFactory.
      </action>
      <action dev="bryan" type="update" >
        Increased visibility of setters in CCSDS ADM related classes.
      </action>
      <action dev="clement" type="add" issue="656">
        Added CssiSpaceWeatherLoader which provides three-hourly space weather
        data and implements DTM2000InputParameters and NRLMSISE00InputParameters
      </action>
      <action dev="maxime" type="update" issue="690">
        Increased visibility of setters in CCSDS OEM related classes.
      </action>
      <action dev="bryan" type="update" >
        Improved Orekit performance by using new Hipparchus' differentiation classes.
      </action>
      <action dev="bryan" type="update" issue="682">
        Changed visibility of OrbitType parameter drivers' names to public.
      </action>
      <action dev="evan" type="add" issue="684" due-to="Mikael">
        Fix infinite loop in event detection when a RESET_* event causes two other events
        to occur simultaneously and discontinuously.
      </action>
      <action dev="evan" type="add" issue="684">
        Add FieldFunctionalDetector.
      </action>
      <action dev="mikael" type="add">
        Added a configurable low thrust maneuver based on detectors.
      </action>
      <action dev="bryan" type="fix" issue="605">
        Added support for Rinex C0, L0, S0 and D0 observation types.
      </action>
      <action dev="bryan" type="fix" issue="641">
        Allow Pattern functionalities instead of String.replaceAll() and String.split().
      </action>
      <action dev="evan" type="fix" issue="658">
        Fix invalid hour when using TimeScale(double) or TimeScale(int, double) with a
        value in [86400, 86401]. Treat these values as indicating a leap second.
      </action>
      <action dev="evan" type="add" issue="677">
        Add AbsoluteDate.toStringRfc3339() and DateTimeComponents.toStringRfc3339().
      </action>
      <action dev="evan" type="fix" issue="681">
        Fix AbsoluteDate.getComponents(...) produces invalid times.
      </action>
      <action dev="evan" type="fix" issue="676">
        Fix AbsoluteDate.getComponents(utc) throws "non-existent time 23:59:61".
      </action>
      <action dev="bryan" type="fix" issue="651">
        Improved use of try with resources statement.
      </action>
      <action dev="bryan" type="fix" issue="679" due-to="luc, maxime">
        Improved testRetrogradeOrbit in CircularOrbit and KeplerianOrbit tests.
      </action>
      <action dev="bryan" type="fix" issue="680">
        Allowed ephemeris class to be used with absolute PV coordinates.
      </action>
      <action dev="bryan" type="fix" issue="674">
        Added an exception if eccentricity is negative for keplerian orbit.
      </action>
      <action dev="evan" type="fix" issue="667">
        Fix build on CentOS/RedHat 7.
      </action>
      <action dev="bryan" type="fix" issue="662">
        Fixed forgotten additional state in Ephemeris propagator.
      </action>
      <action dev="evan" type="update">
        Improve error message for TimeStampedCache by including requested date.
      </action>
      <action dev="bryan" type="fix" issue="663">
        Fixed initialization of the triggering event for ImpulseManeuver class.
      </action>
      <action dev="clement" type="fix" issue="664">
        Fix sign of RAAN and PA parameters in TLE constructor if negative, range check most other orbit parameters.
      </action>
      <action dev="bryan" type="add" issue="669">
        Added estimated ionospheric model.
      </action>
      <action dev="bryan" type="add" issue="645">
        Merged phase-measurement branch into develop.
      </action>
      <action dev="bryan" type="add" >
        Added a time span tropospheric estimated model.
      </action>
      <action dev="bryan" type="add" issue="646">
        Merged cr3bp branch into develop.
      </action>
      <action dev="bryan" type="add" issue="660">
        Improved exception handling in IODGibbs.
      </action>
      <action dev="bryan" type="add" issue="647">
        Improved package-info documentation.
      </action>
      <action dev="nick" type="update" >
        Upgrade maven-checkstyle-plugin to 3.1.1.
      </action>
      <action dev="bryan" type="add" issue="657">
        Added multiplexed Orekit fixed step handler.
      </action>
      <action dev="bryan" type="add" issue="655">
        Added support for CCSDS ADM files.
      </action>
      <action dev="maxime" type="add" issue="649">
        Added a piece wise drag force model: TimeSpanDragForce in forces package.
      </action>
      <action dev="yannick" type="fix" issue="654">
        Prevent divergence of Saastomoinen model pathDelay method at low elevation.
      </action>
      <action dev="bryan" type="fix" issue="542">
        Removed duplicated BUILDING.txt file.
      </action>
      <action dev="bryan" type="add" issue="504">
        Allowed Eckstein Hechler propagator to be initialized with a mean orbit.
      </action>
      <action dev="bryan" type="update" issue="644">
        Removed try and catch statements for ParameterDriver initialization.
      </action>
      <action dev="bryan" type="fix" issue="613">
        Allowed DSST propagation in osculating type with event detectors.
      </action>
    </release>
    <release version="10.1" date="2020-02-19"
             description="Version 10.1 is a minor release of Orekit.
             It includes both new features and bug fixes. New features introduced
             in 10.1 are: wind-up effect for phase measurement, NeQuick ionospheric model,
             support for Hatanaka compact RINEX format, methods for the combination
             of GNSS measurements, Laplace method for initial orbit determination,
             a new Field Of View package, comparison methods for absolute dates,
             a new multiplexed measurement, specialized propagators for GNSS constellation,
             default constructors for DSST force models, covariance matrices in OEM writer,
             a new data context implementation, connection with Gitlab CI, improved documentation,
             the migration of the tutorials to a separate sister project, as well as several other minor
             features and bug fixes. See the list below for a full description of the changes.">
      <action dev="ward" type="fix">
        Improve performance of loading CCSDS files.
      </action>
      <action dev="ward" type="fix" issue="639" due-to="qmor">
        In Ellipsoid.pointOnLimb(...) improved numerical stability by cancelling terms.
      </action>
      <action dev="maxime" type="fix" issue="639" due-to="qmor">
        Fixed pointOnLimb method in bodies.Ellipsoid class. Normalized equations should now avoid numerical issues.
      </action>
      <action dev="evan" type="fix" issue="627">
        Fix TimeScalesFactory.getGMST(conventions, simpleEop) always returning the same
        value.
      </action>
      <action dev="evan" type="fix" issue="636">
        Fix UT1 and Earth rotation during a leap second. Was off by 1 second.
      </action>
      <action dev="luc" type="fix" issue="635">
        Fixed inconsistency in constant thrust maneuver acceleration.
      </action>
      <action dev="evan" type="add" >
        Added an annotation and a compiler plugin that generates a warning
        when default context is used without being explicitly annotated.
      </action>
      <action dev="luc" type="fix" issue="632" due-to="Evan Ward">
        Fixed projection to ellipsoid at pole.
      </action>
      <action dev="evan,luc,yannick" type="add" issue="607">
        Add DataContext, a way to load separate sets of EOP, leap seconds, etc.
      </action>
      <action dev="luc" type="fix" issue="630">
        Improve performance of UnixCompressFilter.
      </action>
      <action dev="luc" type="fix" issue="631">
        Improve performance of HatanakaCompressFilter.
      </action>
      <action dev="evan" type="fix" issue="629">
        Improve performance of ZipJarCrawler.
      </action>
      <action dev="bryan" type="add" issue="625">
          Added default constructors for DSSTZonal and DSSTTesseral.
      </action>
      <action dev="bryan" type="add" issue="622">
          Added OrekitException for unknown number of frequencies in ANTEX files.
      </action>
      <action dev="bryan" type="add" issue="621">
          Added OrekitException in the case where IONEX header is corrupted.
      </action>
      <action dev="dylan" type="add" issue="359">
          Added a specific test for issue 359 in BatchLSEstimatorTest.
          The test verifies that a Newtonian attraction is known
          by both the propagator builder and the propagator when
          it is not added explicitly.
      </action>
      <action dev="dylan" type="add" issue="367">
          Added write of covariance matrices in OEMWriter.
      </action>
      <action dev="dylan" type="fix" issue="619">
        Fixed origin transform in CcsdsModifierFrame.
      </action>
      <action dev="bryan" type="add" issue="611">
        Added SBAS orbit propagator.
      </action>
      <action dev="bryan" type="fix" issue="617">
        Fixed null pointer exception in MultiplexedMeasurement.
      </action>
      <action dev="luc" type="fix" issue="575">
        Allow users to provide custom convergence checkers for
        batch least squares orbit determination.
      </action>
      <action dev="luc" type="add" issue="614">
        Added multiplexed measurements.
      </action>
      <action dev="luc" type="fix" issue="616">
        Fixed missed changes updates in ParameterDriversList embedding
        other ParameterDriversList instances.
      </action>
      <action dev="luc" type="update">
        Moved tutorials to a separate sister project.
      </action>
      <action dev="bryan" type="add" due-to="Shiva Iyer">
        Added Laplace method for initial orbit determination.
      </action>
      <action dev="bryan" type="fix" issue="612">
        Fixed DSST orbit determination tutorial.
      </action>
      <action dev="bryan" type="add" issue="610">
        Added IRNSS orbit propagator.
      </action>
      <action dev="bryan" type="add" issue="608">
        Added support for RINEX 3.04 files.
      </action>
      <action dev="gabb" type="fix" issue="533">
        Fixed bugs in the derivatives computation in IodGooding.
        Fixed bugs in IodLambert when there's more than an half revolution
        between start and final position.
      </action>
      <action dev="bryan" type="fix" issue="604">
        Fixed parsing of compact RINEX files with wrong key in header
        produced by some Septentrio receivers.
      </action>
      <action dev="luc" type="fix" issue="603">
        Fixed parsing of compact RINEX files with missing types in header
        produced by some Septentrio receivers.
      </action>
      <action dev="evan" type="fix" issue="589">
        Improve performance of AggregateBoundedPropagator by factor of 2.
      </action>
      <action dev="luc" type="fix" issue="600">
        Fixed parsing of compact RINEX files with many observation types.
      </action>
      <action dev="bryan" type="fix">
        Fixed poor design of GLONASS numerical propagator.
      </action>
      <action dev="luc" type="fix" issue="599">
        Fixed an issue in projection to flat ellipse.
      </action>
      <action dev="bryan" type="fix" issue="598">
        Added lazily addition of Newtonian attraction to the DSST and
        numerical propagator builders.
      </action>
      <action dev="luc" type="add" issue="595">
        Added EllipticalFieldOfView (with two different ways to define the
        ellipticity constraint) that can be used in FieldOfViewDetector,
        GroundFieldOfViewDetector and FootprintOverlapDetector.
      </action>
      <action dev="luc" type="add">
        Fields of view with regular polygonal shape can now be built either
        based on a defining cone inside the Fov and touching it at edges
        middle points, or based on a defining cone outside the Fov and touching
        it at vertices.
      </action>
      <action dev="luc" type="add" issue="594">
        Added CircularFieldOfView that can be used in FieldOfViewDetector,
        GroundFieldOfViewDetector and FootprintOverlapDetector.
      </action>
      <action dev="luc" type="add">
        Set up a general hierarchy for Field Of View with various shapes. At
        start, it includes DoubleDihedraFieldOfView and PolygonalFieldOfView.
      </action>
      <action dev="luc" type="add" issue="592">
        Added FilesListCrawler to load files from an explicit list.
      </action>
      <action dev="evan" type="fix" issue="583">
        Fix AbsoluteDate.compareTo() for future/past infinity.
      </action>
      <action dev="luc" type="fix" issue="588">
        Fixed wrong handling of spacecraft states in multi-satellites orbit determination
        and multi-satellite measurements generation.
      </action>
      <action dev="bryan" type="fix" issue="585">
        Improved contributing guide.
      </action>
      <action dev="petrus" type="fix" issue="570">
        Make FieldOfView.getFootprint public.
      </action>
      <action dev="bryan" type="add">
        Added combination of measurements.
      </action>
      <action dev="bryan" type="fix">
        Fix values of GPS C2D, L2D, D2D and S2D frequencies.
      </action>
      <action dev="bryan" type="add">
        Add Nequick ionospheric model.
      </action>
      <action dev="luc" type="fix" issue="581">
        Fixed spurious empty line insertion during Rinex 2 decompression
        when the number of observations per satellite is a multiple of 5
      </action>
      <action dev="luc" type="fix" issue="580">
        Fixed decompression of very small negative values in Hatanaka
        Compact RINEX format.
      </action>
      <action dev="luc" type="fix" issue="578">
        Orbit determination tutorials (and tests too) now supports compressed
        measurement files (gzip, Unix compress, Hatanaka Compact RINEX).
      </action>
      <action dev="luc" type="fix" issue="579">
        Handle properly special events flags in Hatanaka Compact RINEX format.
      </action>
      <action dev="luc" type="fix" issue="483">
        Reset additional state changed by event handlers and not managed by any
        additional state providers.
      </action>
      <action dev="luc" type="add" issue="472">
        Added support for Hatanaka Compact RINEX format.
      </action>
      <action dev="luc" type="fix" issue="574">
        Cope with input stream readers that keep asking for new bytes after end
        of Unix compressed files has been reached.
      </action>
      <action dev="luc" type="fix" issue="573">
        Added detection of some corrupted Unix-compressed files.
      </action>
      <action dev="bryan" type="fix" issue="572">
        Fixed the Saastamoinen model when station altitude is bigger than 5000.0 meters.
      </action>
      <action dev="luc" type="fix" issue="568">
        Fixed too fast step increase in a bracketing attempt.
      </action>
      <action dev="luc" type="add">
        Added phase measurement builder.
      </action>
      <action dev="luc" type="add">
        Added getWavelength in GNSS Frequency.
      </action>
    </release>
    <release version="10.0" date="2019-06-24"
             description="Orekit 10.0 is a major new release. It includes DSST OD,
             propagation in non-inertial frames, specialized propagators for GNSS
             constellations, a new ionospheric model, modeling for phase measurements, the
             LAMBDA method for phase ambiguity resolution, Shapiro effect for range
             measurements, improved documentation, as well as several other new features
             and bug fixes. This release fixes a security denial of service bug regarding
             itrf-versions.conf present since Orekit 9.2. Some APIs have incompatibly
             changed since the 9.X series including the format of itrf-versions.conf,
             removal of deprecated methods, reorganization of the models package, as well
             as updates to AbstractDetector, AbstractGNSSAttitudeProvider, DragSensitive,
             RadiationSensitive, and ZipJarCrawler. See the list below for a full
             description of the changes.">
      <action dev="evan" type="fix">
        Fix  name of GLONASS G2 frequency.
      </action>
      <action dev="luc" type="fix" >
        Fixed accuracy of dates conversions from java dates.
      </action>
      <action dev="evan" type="fix" issue="566">
        Make ITRFVersionLoader public.
      </action>
      <action dev="bryan" type="fix" issue="564">
        Fixed private argument of getLLimits() abstract method.
      </action>
      <action dev="bryan" type="fix" issue="565">
        Fixed static loading of UTC for GLONASS reference epoch.
      </action>
      <action dev="luc" type="fix" issue="547">
        Added a tile/sampling aiming direction that diverts singularity outside of a
        area of interest. This is mainly useful when sampling areas of interest that
        cover the pole as the pole is singular for classical aiming directions (constant
        azimuth or along track).
      </action>
      <action dev="luc" type="update" >
        Removed latitude limitation in AlongTrackAiming. If latitude is above (resp. below)
        the maximum (resp. minimum) latitude reached by the defining orbit, then aiming
        will be towards East for prograde orbits and towards West for retrograde orbits.
      </action>
      <action dev="bryan" type="fix">
        Fixes broken links on Orekit JavaDoc.
      </action>
       <action dev="pascal" type="fix" issue="558">
        Fixes broken links on Maven site.
      </action>
      <action dev="luc" type="fix" issue="559">
        Take into account changes in MSAFE files names published by NASA.
      </action>
      <action dev="bryan" type="add">
        Add Global Ionosphere Map model.
      </action>
      <action dev="maxime" type="add" issue="554">
        Added propagation in inertial frame.
      </action>
      <action dev="luc" type="fix" issue="557">
        Improved documentation about DatesSelector not being reusable across several
        schedulers during measurements generation.
      </action>
      <action dev="evan" type="fix">
        Fix some possible NPEs in AntexLoader, FieldAngularCoordinates.
      </action>
      <action dev="evan" type="fix">
        Fix locale dependent comparisons in SP3File, TDMParser, and YUMAParser.
      </action>
      <action dev="evan" type="fix">
        Ensure opened streams are closed in ZipJarCrawler, DTM2000, IERSConventions, and
        OceanLoadDeformationCoefficients.
      </action>
      <action dev="bryan" type="add">
        Add DSST Orbit Determination for both Kalman Filter and Batch Least Squares estimator.
      </action>
      <action dev="romaric" type="add">
        Add a events detector based on the geomagnetic field intensity at the satellite altitude
        or at sea level above the satellite, and the associated tests
      </action>
      <action dev="maxime" type="update" issue="549">
        Deleted deprecated methods in EclipseDetector.
      </action>
      <action dev="romaric" type="fix" issue="553">
        Fix the bug of attitude transition with Ephemeris propagator
        by adding a way for the LocalPVProvider to get the attitude at the end of the transition
      </action>
      <action dev="petrus" type="update" issue="518">
        Changing AbstractGNSSAttitudeProvider from public to package-private.
      </action>
      <action dev="romaric" type="fix" issue="551">
        Fix the bug of attitude transition with analytical propagator
        by refreshing the attitude after the events triggering
      </action>
      <action dev="romaric" type="fix" issue="552">
        Fix the bug of attitude transition if a reset occurs during the transition
        by adding margins to the reset of TimeSpanMap to keep the one corresponding to the "after" attitude law.
      </action>
      <action dev="bryan" type="add" issue="522">
        Generalized the GPSPropagator class to handle all GNSS constellations using
        the same algorithm.
      </action>
      <action dev="bryan" type="add" issue="519">
        Added numerical and analytical GLONASS propagators.
      </action>
      <action dev="luc" type="add" >
        Added ambiguity resolution for phase measurements.
        This feature is not complete yet and is considered experimental.
      </action>
      <action dev="bryan" type="update" issue="548">
        Reorganized models package by adding new sub-packages.
      </action>
      <action dev="maxime" type="update" issue="546">
        Updated Hipparchus dependency to version 1.5 in pom.xml file.
      </action>
      <action dev="maxime" type="update" issue="514">
        Deleted unused DerivativeStructure acceleration computation methods.
        In interfaces radiationPressureAcceleration and dragAcceleration, and all their implementations and their tests.
      </action>
      <action dev="evan" type="update" issue="543">
        Change format of itrf-versions.conf to use prefix matching instead of Regular
        Expression matching. All existing itrf-versions.conf files will need to be
        updated. This is to avoid a potential denial of service where a crafted
        itrf-versions.conf could cause the application to hang.
      </action>
      <action dev="evan" type="update" issue="543">
        ZipJarCrawler now uses "!/" to denote the start of the path within the archive
        which matches the convention used by JarURLConnection. ZipJarCrawler used to use
        "!".
      </action>
      <action dev="bryan" type="fix" issue="544" due-to="Josef Probst">
        Fixed endless loop on GPSPropagator and (Field)KeplerianOrbit.
      </action>
      <action dev="maxime" type="add" issue="403">
        Added tests for class UnivariateProcessNoise.
        Working tests for non-Cartesian orbit propagation are still needed.
      </action>
      <action dev="maxime" type="fix" issue="514">
        Deprecated unused DerivativeStructure acceleration computation methods.
        In interfaces radiationPressureAcceleration and dragAcceleration, and all their implementations and their tests.
      </action>
      <action dev="luc" type="add" issue="536">
        Take target radius into account in CircularFieldOfViewDetector and FieldOfViewDetector.
      </action>
      <action dev="maxime" type="fix" issue="539">
        Fixed DTM2000.getDensity method, made it independent of user time zone.
      </action>
      <action dev="luc" type="add" issue="535">
        Take occulting body flattening into account in eclipse detector.
      </action>
      <action dev="maxime" type="fix" issue="538" due-to="Dorian Gegout">
        Fixed default method compareTo in interface ComparableMeasurement.
      </action>
      <action dev="luc" type="add" issue="532">
        Added Shapiro effect modifier for Range and InterSatelliteRange measurements.
      </action>
      <action dev="evan" type="update" issue="389">
        Fix type parametrization of AbstractDetector so that multiple with* methods can be
        called when the type parameter is '?'.
      </action>
      <action dev="evan" type="remove" issue="506">
        Remove EventHandler.Action and FieldEventHandler.Action. Use
        org.hipparchus.ode.events.Action instead.
      </action>
      <action dev="bryan" type="update" issue="527">
        Changed API for magnetic field model to a SI base unit API.
      </action>
      <action dev="evan" type="fix">
        OrekitException preserves the stack trace when formatting the message throws
        another exception.
      </action>
      <action dev="luc" type="remove" issue="530">
        Event detectors, field of view and attitude providers are not serializable anymore.
      </action>
      <action dev="bryan" type="update" issue="526">
        Replaced private class BilinearInterpolatingFunction of Saastamoinen model
        by the one of Hipparchus
      </action>
      <action dev="evan" type="add" issue="507">
        Add Action.RESET_EVENTS to check all detectors for events without recomputing the
        propagation step.
      </action>
      <action dev="evan" type="add" issue="507">
        Add Action.RESET_EVENTS to check all detectors for events without recomputing the
        propagation step.
      </action>
      <action dev="evan" type="add" issue="507">
        Add toString() implementations to SpacecraftState, RecordAndContinue.Event and
        Field versions.
      </action>
      <action dev="evan" type="add" issue="507">
        Add Field version of RecordAndContinue.
      </action>
      <action dev="evan" type="add" issue="507">
        Add Field version of LatitudeCrossingDetector.
      </action>
      <action dev="luc" type="update">
        Removed classes and methods deprecated in the 9.X series.
      </action>
      <action dev="luc" type="fix" issue="528" due-to="Gowtham Sivaraman">
        Fixed parsing of clock in SP3 files.
      </action>
    </release>
    <release version="9.3.1" date="2019-03-16" description="Version 9.3.1 is a minor version of Orekit.
    It fixes an issue with GPS week rollover.">
      <action dev="luc" type="add" issue="534">
        Handle GPS week rollover in GPSDate.
      </action>
    </release>
    <release version="9.3" date="2019-01-25" description="Version 9.3 is a minor version of Orekit.
    It includes both new features and bug fixes. New features introduced in 9.3 are: a new GPSDate class,
    changed OrekitException from checked to unchecked exceptions, parameter drivers scales and reference
    value can be changed, access to Kalman filter internal matrices, position-only measurements in orbit determination,
    support for unofficial versions 2.12 and 2.20 of Rinex files (mainly for spaceborne receivers),
    direct building of appropriate attitude law with eclipses for all GNSS satellite types, inter-satellites
    view detector, measurement generation feature, possibility to use Marshall Solar Activity Future Estimation
    to feed NRL MSISE 2000 atmosphere model, new tropospheric models: Mendes-Pavlis, Vienna 1, Vienna 3, estimated model,
    new mapping functions for tropospheric effect: Global Mapping Function, Niell Mapping Function, Global
    Pression Temperature Models GPT and GPT2, possibility to estimate tropospheric zenith delay,
    clock offset that can be estimated (both for ground station and satellite clocks).">
      <action dev="luc" type="add" issue="516">
        Added a way to manage clock corrections from GPSPropagator.
      </action>
      <action dev="bryan" type="add" issue="498">
        Added several tropospheric models: Mendes-Pavlis, Vienna 1, Vienna 3, estimated model
        where the total zenith delay can be estimated during Orbit Determination.
      </action>
      <action dev="bryan" type="add" issue="498">
        Added Global Mapping Function and Niell Mapping Function to be used with tropospheric
        models.
      </action>
      <action dev="luc" type="add" issue="515">
        Added clock offset parameter at satellites level for orbit determination.
      </action>
      <action dev="luc" type="add" issue="513">
        Added clock offset parameter at ground stations level for orbit determination.
      </action>
      <action dev="bryan" type="add" issue="512">
        Added weather model Global Pressure and Temperature 2.
      </action>
      <action dev="bryan" type="add" issue="511">
        Added weather model Global Pressure and Temperature.
      </action>
      <action dev="luc" type="fix" issue="510">
        Fixed dropped derivatives in TimeStampedFieldPVCoordinates.shiftedBy(dt).
      </action>
      <action dev="luc" type="fix" issue="509">
        Fixed scaling error in ParameterFunction differentiation.
      </action>
      <action dev="luc" type="fix" issue="508">
        Fixed inconsistency leading to inaccuracies in conversions from AbsoluteDate to FieldAbsoluteDate.
      </action>
      <action dev="pascal" type="fix" issue="495">
        The MarshallSolarActivityFutureEstimation class implements
        the NRLMSISE00InputParameters interface.
      </action>
      <action dev="evan" type="fix" issue="486">
        Make FieldTransform.shiftedBy(T) public.
      </action>
      <action dev="evan" type="fix" issue="496">
        Fix JavaDoc for TimeComponents.getSecond().
      </action>
      <action dev="evan" type="update" issue="501">
        Deprecate GFunction in favor of ToDoubleFunction.
      </action>
      <action dev="luc" type="add" issue="494">
        Added a measurements generation feature for use with orbit determination.
        Fixes issue #494
      </action>
      <action dev="luc" type="add">
        Added adapter for event detectors, allowing to wrap existing detector
        while changing their behaviour.
      </action>
      <action dev="luc" type="add">
        Added ground at night detector.
      </action>
      <action dev="luc" type="add">
        Added inter-satellites direct view detector.
      </action>
      <action dev="luc" type="add">
        Added constants defined by IAU 2015 resolution B3 for Sun, Earth and Jupiter.
      </action>
      <action dev="luc" type="add" issue="500">
        Added retrieval of full time span (start time, end time and data) containing
        a specified date in TimeSpanMap.
        Fixes issue #500
      </action>
      <action dev="luc" type="add">
        Added direct building of attitude provider from GNSS satellite type.
      </action>
      <action dev="luc" type="add">
        Added parsing of unofficial versions 2.12 and 2.20 of Rinex files
        (used by some spaceborne receivers like IceSat 1).
      </action>
      <action dev="luc" type="add">
        Added a way to retrieve Rinex header directly from the observations data set.
      </action>
      <action dev="luc" type="add">
        Added position-only measurements in orbit determination.
      </action>
      <action dev="luc" type="fix" issue="491">
        Allow parsing of SP3 files that use non-predefined orbit types.
        Fixes issue #491.
      </action>
      <action dev="maxime" type="add" issue="485">
        Added access to Kalman filter matrices.
        KalmanEstimation interface now has methods returning the physical values of:
        state transition matrix phi, measurement matrix H, innovation matrix S and Kalman gain matrix K.
        The methods are implemented in Model class. A class ModelTest was added to test these values.
        Fixes issue #485
      </action>
      <action dev="luc" type="fix" issue="492" due-to="Lebas">
        Fixed error message for TLE with incorrect checksum.
        Fixes issue #492.
      </action>
      <action dev="maxime" type="fix" issue="490">
        Fixed reference value of parameter drivers updating in Kalman filter.
        When resetting the orbit in the propagator builder, the reference values
        of the drivers are now reset too.
        Fixes issue #490.
      </action>
      <action dev="maxime" type="add" issue="489">
        Made ParameterDriver class fully mutable.
        By adding setters for attributes scale, reference, minimum and maximum values.
        Fixes issue #489.
      </action>
      <action dev="maxime" type="fix" issue="488">
        Fixed method unNormalizeStateVector in Model class of Kalman estimator.
        Previous value did not take into account the reference values of the drivers.
        Fixes issue #488.
      </action>
      <action dev="luc" type="fix" issue="484" due-to="Yannick Jeandroz">
        Changed OrekitException from checked to unchecked exception.
        Most functions do throw such exceptions. As they are unchecked, they are
        not advertised in either `throws` statements in the function signature or
        in the javadoc. So users must consider that as soon as they use any Orekit
        feature, an unchecked `OrekitException` may be thrown. In most cases, users
        will not attempt to recover for this but will only use them to display or
        log a meaningful error message.
        Fixes #484.
      </action>
      <action dev="luc" type="fix" issue="480">
        Added GPSDate class to convert back and forth with AbsoluteDate.
        Fixes #480.
      </action>
      <action dev="evan" type="fix" issue="476">
        Fix generics in EventEnablingPredicateFilter.
        Fixes #476.
      </action>
      <action dev="maxime" type="fix" issue="473">
        Fixed wrong values of radec generated in AngularRaDecMeasurementCreator.
        Fixed wrong values of range rate generated in RangeRateMeasurementCreator.
        Added tests that check the values of measurements for each type of measurement.
        Upgraded precision in Kalman and batch least-squares OD tests that are using range-rate and radec measurements.
        Fixes issue #473.
      </action>
      <action dev="luc" type="fix">
        Derivatives with respect to mass are not computed anymore since several versions,
        some remnants of former computation remained and have now been removed.
      </action>
    </release>
    <release version="9.2" date="2018-05-26" description="Version 9.2 is a minor release of Orekit.
    It introduces several new features and bug fixes. New features introduced in version 9.2 are
    Kalman filter for orbit determination, loading of RINEX files, loading of ANTEX files, loading
    of version d of SP3 files (version a to c were already supported), on-the-fly decompression of .Z
    files, code measurements, phase measurements (but only a very basic implementation for now),
    specific attitude laws (GPS, GLONASS, GALILEO, BEIDOU) with midnight/noon turns, possibility to
    use backward propagation in LS orbit determination, support for any ITRF version, even if EOP
    files do not match the desired version, attitude overriding in constant thrust maneuvers,
    FunctionalDetector, filtering mechanism to insert specific decompression or deciphering algorithms
    during data loading, frames for Lagrange L1 and L2 point for any two related celestial bodies.
    WARNING: phase measurements, GNSS attitude and time-dependent process noise are considered
    experimental features for now, they should not be used yet for operational systems.
    Several bugs have been fixed.">
      <action dev="luc" type="fix">
        Fixed missing eclipse detectors in field version of Solar radiation pressure.
        Fixes issue #366.
      </action>
      <action dev="evan" type="fix">
        Fixed issue where EventHandler.init() was never called.
        Fixes issue #471.
      </action>
      <action dev="luc" type="fix">
        Fixed error in relative humidity units in Marini-Murray tropospheric model.
        Fixes issue #352.
      </action>
      <action dev="luc" type="fix">
        Fixed DSST events detection in the osculating case.
        Fixes issue #398.
      </action>
      <action dev="luc" type="fix">
        Allow several TLE with same date in TLESeries.
        Fixes issue #411.
      </action>
      <action dev="luc" type="fix">
        Fixed compilation problems with JDK 1.8
        Fixes issue #462.
      </action>
      <action dev="luc" type="add" >
        Added specific attitude mode for GNSS satellites: GPS (block IIA, block IIF, block IIF),
        GLONASS, GALILEO, BEIDOU (GEO, IGSO, MEO). This is still considered experimental as there
        are some problems when Sun crosses the orbital plane during a midnight/noon turn maneuver
        (which is a rare event but nevertheless occurs)
      </action>
      <action dev="luc" type="add" >
        Added natural order for observed measurements primarily based on
        chronological order, but with also value comparisons if measurements
        are simultaneous (which occurs a lot in GNSS), and ensuring no
        measurements are lost if stored in SortedSet
      </action>
      <action dev="luc" type="add" due-to="Albert Alcarraz García">
        Added GNSS code measurements
      </action>
      <action dev="luc" type="add" due-to="Albert Alcarraz García">
        Added GNSS phase measurements (very basic implementation for now, not usable as is)
      </action>
      <action dev="luc" type="add" due-to="Albert Alcarraz García">
        Added loading of RINEX observation files (versions 2 and 3)
      </action>
      <action dev="luc" type="fix">
        Fixed compression table reset problem in .Z files
        Fixes issue #450.
      </action>
      <action dev="maxime" type="fix">
        Fixed de-activation of event detection.
        In the propagate(startDate, endDate) function of class "AbstractIntegratedPropagator",
        for dates out of the time interval defined by ]startDate, endDate].
        Fixes issue #449.
      </action>
      <action dev="luc" type="add">
        Added support for loading Unix-compressed files (ending in .Z).
        This file compression algorithm is still widely used in the GNSS
        community (SP3 files, clock files, Klobuchar coefficients...)
        Fixes issue #447.
      </action>
      <action dev="luc" type="add">
        Added a customizable filtering capability in data loading.
        This allows users to insert layers providing features like
        custom decompression algorithms, deciphering, monitoring...
        Fixes issue #446.
      </action>
      <action dev="luc" type="add">
        Allow direct retrieval of rotation part without derivatives from
        LOFType without computing the full transform from inertial frame.
      </action>
      <action dev="maxime" type="fix">
        Added a provider for time-dependent process noise in Kalman estimator.
        This providers allow users to set up realistic models where the process
        noise increases in the along track direction.
        Fixes issue #403.
      </action>
      <action dev="maxime" type="add">
        Increased visibility of attributes in ConstantThrustManeuver class.
        Added getters for all attributes. Also added an attribute name that
        allows the differentiation of the maneuvers, both from a parameter driver
        point of view and from a force model point of view.
        Fixes issue #426.
      </action>
      <action dev="maxime" type="add">
        Increased visibility of attributes in propagator builders.
        By adding getters for all attributes in NumericalPropagatorBuilder
        and AbstractPropagatorBuilder.
        Also made the method findByName in ParameterDriversList public.
        Fixes issue #425.
      </action>
      <action dev="luc" type="fix">
        Ensure the correct ITRF version is used in CCSDS files, regardless
        of the EOP source chosen, defaulting to ITRF-2014.
      </action>
      <action dev="luc" type="fix">
        Split initial covariance matrix and process noise matrix in two
        methods in the covariance matrix provider interface.
      </action>
      <action dev="luc" type="add">
        Added VersionedITRF frame that allow users with needs for very high
        accuracy to specify which ITRF version they want, and stick to it
        regardless of their EOP source.
        Fixes issue #412.
      </action>
      <action dev="luc" type="add">
        Added an itrf-versions.conf configuration file allowing to specify
        which ITRF version each EOP file defines for which date
      </action>
      <action dev="luc" type="add">
        EOP history now contains the ITRF version corresponding to each
        EOP entry on a per date basis
      </action>
      <action dev="luc" type="add">
        Added an ITRFVersion enumerate to simplify conversion between ITRF frames,
        even when no direct Helmert transformation is available
      </action>
      <action dev="luc" type="add">
        Added TransformProviderUtility to reverse or combine TransformProvider instances.
      </action>
      <action dev="luc" type="add">
        Allow attitude overriding during constant-thrust maneuvers.
        Fixes issue #410.
      </action>
      <action dev="luc" type="fix">
        Fixed out-of-sync attitude computation near switch events in AttitudeSequence.
        Fixes issue #404.
      </action>
      <action dev="luc" type="add">
        Added a method to extract sub-ranges from TimeSpanMap instances.
      </action>
      <action dev="luc" type="fix">
        Fixed TLE creation with B* coefficients having single digits like 1.0e-4.
        Fixes issue #388.
      </action>
      <action dev="evan" type="add">
        Add FunctionalDetector.
      </action>
      <action dev="luc" type="add">
        Added handling of IGS ANTEX GNSS antenna models file.
      </action>
      <action dev="luc" type="add">
        Added support for SP3-d files.
      </action>
      <action dev="luc" type="fix">
        Improved SP3 files parsing.
        Some files already operationally produced by IGS Multi-GNSS Experiment (MGEX)
        exceed the maximum number of satellites supported by the regular SP3-c file
        format (which is 85 satellites) and extended the header, without updating the
        format version to SP3-d, which specifically raises the 85 satellites limitation.
        Fixes issue #376.
      </action>
      <action dev="maxime" type="add">
        Allow backward propagation in batch LS orbit determination.
        Fixes issue #375.
      </action>
      <action dev="maxime" type="add">
        Added covariance matrix to PV measurements.
        Fixes issue #374.
      </action>
      <action dev="luc" type="fix">
        Fixed issue when converting very far points (such as Sun center) to geodetic coordinates.
        Fixes issue #373.
      </action>
      <action dev="luc" type="add" >
        Added more conversions between PV coordinates and DerivativeStructure.
        This simplifies for example getting the time derivative of the momentum.
      </action>
      <action dev="maxime" type="fix">
        Fixed weights for angular measurements in W3B orbit determination.
        Fixed in test and tutorial.
        Fixes issue #370.
      </action>
      <action dev="luc" type="add" due-to="Julio Hernanz">
        Added frames for L1 and L2 Lagrange points, for any pair of celestial bodies.
      </action>
    </release>
    <release version="9.1" date="2017-11-26"
             description="Version 9.1 is a minor release of Orekit. It introduces a few new
             features and bug fixes. New features introduced in version 9.1 are some
             frames in OEM parser, retrieval of EOP from frames and ground station displacements
             modelling (both displacements due to tides and displacements due to ocean loading),
             and retrieval of covariance matrix in orbit determination. Several bugs have been fixed.
             Version 9.1 depends on Hipparchus 1.2.">
      <action dev="evan" type="add">
        Added ITRF2005 and ITRF2008 to the frames recognized by OEMParser.
        Fixes issue #361.
      </action>
      <action dev="evan" type="fix">
        Fixed FiniteDifferencePropagatorConverter so that the scale factor is only applied
        once instead of twice.
        Fixes issue #362.
      </action>
      <action dev="maxime" type="fix">
        Fixed derivatives computation in turn-around range ionospheric delay modifier.
        Fixes issue #369.
      </action>
      <action dev="evan" type="fix">
        Disabled XML external resources when parsing rapid XML TDM files.
        Part of issue #368.
      </action>
      <action dev="evan" type="fix">
        Disabled XML external resources when parsing rapid XML EOP files.
        Part of issue #368.
      </action>
      <action dev="evan" type="fix">
        Fixed NPE in OrekitException when localized string is null.
      </action>
      <action dev="luc" type="fix">
        Fixed a singularity error in derivatives for perfectly circular orbits in DSST third body force model.
        Fixes issue #364.
      </action>
      <action dev="luc" type="fix" due-to="Lucian Bărbulescu">
        Fixed an error in array size computation for Hansen coefficients.
        Fixes issue #363.
      </action>
      <action dev="luc" type="add">
        Added a way to retrieve EOP from frames by walking the frames hierarchy tree
        using parent frame links. This allows to retrieve EOP from topocentric frames,
        from Earth frames, from TOD...
      </action>
      <action dev="luc" type="add">
        Take ground stations displacements into account in orbit determination.
        The predefined displacement models are the direct effect of solid tides
        and the indirect effect of ocean loading, but users can add their own models
        too.
      </action>
      <action dev="luc" type="add">
        Added ground stations displacements due to ocean loading as per IERS conventions,
        including all the 342 tides considered in the HARDISP.F program.
        Computation is based on Onsala Space Observatory files in BLQ format.
      </action>
      <action dev="luc" type="add">
        Added ground points displacements due to tides as per IERS conventions.
        We have slightly edited one entry in table 7.3a from IERS 2010 conventions
        to fix a sign error identified by Dr. Hana Krásná from TU Wien (out of phase
        radial term for the P₁ tide, which is -0.07mm in conventions when it should be
        +0.07mm). This implies that our implementation may differ up to 0.14mm from
        other implementations.
      </action>
      <action dev="luc" type="fix">
        Avoid intermixed ChangeForwarder instances calling each other.
        Fixes issue #360.
      </action>
      <action dev="maxime" type="fix">
        Modified the way the propagation parameter drivers are mapped in the
        Jacobian matrix in class "Model".
        Added a test for multi-sat orbit determination with estimated
        propagation parameters (µ and SRP coefficients).
        Fixes issue #354.
      </action>
      <action dev="luc" type="fix">
         Added a convenience method to retrieve covariance matrix in
         physical units in orbit determination.
         Fixes issue #353.
      </action>
      <action dev="luc" type="fix" due-to="Rongwang Li">
         Fixed two errors in Marini-Murray model implementation.
         Fixes issue #352.
      </action>
      <action dev="luc" type="fix">
         Prevent duplicated Newtonian attraction in FieldNumericalPropagator.
         Fixes issue #350.
      </action>
      <action dev="luc" type="fix">
         Copy additional states through impulse maneuvers.
         Fixes issue #349.
      </action>
      <action dev="luc" type="fix">
         Removed unused construction parameters in ShiftingTransformProvider
         and InterpolatingTransformProvider.
         Fixes issue #356.
      </action>
      <action dev="luc" type="fix">
         Fixed wrong inertial frame for Earth retrieved from CelestialBodyFactory.
         Fixes issue #355.
      </action>
      <action dev="luc" type="update">
        Use a git-flow like branching workflow, with a develop branch for bleeding-edge
        development, and master branch for stable published versions.
      </action>
    </release>
    <release version="9.0.1" date="2017-11-01"
            description="Version 9.0.1 is a patch release of Orekit.
            It fixes security issus 368.">
      <action dev="evan" type="fix">
        Disabled XML external resources when parsing rapid XML TDM files.
        Part of issue #368.
      </action>
      <action dev="evan" type="fix">
        Disabled XML external resources when parsing rapid XML EOP files.
        Part of issue #368.
      </action>
    </release>
    <release version="9.0" date="2017-07-26"
             description="Version 9.0 is a major release of Orekit. It introduces several new
             features and bug fixes. New features introduced in version 9.0 are Taylor algebra
             propagation (for high order uncertainties propagation or very fast Monte-Carlo
             studies), multi-satellites orbit determination, parallel multi-satellites propagation,
             parametric accelerations (polynomial and harmonic), turn-around measurements,
             inter-satellite range measurements, rigth ascension/declination measurements,
             Antenna Phase Center measurements modifiers, EOP estimation in precise orbit
             determination, orbit to attitude coupling in partial derivatives, parsing of CCSDS
             Tracking Data Messages, parsing of university of Bern Astronomical Institute files
             for Klobuchar coefficients, ITRF 2014, preservation of non-Keplerian orbits derivatives,
             JB2008 atmosphere model, NRL MSISE 2000 atmosphere model, boolean combination of events
             detectors, ephemeris writer, speed improvements when tens of thousands of measurements
             are used in orbit determination, Danish translations. Several bugs have been fixed.">
     <action dev="luc" type="add">
       Added on-board antenna phase center effect on inter-satellites range measurements.
     </action>
     <action dev="luc" type="add">
       Added on-board antenna phase center effect on turn-around range measurements.
     </action>
     <action dev="luc" type="add">
       Added on-board antenna phase center effect on range measurements.
     </action>
     <action dev="luc" type="update">
       Moved Bias and OutlierFilter classes together with the other estimation modifiers.
     </action>
     <action dev="luc" type="update">
       Forced states derivatives to be dimension 6 rather than either 6 or 7. The
       additional mass was not really useful, it was intended for maneuvers calibration,
       but in fact during maneuver calibration we adjust either flow rate or specific
       impulse but not directly mass itself.
     </action>
      <action dev="luc" type="add">
        Added parametric acceleration force models, where acceleration amplitude is a
        simple parametric function. Acceleration direction is fixed in either inertial
        frame, or spacecraft frame, or in a dedicated attitude frame overriding spacecraft
        attitude. The latter could for example be used to model solar arrays orientation if
        the force is related to solar arrays). Two predefined implementations are provided,
        one for polynomial amplitude and one for harmonic amplitude. Users can add other
        cases at will. This allows for example to model the infamous GPS Y-bias, which is
        thought to be related to a radiator thermal radiation.
      </action>
      <action dev="luc" type="remove">
        Removed obsolete Cunningham and Droziner attraction models. These models have
        been superseded by Holmes-Featherstone attraction model available since 2013
        in Orekit.
      </action>
      <action dev="luc" type="update">
        Take orbit to attitude coupling into account in the partial derivatives for all attitude modes.
        Fixes issue #200.
      </action>
      <action dev="luc" type="update">
        Merged FieldAttitudeProvider into AttitudeProvider.
      </action>
      <action dev="luc" type="update">
        Simplified ForceModel interface. It does not require dedicated methods anymore for
        computing derivatives with respect to either state or parameters.
      </action>
      <action dev="luc" type="remove">
        Removed Jacchia-Bowman 2006 now completely superseded by Jacchia-Bowman 2008.
      </action>
      <action dev="luc" type="update">
        Make Jacchia-Bowman 2008 thread-safe and field-aware.
      </action>
      <action dev="luc" type="update">
        Make NRL MSISE 2000 thread-safe and field-aware.
      </action>
      <action dev="luc" type="update">
        Make DTM2000 thread-safe and field-aware.
      </action>
      <action dev="luc" type="add">
        Added support for ITRF 2014.
        As of mid-2017, depending on the source of EOP, the ITRF retrieved using
        FramesFactory.getITRF will be either ITRF-2014 (if using EOP 14 C04) or
        ITRF-2008 (if using EOP 08 C04, bulletins A, bulletins B, or finals .all).
        If another ITRF is needed, it can be built using HelmertTransformation.
      </action>
      <action dev="luc" type="remove">
        Removed classes and methods deprecated in 8.0.
      </action>
      <action dev="luc" type="add">
        Added coordinates of all intermediate participants in estimated measurements.
        This will allow estimation modifiers to get important vectors (sighting
        directions for example) without recomputing everything from the states.
      </action>
      <action dev="luc" type="add">
        Added a multi-satellites orbit determination feature.
      </action>
      <action dev="luc" type="add">
        Added one-way and two-way inter-satellites range measurements.
      </action>
      <action dev="luc" type="fix" due-to="Glenn Ehrlich">
        Avoid clash with Python reserved keywords and, or and not in BooleanDetector.
      </action>
      <action dev="luc" type="add" due-to="Maxime Journot">
        Added right ascension and declination angular measurements.
      </action>
      <action dev="luc" type="add">
        Added a parallel propagation feature for addressing multi-satellites needs.
        Propagators of different types (analytical, semi-analytical, numerical,
        ephemerides ...) can be mixed at will.
      </action>
      <action dev="luc" type="fix">
        Fixed Gaussian quadrature inconsistent with DSST theory when orbit derivatives are present.
        Fixes issue #345.
      </action>
      <action dev="luc" type="fix">
        Fixed infinite recursion when attempting two orbit determinations in row.
        Fixes issue #347.
      </action>
      <action dev="luc" type="add" due-to="Lars Næsbye Christensen">
        Added Danish translations.
        Fixes issue #346.
      </action>
      <action dev="luc" type="add" >
        Allow estimation of polar motion (offset plus linear drift) and prime meridian
        correction (offset plus linear drift) in orbit determination. This is essentially
        equivalent to add correction to the xp, yp, dtu1 and lod Earth Orientation Parameters.
      </action>
      <action dev="luc" type="add">
        Parameters in orbit determination can be associated with a per-parameter reference date.
      </action>
      <action dev="luc" type="fix">
        Fixed wrong generation of FieldTransforms by time stamped cache, when generation
        happens backward in time.
        Fixes issue #344.
      </action>
      <action dev="luc" type="update">
        Improved computation ground station parameters derivatives
        in orbit determination.
      </action>
      <action dev="luc" type="update" >
        Use automatic differentiation for all orbit determination measurements types.
        This allows simpler evolutions to estimate parameters for which derivatives
        are not straightforward to compute; some of these parameters are needed for
        precise orbit determination.
      </action>
      <action dev="luc" type="add" due-to="Maxime Journot">
        Added parsing of University of Bern Astronomical Institute files for α and β Klobuchar coefficients.
      </action>
      <action dev="luc" type="add" due-to="Maxime Journot">
        Added parsing of CCSDS TDM (Tracking Data Messages) files, both text and XML.
      </action>
      <action dev="luc" type="fix" due-to="Florentin-Alin Butu">
        Fixed lighting ratio in solar radiation pressure for interplanetary trajectories.
      </action>
      <action dev="hank" type="fix">
        Allow small extrapolation before and after ephemeris.
        Fixes issue #261.
      </action>
      <action dev="luc" type="fix">
        Fixed missing attitude in DSST mean/osculating conversions.
        Fixes issue #339.
      </action>
      <action dev="luc" type="fix">
        Optionally take lift component of the drag force into account in BoxAndSolarArraySpacecraft.
        Fixes issue #324.
      </action>
      <action dev="luc" type="fix" due-to="James Schatzman">
        Change visibility of getTargetPV in GroundPointing to public so it can be subclassed by
        users in other packages.
        Fixes issue #341.
      </action>
      <action dev="luc" type="update">
        Deprecated the TLESeries class. The file format used was considered to be too specific and
        the API not really well designed. Users are encouraged to use their own parser for series of TLE.
      </action>
      <action dev="luc" type="fix" due-to="Gavin Eadie">
        Removed dead code in deep SDP4 propagation model.
        Fixes issue #342.
      </action>
      <action dev="luc" type="fix" due-to="Quentin Rhone">
        Added a way to prefix parameters names when estimating several maneuvers
        in one orbit determination.
        Fixes issue #338.
      </action>
      <action dev="luc" type="fix" due-to="Pascal Parraud">
        Removed unneeded reset at end of sample creation in propagators conversion.
        Fixes issue #335.
      </action>
      <action dev="luc" type="fix" due-to="Michiel Zittersteijn">
        Fixed wrong angle wrapping computation in IodLambert.
      </action>
      <action dev="luc" type="fix" due-to="Lucian Barbulescu">
        Fixed boundaries of thrust parameter driver in ConstantThrustManeuver.
        Fixes issue #327.
      </action>
      <action dev="luc" type="fix" due-to="Hao Peng">
        Allow some old version of TLE format to be parsed correctly.
        Fixes issue #330.
      </action>
      <action dev="luc" type="fix" due-to="James Schatzman">
        Fixed ArrayOutOfBoundException appearing when converting dates at past or future infinity
        to string.
        Fixes issue #340.
      </action>
      <action dev="luc" type="fix">
        Extended range of DateComponents to allow the full integer range as days offset
        from J2000.
      </action>
      <action dev="luc" type="fix">
        Prevent NaN appearing in UTC-TAI offsets for dates at past or future infinity.
      </action>
      <action dev="luc" type="fix">
        Prevent central attraction coefficient from being adjusted in TLEPropagatorBuilder,
        as it is specified by the TLE theory.
        Fixes issue #313.
      </action>
      <action dev="luc" type="fix" due-to="Hao Peng">
        Added a flag to prevent resetting initial state at the end of integrating propagators.
        Fixes issue #251.
      </action>
      <action dev="luc" type="fix">
        Tutorials now all rely on orekit-data being in user home folder.
        Fixes issue #245.
      </action>
       <action dev="luc" type="fix">
        Apply delay corresponding to h = 0 when station altitude is below 0 in SaastamoinenModel.
        Fixes issue #202.
      </action>
      <action dev="luc" type="add">
        Added derivatives to orbits computed from non-Keplerian models, and use
        these derivatives when available. This improves shiftedBy() accuracy,
        and as a consequence also the accuracy of EventShifter. As example, when
        comparing shiftedBy and numerical model on a low Earth Sun Synchronous Orbit,
        with a 20x20 gravity field, Sun and Moon third bodies attractions, drag and
        solar radiation pressure, shifted position errors without derivatives are 18m
        after 60s, 72m after 120s, 447m after 300s; 1601m after 600s and 3141m after
        900s, whereas the shifted position errors with derivatives are 1.1m after 60s,
        9.1m after 120s, 140m after 300s; 1067m after 600s and 3307m after 900s.
      </action>
      <action dev="luc" type="fix">
        Preserved non-Keplerian acceleration in spacecraft state when computed from numerical propagator.
        Fixes issue #183.
      </action>
      <action dev="luc" type="fix">
        Fixed accuracy of FieldAbsoluteDate.
        Fixes issue #337.
      </action>
      <action dev="luc" type="fix">
        Fixed eccentricity computation for hyperbolic Cartesian orbits.
        Fixes issue #336.
      </action>
      <action dev="luc" type="fix">
        Fixed an array out of bounds error in DSST zonal short periodics terms.
      </action>
      <action dev="luc" type="fix" due-to="Maxime Journot">
        Fixed a factor two error in tropospheric and ionospheric modifiers.
      </action>
      <action dev="luc" type="add" due-to="Maxime Journot">
        Added turn-around (four-way range) measurements to orbit determination.
      </action>
      <action dev="luc" type="update">
        Updated dependency to Hipparchus 1.1, released on 2017, March 16th.
        Fixes issue #329.
      </action>
      <action dev="evan" type="add">
        Added simple Boolean logic with EventDetectors.
      </action>
      <action dev="luc" type="add">
        Added getGMSTRateFunction to IEEEConventions to compute accurately Earth rotation rate.
      </action>
      <action dev="luc" type="update">
        OneAxisEllipsoid can now transform FieldGeodeticPoint from any field
        and not only DerivativeStructure.
      </action>
      <action dev="luc" type="add">
        Completed field-based Cartesian and angular coordinates with missing
        features that were only in the double based versions.
      </action>
      <action dev="luc" type="update" due-to="Maxime Journot">
        Use DerivativeStructure to compute derivatives for Range measurements.
      </action>
      <action dev="luc" type="update">
        Improved conversion speed from Cartesian coordinates to geodetic coordinates
        by about 15%.
      </action>
      <action dev="evan" type="add">
        Replace OrbitFile interface with EphemerisFile, adding support for multiple
        ephemeris segments and the capability to create a propagator from an ephemeris.
      </action>
      <action dev="hank" type="add">
        Added EphemerisFileWriter interface for serializing EphemerisFiles to external
        file formats, and implemented the OEMWriter for CCSDS OEM file export support.
      </action>
      <action dev="hank" type="add">
        Added OrekitEphemerisFile object for encapsulating propagator outputs into an
        EphemerisFile which can then be exported with EphemerisFileWriter classes.
      </action>
      <action dev="luc" type="fix">
        Fixed thread-safety issues in DTM2000 model.
        Fixes issue #258.
      </action>
      <action dev="pascal" type="add">
        Added JB2008 atmosphere model.
      </action>
      <action dev="pascal" type="add">
        Added NRLMSISE-00 atmosphere model.
      </action>
      <action dev="luc" type="fix" due-to="Hao Peng">
        Fixed outliers configuration parsing in orbit determination tutorial and test.
        Fixes issue #249
      </action>
       <action dev="luc" type="fix" >
        Greatly improved orbit determination speed when a lot of measurements are used
        (several thousands).
      </action>
      <action dev="luc" type="fix" >
        Fixed ant build script to run Junit tests.
        Fixes issue #246.
      </action>
      <action dev="luc" type="update">
        Added a protection against zero scale factors for parameters drivers.
      </action>
      <action dev="evan" type="fix">
        Fix AbsoluteDate.createMJDDate when the time scale is UTC and the date
        is during a leap second.
        Fixes issue #247
      </action>
      <action dev="luc" type="fix" >
        Fixed ant build script to retrieve Hipparchus dependencies correctly.
        Fixes issue #244.
      </action>
    </release>
    <release version="8.0.1" date="2017-11-01"
            description="Version 8.0.1 is a patch release of Orekit.
            It fixes security issus 368.">
      <action dev="evan" type="fix">
        Disabled XML external resources when parsing rapid XML EOP files.
        Part of issue #368.
      </action>
    </release>
    <release version="8.0" date="2016-06-30"
             description="Version 8.0 is a major release of Orekit. It introduces several new
             features and bug fixes as well as a major dependency change. New features introduced
             in version 8.0 are orbit determination, specialized propagator for GPS satellites
             based on SEM or YUMA files, computation of Dilution Of Precision and a new angular
             separation event detector. Several bugs have been fixed. A major change introduced
             with version 8.0 is the switch from Apache Commons Math to Hipparchus as the
             mathematical library, which also implied switching from Java 6 to Java 8.">
      <action dev="luc" type="fix" due-to="Andrea Antolino">
        Improved accuracy of orbits Jacobians.
        Fixes issue #243.
      </action>
      <action dev="luc" type="update">
        Deprecated PropagationException, replaced by OrekitException.
      </action>
      <action dev="evan" type="fix" due-to="Greg Carbott">
        Fix bug in restarting propagation with a ConstantThrustManeuver with an
        updated initial condition.
      </action>
      <action dev="luc" type="fix">
        Fixed a display error for dates less than 0.5ms before a leap second.
      </action>
      <action dev="luc" type="update">
        Use ParameterDriver with scale factor for both orbit determination, conversion,
        and partial derivatives computation when finite differences are needed.
      </action>
      <action dev="luc" type="fix">
        Apply impulse maneuver correctly in backward propagation.
        Fixes issue #241.
      </action>
      <action dev="luc" type="add">
        Added angular separation detector. This is typically used to check separation
        between spacecraft and the Sun as seen from a ground station, to avoid interferences
        or damage.
      </action>
      <action dev="luc" type="update">
        All class and methods that were deprecated in the 7.X series have been removed.
      </action>
      <action dev="luc" type="update">
        Allow ICGEM gravity field reader to parse non-Earth gravity fields.
      </action>
      <action dev="evan" type="add">
        Add methods for a integration step handler to tell if the start/end of the step is
        interpolated due to event detection. Also added ability to add a step handler in
        ephemeris mode.
      </action>
      <action dev="evan" type="fix">
        Switch to a continuous Ap to Kp geomagnetic index conversion.
        Fixes issue #240.
      </action>
      <action dev="pascal" type="add">
        Added computation of Dilution Of Precision (DOP).
      </action>
      <action dev="pascal" type="add">
        Added a specialized propagator for GPS spacecrafts, based on
        SEM or YUMA files.
      </action>
      <action dev="luc" type="update">
        Ported the new Hipparchus event handling algorithm to Orekit.
        This improves robustness in corner cases, typically when different
        event detectors triggers at very close times and one of them
        resets the state such that it affects the other detectors.
      </action>
      <action dev="luc" type="update">
        Simplified step interpolators API, replacing the setDate/getState
        pair with an interpolated state getter taking a date argument.
      </action>
      <action dev="luc" type="update">
        Switched from Apache Commons Math to Hipparchus library.
      </action>
      <action dev="luc" type="add">
        Added an orbit determination feature!
      </action>
      <action dev="evan" type="add">
        Add EventHandler to record all events.
      </action>
      <action dev="evan" type="fix">
        Fix exception during event detection using
        NumericalPropagator.getGeneratedEphemeris() near the start/end date of
        the generated ephemeris.
        Fixes issue #238
      </action>
    </release>
    <release version="7.2.1" date="2017-11-01"
            description="Version 7.2.1 is a patch release of Orekit.
            It fixes security issus 368.">
      <action dev="evan" type="fix">
        Disabled XML external resources when parsing rapid XML EOP files.
        Part of issue #368.
      </action>
    </release>
    <release version="7.2" date="2016-04-05"
             description="Version 7.2 is a minor release of Orekit. It introduces several new
             features and bug fixes. The most important features introduced in version 7.2
             are handling of GLONASS and QZSS time scales, support for local time zones
             according to ISO-8601 standard, and finer tuning of short period terms in
             DSST propagator. Version 7.2 depends on version 3.6.1 of Apache Commons Math,
             which also fixes a bug related to close events detection.">
      <action dev="luc" type="add">
        Added GLONASS and QZSS time scales. These time scales my be used in SP3-c files.
      </action>
      <action dev="luc" type="add">
        Added parsing and displaying of local time according to ISO-8601 standard.
      </action>
      <action dev="luc" type="fix">
        Added some protections against malformed SP3 files.
      </action>
      <action dev="luc" type="fix">
        Fixed Newcomb operators generation in DSST for high degree gravity fields.
        Fixes issue #237
      </action>
      <action dev="luc" type="update">
        Improved tuning of DSST tesseral force models. Users can now tune max degree,
        max eccentricity power and max frequency in mean longitude for short
        period terms, as well as for m-daily terms.
      </action>
      <action dev="luc" type="update">
        Improved tuning of DSST zonal force models. Users can now tune max degree,
        max eccentricity power and max frequency in true longitude for short
        period terms.
      </action>
      <action dev="luc" type="fix">
        Fixed wrong continuous maneuver handling in backward propagation.
        Fixes issue #236
      </action>
    </release>
    <release version="7.1" date="2016-02-07"
             description="Version 7.1 is a minor release of Orekit. It introduces several new
             features and bug fixes. The most important features introduced in version 7.1
             are a lot of new event detectors (field of view based detectors supporting any FoV
             shape, either on ground targetting spacecraft or on spacecraft and targetting
             ground defined zones with any shape, extremum elevation detector, anomaly,
             latitude argument, or longitude argument crossing detectors, either true, mean
             or eccentric, latitude and longitude extremum detectors, latitude and longitude
             crossing detectors), new event filtering capability based on user-provided
             predicate function, ability to customize DSST interpolation grid for short period
             elements, ability to retrieve DSS short periodic coefficients, removed some arbitrary
             limitations in DSST tesseral and zonal contribution, ability to set short period
             degree/order to smaller values than mean elements in DSST, vastly improved
             frames transforms efficiency for various Earth frames, three different types of
             solar radiation pressure coefficients, new tabulated attitudes related to Local
             Orbital Frame, smooth attitude transitions in attitudes sequences, with derivatives
             continuity at both endpoint, ground zone sampling either in tiles or grid with fixed
             or track-based orientation, derivatives handling in geodetic points, parsing of TLE
             with non-unclassified modifiers, support for officiel WMM coefficients from NOAA,
             support for tai-utc.dat file from USNO, tropospheric refraction model following
             Recommendation ITU-R P.834-7, geoid model based on gravity field, and use of the new
             Apache Commons Math rotation API with either Frame transform convention or vector
             operator convention. Numerous bugs were also fixed.
             Version 7.1 depends on version 3.6 of Apache Commons Math.">
      <action dev="thierry" type="add">
        Added tropospheric refraction correction angle following Recommendation ITU-R P.834-7.
      </action>
      <action dev="luc" type="add">
        Added a way to configure max degree/order for short periods separately
        from the mean elements settings in DSST tutorial.
      </action>
      <action dev="luc" type="fix">
        Fixed limitation to degree 12 on zonal short periods, degree/order 8 on
        tesseral short periods, and degree/order 12 for tesseral m-dailies in DSST.
      </action>
      <action dev="luc" type="fix">
        Fixed wrong orbit type in propagator conversion. The type specified by
        user was ignored when computing variable stepsize integrator tolerances.
      </action>
      <action dev="luc" type="add">
        Set up three different implementations of radiation pressure coefficients,
        using either a single reflection coefficient, or a pair of absorption
        and specular reflection coefficients using the classical convention about
        specular reflection, or a pair of absorption and specular reflection
        coefficients using the legacy convention from the 1995 CNES book.
        Fixes issue #170
      </action>
      <action dev="luc" type="fix">
        Fixed wrong latitude normalization in FieldGeodeticPoint.
      </action>
      <action dev="luc" type="fix">
        Fixed blanks handling in CCSDS ODM files.
        Fixes issue #232
      </action>
      <action dev="luc" type="fix">
        Fixed FramesFactory.getNonInterpolatingTransform working only
        in one direction.
        Fixes issue #231
      </action>
      <action dev="evan" type="add">
        Added Field of View based event detector for ground based sensors.
      </action>
      <action dev="luc" type="add">
        Added a getFootprint method to FieldOfView for projecting Field Of View
        to ground, taking limb of ellipsoid into account (including flatness) if
        Field Of View skims over horizon.
      </action>
      <action dev="luc" type="add">
        Added a pointOnLimb method to Ellipsoid for computing points that lie
        on the limb as seen from an external observer.
      </action>
      <action dev="luc" type="add">
        Added an isInside predicate method to Ellipsoid for checking points location.
      </action>
      <action dev="evan" type="fix">
        Support parsing lowercase values in CCSDS orbit data messages.
        Fixes issue #230
      </action>
      <action dev="luc" type="add">
        Added a generic FieldOfViewDetector that can handle any Field Of View shape.
        The DihedralFieldOfViewDetector is deprecated, but the CircularFieldOfViewDetector
        which corresponds to a common case that can be computed more accurately and faster
        than the new generic detector is preserved.
      </action>
      <action dev="luc" type="add">
        Added a FieldOfView class to model Fields Of View with any shape.
      </action>
      <action dev="luc" type="add">
        Added a FootprintOverlapDetector which is triggered when a sensor
        Field Of View (any shape, even split in non-connected parts or
        containing holes) overlaps a geographic zone, which can be non-convex,
        split in different sub-zones, have holes, contain the pole...
        Fixes issue #216
      </action>
      <action dev="luc" type="fix" due-to="Carlos Casas">
        Added a protection against low altitudes in JB2006 model.
        Fixes issue #214
      </action>
      <action dev="luc" type="fix" due-to="Petrus Hyvönen">
        Enlarged access to SGP4 and DeepSDP4 propagators.
        Fixes issue #207
      </action>
      <action dev="luc" type="fix">
        Fixed covariance matrices units when read from CCSDS ODM files. The
        data returned at API level are now consistent with SI units, instead of being
        kilometer-based.
        Fixes issue #217
      </action>
      <action dev="luc" type="fix">
        Fixed DSST ephemeris generation.
        Fixes issue #222
      </action>
      <action dev="luc" type="update">
        Vastly improved DSS short period terms interpolation.
      </action>
      <action dev="luc" type="fix">
        Use new Rotation API from Apache Commons Math 3.6.
        This API allows to use both vector operator convention and frames
        transform convention naturally. This is useful when axis/angles are
        involved, or when composing rotations. This probably fixes one of
        the oldest stumbling blocks for Orekit users.
      </action>
      <action dev="luc" type="fix">
        Fixed state partial derivatives in drag force model.
        Fixes issue #229
      </action>
      <action dev="evan" type="fix">
        Fixed incorrect density in DTM2000 when the input position is not in ECI
        or ECEF.
        Fixes issue #228
      </action>
      <action dev="evan" type="add">
        Added capability to use a single EventHandler with multiple types of
        EventDetectors.
      </action>
      <action dev="luc" type="add" >
        Added a way to customize interpolation grid in DSST, either using a fixed number
        of points or a maximum time gap between points, for each mean elements integration
        step.
      </action>
      <action dev="luc" type="add" >
        Added TabulatedLofOffset for attitudes defined by tabulating rotations between Local Orbital Frame
        and spacecraft frame.
        Fixes issue #227
      </action>
      <action dev="luc" type="fix" >
        Fixed wrong ephemeris generation for analytical propagators with maneuvers.
        Fixes issue #224.
      </action>
       <action dev="luc" type="fix" >
        Fixed date offset by one second for TLE built from their components,
        if a leap second was introduced earlier in the same year.
        Fixes issue #225.
      </action>
      <action dev="luc" type="fix" >
        Allow parsing TLE with non-unclassified modifier.
      </action>
      <action dev="luc" type="add" >
        As a side effect of fixing issue #223, KeplerianPropagator and
        Eckstein-Hechler propagator are now serializable.
      </action>
      <action dev="luc" type="fix" >
        Fixed missing additional states handling in ephemeris propagators
        created from analytical propagators.
      </action>
      <action dev="luc" type="fix" >
        Fixed NPE and serialization issues in ephemeris propagators created
        from analytical propagators.
        Fixes issue #223.
      </action>
      <action dev="luc" type="fix" >
        Fixed time scale issues in JPL ephemerides and IAU pole models.
        The time used for internal computation should be TDB, not TT.
      </action>
      <action dev="luc" type="fix" >
        Fixed an issue with backward propagation on analytical propagator.
        During first step, the analytical interpolator wrongly considered the
        propagation was forward.
      </action>
      <action dev="luc" type="add" >
        Added a way to retrieve short period coefficients from DSST as
        spacecraft state additional parameters. This is mainly intended
        for test and validation purposes.
      </action>
      <action dev="luc" type="fix" >
        Prevent small overshoots of step limits in event detection.
        Fixes issue #218.
      </action>
      <action dev="luc" type="fix" >
        Handle string conversion of dates properly for dates less than 1 millisecond
        before midnight (they should not appear as second 60.0 of previous minute but
        should rather wrap around to next minute).
        Partly fixes issue #218.
      </action>
      <action dev="luc" type="fix" >
        Enforce Lexicographical order in DirectoryCrawler, to ensure reproducible
        loading. Before this changes, some tests could fail in one computer while
        succeeding in another computer as we use a mix of DE-4xx files, some having
        a different EMRAT (81.30056907419062 for DE-431, 81.30056 for DE-405 and DE-406).
      </action>
      <action dev="luc" type="add" >
        Added EventEnablingPredicateFilter to filter event based on an user-provided
        enabling predicate function. This allow for example to dynamically turn some
        events on and off during propagation or to set up some elaborate logic like
        triggering on elevation first time derivative (i.e. one elevation maximum)
        but only when elevation itself is above some threshold.
      </action>
      <action dev="luc" type="update" >
        Renamed EventFilter into EventSlopeFilter.
      </action>
      <action dev="luc" type="add" >
        Added elevation extremum event detector.
      </action>
      <action dev="luc" type="fix" >
        Fixed ellipsoid tessellation with large tolerances.
        Fixes issue #215.
      </action>
      <action dev="evan" type="fix" >
        Fixed numerical precision issues for start/end dates of generated
        ephemerides.
        Fixes issues #210
      </action>
      <action dev="luc" type="add" >
        Added anomaly, latitude argument, or longitude argument crossings detector,
        either true, mean or eccentric.
        Fixes issue #213.
      </action>
      <action dev="luc" type="add" >
        Added latitude and longitude extremum detector.
      </action>
      <action dev="luc" type="add" >
        Added latitude and longitude crossing detector.
      </action>
      <action dev="luc" type="add" >
        Added a way to convert between PVA and geodetic points with time derivatives.
      </action>
      <action dev="luc" type="add" >
        Allow truncation of tiles in ellipsoid tessellation.
      </action>
      <action dev="luc" type="add" >
        Propagator builders can now be configured to accept any orbit types
        and any position angle types in the input flat array.
        Fixes issue #208.
      </action>
      <action dev="luc" type="add" >
        Added smooth attitude transitions in attitudes sequences, with derivatives
        continuity at both endpoints of the transition that can be forced to match
        rotation, rotation rate and rotation acceleration.
        Fixes issue #6.
      </action>
      <action dev="luc" type="fix" >
        Fixed attitudes sequence behavior in backward propagation.
        Fixes issue #206.
      </action>
      <action dev="luc" type="add" >
        Added factory methods to create AbsoluteDate instances from MJD or JD.
        Fixes issue #193.
      </action>
      <action dev="luc" type="fix" due-to="Joris Olympio">
        Fixed wrong attitude switches when an event occurs but the active attitude mode
        is not the one it relates to.
        Fixes issue #190.
      </action>
      <action dev="luc" type="add"  due-to="Joris Olympio">
        Added a way to be notified when attitude switches occur.
        Fixes issue #190.
      </action>
      <action dev="luc" type="fix" >
        Ensure Keplerian propagator uses the specified mu and not only the one from the initial orbit.
        Fixes issue #184.
      </action>
      <action dev="luc" type="update" >
        Improved frames transforms efficiency for various Earth frames.
      </action>
      <action dev="luc" type="fix" >
        Specify inertial frame to compute orbital velocity for ground pointing laws.
        Fixes issue #115.
      </action>
      <action dev="luc" type="fix" >
        Activated two commented-out tests for DTM2000, after ensuring we
        get the same results as the original fortran implementation.
        Fixes issue #204.
      </action>
      <action dev="luc" type="fix" due-to="Javier Martin Avila">
        Fixed resetting of SecularAndHarmonic fitting.
        Fixes issue #205.
      </action>
      <action dev="luc" type="add">
        Added a way to sample a zone on an ellipsoid as grids of inside points.
        Fixes issue #201.
      </action>
      <action dev="luc" type="fix">
        Fixed an event detection problem when two really separate events occur within
        the event detector convergence threshold.
        Fixes issue #203.
      </action>
      <action dev="luc" type="fix">
        Added protections against TLE parameters too large to fit in the format.
        Fixes issue #77.
      </action>
      <action dev="luc" type="fix">
        Allowed slightly malformed TLE to be parsed.
        Fixes issue #196.
      </action>
      <action dev="luc" type="fix">
        Fixed overlapping issue in ellipsoid tessellation, typically for independent
        zones (like islands) close together.
        Fixes issue #195.
      </action>
      <action dev="tn" type="add">
        Added support to load WMM coefficients from the official model file
        provided by NOAA.
      </action>
      <action dev="tn" type="fix">
        Fixed javadoc of method "GeoMagneticField#calculateField(...)":
        the provided altitude is expected to be a height above the WGS84 ellipsoid.
      </action>
      <action dev="luc" type="update">
        Added a simpler interface for creating custom UTC-TAI offsets loaders.
      </action>
      <action dev="luc" type="add">
        Added support for USNO tai-utc.dat file, enabled by default, in
        addition to the legacy support for IERS UTC-TAI.history file
        which is still supported and also enabled by default.
      </action>
      <action dev="luc" type="add">
        Added a way to load TAI-UTC data from Bulletin A. Using this feature
        is however NOT recommended as there are known issues in TAI-UTC data
        in some bulletin A (for example bulletina-xix-001.txt from 2006-01-05
        has a wrong year for last leap second and bulletina-xxi-053.txt from
        2008-12-31 has an off by one value for TAI-UTC on MJD 54832). This
        feature is therefore not enabled by default, and users wishing to
        rely on it should do it carefully and take their own responsibilities.
      </action>
      <action dev="luc" type="add">
        Added ellipsoid tessellation, with tiles either oriented along track
        (ascending or descending) or at constant azimuth.
      </action>
      <action dev="luc" type="fix">
        Added customization of EOP continuity check threshold.
        Fixes issue #194.
      </action>
      <action dev="evan" type="add">
        Added geoid model based on gravity field.
        Fixes issue #192.
      </action>
      <action dev="luc" type="fix">
        Added automatic loading of Marshall Solar Activity Future Estimation data.
        Fixes issue #191.
      </action>
      <action dev="luc" type="update">
        Simplified Cartesian to ellipsoidal coordinates transform and greatly improved its performances.
      </action>
      <action dev="luc" type="fix">
        Fixed target point in BodyCenterPointing attitude.
        Fixes issue #100.
      </action>
    </release>
    <release version="7.0" date="2015-01-11"
             description="Version 7.0 is a major release of Orekit. It introduces several new
             features and bug fixes. New features introduced in version 7.0 are the complete
             DSST semi-analytical propagator with short-periodics terms (only mean elements
             were available in previous version), extension to second order derivatives for
             many models (Cartesian coordinates, angular coordinates, attitude modes, ...),
             bilinear interpolator in Saastamoinen model, attitude overriding during impulsive
             maneuvers, general relativity force model, geographic zone detector, and ecliptic
             frame.
             Several bugs have been fixed. One noteworthy fix concerns an inconsistency in
             Eckstein-Hechler propagator velocity, which leads to a change of the generated
             orbit type.">
      <action dev="hankg" type="add">
        Added bilinear interpolator and use it on Saastamoinen model.
        Implements feature #182.
      </action>
      <action dev="luc" type="update">
        Removed old parts that were deprecated in previous versions.
      </action>
      <action dev="luc" type="update">
        Updated dependency to Apache Commons Math 3.4, released on 2014-12-26.
      </action>
      <action dev="luc" type="fix">
        Fixed null vector normalization when attempting to project to ground a point already on ground.
        Fixes issue #181.
      </action>
      <action dev="luc" type="add" due-to="Lucian Barbulescu">
        Added Romanian localization for error messages.
      </action>
      <action dev="luc" type="fix">
        Fixed velocity inconsistency in orbit generation in Eckstein-Hechler propagator.
        The Eckstein-Hechler propagator now generated Cartesian orbits, with velocity
        computed to be fully consistent with model evolution. A side effect is that
        if users rebuild circular parameters from the generated orbits, they will
        generally not math exactly the input circular parameters (but position will
        match exactly).
        Fixes issue #180.
      </action>
      <action dev="luc" type="fix">
        Improved acceleration output in Eckstein-Hechler model.
      </action>
      <action dev="luc" type="add">
        Added projection of moving point (i.e. position and derivatives too) to
        ground surface.
      </action>
      <action dev="luc" type="add">
        Added a general 3 axes ellipsoid class, including a feature to compute
        any plane section (which result in a 2D ellipse).
      </action>
      <action dev="luc" type="add">
        Added support for IERS bulletin A (rapid service and prediction)
      </action>
      <action dev="tn" type="fix">
        Fixed various issues in geomagnetic fields models:
        GeoMagneticField.getDecimalYear() returned a slightly wrong result: e.g. for 1/1/2005
        returned 2005.0020 instead of 2005.0, GeoMagneticFieldFactory.getModel() returned
        wrong interpolation near models validity endpoints, GeoMagneticField.transformModel(double)
        method did not check year validity. Added more unit tests and adapted existing tests for
        IGRF/WMM with sample values / results as they have changed slightly.
        Fixes issue #178.
      </action>
      <action dev="luc" type="fix" due-to="Patrice Mathieu">
        Fixed closest TLE search. When filtering first from satellite ID and
        then extracting closest date, the returned satellite was sometime wrong.
      </action>
      <action dev="luc" type="add" due-to="Hank Grabowski">
        Allow attitude overriding during impulsive maneuvers.
        Fixes issue #176.
      </action>
      <action dev="evan" type="add">
          Added general relativity force model.
      </action>
      <action dev="luc" type="add" due-to="Ioanna Stypsanelli">
        added Greek localization for error messages.
      </action>
      <action dev="evan" type="fix">
          Fixed incorrect partial derivatives for force models that depend on satellite velocity.
          Fixes #174.
      </action>
      <action dev="evan" type="fix">
          Fixed incorrect parameters set in NumericalPropagatorBuilder.
          Fixes #175.
      </action>
      <action dev="luc" type="update" >
        Significantly reduced size of various serialized objects.
      </action>
      <action dev="luc" type="update" >
        PVCoordinatesProvider now produces time-stamped position-velocities.
      </action>
      <action dev="luc" type="update" >
        Tabulated attitude provider can be built directly from time-stamped angular coordinates
        lists, in addition to attitudes lists.
      </action>
      <action dev="luc" type="add" >
        Added time-stamped versions of position-velocity and angular coordinates.
      </action>
      <action dev="luc" type="fix" due-to="Daniel Aguilar Taboada">
        Fixed wrong rotation interpolation for rotations near π.
        Fixes issue #173.
      </action>
      <action dev="luc" type="update" >
        Updated dependency to Apache Commons Math 3.3.
      </action>
      <action dev="luc" type="update" due-to="Lucian Barbulescu, Nicolas Bernard">
        Added short periodics for DSST propagation.
      </action>
      <action dev="luc" type="add" >
        Added a GeographicZoneDetector event detector for complex geographic zones traversal.
        Fixes issue #163.
      </action>
      <action dev="evan" type="fix">
        Add Ecliptic frame. Agrees with JPL ephemerides to within 0.5 arcsec.
        Issue #166.
      </action>
      <action dev="evan" type="fix">
        Fix cache exception when propagating backwards with an interpolated
        gravity force model.
        Fixes issue #169.
      </action>
      <action dev="luc" type="fix">
        Fixed parsing of dates very far in the future.
        Fixes issue #171.
      </action>
      <action dev="luc" type="fix">
        Trigger an exception when attempting to interpolate attitudes without rotation rate
        using only one data point.
      </action>
      <action dev="evan" type="fix">
        Fixed SpacecraftState date mismatch exception with some attitude providers.
      </action>
      <action dev="luc" type="fix" >
        Fixed wrong scaling in JPL ephemeris when retrieving coordinates in a frame
        that is not the defining frame of the celestial body.
        Fixes issue #165.
      </action>
      <action dev="luc" type="update" due-to="Lucian Barbulescu">
        Prepare generation of either mean or osculating orbits by DSST propagator.
        The short periodics terms are not computed yet, but there is ongoing work
        to add them.
      </action>
      <action dev="luc" type="update" due-to="Lucian Barbulescu">
        Avoid recomputing Chi and Chi^2 in Hansen coefficients for tesseral.
      </action>
      <action dev="luc" type="update" due-to="Nicolas Bernard">
        Added better handling of Hansen kernel computation through use of PolynomialFunction.
      </action>
      <action dev="luc" type="update" due-to="Petre Bazavan">
        Compute Hansen coefficients using linear transformation.
      </action>
      <action dev="luc" type="fix" >
        Fixed a non-bracketing exception in event detection, in some rare cases of noisy g function.
        Fixes issue #160.
      </action>
      <action dev="luc" type="fix" >
        Fixed a missing reset of resonant tesseral terms in DSST propagation.
        Fixes issue #159.
      </action>
      <action dev="luc" type="fix" >
        Improved default max check interval for NodeDetector, so it handles correctly
        highly eccentric orbits.
        Fixes issue #158.
      </action>
    </release>
    <release version="6.1" date="2013-12-13"
             description="Version 6.1 is a minor release of Orekit. It introduces several new
             features and bug fixes. The most important features introduced in version 6.1
             are solid tides force model, including pole tide at user choice, and following
             either IERS 1996, IERS 2003 or IERS 2010 conventions ; ocean tides force model,
             including pole tide at user choice, loading a user provided model ; simultaneous
             support for IERS 1996, 2003 and 2010 for frames definition, which is very
             important to support legacy systems and to convert coordinates between older and
             newer reference systems ; greatly improved accuracy of celestial/terrestrial
             frames transforms (we are now at sub-micro arcsecond level for IERS 2003/2010,
             both with equinox based and Non-Rotating Origin, at a sub-milli arcseconds for
             IERS 1996, both with equinox based and Non-Rotating Origin) ; classical
             equinox-based paradigm and new non-rotating origin paradigm for inertial and
             terrestrial frames are now supported with all IERS conventions ; automatic
             conversion of IERS Earth Orientation Paramters from equinoxial to non-rotating
             paradigm ; support for CCSDS Orbit Data Message ; improved API for events,
             allowing separation of event detection and event handling (the older API is still
             available for compatibility) ; merged all the elevation related events, allowing
             to use both refraction model and antenna mask at the same time if desired ;
             new attitude mode based on interpolation on a table. Numerous bugs were also fixed.
             Version 6.1 depends on version 3.2 of Apache commons math.">
      <action dev="luc" type="fix" >
        Reduced number of calls to the g function in event detectors.
        Fixes issue #108.
      </action>
      <action dev="luc" type="fix" >
        Fixed a spurious backward propagation.
        Fixes issue #107.
      </action>
      <action dev="luc" type="fix" >
        Improved error detection for numerical and DSST propagation for cases
        where user attempts to compute integrator tolerances with an orbit for
        which Jacobian is singular (for example equatorial orbit while using
        Keplerian representation).
        Fixes issue #157.
      </action>
      <action dev="luc" type="add" >
        Added a method to get the number or calls to getNeighbors in the generic time stamped cache,
        to allow performing measurements while tuning the cache.
      </action>
      <action dev="luc" type="add" >
        Added high degree ocean load deformation coefficients computed by Pascal
        Gégout (CNRS / UMR5563 - GET).
      </action>
      <action dev="luc" type="add" >
        Time scales are now serializable.
      </action>
      <action dev="luc" type="add" due-to="Nicolas Bernard">
        Improved DSST tesseral computation efficiency by caching Jacobi polynomials.
      </action>
      <action dev="luc" type="fix" due-to="Daniel Aguilar Taboada">
        Fixed yaw steering attitude law, which didn't project spacecraft velocity correctly.
        Fixes issue #156.
      </action>
      <action dev="luc" type="add" >
        Added a way to set the maximum number of iterations for events detection.
        Fixes issue #155.
      </action>
      <action dev="luc" type="add">
        Added an attitude provider from tabulated attitudes.
        Fixes issue #154.
      </action>
      <action dev="luc" type="add" due-to="Hank Grabowski">
        Improved test coverage.
        Fixes issue #153.
      </action>
      <action dev="luc" type="add" due-to="Hank Grabowski">
        Merged all elevation detectors into one. The new detector supports all
        features from the previous (and now deprecated) ApparentElevationDetector
        and GroundMaskElevationDetector.
        Fixes issue #144.
      </action>
      <action dev="luc" type="add" due-to="Hank Grabowski">
        Added a DetectorEventHandler interface aimed at handling only the
        event occurrence part in propagation. This allows to separate the
        event detection itself (which is declared by the EventDetector interface)
        from the action to perform once the event has been detected. This also
        allows to avoid subclassing of events, which was cumbersome. It also allows
        to share a single handler for several events.
        The previous behavior with eventOccurred declared at detector level and
        subclassing is still available but is deprecated and will be removed in
        the next major release.
      </action>
      <action dev="luc" type="fix" due-to="Christophe Le Bris">
        Fixed an indexing error in Harris-Priester model.
        Fixes issue #152.
      </action>
      <action dev="luc" type="add">
        Added a new force model for ocean tides in numerical propagation, including pole tides.
        Fixes issue #11.
      </action>
      <action dev="luc" type="fix" due-to="Lucian Barbulescu">
        Fixed conversion from position-velocity to Keplerian, when the orbit is
        perfectly equatorial.
        Fixes issue #151.
      </action>
      <action dev="luc" type="add">
        Added a new force model for solid tides in numerical propagation, including pole tides.
        Fixes issue #10.
      </action>
      <action dev="luc" type="add">
        Added a way to select IERS conventions for non-rotating origin
        based ITRF.
      </action>
      <action dev="luc" type="update">
        Greatly improved accuracy of celestial/terrestrial frames transforms.
        We are now at sub-micro arcsecond level for IERS 2003/2010, both with
        equinox based and Non-Rotating Origin, at a sub-milli arcseconds
        for IERS 1996, both with equinox based and Non-Rotating Origin.
      </action>
      <action dev="luc" type="fix">
        Fixed missing nutation correction in Equation Of Equinoxes.
        Fixes issue #150.
      </action>
      <action dev="luc" type="fix">
        Fixed rate for TCB time scale.
      </action>
      <action dev="luc" type="add">
        Added new definition of astronomical unit from IAU-2012 resolution B2.
      </action>
      <action dev="luc" type="fix">
        Fixed Date/Time split problem when date is a few femto-seconds before the end of the day.
        Fixes issue #149.
      </action>
      <action dev="luc" type="fix">
        Fixed overflow problem in TimeComponents.
        Fixes issue #148.
      </action>
      <action dev="luc" type="update">
        Separate parsing from using Poisson series.
      </action>
      <action dev="luc" type="add" due-to="Steven Ports">
        Added support for parsing CCSDS ODM files (OPM, OMM and OEM).
      </action>
      <action dev="luc" type="update">
        Flattened ITRF frames tree so all supported ITRF realizations (2005, 2000, 97, 93) share the same
        parent ITRF2008. Previously, the tree was 2008 &lt;- 2005 &lt;- 2000 &lt;- {93,97} and the reference dates
        for Helmert transforms were all different. We now use the parameters provided at epoch 2000.0 and
        with respect to ITRF2008 at http://itrf.ensg.ign.fr/doc_ITRF/Transfo-ITRF2008_ITRFs.txt.
      </action>
      <action dev="luc" type="fix">
        Fixed azimuth parameter in the TopocentricFrame.pointAtDistance method.
        Fixes issue #145.
      </action>
      <action dev="luc" type="fix"  due-to="Matt Edwards">
        Fixed location of JAVA_EPOCH. As we now take the linear models between UTC and TAI
        that were used between 1961 and 1972, we have to consider the offset that was in
        effect on 1970-01-01 and which was precisely 8.000082s. Fixes issue #142.
      </action>
      <action dev="luc" type="update" >
        Vastly improved performances for Poisson series computations. Poisson series are often
        evaluated several components together (x/y/s in new non-rotating paradigm, ∆ψ/∆ε in old
        equinox paradigm for example). As the components are built from a common model, they
        share many nutation terms. We now evaluate these shared terms only once, as we evaluate
        the components in parallel thanks to a preliminary "compilation" phase performed when
        the Poisson series are set up. This dramatically improves speed: on a test case based
        on x/y/s evaluations over a one year time span without any caching,  we noticed a
        more than two-fold speedup: mean computation time reduced from 6.75 seconds (standard
        deviation 0.49s) to 3.07 seconds (standard deviation 0.04s), so it was a 54.5% reduction
        in mean computation time. At the same time, accuracy was also improved thanks to the
        Møller-Knuth TwoSum algorithm without branching now used for summing all series terms.
      </action>
      <action dev="luc" type="fix" >
        When UT1 time scale is used, it is now possible to choose which Earth Orientation
        Parameters history to use (formerly, only EOP compatible with IAU-2000/2006 was
        used, even for systems relying only on older conventions).
      </action>
      <action dev="luc" type="add" >
        Added Greenwich Mean Sidereal Time and Greenwich Apparent Sidereal Time
        to all supported IERS conventions (i.e. IERS 1996, IERS 2003 and IERS 2010).
      </action>
      <action dev="luc" type="add" >
        Classical equinox-based paradigm and new non-rotating origin paradigm for
        inertial and terrestrial frames are now supported with all IERS conventions.
        This means it is now possible to use MOD/TOD/GTOD with the recent precession/nutation
        models from recent conventions, and it is also possible to use CIRF/TIRF/ITRF with
        the older precession nutation models from ancient conventions. Of course, all these
        conventions and frames can be used at the same time, which is very important to
        support legacy systems and to convert coordinates between older and newer reference
        systems.
      </action>
      <action dev="luc" type="add" >
        Added IERS 1996 in the list of supported IERS conventions.
      </action>
      <action dev="luc" type="add" >
        Added factory methods to compute arbitrary Julian Epochs (J1900.0, J2000.0 ...)
        and Besselian Epochs (B1900.0, B1950.0 ...) that are used as reference dates
        in some models and frames.
      </action>
      <action dev="luc" type="fix" >
        Fixed non-bracketing exception while converting Cartesian points very close to equator into geodetic
        coordinates. Fixes issue #141.
      </action>
      <action dev="evan" type="add" >
        Added getAngularVelocity() to PVCoordinates.
      </action>
      <action dev="luc" type="add" >
        Added back serialization for some ephemerides produced by integration-based propagators.
        The ephemerides produced by NumericalPropagator are always serializable, and the ones
        produced by DSSTPropagator may be serializable or not depending on the force models used.
      </action>
      <action dev="luc" type="fix" >
        Fixed missing events detection when two events occurred at exactly the same time using an analytical
        propagator (like generated ephemerides for example). Fixes issue #138.
      </action>
      <action dev="luc" type="fix" >
        Fixed data loading from zip/jar. A more streamlined architecture has been set up, and each zip entry
        now uses its own input stream. Closing the stream triggers the switch to the next entry, and duplicate
        close are handled gracefully. Fixes issue #139.
      </action>
      <action dev="luc" type="fix" >
        Improved event bracketing by backporting changes made in Apache Commons Math (may fix issues #110
        and #136, but we cannot be sure as neither issues were reproducible even before this change...).
      </action>
      <action dev="luc" type="fix" >
        Fixed GTOD and Veis frame that did apply UT1-UTC correction when they should not (fixes issue #131).
      </action>
      <action dev="luc" type="fix" >
        Completely rewrote conversion from Cartesian to geodetic coordinates to improve
        numerical stability for very far points (typically when computing coordinates
        of Sun). Fixes issue #137.
      </action>
    </release>
    <release version="6.0" date="2013-04-23"
             description="Version 6.0 is a major release of Orekit. It introduces several new
             features and bug fixes. Several incompatibilities with respect to previous
             versions 5.x have been introduced. Users are strongly advised to upgrade to this
             version. The major features introduced in version 6.0 are the inclusion of the DSST
             semi-analytical propagator, an improved propagator architecture where all propagators
             can use events and step handlers, much better and faster gravity field force model,
             Jacobians availability for all force models, converters between different propagation
             models (which can be used to convert between mean and osculating elements), thread
             safety for many parts (mainly frames, but still excluding propagators) while still
             preserving caching for performances even in multi-threaded environments, time-dependent
             gravity fields, support for IERS 2010 conventions, support for INPOP and all DExxx
             ephemerides, new frames, new time scales, support for user-defined states in spacecraft
             state, availability of additional states in events, interpolators for many components
             like position-velocity, spacecraft state and attitude allowing to compute high order
             derivatives if desired, filtering of events, orphan frames, magnetic fields models,
             SP3 files support, visibility circles, support for Marshall Solar Activity Future
             Estimation of solar activity. Numerous bugs were also fixed. Version 6.0 now depends
             on version 3.2 of Apache commons math.">
      <action dev="pascal" type="fix" >
        Fixed conversion of mean anomaly to hyperbolic eccentric anomaly (fixes issue #135).
      </action>
      <action dev="luc" type="add" >
        Extracted fundamental nutation arguments from CIRF frame. This allows both reuse of
        the arguments for other computations (typically tides), and also allows to use
        convention-dependent arguments (they are similar for IERS conventions 2003 and 2010,
        but have changed before and may change in the future).
      </action>
      <action dev="luc" type="fix" >
        Fixed event g function correction when starting exactly at 0 with a backward
        propagation (fixes issue #125).
      </action>
      <action dev="luc" type="update" >
        Error messages properties are now loaded directly in UTF-8.
      </action>
      <action dev="luc" type="add" >
        Added a way to know which tide system is used in gravity fields (zero-tide,
        tide-free or unknown).
      </action>
      <action dev="luc" type="add" >
        Added orphan frame, i.e. trees that are not yet connected to the main
        frame tree but attached later on. This allows building frame trees
        from leaf to root. This change fixes feature request #98.
      </action>
      <action dev="luc" type="add" >
        Added a way to filter only increasing or decreasing events. The filtering
        occurs a priori, i.e. the filtered out events do not trigger a search.
        Only the interesting events are searched for and contribute to computation
        time. This change fixes feature request #104.
      </action>
      <action dev="pascal" type="add" >
        Added a semianalytical propagator based on the Draper Semianalytic
        Satellite Theory. The DSST accounts for all significant perturbations
        (central body including tesseral harmonics, third-body, drag, solar
        radiation pressure) and is applicable to all orbit classes.
        To begin with, only mean elements propagation is available.
      </action>
      <action dev="evan" type="update" >
        Greatly improved performance of time-stamped caches for data that is
        read only once (like UTC leap seconds history or EOP).
      </action>
      <action dev="luc" type="add" >
        Additional states can now be used in events. Note that waiting for the
        fix for issue MATH-965 in Apache Commons Math to be been officially
        published, a workaround has been used in Orekit. This workaround
        implies that events that should be triggered based on additional equations
        for integration-based propagator will be less accurate on the first step
        (full accuracy is recovered once the first step is accepted).
        So in these corner cases, users are advised to start propagation at least
        one step before the first event (or to use a version of Apache Commons Math
        that includes the fix, which has been added to the development version as
        of r1465654). This change fixes feature request #134.
      </action>
      <action dev="luc" type="add" >
        AdditionalStateProviders can now be used for all propagators, not
        only analytical ones. Note that when both state providers and
        additional differential equations are used in an integration-based
        propagator, they must used different states names. A state can only
        be handled by one type at a time, either already integrated or
        integrated by the propagator (fixes feature request #133).
      </action>
      <action dev="luc" type="add" >
        Added a way to store user data into SpacecraftState. User data are
        simply double arrays associated to a name. They are handled properly
        by interpolation, event handlers, ephemerides and adapter propagators.
        Note that since SpacecraftState instances are immutable, adding states
        generates a new instance, using a fluent API principle (fixes feature request #132).
      </action>
      <action dev="luc" type="add" >
        Added a way to retrieve all additional states at once from a step interpolator.
      </action>
      <action dev="luc" type="fix" >
        Fixed wrong orientation for ICRF and all IAU pole and prime meridians
        (a few tens milli-arcseconds). This error mainly induced an error in
        celestial bodies directions, including the Sun which is used in many
        places in Orekit (fixes bug #130).
      </action>
      <action dev="luc" type="add" >
        Added support for IERS conventions 2010. Note that Orekit still also
        support conventions 2003 in addition to conventions 2010. However, as
        IERS does not provide anymore data to link TIRF 2003 with ITRF, ITRF
        based on 2003 convention is not available. ITRF can only be based on
        either 2010 conventions for CIO-based paradigm or on 1996 conventions
        for equinox-based paradigm.
      </action>
      <action dev="luc" type="add" >
        Atmosphere models now provide their central body frame.
      </action>
      <action dev="luc" type="add" >
        Added versions of angular coordinates and position-velocity that use
        any field instead of double (classes FieldAngularCoordinates and
        FieldPVCoordinates). This allows to compute derivatives of these quantities
        with respect to any number of variables and to any order (using DerivativeStructure
        for the field elements), or to compute at arbitrary precision (using Dfp for
        the field elements). Regular transforms as produced by frames
        handle these objects properly and compute partial derivatives for them.
      </action>
      <action dev="luc" type="update" >
        Converted Cunningham and Droziner force models to use the API of the new
        partial derivatives framework, despite they STILL USE finite differences.
        These two force models are now considered obsolete, they have been
        largely superseded by the Holmes-Featherstone model, which can be used
        for much larger degrees (Cunnigham and Droziner use un-normalized
        equations and coefficients which underflow at about degree 90), which
        already provides analytical derivatives, and which is twice faster. It
        was therefore considered a waste of time to develop analytical derivatives
        for them. As a consequence, they use finite differences to compute their
        derivatives, which adds another huge slow down factor when derivatives are
        requested. So users are strongly recommended to avoid these models when
        partial derivatives are desired...
      </action>
      <action dev="luc" type="add" >
        Added analytical computation of partial derivatives for third-body
        attraction.
      </action>
      <action dev="luc" type="add" >
        Added analytical computation of partial derivatives for constant
        thrust maneuvers.
      </action>
      <action dev="luc" type="update" >
        Converted Newtonian force model to use the new partial derivatives
        framework.
      </action>
      <action dev="luc" type="update" >
        Converted Holmes-Featherstone force model to use the new partial derivatives
        framework.
      </action>
      <action dev="luc" type="add" >
        Added analytical computation of partial derivatives for surface forces
        (drag and radiation pressure) for all supported spacecraft body shapes.
      </action>
      <action dev="luc" type="update" >
        Streamlined the force models partial derivatives computation for numerical
        propagation. It is now far simpler to compute analytically the derivatives
        with respect to state and with respect to force models specific parameters,
        thanks to the new Apache Commons Math differentiation framework.
      </action>
      <action dev="luc" type="add" >
        Added a new force model for central body gravity field, based on Holmes and Featherstone
        algorithms. This model is a great improvement over Cunningham and Droziner models. It
        allows much higher degrees (it uses normalized coefficients and carefully crafted
        recursions to avoid overflows and underflows). It computes analytically all partial
        derivatives and hence can be used to compute accurate state transition matrices. It is
        also much faster than the other models (for example a 10 days propagation of a low Earth
        orbit with a 1cm tolerance setting and a 69x69 gravity field was about 45% faster with
        Holmes and Featherstone than with Cunningham).
      </action>
      <action dev="luc" type="fix" >
        Improved gravity field un-normalization to allow higher degrees/order with Cunningham and
        Droziner models. Formerly, the coefficients computation underflowed for square fields
        degree = order = 85, and for non-square fields at degree = 130 for order = 40. Now square
        fields can go slightly higher (degree = order = 89) and non-square fields can go much
        higher (degree = 393 for order = 63 for example). Attempts to use un-normalization past
        the underflow limit now raises an exception.
      </action>
      <action dev="luc" type="update" >
        Updated Orekit to version 3.1.1 of Apache Commons Math.
      </action>
      <action dev="luc" type="add" >
        Added support for time-dependent gravity fields. All recent gravity
        fields include time-dependent coefficients (linear trends and pulsations
        at several different periods). They are now properly handled by Orekit.
        For comparison purposes, it is still possible to retrieve only the constant
        part of a field even if the file contains time-dependent coefficients too.
      </action>
      <action dev="luc" type="update" >
        Added a way to speed up parsing and reduce memory consumption when
        loading gravity fields. Now the user can specify the maximal degree
        and order before reading the file.
      </action>
      <action dev="luc" type="fix" >
        The EGM gravity field reader did not complain when files with missing
        coefficients were provided, even when asked to complain.
      </action>
      <action dev="luc" type="fix" >
        Fixed serialization of all predefined frames. This fix implied
        also fixing serialization of celestial bodies as the predefined
        ICRF frame relies on them. Note for both types of objects, only
        some meta-data are really serialized in such a way that at
        deserialization time we retrieve singletons. So the serialized
        data are small (less than 500 bytes) and exchanging many time
        these objects in a distributed application does not imply anymore
        lots of duplication.
      </action>
      <action dev="tn" type="fix" due-to="Yannick Tanguy">
        Throw an exception if the conversion of mean anomaly to hyperbolic
        eccentric anomaly does not converge in KeplerianOrbit (fixes bug #114).
      </action>
      <action dev="luc" type="fix" due-to="Evan Ward">
        Removed weak hash maps in frames (fixes bug #122).
      </action>
        <action dev="luc" type="fix" due-to="Bruno Revelin">
        Improved documentation of interpolation methods (fixes bug #123).
      </action>
      <action dev="tn" type="fix" due-to="Evan Ward">
        Make TIRF2000Provider class thread-safe (fixes bug #118).
      </action>
      <action dev="tn" type="fix" due-to="Christophe Le Bris">
        Correct spelling of the inner class QuadratureComputation (fixes bug #120).
      </action>
      <action dev="tn" type="fix" due-to="Evan Ward">
        Remove unnecessary synchronization in UT1Scale (fixes bug #119).
      </action>
      <action dev="tn" type="fix" due-to="Carlos Casas">
        Clear caches in CelestialBodyFactory when removing CelestialBodyLoaders
        (fixes bug #106).
      </action>
      <action dev="tn" type="fix" due-to="Yannick Tanguy">
        Fix loading of JPL ephemerides files with overlapping periods
        (fixes bug #113).
      </action>
      <action dev="tn" type="fix" due-to="Simon Billemont">
        Prevent initialization exception in UTCScale in case no user-defined
        offsets are provided. (fixes bug #111).
      </action>
      <action dev="luc" type="fix" due-to="Evan Ward">
        Improved performance by caching EME2000 frame in AbstractCelestialBody
        (fixes bug #116).
      </action>
      <action dev="tn" type="fix" due-to="Evan Ward">
        Make TidalCorrections class thread-safe by using the new TimeStampedCache.
        (fixes bug #117).
      </action>
      <action dev="tn" type="fix" due-to="Evan Ward">
        Convert position entries contained in SP3 files to meters instead of km
        (fixes bug #112).
      </action>
      <action dev="luc" type="add" >
        Added support for version 2011 of ICGEM gravity field format. Orekit
        still ignore the time-dependent part of these fields, though.
      </action>
      <action dev="luc" type="update" >
        Greatly simplified CelestialBodyLoader interface, now it is not related
        to DataLoader anymore (which implies users can more easily provide
        analytical models instead of the JPL/IMCCE ephemerides if they want)
      </action>
      <action dev="luc" type="fix" >
        Use the new thread-safe caches and the new Hermite interpolation feature on
        Transform, Earth Orientation Parameters, JPL/IMCCE ephemerides, UTC-TAI
        history and Ephemeris to remove thread-safety issues in all classes using
        cache (fixes #3).
      </action>
      <action dev="luc" type="add" >
        Added Hermite interpolation features for position-velocity coordinates,
        angular coordinates, orbits, attitudes, spacecraft states and transforms.
        Hermite interpolation matches sample points value and optionally first derivative.
      </action>
      <action dev="luc" type="add" >
        Added an AngularCoordinates as an angular counterpart to PVCoordinates.
      </action>
      <action dev="luc" type="add" >
        Transform now implements both TimeStamped and TimeShiftable. Note that this change
        implied adding an AbsoluteDate parameter to all transform constructors, so this
        is a backward incompatible change.
      </action>
      <action dev="luc" type="fix" >
        Fixed wrong transform for 3D lines (fixes bug #101).
      </action>
      <action dev="luc" type="add" >
        Upgraded support of CCSDS Unsegmented Time Code (CUC) to version 4 of the
        standard published in November 2010 (fixes bug #91), this includes support for
        an extended preamble field and longer time codes.
      </action>
      <action dev="luc" type="add" due-to="Francesco Rocca">
        Added a way to build TLE propagators with attitude providers and mass (fixes bug #84).
      </action>
      <action dev="luc" type="fix" >
        Fixed numerical stability errors for high order gravity field in Cunningham model (fixes bug #97).
      </action>
      <action dev="luc" type="fix" due-to="Yannick Tanguy">
        Fixed an error in radiation pressure for BoxAndSolarArraySpacecraft (fixes bug #92).
      </action>
      <action dev="thomas" type="add">
        Added models for tropospheric delay and geomagnetic field.
      </action>
      <action dev="luc" type="update">
        The existing general mechanism for shifting objects in time has been
        formalized as a parameterized interface implemented by AbsoluteDate, Attitude,
        Orbit, PVCoordinates and SpacecraftState.
      </action>
      <action dev="luc" type="update">
        Time scales are not serializable anymore (this induced problems for the UTC scale
        and its caching feature).
      </action>
      <action dev="luc" type="fix">
        Fixed TLE propagation in deep space when inclination is exactly 0 (fixes bug #88).
      </action>
      <action dev="pascal" type="add" due-to="Francesco Rocca">
        Added a package for spacecraft states to propagators conversion extending an
        original contribution for TLE (Orbit Converter for Two-Lines Elements) to all
        propagators.
      </action>
      <action dev="luc" type="fix">
        Improved testing of error messages.
      </action>
      <action dev="luc" type="fix">
        Removed too stringent test on trajectory in TLE propagator (fixes bug #86).
      </action>
      <action dev="thomas" type="fix">
          Set the initial state for a TLEPropagator (fixes bug #85).
      </action>
      <action dev="luc" type="update">
        Improved testing of error messages.
      </action>
      <action dev="luc" type="update">
        Updated IAU poles for celestial bodies according to the 2009 report and the
        2011 erratum from the IAU/IAG Working Group on Cartographic Coordinates and
        Rotational Elements of the Planets and Satellites (WGCCRE).
      </action>
      <action dev="luc" type="update">
        Removed code deprecated before 5.0.
      </action>
      <action dev="thomas" type="add">
        Added support for more recent JPL DExxx and INPOP ephemerides files (fixes feature #23).
      </action>
      <action dev="luc" type="fix">
        Fixed formatting of very small values in TLE lines (fixes bug #77).
      </action>
      <action dev="thomas" type="fix">
        Fixed formatting of TLE epoch (fixes bug #74).
      </action>
      <action dev="thomas" type="fix">
        Fixed performance issues when using the singleton UTCScale instance from
        multiple threads. Use a prototype pattern instead (fixes bug #33).
      </action>
      <action dev="luc" type="add">
        Added J2 effect on small maneuvers model.
      </action>
      <action dev="luc" type="fix">
        Fixed attitudeProvider field masking in IntegratedEphemeris.
      </action>
      <action dev="luc" type="add">
        Added a tutorial to compute Earth phased, Sun synchronous orbits.
      </action>
      <action dev="luc" type="add">
        Added a fitter for osculating parameters, allowing conversion to mean parameters.
      </action>
      <action dev="luc" type="update">
        Made Greenwich mean and apparent sidereal time publicly visible in GTOD frame.
      </action>
      <action dev="luc" type="update">
        Made equation of equinoxes sidereal time publicly visible in TOD frame.
      </action>
      <action dev="thomas" type="update">
        Added more german translations for error messages.
      </action>
      <action dev="luc" type="fix">
        Allow ClasspathCrawler and ZipJarCrawler data providers to work in
        OSGi environments by providing an explicit class loader (fixes bug #54).
      </action>
      <action dev="luc" type="update">
        Improved the small maneuvers analytical model to compute orbit Jacobian
        with respect to maneuver parameters.
      </action>
      <action dev="luc" type="fix">
        Force impulse maneuver to preserve orbit type and orbit frame.
      </action>
      <action dev="thomas" type="add">
        Added sp3 file parser.
      </action>
      <action dev="luc" type="add">
        Added a method to compute frames transforms Jacobians in the Transform class.
      </action>
      <action dev="luc" type="fix">
        Fixed a problem with propagation over null or negative ranges.
      </action>
      <action dev="luc" type="add">
        Added a multiplexer for step handlers.
      </action>
      <action dev="luc" type="add">
        Added init methods to step handlers and event handlers.
      </action>
      <action dev="luc" type="add">
        Added an adapter propagator that can add small maneuvers to any propagator, including
        ephemeris based ones.
      </action>
      <action dev="luc" type="add">
        Added an analytical model for the effect at date t1 of a small maneuver performed at date t0.
      </action>
      <action dev="luc" type="fix">
        Fixed a missing reinitialization of start date when state was reset in numerical propagator.
      </action>
      <action dev="luc" type="update">
        Added detection of attempts to create hyperbolic orbits as circular or equinoctial
        instances.
      </action>
      <action dev="pascal" type="fix">
        Fixed potential numerical failure in lightning ratio computation.
      </action>
      <action dev="luc" type="update">
        Simplified construction of atmosphere models, the Earth fixed frame is already present
        in the body shape, there was no need to pass a separate argument for it.
      </action>
      <action dev="pascal" type="add">
        Added Harris-Priester atmosphere model.
      </action>
      <action dev="luc" type="update">
        Changed the return value of eventOccurred method from an int to an enumerate.
      </action>
      <action dev="pascal" type="fix">
        Fixed frame for TLEPropagator (fixes bug #31).
      </action>
      <action dev="luc" type="add">
        Added getters/setters for impulse maneuvers.
      </action>
      <action dev="luc" type="add">
        Added getters/setters for attitude provider in all orbit propagators.
      </action>
      <action dev="luc" type="add">
        Added a method to compute visibility circles in TopocentricFrame.
      </action>
      <action dev="luc" type="add">
        Added an equinox-based version of ITRF.
      </action>
      <action dev="luc" type="add">
        Added getters for thrust, Isp and flow rate in constant thrust maneuvers.
      </action>
      <action dev="luc" type="add">
        Allow use of any supported Local Orbital Frames as the reference frame
        for LofOffset attitude modes.
      </action>
      <action dev="luc" type="add">
        Added support for LVLH, VVLH and VNC local orbital frames.
      </action>
      <action dev="luc" type="fix">
        Fixed a performance bug implying that some frames reloaded all EOP history files
        each time a transform was computed (fixes bug #26).
      </action>
      <action dev="luc" type="add" >
        Added support for columns-based IERS Rapid Data and Prediction files (finals.daily, finals.data
        and finals.all), the XML version was already supported since a few months
      </action>
      <action dev="luc" type="fix" >
        Fixed numerical issue in eccentricity computation (fixes bug #25)
      </action>
      <action dev="luc" type="update" >
        Changed step handling of abstract propagators, now they use a single step
        equal to the duration of the propagation in all cases except when a fixed step
        is requested in master mode. Previously, they arbitrarily used on hundredth of
        the Keplerian period as the step size, hence performing many steps even if not
        strictly required
      </action>
      <action dev="luc" type="add" >
        Added propagation of Jacobians matrices in circular, Keplerian and equinoctial
        parameters, using either true, eccentric or mean position angles. Formerly,
        propagation of Jacobians matrices was possible only in Cartesian parameters
      </action>
      <action dev="luc" type="add" >
        Added a way to propagate additional state along with orbit in abstract
        propagators, as an analytical counterpart to the additional equations that
        can be integrated by numerical propagators
      </action>
      <action dev="luc" type="fix" >
        Fixed missing partial derivatives data in ephemerides produced by a numerical
        propagator despite it was set up to computed them (fixes bug #16)
      </action>
      <action dev="luc" type="fix" >
        Added a new much simpler way to log events occurrences all at once (or
        only a subset of the events if desired)
      </action>
      <action dev="pascal" type="add" >
        Added alternative default name for ICGEM files
      </action>
      <action dev="pascal" type="fix" >
        Fixed EventState reset on propagation direction change (fixes bug #19)
      </action>
      <action dev="luc" type="fix" >
        Fixed Jacobianizer so it can handle force models that do change the spacecraft mass,
        like ConstantThrustManeuver (fixes bug #18)
      </action>
      <action dev="luc" type="add" >
        Added Jacobians between orbital parameters and Cartesian parameters for all orbits
        types (including hyperbolic orbits), all angles types (mean, eccentric, true) and in
        both directions
      </action>
      <action dev="luc" type="update" >
        Replaced the integers parameters used in orbit constructors (MEAN_ANOMALY, ECCENTRIC_ANOMALY ...)
        by a new PositionAngle enumerate for better value safety. The old public constants and the
        corresponding constructors are still available but are deprecated
      </action>
      <action dev="luc" type="fix" >
        Fixed ephemeris generation in numerical propagation. After getEphemeris has been
        called,  later calls to the numerical propagator did reset the already computed
        and returned ephemeris (fixes bug #14)
      </action>
      <action dev="luc" type="add" due-to="Bruno Revelin">
        Added support for the Marshall Solar Activity Future Estimation files
      </action>
      <action dev="luc" type="fix">
        TLEPropagator now implements the Propagator interface, and hence can benefit from all
        events detection and mode handling features (fixes features request #4)
      </action>
      <action dev="luc" type="update">
        improved events detection robustness, by decoupling events handling from adaptive step
        sizes in numerical integrators and  (fix contributed to Apache Commons Math) and from
        classical propagation in analytical and tabulated propagators. This implies the events
        will NOT reduce integration step sizes anymore, thus also increasing speed and in corner
        cases reducing local precision at event occurrence, reducing max step size is often
        sufficient to compensate for this drawback
      </action>
      <action dev="v&#233;ronique" type="add" >
        all propagators, including analytical ones or tabulated ones can now be used for
        event detection. Of course for tabulated propagators, setting up an event that
        would try to reset the state triggers an error when the event occurs
      </action>
      <action dev="v&#233;ronique" type="add" >
        propagation can now be done between two dates, regardless of the date of the initial state
      </action>
      <action dev="v&#233;ronique" type="add" >
        attitude can be specified either using a date only thanks to a new AttitudeLaw interface
        or using a date, a position-velocity provider and a frame (which can be any frame) thanks
        to a new AttitudeProvider interface, wrappers have been added to convert between the two
        interfaces. A side effect of this change is that LofOffset constructor now needs a reference
        to an inertial reference frame, otherwise the attitude woud be wrong if a non-inertial frame
        were passed to getAttitude, due to velocity composition (the computed LOF would not really
        be a LOF)
      </action>
      <action dev="luc" type="update">
        the notion of quasi-inertial frames has been renamed as pseudo-inertial because
        quasi-inertial has a precise relativistic meaning that is not considered here. We
        only consider these frames to be suitable for Newtonian mechanics.
      </action>
      <action dev="luc" type="update">
        the equinox based frames have been renamed to more standard names (MOD, and GTOD
        instead of MEME, and PEF). The implementation of TEME was also wrong (it was
        really a TOD), so now there are both a TOD with a proper name and a TEME with a
        proper implementation.
      </action>
      <action dev="luc" type="update">
        celestial bodies now provide both an inertially oriented body centered
        frame and a body oriented body centered frame, the bodies managed by
        CelestialBodyFactory use the IAU poles and prime meridian definitions
        to build the two frames
      </action>
      <action dev="luc" type="add">
        added the ICRF frame at the solar system barycenter
      </action>
      <action dev="luc" type="add">
        added the ITRF93, ITRF97, ITRF2000 and ITRF2008 frames (previously, only
        the ITRF2005 frame was available)
      </action>
      <action dev="luc" type="add">
        added a getPoint method to TopocentricFrame
      </action>
      <action dev="luc" type="add">
        added the Galileo System Time Scales and the Galileo start epoch.
      </action>
      <action dev="luc" type="add">
        added the UT1, TCB and GMST time scales used in CCSDS Orbit Data Messages
      </action>
      <action dev="luc" type="fix">
        fixed an error when parsing a date occurring during a leap second introduction
      </action>
      <action dev="luc" type="fix">
        fixed a dut1 interpolation error for the day just before a leap second introduction
      </action>
      <action dev="luc" type="fix">
        fixed an error in JPL ephemerides: they are in TDB time scale
      </action>
      <action dev="luc" type="fix">
        fixed an error in date creation/parsing for UTC dates which occur during a
        leap second
      </action>
      <action dev="luc" type="fix">
        fixed UTC time scale between 1961-01-01 and 1971-12-31 ; in this time range
        the offset between UTC and TAI was piecewise linear
      </action>
      <action dev="luc" type="add">
        added an enumerate for specifying months in dates and for simplifying parsing
        of some data files
      </action>
      <action dev="luc" type="add">
        completed support for CCSDS Time Code Format (CCSDS 301.0-B-3) ; now in addition
        to ASCII Calendar Segmented Time Code which has been supported for a while,
        Orekit also supports CCSDS Unsegmented Time Code (CUC), CCSDS Day Segmented
        Time Code (CDS) and CCSDS Calendar Segmented Time Code (CCS)
      </action>
      <action dev="luc" type="add">
        added a freeze method to the Frame and Transform classes, in order to build fixed
        frames from moving ones, this is useful for example to build a launch frame
        at launcher inertial navigation system reset time, or to build an equinox-based
        frame at a specific epoch
      </action>
      <action dev="luc" type="fix">
        fixed an out of memory error when lots of temporary frames were created in loops
        and discarded
      </action>
      <action dev="luc" type="update">
        use the new FastMath class from commons-math instead of the standard java.util.Math
        class for increased accuracy and speed
      </action>
      <action dev="luc" type="add">
        added support for the new bulletinB data published by Paris-Meudon observatory
        for IAU-1980 precession-nutation model (IERS has ceased publishing bulletinB
        files for both IAU-1980 precession-nutation model and IAU-2000
        precession-nutation model as of early 2010).
      </action>
      <action dev="luc" type="add">
        added support for the new XML files containing both bulletinA and bulletinB data
        published by IERS (both the finals and daily files are supported).
      </action>
      <action dev="luc" type="update">
        Orekit now depends on at least version 3.0 of Apache commons-math
      </action>
      <action dev="luc" type="add">
        added a way to list what data have been loaded through DataProvidersManager
      </action>
      <action dev="luc" type="add">
        PropagationException can now be created directly from OrekitException, thus simplifying
        wrapping lower Orekit errors in step handlers
      </action>
      <action dev="luc" type="update">
        improved exception propagation from low level java runtime and Apache commons-math libraries
        preserving initial error stack trace
      </action>
      <action dev="luc" type="update">
        changed exception localization framework to simplify messages handling
      </action>
      <action dev="luc" type="fix">
        greatly improved AbsoluteDate accuracy by shifting epoch when needed and separating
        long/double computations to avoid too large offsets and numerical cancellations, it is
        now possible to still have an absolute date accurate to about 1.0e-13s after shifting
        it 10000 times by 0.1s steps
      </action>
      <action dev="luc" type="fix">
        fixed an error in TopocentricFrame.getPVCoordinates: the coordinates returned were not the
        coordinates of the topocentric frame origin with respect to the specified frame, but were the
        coordinates of the specified frame origin with respect to the topocentric frame.
      </action>
      <action dev="luc" type="fix">
        fixed an errors in data loading in tutorials when one of the path in the classpath
        contained a space
      </action>
      <action dev="luc" type="fix">
        improved CelestialBodyPointed attitude mode: the spin now correctly includes
        the coupling effect of the phasing reference
      </action>
      <action dev="luc" type="fix">
        fixed an error in SpinStabilized attitude mode: the spin was reversed
        with respect to the specification
      </action>
      <action dev="pascal" type="add">
        added a GroundMaskElevationDetector dealing with local physical mask for visibility
      </action>
      <action dev="pascal" type="add">
        added an ApparentElevationDetector taking refraction into account in a terrestrial
        environment
      </action>
      <action dev="pascal" type="update">
        enhanced DateDetector behaviour to allow adding new event dates on the fly
      </action>
      <action dev="pascal" type="fix" due-to="Derek Surka">
        fixed an error in FramesFactory when getting ITRF2005 and TIRF2000 frames:
        ignoreTidalEffects was handled wrong.
      </action>
      <action dev="luc" type="update" >
        removed serialization of some cached data in frames
      </action>
      <action dev="luc" type="fix" >
        fixed deserialization problems of frame singletons, they were not unique any more
      </action>
      <action dev="v&#233;ronique" type="add" >
        numerical propagation can now be done either using Cartesian parameters, circular
        parameters, equinoctial parameters, or Keplerian parameters (elliptical or hyperbolic)
        and using mean, eccentric or true position angles for the parameters where it is relevant.
        So there are now 10 possible configurations for state vector. This allows propagation
        of any kind of trajectories, including hyperbolic orbits used for interplanetary missions,
        or atmospheric re-entry trajectories
      </action>
      <action dev="v&#233;ronique" type="update" >
        completely revamped the partial derivatives matrices computation using the additional
        equations mechanism
      </action>
      <action dev="v&#233;ronique" type="add" >
        added a mechanism to integrate user-supplied additional equations alongside with
        orbital parameters during numerical propagation
      </action>
      <action dev="luc" type="update">
        use A. W. Odell and R. H. Gooding (1986) fast and robust solver for Kepler equation
      </action>
      <action dev="luc" type="add">
        keplerian and cartesian orbits now support hyperbolic orbits (i.e. eccentricity greater
        than 1, and in this case negative semi major axis by convention)
      </action>
      <action dev="luc" type="fix">
        fixed an error in LofOffset attitude mode: the computed attitude was reversed
        with respect to the specification
      </action>
      <action dev="luc" type="add">
        added an AttitudesSequence class which can handle several laws, only one of
        which being active at any time. The active law changes as switch events are
        triggered. This can be used for example to alternate between daylight attitude mode
        and eclipse attitude mode, or between normal observing mode and special modes
        for ground contact or maneuvers.
      </action>
      <action dev="pascal" type="fix" due-to="Bruno Revelin">
        fixed an error when crawling a classpath or a directory a zip file was found.
        This might lead to select an inappropriate data provider.
      </action>
    </release>
    <release version="5.0.3" date="2011-07-12"
             description="version 5.0.3 is a bug-fix release.">
      <action dev="luc" type="fix">
        Fixed a performance bug implying that some frames reloaded all EOP history files
        each time a transform was computed  (fixes bug #26).
      </action>
      <action dev="luc" type="fix">
        Fixed a parsing bug in IERS Rapid Data and Prediction files for dates between 2000 and 2009.
      </action>
    </release>
    <release version="5.0.2" date="2011-07-11"
             description="version 5.0.2 is an interim release of Orekit with support for IERS
                          Rapid Data and Prediction files.">
      <action dev="luc" type="update">
        Added support for IERS Rapid Data and Prediction files finals.all, finals.data and finals.daily,
        for both IAU-1980 and IAU-2000 and with both columns and XML formats.
      </action>
    </release>
    <release version="5.0.1" date="2011-04-15"
             description="version 5.0.1 is a minor release of Orekit without any functional changes.
             The differences with respect to 5.0 are only related to packaging and deployement to
             maven central. There are NO bug fixes and NO evolutions.">
      <action dev="luc" type="update">
        updated packaging to allow deployment to maven central.
      </action>
    </release>
    <release version="5.0" date="2010-05-06"
             description="version 5.0 is a major release of Orekit. It introduces several new
             features and bug fixes. Some slight incompatibilities with respect to previous
             versions have been introduced, but they should be easy to overcome to users. Users
             are strongly advised to upgrade to this version. The major points introduced in version
             5.0 are a very general PVCoordinatesProvider interface, a new shiftedBy method allowing
             many time-dependent instances (AbsoluteDate, Orbit, PVCoordinates, Attitude and SpacecraftState)
             to be slightly shifted in time using simple evolution models (keplerian for orbit, fixed
             angular rate for attitude, fixed translation for position/velocity), a redesign of the
             attitude interfaces and an experimental (read subject to change) numerical propagator
             able to compute jacobians of the state with respect to both initial state and force
             models parameters. Version 5.0 now depends on version 2.1 of Apache commons math.">
      <action dev="pascal" type="add">
        a new experimental numerical propagator has been added, in addition to computing
        the spacecraft state at target time, it also computes the partial derivatives of
        this state with respect to the initial state (one jacobian) and with respect to
        models parameters (another jacobian). The jacobians are integrated alongside with
        the state, using variational equations for better accuracy and numerical robustness.
        This will help further implementation of orbit determination or optimization
        algorithms. This code is still considered to be experimental as of 5.0 and the API
        could change in the future.
      </action>
      <action dev="luc" type="add">
        a new SpacecraftFrame class has been added, taking into account orbit and
        attitude thanks to an underlying propagator. This allows to see the spacecraft just
        as another known geometrical object automatically handled and connected to all
        other frames. For an instantaneous view, Transform instances can also be built
        directly by SpacecraftState instances.
      </action>
      <action dev="luc" type="add">
        frames can now be flagged as quasi-inertial or not; only quasi-inertial frames
        are suitable for defining orbits
      </action>
      <action dev="luc" type="add">
        the Topocentric frame now provides a way to retrieve the body shape on which the
        frame is defined
      </action>
      <action dev="pascal" type="update">
        changed the way Veis 1950 frame is constructed.
        Now, its parent is the PEF frame with no EOP corrections applied.
      </action>
      <action dev="luc" type="fix" due-to="John Pritchard">
        fixed a parameters inversion in Earth Orientation Parameters for IAU-1980 models.
        The error could introduce up to a few meters error in position during transformations
        between TEME and MEME
      </action>
      <action dev="luc" type="add" >
        factories have been introduced for handling all data formats. Their default configuration
        correspond to the legacy formats used in previous versions (IERS format for UTC-TAI, EOPC04
        and bulletins B for Earth Orientation Parameters, JPL format for celestial bodies ...).
        Users can now add support for their own formats if they want (for example if they prefer
        using bulletins A instead of EOPC04 and bulletins B, or if they have their own gravity
        field format ...). Consequences of these changes are that the SolarSystemBody and
        the PotentialReaderFactory classes have been deprecated (replaced by CelestialBodyFactory and
        GravityFieldFactory) and that TimeScalesFactory and FramesFactory have been extended. All these
        factories follow the same generic pattern.
      </action>
      <action dev="luc" type="fix" >
        improved thread safety (however, Orekit is still NOT completely thread-safe).
      </action>
      <action dev="luc" type="add" >
        the loaders for gravity fields now can optionally allow missing coefficients (they will be
        replaced by 0.0 except c[0][0] which will be replaced by 1.0).
      </action>
      <action dev="luc" type="fix" >
        the loader for gravity fields in the ICGEM format now support empty lines in the file
        (there is for example one blank line at the end of the file in the orekit-data zip archive).
      </action>
      <action dev="luc" type="add" >
        added support for the GRGS gravity field files formats.
      </action>
      <action dev="luc" type="add" >
        added a way to list the available satellite numbers in TLE files.
      </action>
      <action dev="luc" type="update" >
        improved TLE elements loading. Now TLE lines are loaded using the standard data loading
        mechanism (thus allowing loading from disk files, network, classpath ...), they can
        contain TLE for several objects in one file, and they may contain some non-TLE lines
        if desired.
      </action>
      <action dev="v&#233;ronique" type="add" >
        a new PVCoordinatesProvider interface has been created on top of several existing classes
        and interfaces (orbit propagator, celestial bodies, some moving frames ...). This is a
        major generalization that allows to use either satellites or celestial bodies in many
        algorithms (attitude pointing target, eclipses and field of view events ...)
      </action>
      <action dev="luc" type="fix" >
        improved numerical propagator efficiency when used from an outside loop: the initial
        state is automatically set to the last state at propagation end, thus allowing to
        restart from here without recomputing everything
      </action>
      <action dev="luc" type="add" >
        added a reset feature in all propagators, allowing to reuse an already configured
        propagator for several different orbits
      </action>
      <action dev="luc" type="fix" >
        fixed a mode handling error in NumericalPropagator: when a propagator was reused
        with a new mode setting, the previous step handlers were still used in addition to
        the new ones instead of replacing them
      </action>
      <action dev="luc" type="fix" >
        fixed an interpolation error for orbits crossing the -PI/+PI singularity between
        entries in the Ephemeris class
      </action>
      <action dev="luc" type="update" >
        KeplerianPropagator now preserve orbits types
      </action>
      <action dev="luc" type="add" >
        AbsoluteDate, Orbit, PVCoordinates, Attitude and SpacecraftState instances can now all
        be slightly shifted in time using simple evolution models (keplerian for orbit, fixed
        angular rate for attitude, fixed translation for position/velocity). This is not a
        replacement for proper propagation but is useful for known simple motions or small
        time shifts or when coarse accuracy is sufficient
      </action>
      <action dev="luc" type="fix" >
        changed AttitudeLaw.getState signature to use complete orbit. This is an incompatible
        change introduced to fix a major bug in spin computation for some attitude laws. The laws
        for which orientation depends on satellite velocity have a spin vector that depends on
        acceleration. This can be computed only if complete orbit is available. This change
        should be simple to handle from a users point of view, as the caller generally already
        has the orbit available and attitude laws implementations can retrieve all the former
        parameters (date, position/velocity, frame) directly from orbit.
      </action>
      <action dev="luc" type="fix" >
        fixed spin rate computation errors in almost all attitude modes
      </action>
      <action dev="luc" type="add" >
        added a new simple linear attitude mode: FixedRate
      </action>
      <action dev="luc" type="fix" >
        fixed an error in event detection: when two events were very close (for example a very
        short ground station visibility), the second one may be ignored despite the first one
        was detected.
      </action>
      <action dev="luc" type="fix" >
        fixed corner cases in event detection during orbit propagation, sometimes
        an already detected and handled event prevented the propagator to go further in time.
      </action>
      <action dev="luc" type="add" >
        added an EventShifter wrapper allowing to slightly shift raw events in time. This is useful
        for example to switch an attitude mode from solar pointing to something else a few minutes
        before eclipse entry and going back to solar pointing mode a few minutes after eclipse exit.
      </action>
      <action dev="pascal" type="add">
        added a new AlignmentDetector.
      </action>
      <action dev="pascal" type="add" >
        added a new EclipseDetector handling either umbra or penumbra entry and exit events.
      </action>
      <action dev="v&#233;ronique" type="add" >
        added new CircularFieldOfViewDetector and DihedralFieldOfViewDetector handling
        field of view entry and exit events for any type of target.
      </action>
      <action dev="luc" type="add" >
        added an experimental implementation of a BoxAndSolarArray spacecraft model considering a convex
        body (either parallelepipedic or defined by a set of facets) and a rotating solar array, for
        accurate modeling of surface forces with attitude. Beware that this class is still considered
        experimental, so use it with care!
      </action>
      <action dev="luc" type="update" >
        completely changed the RadiationSensitive and DragSensitive interfaces to be more comprehensive
        and handle properly lift and side force effects when used with non-symmetric spacecrafts/flux geometry
      </action>
      <action dev="luc" type="fix" due-to="Christelle Blandin">
        fixed denormalization of gravity field coefficients, the last coefficient
        was not initialized
      </action>
      <action dev="luc" type="add" >
        added a relative constructor and a getMomentum method to PVCoordinates
      </action>
      <action dev="luc" type="add">
        added a special implementation improving performances for the frequent case of identity transform
      </action>
      <action dev="luc" type="fix">
        fixed forgotten radians to degrees conversions for inclination and RAAN in CircularOrbit.toString()
      </action>
      <action dev="luc" type="add">
        added a Constants interface including a few useful physical constants.
      </action>
      <action dev="luc" type="add">
        added a way to build date components from week components (this can be used
        for scheduled operations with week-related periods)
      </action>
      <action dev="luc" type="add">
        added string parsing features for dates and times components supporting ISO-8601 formats
      </action>
      <action dev="luc" type="add">
        Orekit is now packaged as an OSGi bundle
      </action>
      <action dev="pascal" type="add">
        added some pieces of an UML model for the library (available in the source distribution)
      </action>
      <action dev="luc" type="update" >
        updated error message localization to be more consistent with Java exception. Now getMessage
        returns a non-localized message and only getLocalizedMessage returns a message localized for
        the platform default locale. A new getMessage(Locale) method has also been added to
        retrieve the message in any desired locale, not only the platform default one. The messages
        are also built and translated only when needed, so if an exception is triggered and
        never displayed, the message will never be built.
      </action>
    </release>
    <release version="4.1" date="2009-08-18"
             description="version 4.1 is an upgrade bringing some new features and fixing a
             few bugs. The equinox-based frames family with IAU1980 precession-nutation
             models that are still used by many legacy systems are now supported. This
             simplifies interoperability with legacy systems and helps migrating from this
             old frames family to the new CIO-based ones that is supported by orekit since its
             first versions. The data loading mechanism used to retrieve IERS data (Earth
             Orientation Parameters, UTC-TAI history) and JPL ephemerides is now also used
             to retrieve gravity potential files. This mechanism has also been vastly improved
             to support new use cases (loading from disk, from classpath, from network delegating
             loading to an external library ...). Another change is the addition of the TDB
             time scale. Some minor incompatibilities have been introduced but they are easy
             to solve for users, the explanations are provided in detailed changes report.">
      <action dev="aude" type="add" >
        added TDB time scale
      </action>
      <action dev="luc" type="update" >
        the RadiationSensitive and DragForce interfaces now have an
        additional SpacecraftState parameter in all their get methods.
        This allows to implement models that take into account solar
        arrays rotation. Note that this changes breaks compatibility
        for users that did add their own implementations, but it is
        simple to deal with (simply add one parameter in the signature
        and ignore it) so its was considered acceptable.
       </action>
      <action dev="luc" type="add" due-to="James Housden">
        added german localization for error messages
      </action>
      <action dev="luc" type="update">
        added a feature allowing all tests to clear the already built reference
        objects (frames, time scales, solar system bodies ...) between each tests,
        thus removing the need to launch tests in separate JVMS. This allows to
        launch all tests directly from eclipse, and this speeds up maven tests by
        a factor 4 at least
      </action>
      <action dev="luc" type="update">
        set up a custom ant build independent from the maven 2 build
      </action>
      <action dev="luc" type="update">
        changed all tests from Junit 3 to Junit 4
      </action>
      <action dev="thierry" type="fix">
        fixed accuracy of PEF frame
      </action>
      <action dev="luc" type="fix" due-to="Aude Privat">
        fixed configuration problems on Windows systems
      </action>
      <action dev="luc" type="fix" due-to="Sébastien Herbinière">
        fixed a reversed sign in solar radiation pressure
      </action>
      <action dev="pascal" type="update" >
        Orekit supports the two different naming patterns for bulletins B provided by IERS
        on http://www.iers.org/ and http://hpiers.obspm.fr/eop-pc/.
      </action>
      <action dev="luc" type="update" >
        the predefined times scales (TAI, UTC ...) are now built using a factory. The various
        XXXScale.getInstance() methods defined in each predefined time scales classes
        are still available, but have been deprecated and will be removed in the future,
        they are replaced by TimeScalesFactory.getXXX().
      </action>
      <action dev="pascal" type="update" >
        the Frame class was split into a FramesFactory class, dealing with the predefined
        reference frames, and a Frame class for the creation of new frames and the navigation
        through any frames tree. The Frame.getXXX() methods for the predefined reference
        frames are still available, but have been deprecated and will be removed in the future,
        they are replaced by FramesFactory.getXXX().
      </action>
      <action dev="pascal" type="add" >
        3 new predefined reference frames have been added in Orekit : MEME, TEME and PEF. They
        implement the classical paradigm of equinox-based transformations including the IAU-76
        precession model, the IAU-80 nutation model and the IAU-82 sidereal time model, with
        the capability to apply the nutation corrections provided by IERS through the EOP data
        files for better agreement with the IAU 2000 precession-nutation model.
      </action>
      <action dev="luc" type="update" >
        the ChronologicalComparator class is not a singleton anymore, this didn't really make sense
      </action>
      <action dev="luc" type="fix" >
        fixed a state reset error: orbital state changed by event detectors like
        ImpulseManeuver were overwritten by other event detectors
      </action>
      <action dev="luc" type="fix" >
        fixed stop date of abstract propagators (Keplerian and Eckstein-Heschler). They used to
        stop at the first event after target date when an event detector was set up, instead of
        stopping at the target date
      </action>
      <action dev="luc" type="fix" >
        the gravity coefficients for solar system bodies are now extracted from JPL files headers
      </action>
      <action dev="luc" type="update" >
        the eventOccurred method in EventDetector interface and its various implementations
        has an additional parameter specifying if the switching function increases or
        decreases at event time. This allows simpler events identification has many switching
        functions have two switches (start/end, raising/setting, entry/exit ...). Note that
        this changes breaks compatibility for users that did implement their own events, but
        it is simple to deal with (simply add one parameter in the signature and ignore it)
        so its was considered acceptable.
      </action>
      <action dev="luc" type="fix" due-to="Christophe Pipo">
        fixed an error occurring when DE406 JPL ephemerides were loaded before DE405 ones
      </action>
      <action dev="luc" type="fix" due-to="Sébastien Herbinière">
        fixed an error in EGM potential file loader
      </action>
      <action dev="luc" type="update">
        trigger exceptions when no data can be loaded
      </action>
      <action dev="luc" type="update">
        remove predefined leap seconds, they are not useful anymore since other
        parts of the library do need configuration data (solar system bodies) and
        since data configuration has been vastly improved
      </action>
      <action dev="luc" type="add" >
        added support for the ICGEM format for gravity fields
      </action>
      <action dev="luc" type="update" >
        load gravity potential data using the same mechanism already used for Earth
        Orientation Parameters, UTC-TAI history and JPL ephemerides files
      </action>
      <action dev="luc" type="add" due-to="quinput and Kai Ruhl">
        re-activated a way to load data from the classpath using a
        data provider plugin.
      </action>
      <action dev="luc" type="add">
        added a way to load data directly from network (either
        locally or through a proxy server) using a data provider plugin.
      </action>
      <action dev="luc" type="add">
        added a small plugin-like mechanism to delegate data loading to a
        user-provided mechanism, thus enabling smooth integration in existing
        systems.
      </action>
      <action dev="luc" type="update">
        updated to latest version of commons-math.
      </action>
      <action dev="luc" type="add" due-to="Silvia Ríos Bergantiños">
        added galician localization for error messages.
      </action>
      <action dev="luc" type="fix" due-to="Guylaine Prat">
        improved javadoc comments in orbit classes.
      </action>
      <action dev="pascal" type="add">
        tidal corrections are now available for ITRF and TIRF frames. Both frames are
        provided in two versions, the standard one with tidal corrections and a stripped
        down one without tidal corrections. A cache/interpolation mechanism is used to
        keep the computation cost of tidal correction to a minimum. With this mechanism,
        the penalty to use tidal correction is slightly above 20% in run time for a
        transformation between GCRF and ITRF. A raw implementation without this mechanism
        would lead to a 550% penalty, or even a 1100% penalty if TIRF and ITRF parts were
        computed independently.
      </action>
    </release>
    <release version="4.0" date="2008-10-13"
             description="major upgrade with new features (GCRF and ITRF2005 frames, DE 405
             and DE 406 ephemerides support, improved and greatly simplified date/time support,
             vastly improved data configuration with zip files support, new tutorials, improved
             performances, more tests and all identified bugs fixed, new translation files for
             italian, spanish and norse.">
      <action dev="pascal" type="fix">
        The ephemeris produced by numerical propagator now checks date validity in
        propagate method.
      </action>
      <action dev="luc" type="fix">
        The EME2000/J2000 frame was slightly mis-oriented (about 20 milli arcseconds).
        It really was the GCRF frame. This has been fixed and now both the GCRF and
        the EME2000/J2000 are available.
      </action>
      <action dev="luc" type="fix">
        Dates in UTC within leap seconds are now displayed correctly (i.e. a 61st
        second is added to the minute).
      </action>
      <action dev="luc" type="fix" due-to="quinput">
        Fixed an overflow error in AbsoluteDate that generated an exception when any
        attempts was made to print dates far away like AbsoluteDate.JULIAN_EPOCH or
        AbsoluteDate.MODIFIED_JULIAN_EPOCH.
      </action>
      <action dev="luc" type="fix">
        Changed test configuration to always use a new JVM for each test. This prevents
        some false positive to be generated.
      </action>
      <action dev="luc" type="update">
        The GeodeticPoint constructor arguments has been reordered to reflect more
        traditional usage, latitude coming before longitude.
      </action>
      <action dev="luc" type="update">
        The low accuracy Sun model based on Newcomb theory and the Moon model based
        on Brown theory have been withdrawn as they are superseded by the support of JPL
        DE 405 binary ephemerides files.
      </action>
      <action dev="luc" type="update">
        The ThirdBody abstract class has been removed and its specific method
        getMu has been moved up into CelestialBody interface and
        renamed getGM.
      </action>
      <action dev="luc" type="update">
        Improved external data configuration. The java property is now called
        orekit.data.path and is a colon or semicolon separated path containing
        directories or zip archives, themselves containing embedded directories
        or zip archives and data files. This allows easy roll-out of system-wide
        configuration data that individual users can override by prepending their
        own data trees in front of the path. This also allows simple configuration
        since many data files can be stored in easy to handle zip archives.
      </action>
      <action dev="luc" type="update">
        Renamed the iers package into data, as it is not IERS specific anymore. Some
        classes where also moved out of the package and into the frame and time
        package and their visibility reduced to package only. This improves decoupling
        and reduces clutter on users by limiting the number of visible classes.
      </action>
      <action dev="luc" type="update">
        The performance of IAU-2000 precession-nutation model computation has been
        tremendously improved, using a combined caching and interpolation approach. The
        simplified model (which was quite inaccurate in version 3.1) has therefore been
        removed as it was not needed anymore.
      </action>
      <action dev="luc" type="update">
        The ITRF 2005 frame is now supported instead of the older ITRF 2000 frame. The
        Earth Orientation Parameters data handling classes have been updated to match
        this change and read the new file format provided by IERS.
      </action>
      <action dev="luc" type="update">
        The J2000 frame has been renamed as EME2000 as this name seems to be more
        widely accepted and reduces confusion with the J2000.0 epoch. The
        Frame.getJ2000() method is still available, but has been deprecated
        and will be removed in the future.
      </action>
      <action dev="luc" type="update">
        Changed TimeScale from base abstract class to interface only.
      </action>
      <action dev="luc" type="update">
        Renamed some classes for better understanding: ChunkedDate is now DateComponents,
        ChunkedTime is now TimeComponents, ChunksPair is now DateTimeComponents. The
        getChunks method from AbsoluteDate as also been renamed into getComponents accordingly.
      </action>
      <action dev="pascal" type="add">
        Added new tutorials.
      </action>
      <action dev="luc" type="add">
        Added predefined local orbital frames: the (t, n, w) frame aligned with velocity
        and the (q, s, w) frame aligned with position.
      </action>
      <action dev="luc" type="add">
        Added a predefined detector for altitude crossing events.
      </action>
      <action dev="luc" type="add">
        Added methods to get zenith, nadir, north, south, east and west direction for
        any GeodeticPoint.
      </action>
      <action dev="luc" type="add" due-to="Silvia Ríos Bergantiños">
        Added spanish localization for error messages.
      </action>
      <action dev="luc" type="add" due-to="Espen Bjørntvedt">
        Added norse localization for error messages.
      </action>
      <action dev="luc" type="add" due-to="Francesco Coccoluto">
        Added italian localization for error messages.
      </action>
      <action dev="luc" type="add" due-to="Derek Surka">
        Added support for mean motion first and second derivatives fields in TLE.
      </action>
      <action dev="luc" type="add" >
        Added a way to rebuild the two lines of TLE instances.
      </action>
      <action dev="luc" type="add" due-to="Derek Surka">
        Added constructor from already parsed elements for TLE.
      </action>
      <action dev="luc" type="add">
        Added a method to retrieve a body-centered inertial frame to the
        CelestialBody interface. As a consequence, thirteen new frames are
        predefined: Sun, Moon, planets and barycenters provided by JPL binary
        ephemerides.
      </action>
      <action dev="luc" type="add">
        Support for the JPL DE 405 and DE 406 binary ephemerides files has been added
        and a factory class SolarSystemBody uses these files to provide implementations
        of the CelestialBody interface for Sun, Moon, the eight solar system
        planets,the Pluto dwarf planet as well as the solar system barycenter and Earth-Moon
        barycenter points.
      </action>
      <action dev="luc" type="add">
        The CelestialBody interface now provides velocity as well as position.
      </action>
      <action dev="luc" type="add">
        A getCalls() method has been added to the NumericalPropagator class to count the
        number of calls to the differential equations computation method. This helps
        tuning the underlying integrator settings in order to improve performances.
      </action>
      <action dev="luc" type="add">
        A lot more classes and interfaces are now serializable, to help users embed
        instance in their own serializable classes.
      </action>
      <action dev="luc" type="add">
        Added predefined leap seconds to allow proper turn-key use of the library
        even without an already configured environment. All known leap seconds at
        time of writing (2008) are predefined, from 1972-01-01 to 2009-01-01 (the
        last one has been announced in Bulletin C 36 on 2008-07-04 and is not yet
        present in the UTC-TAI.history published file)
      </action>
      <action dev="luc" type="add">
        Improved user-friendliness of the time-scales by changing methods parameters
        types to more easily understandable ones.
      </action>
      <action dev="luc" type="add">
        Improved user-friendliness of the AbsoluteDate class by adding several
        new constructors and methods for common cases. It is in particular now possible
        to use offsets within a time scale, for example to build a date given as a
        fractional number of days since a reference date in UTC, explicitly ignoring
        intermediate leap seconds.
      </action>
      <action dev="luc" type="add">
        Improved the class handling date/time components: added a constructor to allow building
        from an offset with respect to a reference epoch, implemented Comparable interface and
        added equals and hashCode methods.
      </action>
      <action dev="luc" type="add">
        Improved the class handling date components: added a constructor to allow building
        from any reference epoch, not only J2000.0 (thus simplifying use of modified julian day),
        added getMJD() method, added several constants JULIAN_EPOCH, MODIFIED_JULIAN_EPOCH,
        FIFTIES_EPOCH, GPS_EPOCH, J2000_EPOCH and JAVA_EPOCH.
      </action>
      <action dev="luc" type="add">
        Added a new time scale: GPSScale.
      </action>
      <action dev="luc" type="add">
        Added the changes page to the generated site.
      </action>
    </release>
    <release version="3.1" date="2008-07-16"
             description="This release is the first public release of Orekit."/>
  </body>
</document><|MERGE_RESOLUTION|>--- conflicted
+++ resolved
@@ -21,10 +21,9 @@
   </properties>
   <body>
   <release version="12.1" date="TBD" description="TBD">
-<<<<<<< HEAD
       <action dev="evan" type="fix" issue="986">
           Fix DSST Jacobian setup.
-=======
+      </action>
       <action dev="luc" type="update" issue="1347">
           Change visibility of InertiaAxis and Inertia constructors to public.
       </action>
@@ -62,7 +61,6 @@
       </action>
       <action dev="luc" type="add" >
           Added constant and quadratic clock models for GNSS measurements.
->>>>>>> 87477de8
       </action>
       <action dev="serrof" type="update" issue="1198">
           Removed redundant code to create FieldOrbit from Orbit.

--- conflicted
+++ resolved
@@ -21,16 +21,14 @@
   </properties>
   <body>
   <release version="12.0" date="TBD" description="TBD">
-<<<<<<< HEAD
+      <action dev="luc" type="add" issue="1064">
+        Allow estimating measurements values without computing derivatives.
+      </action>
       <action dev="maxime" type="fix" issue="1153">
         Fixed failing tests on Windows in probability of collision package.
       </action>
       <action dev="serrof" type="add" issue="1061">
           Added a Field implementation of impulsive maneuvers.
-=======
-      <action dev="luc" type="add" issue="1064">
-        Allow estimating measurements values without computing derivatives.
->>>>>>> c3ac76d0
       </action>
       <action dev="luc" type="add" issue="1028" due-to="Lucas Girodet">
         Added torque-free attitude mode for general (non-symmetrical) body.

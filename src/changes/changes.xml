<?xml version="1.0" encoding="UTF-8" ?>
<!-- Copyright 2002-2024 CS GROUP
  Licensed to CS GROUP (CS) under one or more
  contributor license agreements.  See the NOTICE file distributed with
  this work for additional information regarding copyright ownership.
  CS licenses this file to You under the Apache License, Version 2.0
  (the "License"); you may not use this file except in compliance with
  the License.  You may obtain a copy of the License at

    http://www.apache.org/licenses/LICENSE-2.0

  Unless required by applicable law or agreed to in writing, software
  distributed under the License is distributed on an "AS IS" BASIS,
  WITHOUT WARRANTIES OR CONDITIONS OF ANY KIND, either express or implied.
  See the License for the specific language governing permissions and
  limitations under the License.
-->
<document>
  <properties>
    <title>Orekit Changes</title>
  </properties>
  <body>
    <release version="13.0" date="TBD" description="TBD">
<<<<<<< HEAD
      <action dev="luc" type="update" issue="1350">
        Allow measurement generation feature to return estimated measurements,
        with fully populated states.
      </action>
=======
        <action dev="luc" type="update" issue="1350">
            Allow measurement generation feature to return estimated measurements,
            with fully populated states.
        </action>
>>>>>>> 0bf62ea0
    </release>
    <release version="12.1" date="TBD" description="TBD">
      <action dev="luc" type="fix" issue="1356">
        Fixed parsing of Rinex clock files with mixed satellite system.
      </action>
      <action dev="serrof" type="add" issue="1283">
        Restored previous API for MeasurementBuilder with SpacecraftState.
      </action>
      <action dev="luc" type="fix" issue="1355">
        Added validity range to clock models.
      </action>
      <action dev="luc" type="fix" issue="1354">
        Fixed parsing of SP3 files with missing agency in header.
      </action>
      <action dev="luc" type="add" >
        Added IGSUtils.guessFrame() to retrieve Earth frames with proper
        year and associated IERS conventions.
      </action>
      <action dev="luc" type="fix" issue="1353">
        Fixed parsing of ITR## frames with post-Y2K years on two digits.
      </action>
      <action dev="luc" type="add">
        Allow retrieval of clock model from Rinex clock and SP3 files.
      </action>
      <action dev="luc" type="add" issue="1352">
        Added SampledClockModel.
      </action>
      <action dev="luc" type="add" >
        Added {Field}ClockOffset.
      </action>
      <action dev="serrof" type="add" issue="1345">
          Added J2-only ForceModel for performance.
      </action>
      <action dev="serrof" type="fix" issue="1344">
          Fixed hasNonKeplerianAcceleration in FieldOrbit and improved performance.
      </action>
      <action dev="luc" type="update" issue="1333">
          Deprecated InterSatellitesPhaseAmbiguityModifier, OneWayGNSSPhaseAmbiguityModifier
          and PhaseAmbiguityModifier.
      </action>
      <action dev="luc" type="add" >
          Added AmbiguityDriver and AmbiguityCache.
      </action>
      <action dev="luc" type="update" issue="1343">
          Allow generation of Rinex observation files in receiver clock time scale.
      </action>
      <action dev="luc" type="update" issue="1342">
          Added ClockTimeScale.
      </action>
      <action dev="luc" type="update" issue="1341">
          {get|set}ClkOffset → {get|set}ClockOffsetApplied.
      </action>
      <action dev="serrof" type="add" issue="1336">
          Added getBodyName in body-based attraction models, as well as common abstract class.
      </action>
      <action dev="maxime" type="update" issue="1335">
          Added constructors with orbit type in SmallManeuverAnalyticalModel.
      </action>
      <action dev="serrof" type="add" issue="1258">
          Added get(Un)normalizedC20.
      </action>
      <action dev="luc" type="add" issue="1338">
          Added separate access to original estimation and modifications in estimated measurements.
      </action>
      <action dev="luc" type="add" issue="1332">
          Added InterSatellitesOneWayRangeRate measurements.
      </action>
      <action dev="luc" type="add" >
          Added constant and quadratic clock models for GNSS measurements.
      </action>
      <action dev="serrof" type="update" issue="1198">
          Removed redundant code to create FieldOrbit from Orbit.
      </action>
      <action dev="serrof" type="update" issue="1201">
          Changed default PositionAngleType in (Field)NumericalPropagator to ECCENTRIC.
      </action>
      <action dev="serrof" type="update" issue="1307">
          Removed unnecessary calls to (Field)Transform in (Field)ShortTermEncounter2DDefinition.
      </action>
      <action dev="serrof" type="add" issue="1288">
          Added cache for position angle in FieldOrbit when applicable.
      </action>
      <action dev="luc" type="fix" issue="1329">
          Manage clock offset as an additional state in propagators built from SP3 files.
      </action>
      <action dev="luc" type="fix">
          Added TimeStampedDoubleAndDerivative and associated interpolator.
      </action>
      <action dev="luc" type="fix" issue="1325">
          Allow direction-dependent phase centers in inter-satellites measurements.
      </action>
      <action dev="alfe" type="add" issue="1215">
          Create two new EventDetector: LatitudeRangeCrossingDetector and LongitudeRangeCrossingDetector.
      </action>
      <action dev="serrof" type="add" issue="1214">
          Added cache for position angle in Orbit when applicable.
      </action>
      <action dev="serrof" type="add" issue="1306">
          Implement resetIntermediateState in (Field)TLEPropagator.
      </action>
      <action dev="serrof" type="add" issue="1318">
          Add default implementation of getPosition in (Field)Propagator.
      </action>
      <action dev="serrof" type="add" issue="1259">
          Add (Field)KinematicTransform.
      </action>
      <action dev="luc" type="add" issue="1315">
          Added support for Walker constellations, including in-orbit spares with shifted position.
      </action>
      <action dev="serrof" type="update">
          Moved getFieldDate up from FieldTransform to FieldStaticTransform.
      </action>
      <action dev="serrof" type="update" issue="1302">
          Added getStaticInverse to (Field)StaticTransform.
      </action>
      <action dev="luc" type="update" issue="1304">
          Make access to raw albedo and infrared radiation pressure in KnockeRediffusedForceModel public.
      </action>
      <action dev="serrof" type="update" issue="1249">
          Reduce code duplication in (Field)Propagator inheritors.
      </action>
      <action dev="luc" type="update">
          Take azimuthal asymmetry into account in Vienna tropospheric models.
      </action>
      <action dev="luc" type="add">
          Added GlobalPressureTemperature3 model.
      </action>
      <action dev="luc" type="add">
          Added GlobalPressureTemperature2w (i.e. wet) model.
      </action>
      <action dev="luc" type="add">
          Allow to use any GPT grid file (GPT2, GPT2w, GPT3) in GlobalPressureTemperature2 model.
      </action>
      <action dev="luc" type="add">
          Added providers for horizontal gradient.
      </action>
      <action dev="luc" type="add">
          Added Askne-Nordius tropospheric model.
      </action>
      <action dev="luc" type="add">
          Replaced Vienna{One|Three}Model by Vienna{One|Three}.
      </action>
      <action dev="luc" type="add">
          Added ConstantTroposphericModel.
      </action>
      <action dev="luc" type="add">
          Added ChaoMappingFunction for tropospheric mapping function.
      </action>
      <action dev="luc" type="add">
          Added ModifiedHopfieldModel for tropospheric delay.
      </action>
      <action dev="luc" type="add">
          Added CanonicalSaastamoinenModel for tropospheric delay.
      </action>
      <action dev="luc" type="update">
          Replaced SaastamoinenModel by ModifiedSaastamoinenModel for tropospheric delay.
      </action>
      <action dev="luc" type="add">
          Added NBS/NRC steam table model for water vapor pressure.
      </action>
      <action dev="luc" type="add">
          Added Wang1988 model for water vapor pressure.
      </action>
      <action dev="luc" type="add">
          Added CIPM2007 model for water vapor pressure.
      </action>
      <action dev="luc" type="add">
          Added WaterVaporPressureProvider interface.
      </action>
      <action dev="luc" type="add">
          Added HeightDependentPressureTemperatureHumidityConverter for converting weather parameters.
      </action>
      <action dev="luc" type="update" issue="1287">
          Replaced WeatherModel by {Field}PressureTemperatureHumidityProvider.
      </action>
      <action dev="luc" type="add" issue="1287">
          Added {Field}PressureTemperature and {Field}PressureTemperatureHumidity containers.
      </action>
      <action dev="luc" type="update" issue="1287">
          Replaced GlobalPressureTemperature2Model by GlobalPressureTemperature2.
      </action>
      <action dev="luc" type="update" issue="1287">
          Replaced GlobalPressureTemperatureModel by GlobalPressureTemperature.
      </action>
      <action dev="luc" type="update" issue="1287">
          Replaced MappingFunction by TroposphereMappingFunction.
      </action>
      <action dev="luc" type="update" issue="1287">
          Replaced EstimatedTroposphericModel by EstimatedModel.
      </action>
      <action dev="luc" type="update" issue="1287">
          Replaced DiscreteTroposphericModel by TroposphericModel.
      </action>
      <action dev="bryan" type="add" issue="1299">
          Added support for Intelsat's 11 elements propagation.
      </action>
      <action dev="luc" type="add" issue="1294">
          Added NsgfV00Filter to allow parsing some wrong SP3 files.
      </action>
      <action dev="serrof" type="add" issue="1260">
          Started using new square method for Field.
      </action>
      <action dev="luc" type="add" issue="1286">
          Fixed parsing of SP3 files with partly missing standard deviations.
      </action>
      <action dev="luc" type="update" issue="1285">
          Added field versions of unit conversions from and to SI units.
      </action>
      <action dev="serrof" type="update" issue="1276">
          Removed uses of scalar multiply on Field one.
      </action>
      <action dev="serrof" type="add" issue="1275">
          Added utility classes for position angle conversions for (Field) CircularOrbit and EquinoctialOrbit.
      </action>
      <action dev="luc" type="add" issue="1278">
          Fixed exceptions occurring in EOP prediction with ill chosen fitting parameters.
      </action>
      <action dev="luc" type="add" due-to="Elisabet Cid Borobia">
          Added translation of error messages in Catalan language.
      </action>
      <action dev="greyskyy" type="add" issue="1295">
          Added EventDetector implementations for detecting beta angle crossing events.
      </action>
  </release>
  <release version="12.0.2" date="15/03/2024"
           description="Version 12.0.2 is a patch release of Orekit.
           It fixes issues related to SP3 files, interpolation, measurements, multi-threading
           and DSST jacobian setup. Copyright year has been updated.">
      <action dev="luc" type="fix" issue="1347">
          Change visibility of InertiaAxis and Inertia constructors to public.
      </action>
      <action dev="luc" type="fix" issue="1346">
          Allow Rinex V4 observation files to have either "ANTENNA: DELTA X/Y/Z"
          or "ANTENNA: DELTA H/E/N" header line.
      </action>
      <action dev="luc" type="fix" issue="1328">
          Field versions of Frame.getStaticTransformTo don't allow
          null dates (they never did, but the javadoc wrongly stated this was allowed).
      </action>
      <action dev="markrutten" type="fix" issue="1327">
          Removed blank lines in SP3 file generation.
      </action>
      <action dev="luc" type="fix" issue="1322">
          Fixed forbidden SBAS System Time in SP3 files.
      </action>
      <action dev="luc" type="fix" issue="1321">
          Fixed wrong key for Beidou System Time in SP3 files.
      </action>
      <action dev="luc" type="update" issue="1314">
          Fixed wrong parsing of some time systems in SP3 files.
      </action>
      <action dev="markrutten" type="fix" issue="1309">
          Fixed incorrect transmitter location in BistaticRange measurement.
      </action>
      <action dev="evan" type="fix" issue="1300" due-to="Sander Cochran">
          Fix regression in Ephemeris with interpolationPoints=1.
      </action>
      <action dev="Christopher Schank " type="fix" issue="1296">
          Fixed loading of UTC (now thread safe).
      </action>
      <action dev="evan" type="fix" issue="986">
          Fix DSST Jacobian setup.
      </action>
  </release>
  <release version="12.0.1" date="31/12/2023"
           description="Version 12.0.1 is a patch release of Orekit.
           It fixes several issues related to the Ephemeris class, interpolation and caching behaviours.
           Checkstyle configuration for IntelliJ is added and some javadocs have been updated. Finally, missing
           contributions have been added to the changes.">
      <action dev="luc" type="add" issue="1286">
        Fixed parsing of SP3 files with partly missing standard deviations.
      </action>
      <action dev="maxime" type="update" issue="1280">
        Added missing contributions for 12.0 in changes.xml.
      </action>
      <action dev="luc" type="add" issue="1278">
        Fixed exceptions occurring in EOP prediction with ill chosen fitting parameters.
      </action>
      <action dev="vincent" type="fix" issue="1277">
        Fixed regression in computation speed when using Ephemeris.
      </action>
      <action dev="bryan" type="add" issue="1271">
        Added checkstyle configuration for Intellij in contributing.md.
      </action>
      <action dev="vincent" type="fix" issue="1269">
        Fixed infinite loop when using specific date with CssiSpaceWeatherData.
      </action>
      <action dev="vincent" type="fix" issue="1266">
        SpacecraftStateInterpolator now takes into account the extrapolation threshold given at construction.
      </action>
      <action dev="tmills" type="update" issue="1261">
        Updated JavaDoc for references to the yields method where applicable.
      </action>
      <action dev="maxime" type="fix" issue="1254">
        Fixed bad dates in ephemeris when reset-at-end is set to false.
      </action>
      <action dev="maxime" type="fix" issue="1253">
        Fixed covariance computation with ephemeris propagation.
      </action>
      <action dev="bryan" type="update" issue="1230">
        AberrationModifier shall be used with user defined DataContext.
      </action>
      <action dev="bryan" type="fix" issue="1055">
        Fixed bad caching of the ocean tides model.
      </action>
  </release>
  <release version="12.0" date="2023-11-08"
           description="Orekit 12.0 is a major new release.
           It includes both new features and bug fixes. The main new features
           introduced in 12.0 are: the Zeis model for DSST J2-squared terms, RTCM orbit
           and clock correction messages, new filtering capabilities for CCSDS parsing,
           central body flatness is now taken into account for eclipse detector and solar
           radiation pressure, the static transform for {Field} elements, measurements
           can now be evaluated without derivatives, panel dependent coefficients in BoxAndSolarArraySpacecraft,
           prediction of Earth Orientation Parameters, replacement of TimeInterpolable by
           TimeInterpolator, Gauss Initial Orbit Determination algorithm, a {Field} version
           of StateCovariance  and ImpulseManeuver, a new FDOA measurements model, a new
           API for TLE generation including a new method based on a least squares fitting,
           a writer for CCSDS OCM, a new ssa package containing probability of collision
           computation methods (Laas, Alfano,  Alfriend, Patera, and Chan), blending algorithms
           for orbit and covariance interpolation, a torque-free attitude mode for
           general (non-symmetrical) body, a writer for SP3 files, and support for new
           formats: EOP C04, STK ephemeris files, Rinex 3.05 and 4.0, Rinex 2 navigation
           messages, CCSDS ADM v2, and Sinex Differential Code Bias (DCB).
           See the list below for a full description of the changes.">
      <action dev="theo611 " type="update" issue="1203">
          Added new method addSupportedParameters in AbstractPropagatorBuilder.
      </action>
      <action dev="jasquier" type="add" issue="982">
          Added Gauss angles-only initial orbit determination method.
      </action>
      <action dev="lirw1984" type="update" issue="938">
          Enhanced parsing of CRD files.
      </action>
      <action dev="luc" type="update" issue="1256">
          Limit use of synchronization in LazyLoadedTimeScales.
      </action>
      <action dev="serrof" type="update" issue="1242">
          Removed unused static variables in DTM2000.
      </action>
      <action dev="tmills" type="update" issue="1213">
          Changed "absPva == null" to "isOrbitDefined()" in (Field)SpacecraftState.
      </action>
      <action dev="serrof" type="add" issue="1247">
          Add toStaticTransform to (Field)SpacecraftState.
      </action>
      <action dev="serrof" type="add" issue="1245">
          Introduce individual methods for tracking coordinates in TopocentricFrame.
      </action>
      <action dev="luc" type="fix" issue="1246">
         Allow loading IONEX files from DataSource for Global Ionosphere Model.
      </action>
      <action dev="luc" type="fix" issue="1212">
         Use Ionospĥere Pierce Point in Global Ionosphere Model.
      </action>
      <action dev="luc" type="add" >
         Added getCartesianPoint to TopocentricFrame.
      </action>
      <action dev="serrof" type="fix" issue="1173">
         Fixed wrong uses of AbsoluteDate for Field transformations in Atmosphere and FieldElevationDetector.
      </action>
      <action dev="serrof" type="add" issue="1240">
         Add toStaticTransform to (Field)Transform.
      </action>
      <action dev="luc" type="add" issue="1239">
         Added derivatives to EOP when they are missing in the files.
      </action>
      <action dev="luc" type="add" issue="1238">
         Allow customization of interpolation degree in EOP.
      </action>
      <action dev="luc" type="add" >
         Added support for XML and csv versions of bulletin A, bulletin B and EOP C04.
      </action>
      <action dev="alfe" type="fix"  issue="1233">
          Set InterSatVisibilityDetector global constructor from private to protected.
      </action>
      <action dev="alfe" type="fix"  issue="1231">
          Fix bug on buildBox constructor coefficients order.
      </action>
      <action dev="alfe" type="add" issue="1225">
          Adding {Field}LongitudeCrossingDetector.
      </action>
      <action dev="luc" type="add" issue="1227">
          Added support for CCSDS/SANA geodetic orbital elements.
      </action>
      <action dev="serrof" type="add" issue="1211">
          Added method to create new instance without rates from position-angled based (Field)Orbit, with new Interface.
      </action>
      <action dev="luc" type="add" issue="1229">
          Added {Field}TrackingCoordinates.
      </action>
      <action dev="luc" type="add" issue="1228">
          Added lowestAltitudeIntermediate method to OneAxisEllipsoid.
      </action>
      <action dev="luc" type="fix" issue="1226">
          Fixed Sun radius.
      </action>
      <action dev="serrof" type="add" issue="1217">
          Added getter for resetAtEnd in (Field)AbstractIntegratedIntegrator.
      </action>
      <action dev="luc" type="add" issue="1224">
          Fixed NaN appering in one axis ellipsoid Cartesian to geodetic transform in rare cases.
      </action>
      <action dev="luc" type="add" issue="1222">
          Added configurable skimming altitude to inter-satellite direct view detector.
      </action>
      <action dev="luc" type="add" issue="1223">
          Added wind-up effect for inter-satellites phase measurements.
      </action>
      <action dev="luc" type="add" issue="1219">
          Added builders for OneWayGNSSPhase and OneWayGNSSRange.
      </action>
      <action dev="luc" type="add" issue="1220">
          Use step interpolators for measurements generation requiring time shifts.
      </action>
      <action dev="luc" type="add" issue="1221">
          {Field}OrekitStepInterpolator now implement {Field}PVCoordinatesProvider.
      </action>
      <action dev="bryan" type="add" issue="1216">
          Added Az/El based initial orbit determination.
      </action>
      <action dev="bryan" type="fix" issue="1196">
          Fixed multiple issues in initial orbit determination.
      </action>
      <action dev="serrof" type="update" issue="1210">
          Fixed missing up- and down-stream inheritance of FieldTimeShiftable.
      </action>
      <action dev="serrof" type="update" issue="1209">
          Renamed PositionAngle into PositionAngleType
      </action>
      <action dev="serrof" type="add" issue="1172">
          Added access to integrator's name for (Field)AbstractIntegratedPropagator
      </action>
      <action dev="vincent" type="fix" issue="1205">
        Fixed failing tests after correction of Hipparchus issue 253.
      </action>
      <action dev="vincent" type="update" issue="1169">
        Refactored MarshallSolarActivityFutureEstimation so that it follows the same architecture as CssiSpaceWeatherData
      </action>
      <action dev="vincent" type="fix" issue="1168">
        Fixed Marshall Solar Activity website link in MarshallSolarActivityFutureEstimation javadoc
      </action>
      <action dev="vincent" type="fix" issue="1072">
        Fixed thread interference using CssiSpaceWeatherData and MarshallSolarActivityFutureEstimation
      </action>
      <action dev="vincent" type="update" issue="1195">
        Updated OrbitBlender API and improved javadoc.
      </action>
      <action dev="serrof" type="fix" issue="1197">
        Use of FieldOrbit in gradient converters only when applicable.
      </action>
      <action dev="luc" type="update" >
        Improved (a lot) performance of GNSS attitude models.
      </action>
      <action dev="luc" type="update" >
        Replaced {Field}DerivativeStructure by {Field}UnivariateDerivative2 in GNSS attitude context.
      </action>
      <action dev="serrof" type="add" issue="1194">
        Added ways to create FieldOrbit from Orbit.
      </action>
      <action dev="luc" type="fix" issue="1014" due-to="Li Rongwang">
        Added support for more weird dates in SP3 files.
      </action>
      <action dev="serrof" type="update" issue="1192">
        Cleaned (Field)SpacecraftState and changed default Attitude from LofOffset to FrameAlignedProvider.
      </action>
      <action dev="serrof" type="add" issue="1185">
        Added direct call to (Field)Rotation for AttitudeProviders.
      </action>
      <action dev="luc" type="fix" issue="1191">
        Added SP3CoordinateHermiteInterpolator.
      </action>
      <action dev="luc" type="fix" issue="1049">
        Added SP3Writer.
      </action>
      <action dev="luc" type="fix" issue="1190">
        Revamped SP3 data hierarchy, with header and separated ephemeris segments.
      </action>
      <action dev="luc" type="fix" issue="1187">
        Fixed units in SP3 files.
      </action>
      <action dev="vincent" type="add">
        Added getter for filter in EventSlopeFilter.
      </action>
      <action dev="serrof" type="update">
        Various renaming across maneuvers package.
      </action>
      <action dev="serrof" type="fix" issue="1165">
        Added non-Euclidean norms for mass flow rates of finite-valued burn.
      </action>
      <action dev="maxime" type="update" issue="1167">
        Refactored ForceModel, DSSTForceModel and ParametersDriversProvider.
      </action>
      <action dev="serrof" type="update" issue="1171">
        Removed unnecessary computations (velocity and acceleration) from JPL ephemerides when possible.
      </action>
      <action dev="vincent" type="fix" issue="1108">
        Fixed corruption of GenericTimeStampedCache when propagating from infinity by preventing a propagation to start from infinity
      </action>
      <action dev="luc" type="add" issue="1178">
        Max check interval in events detectors can now depend on current state.
      </action>
      <action dev="bryan" type="update" issue="1182">
        Moved Rinex parsing/writing into files package.
      </action>
      <action dev="serrof" type="fix" issue="1170">
          Fixed wrong calls in Field acceleration for some gravitational force models.
      </action>
      <action dev="markrutten" type="add" issue="1069">
        Added FDOA measurements.
      </action>
      <action dev="bryan" type="add" issue="887">
        Added possibility to freeze gravity field from user defined epoch.
      </action>
      <action dev="luc" type="add" issue="993">
        Added EphemerisOcmWriter and StreamingOcmWriter.
      </action>
      <action dev="luc" type="update">
        Renamed EphemerisWriter → EphemerisOemWriter.
      </action>
      <action dev="bryan" type="fix" issue="859">
        Created a new API for TLE generation allowing user defined setting.
      </action>
      <action dev="luc" type="add" issue="1177">
        Fixed writing of Rinex observation files with empty GLONASS SLOT / FRQ #.
      </action>
      <action dev="luc" type="add" issue="1176">
        Fixed parsing of Rinex observation files with QZSS satellites in SYS / PHASE SHIFT.
      </action>
      <action dev="luc" type="add" issue="1175">
        Fixed parsing of Rinex observation files with continuation lines in SYS / PHASE SHIFT.
      </action>
      <action dev="luc" type="add" issue="1174">
        Added getPropagators to AggregateBoundedPropagator.
      </action>
      <action dev="bryan" type="update" issue="1123">
        Generalized unscented Kalman filter to work with any PropagatorBuilder.
      </action>
      <action dev="maxime" type="update" issue="1151">
        Increased performance of orbit determination when using solar radiation pressure.
      </action>
      <action dev="bryan" type="add" issue="950">
        Added getOrbitType() and getPositionAngle in MatricesHarvester.
      </action>
      <action dev="bryan" type="add" issue="1118">
        Verified that MSAFE data can be loaded from a DataSource.
      </action>
      <action dev="bryan" type="add" issue="1116">
        Allowed loading JB2008 space wheater data from a DataSource.
      </action>
      <action dev="bryan" type="add" issue="1117">
        Allowed loading CSSI space wheater data from a DataSource.
      </action>
      <action dev="bryan" type="fix" issue="1150">
        Fixed wrong validity interval in Sinex files.
      </action>
      <action dev="louis" type="add" issue="893">
        Added support for loading DCB data from Sinex files.
      </action>
      <action dev="vincent" type="fix" issue="1164">
        Classes extending AbstractTimeInterpolator and AbstractFieldTimeInterpolator are now thread safe.
      </action>
      <action dev="vincent" type="update" issue="1144">
        Changed methods computing rotation in LOF to expect date as argument in addition to the PVCoordinates.
      </action>
      <action dev="luc" type="update" issue="1157">
        Improved parallelism in measurements generation.
      </action>
      <action dev="luc" type="update" issue="1156">
        Moved getBuilder from AbstractScheduler base class to Scheduler interface.
      </action>
      <action dev="luc" type="fix" issue="1152">
        Fixed ArrayIndexOutOfBoundException in {Field}NeQuickParameters.
      </action>
      <action dev="luc" type="fix" issue="1134">
        Fixed missing enumerate entries needed for recent antex files.
      </action>
      <action dev="luc" type="update" issue="1150">
        Fixed default validity intervals in Sinex files.
      </action>
      <action dev="luc" type="update" issue="1149">
        Fixed parsing of Sinex files without agency codes.
      </action>
      <action dev="luc" type="update" issue="1147">
        Allow custom satellite systems in GNSS.
      </action>
      <action dev="sebastien" type="update" issue="1154">
        Moved orekit-performance project to official forge and updated CI.
      </action>
      <action dev="luc" type="add" issue="1064">
        Allow estimating measurements values without computing derivatives.
      </action>
      <action dev="maxime" type="fix" issue="1153">
        Fixed failing tests on Windows in probability of collision package.
      </action>
      <action dev="serrof" type="add" issue="1061">
          Added a Field implementation of impulsive maneuvers.
      </action>
      <action dev="luc" type="add" issue="1028" due-to="Lucas Girodet">
        Added torque-free attitude mode for general (non-symmetrical) body.
      </action>
      <action dev="maxime" type="add" issue="1023">
        Forbid Python keywords in method, class, interface and enum names.
      </action>
      <action dev="vincent" type="update" issue="1148">
        Added getName method in LOF interface and moved toOrbitRelativeFrame from LOF to LOFType
      </action>
      <action dev="maxime" type="update" issue="854">
        Moved method AbstractManeuverTriggers.addResetter to interface level, in ManeuverTriggers.
      </action>
      <action dev="vincent" type="update" issue="1143">
        Changed all EventDetector (including field version) complete constructors to protected.
      </action>
      <action dev="bryan" type="add" issue="1107">
        Added constructor of AbsoluteDate using Instant.
      </action>
      <action dev="bryan" type="add" issue="1139">
        Added {Field}TimeStamped#durationFrom({Field}TimeStamped) method.
      </action>
      <action dev="bryan" type="add" issue="1137">
        Allowed creating static BodyFacade with DataContext.
      </action>
      <action dev="vincent" type="update" issue="1136">
        Replace expected LOFType arguments by recently implemented LOF interface in LocalOrbitalFrame, LofOffset,
          TabulatedLofOffset and ThrustDirectionAndAttitudeProvider
      </action>
      <action dev="vincent" type="update" issue="1136">
        Changed Fieldifier to return fielded orbit in the same orbit type as input orbit
      </action>
      <action dev="luc" type="add" issue="1135">
        Parse SITE/ANTENNA block in Sinex files.
      </action>
      <action dev="vincent" type="add" issue="979">
        Added the space situational awareness (ssa) package.
      </action>
      <action dev="vincent" type="fix" issue="1133">
        Cdm metadata now consider that the Earth is the default orbit center if not explicitly defined.
      </action>
      <action dev="vincent" type="add" issue="987">
        Added field version of StateCovariance.
      </action>
      <action dev="luc" type="fix" issue="1130">
        Fixed API inconsistencies in antenna phase center handling.
      </action>
      <action dev="maxime" type="fix" issue="1105">
        Fixed deadlock in threads when successively calling PropagatorsParallelizer.propagate(...).
      </action>
      <action dev="luc" type="remove" issue="1125">
        Removed EventBasedManeuverTriggers, obsoleted by StartStopEventsTriggers since Orekit 11.1.
      </action>
      <action dev="luc" type="add" issue="1126">
        Added FieldBooleanDetector.
      </action>
      <action dev="luc" type="add" issue="1127">
        Added FieldEventEnablingPredicateFilter.
      </action>
      <action dev="luc" type="add" issue="1128">
        Added FieldElevationExtremumDetector.
      </action>
      <action dev="luc" type="add" issue="1129">
        Added FieldEventSlopeFilter.
      </action>
      <action dev="luc" type="add">
        Replaced PhaseCentersPhaseModifier by PhaseCentersPhaseModifier.
      </action>
      <action dev="luc" type="add" issue="1121">
        Replaced PhaseCentersRangeModifier by PhaseCentersRangeModifier.
      </action>
      <action dev="luc" type="add" issue="1124">
        Allow retrieving ground station transforms at date already considering clock offset.
      </action>
      <action dev="luc" type="add" issue="1120">
        Added MultiplexedMeasurementBuilder.
      </action>
      <action dev="vincent" type="update" issue="1114">
        Replaced KeplerianOrbit with CartesianOrbit in Gauss, Lambert and Gibbs IOD.
      </action>
      <action dev="luc" type="add" issue="1113">
        Allow loading ANTEX files from a DataSource.
      </action>
      <action dev="luc" type="add" issue="1115">
        Added stations displacements due to plate tectonics.
      </action>
      <action dev="luc" type="update" issue="1102">
        Fixed wrong decoding of scaled double values.
      </action>
      <action dev="luc" type="update" issue="1111">
        Allow on-the-fly handling of generated measurements.
      </action>
      <action dev="luc" type="update" issue="1110">
        Customize attitude provider when parsing an ephemeris.
      </action>
      <action dev="vincent" type="fix" issue="970">
        Added the equivalent of an "interpolateCovariance" method to the Ephemeris class.
      </action>
      <action dev="vincent" type="fix" issue="1067">
        Replaced TimeInterpolable interface with TimeInterpolator.
      </action>
      <action dev="pascal" type="update" issue="1053">
        Rename InertialProvider into FrameAlignedProvider.
      </action>
      <action dev="serrof" type="add" issue="1089">
        Introduced Enumerate for norm of control vectors, used by impulses.
      </action>
      <action dev="luc" type="add">
        Added HexadecimalSequenceEncodedMessage.
      </action>
      <action dev="luc" type="add">
        Added a truncating filter for line-oriented files.
      </action>
      <action dev="vincent" type="fix" issue="1096">
        Fix null reference frame when parsing CDM using "ITRF" as a reference frame.
      </action>
      <action dev="vincent" type="add" issue="1093">
        Added method to get the CCSDS compatible name of given PocMethodType.
      </action>
      <action dev="vincent" type="fix" issue="1092">
        Fixed typos in parameters name and associated getters when impacted.
      </action>
      <action dev="luc" type="add" issue="1091">
         Added support for old Rinex 2 navigation files.
      </action>
      <action dev="luc" type="add" issue="1088">
         Added piecewise-polynomial thrust model.
      </action>
      <action dev="luc" type="add" issue="1087">
         Accept some slightly invalid Rinex navigation files.
      </action>
      <action dev="luc" type="add" issue="1080">
         Added MultiSatFixedStepHandler.
      </action>
      <action dev="vincent" type="add" issue="1081">
        Added "toOrbitRelativeFrame" method in LOFType enum to allow for a better compatibility between Orekit and CCSDS
        files
        Added new error message when trying to convert LVLH and LVLH_INERTIAL LOFType enum to OrbitRelativeFrame as they use
        a different definition than the one expected in CCSDS files
      </action>
      <action dev="vincent" type="fix" issue="1079">
        Fixed OrbitRelativeFrame enum as some instances were not built using their recently introduced inertial LOFType
        equivalent
      </action>
      <action dev="luc" type="add" issue="1060">
         Added support for CCSDS ADM V2.
      </action>
      <action dev="luc" type="add">
         Added PrecessionFinder to recover precession parameters from
         vector first and second derivatives (used by some CCSDS ADM modes).
      </action>
      <action dev="vincent" type="update" issue="1058">
        Refactored FieldODEIntegratorBuilder interface and its implementing classes
      </action>
      <action dev="luc" type="add" issue="1047">
          Added support for Rinex 4.00 (currently only navigation).
      </action>
      <action dev="luc" type="add" issue="1050">
          Added prediction of Earth Orientation Parameters.
      </action>
      <action dev="luc" type="add" issue="1051">
          Added creation of ITRF from custom Earth Orientation Parameters history.
      </action>
      <action dev="luc" type="update" issue="860">
          Added support for Rinex 3.05 (observation and navigation).
      </action>
      <action dev="luc" type="update">
          Replaced RinexObservationLoader by RinexObservationParser.
      </action>
      <action dev="luc" type="add">
          Allow to write relative dates in CCSDS files, when dates are close enough to a reference.
      </action>
      <action dev="luc" type="update">
          Properly manage known inconsistency between CCSDS and TLE
          concerning units of MEAN_MOTION_DOT and MEAN_MOTION_DDOT.
      </action>
      <action dev="vincent" type="fix" issue="1052">
        Fixed error message when propagating state covariance expressed in LOF. Changed behaviour of
        StateCovarianceMatrixProvider to return the propagated state covariance in same frame/LOF as
        initial state covariance
      </action>
      <action dev="vincent" type="add" issue="1044">
        Added getter for secondaryPVCoordinatesProvider in ExtremumApproachDetector and made computeDeltaPV method public.
      </action>
      <action dev="vincent" type="add" issue="1042">
        Added copy() method in PropagatorBuilder interface.
      </action>
      <action dev="vincent" type="fix" issue="623">
        Improved architecture consistency between propagators and propagator builders
      </action>
      <action dev="qmor" type="fix" issue="1045">
        Fix error TLE serialization when time is close to next day e.g. 23:59:59.999999999 (also for Field version).
      </action>
      <action dev="vincent" type="update" issue="1046">
        Updated getDirection method in ThrustPropulsionModel interface to handle case where thrust vector norm is zero.
      </action>
      <action dev="andrewsgoetz" type="add" issue="1038">
        Added support for STK ephemeris files.
      </action>
      <action dev="luc" type="add" issue="1031">
         Added support for new EOP C04 format published by IERS starting 2023-02-14
      </action>
      <action dev="afossa" type="add" issue="876">
        Added scaling of linear system and allowed different arc duration in multiple shooting.
      </action>
      <action dev="afossa" type="fix" issue="876">
        Avoided computation of inverse of Jacobian, allowed under-determined
        linear systems and fixed sign of epoch partials in multiple shooting.
      </action>
      <action dev="luc" type="add">
         Added DragSensitive.GLOBAL_DRAG_FACTOR as a new global multiplication
         factor that can be applied to all drag coefficients
      </action>
      <action dev="luc" type="add">
         Added RadiationSensitive.GLOBAL_RADIATION_FACTOR as a new global multiplication
         factor that can be applied to all radiation coefficients
      </action>
      <action dev="luc" type="fix" issue="989">
        Added panel dependent coefficients in BoxAndSolarArraySpacecraft.
      </action>
      <action dev="bryan" type="update" issue="1018">
        Improved documentation of glonass propagators.
      </action>
      <action dev="bryan" type="add" issue="1019">
        Added getPropagator() methods for GNSS almanacs and navigation messages.
      </action>
      <action dev="pascal" type="fix" issue="1021">
        Fixed regression introduced in EventEnablingPredicateFilter when fixing issue 1017.
      </action>
      <action dev="luc" type="fix" issue="1020">
        Fixed regression introduced in ImpulseManeuver when fixing issue 1017.
      </action>
      <action dev="luc" type="update" issue="1017">
        Removed generics in EventHandler.
      </action>
      <action dev="luc" type="update" issue="1013">
        Use SI units (i.e. seconds) in GNSSDate.
      </action>
      <action dev="bryan" type="update" issue="1008">
        Removed OrbitDeterminationPropagatorBuilder class.
      </action>
      <action dev="bryan" type="update" issue="1007">
        Removed AbstractKalmanModel and moved functions in KalmanModel.
      </action>
      <action dev="bryan" type="update" issue="899">
        MagneticFieldDetector shall use magnetic field in SI units.
      </action>
      <action dev="bryan" type="update" issue="1003">
        GeoMagneticElements returns magnetic field in SI units.
      </action>
      <action dev="luc" type="add" issue="1001">
        Avoid evaluating derivatives when possible.
      </action>
      <action dev="luc" type="add">
        Added FieldStaticTransform.
      </action>
      <action dev="vincent" type="add" issue="1006">
        Added FieldODEIntegratorBuilder interface and its implementing classes.
      </action>
      <action dev="luc" type="add" issue="1004">
        Removed deprecated methods and classes.
      </action>
      <action dev="luc" type="add" issue="1000">
        Take occulting body flattness into account in solar radiation pressure.
      </action>
      <action dev="luc" type="add" issue="999">
        Added a user-customizable margin to eclipse detectors.
      </action>
      <action dev="luc" type="add" issue="998">
        Take central body flattness into account in FieldEclipseDetector.
      </action>
      <action dev="luc" type="add" issue="991">
        Added filtering capability to CCSDS parsers at token level,
        allowing to fix on fly CCSDS messages.
      </action>
      <action dev="vincent" type="fix" issue="957">
        Removed duplicate exception message for negative mass.
      </action>
      <action dev="julien" type="fix" issue="988">
        Fixed CDM's fields about force model that are set to NO if absent (solar radiation pressure, earth tides, intrack thrust).
      </action>
      <action dev="bryan" type="fix" issue="840">
        Fixed typo in class name of AttitudeEndpoints.
      </action>
      <action dev="bryan" type="fix" issue="841">
        Fixed unsafe cast in CSSISpaceWeatherDataLoader.
      </action>
      <action dev="bryan" type="add" issue="941">
        Added RTCM orbit and clock messages for GPS, GLONASS, and Galileo.
      </action>
      <action dev="luc" type="fix" issue="1002">
        Added adapters in both directions between ExtendedPVCoordinatesProvider and Frame.
      </action>
      <action dev="luc" type="fix" issue="997">
        Fixed longitude crossing detection in stepless propagators.
      </action>
      <action dev="alfe" type="add" issue="995">
        Added attitude provider: BdotPointing.
      </action>
      <action dev="luc" type="fix" issue="994">
        Fixed typo in method name OcmData.getTrajectoryBlocks().
      </action>
      <action dev="luc" type="fix" issue="992">
        Make several OCM sub-components constructors public to allow building an OCM from scratch.
      </action>
      <action dev="bryan" type="add" issue="931">
        Added Zeis model for DSST J2-squared second order terms.
      </action>
      <action dev="vincent" type="add" issue="981">
        Added ability to consider LOFType as pseudo-inertial frame.
      </action>
    </release>
    <release version="11.3.3" date="2023-06-30"
             description="Version 11.3.3 is a patch release of Orekit.
             It fixes several issues related to the semi-analytical propagation using DSST model.
             Specifically, it fixes the propagation using 3x3 geopotential terms. It also fixes
             the osculating propagation using luni-solar perturbation. Finally, it fixes a performance
             issue in tesseral terms when high order values are used.">
      <action dev="maxime" type="fix" issue="1106">
        Improved performances for (Field)DSSTPropagatorTest.
      </action>
      <action dev="maxime" type="fix" issue="672">
        Fixed DSST tesseral force model short period terms update when order of gravity potential is lower or equal to 3.
      </action>
      <action dev="maxime" type="fix" issue="1098">
        Fixed DSST osculating performance issues with high degree and order of geopotential.
      </action>
      <action dev="bryan" type="fix" issue="1100">
        Fixed thread safety issue in CoefficientFactory.
      </action>
      <action dev="bryan" type="fix" issue="1029">
        Fixed crash of DSST during propagation with osculating and 3rd body.
      </action>
    </release>
    <release version="11.3.2" date="2023-02-17"
             description="Version 11.3.2 is a patch release of Orekit.
             It fixes issues related to the measurement covariance used by the Unscented Kalman Filter,
             the theoritical evaluation of angulare Ra-Dec measurements, the epoch used for Glonass
             navigation messages, and the numerical accuracy of the shiftedBy method of cartesian orbits.
             Finally, it includes some improvements in the class documentation">
      <action dev="Jonathan Hood" type="fix" issue="1033">
        Fixed GLONASS parser to set ToC and Date directly to ingested date instead of rounded GPS date.
      </action>
      <action dev="andrewsgoetz" type="fix" issue="1015">
        Fixed numerical issue in CartesianOrbit#shiftedBy().
      </action>
      <action dev="bryan" type="fix" issue="1034" due-to="Dimuthu Jayasingha">
        Fixed convergence of unscented kalman filter by using measurement covariance.
      </action>
      <action dev="bryan" type="add" issue="984">
        Added missing Onsala Space Observatory BLQ file formats.
      </action>
      <action dev="bryan" type="fix" issue="1032">
        Fixed ambiguous propagation type for numerical orbit propagators.
      </action>
      <action dev="bryan" type="fix" issue="977">
        Removed reference to old Orekit mailing list in LocalOrbitalFrame.
      </action>
      <action dev="serrof" type="fix" issue="1026">
          Fixed theoretical evaluation of AngularRaDec when the reference frame is not Earth-centered.
      </action>
      <action dev="serrof" type="fix" issue="980">
      Fixed wrong wrapper in deprecated KeplerianOrbit's and FieldKeplerianOrbit's methods for anomaly conversions.
      </action>
      <action dev="bryan" type="update" issue="1018">
        Improved documentation of glonass propagators.
      </action>
      <action dev="pascal" type="fix" issue="996">
        Fixed HolmesFeatherstoneAttractionModel error with a degree 0 gravity field.
      </action>
    </release>
    <release version="11.3.1" date="2022-12-24"
             description="Version 11.3.1 is a patch release of Orekit.
             It fixes an issue related to the parsing of dates in the Rinex navigation files.
             It also fixes discontinuity issues in the Brouwer-Lyddane orbit propagator.
             Finally, it includes some improvements in the class documentation">
      <action dev="luc" type="fix" issue="1012">
        Fixed JavaDoc in IsotropicRadiationClassicalConvention class.
      </action>
      <action dev="luc" type="fix" issue="1009">
        Fixed week number parsing in Rinex Navigation files.
      </action>
      <action dev="jvalet" type="fix" issue="966">
        Fixed discontinuity issues in Brouwer-Lyddane orbit propagator.
      </action>
      <action dev="vincent" type="update" issue="978">
        Improved documentation of StateCovariance class.
      </action>
    </release>
    <release version="11.3" date="2022-10-25"
             description="Version 11.3 is a minor release of Orekit.
             It includes both new features and bug fixes. New features introduced in 11.3 are:
             the unscented Kalman filter (numerical version), the semi-analytical unscented Kalman filter (DSST version),
             a new PVCoordinatesProvider modelling waypoints on an ellipsoid following a loxodrome (commonly, a rhumb line),
             a new method to compute hyperbolic anomaly based on Gooding and Odell algorithm,
             a new built-in additional state for covariance propagation (linear method based on the state transition matrix computation),
             with a new state covariance object allowing covariance transformation between frames and orbit types,
             the extrapolation of the state covariance matrix using a Keplerian model,
             a new ExtremumApproachDetector for close encounter computation,
             the migration of all JUnit tests from JUnit 4 to JUnit 5,
             the ability to estimate measurement parameters (station position or clock biases) from an ephemeris,
             new methods to convert from/to Orekit frames and CCSDS frames,
             improvements of CCSDS CDM (Collision Data Message) parsers,
             improvements in date handling and aggregate bounded propagators,
             several bug fixes and documentation improvements.
             See the list below for a full description of the changes.">
      <action dev="bryan" type="add" issue="972">
        Added shiftedBy method for covariance matrix.
      </action>
      <action dev="bryan" type="add" issue="971">
        Added new class to handle covariance matrix.
      </action>
      <action dev="luc" type="fix" issue="974">
        Use Véronique Dehant table for station displacements due to tides.
      </action>
      <action dev="luc" type="fix" issue="973">
        Avoid losing last measurements in Kalman filter.
      </action>
      <action dev="gc" type="add" issue="940">
        Accept new fields in CCSDS CDM files.
      </action>
      <action dev="vincent" type="add" issue="964">
        Added covariance transformation between local orbital frames.
      </action>
      <action dev="andrewsgoetz" type="fix" issue="951">
        Moved Keplerian anomaly conversion methods to KeplerianAnomalyUtility
        and FieldKeplerianAnomalyUtility, deprecating the methods in
        KeplerianOrbit and FieldKeplerianOrbit. Incorporated Gooding and Odell
        algorithm for solving the hyperbolic Kepler equation.
      </action>
      <action dev="gaetanpierre" type="add" issue="961">
        Added Unscented Semi-analytical Kalman Estimator.
      </action>
      <action dev="gaetanpierre" type="add" issue="960">
        Added Unscented Kalman Estimator.
      </action>
      <action dev="maxime" type="fix" issue="967">
        Fixed documentation in BulletinAFilesLoader.
      </action>
      <action dev="serrof" type="fix" issue="963">
        Fixed rejection of irregular TDM PATH field.
      </action>
      <action dev="bryan" type="update" issue="726">
        Added ephemeris based estimation.
      </action>
      <action dev="maxime" type="update" issue="955">
        Added method to get measurement types.
      </action>
      <action dev="gc" type="fix" issue="943">
        Improved AbsoluteDate.equals method with management of past and future infinity.
      </action>
      <action dev="bryan" type="add" issue="901">
        Added additional state provider for covariance matrix propagation.
      </action>
      <action dev="vincent" type="update" issue="956">
        Migrated all tests from JUnit4 to JUnit5.
      </action>
      <action dev="vincent" type="add" issue="953">
        Added method to convert to/from an Orekit frame and a CCSDS Frame.
      </action>
      <action dev="vincent" type="add" issue="952">
        Added ExtremumApproachEventDetector.
      </action>
      <action dev="evan" type="add">
        Added constructor to AggregateBoundedPropagator for more control over which
        propagator is used.
      </action>
      <action dev="greyskyy" type="add">
        Added waypoint interpolation of PVCoordinatesProvider.
      </action>
      <action dev="evan" type="add" issue="954">
        Added method to round DateTimeComponents for custom formatting.
      </action>
    </release>
    <release version="11.2.1" date="2022-08-01"
             description="Version 11.2.1 is a patch release of Orekit.
             It fixes issues related to the parsing and writing of CCSDS CDM files.
             It also fixes issues related to date management.
             Finally it includes some improvements in the class documentation">
      <action dev="gc" type="fix" issue="945">
        Fixed documentation issue, RTNCovariance constructor initializes the covariance matrix with NaN.
      </action>
      <action dev="gc" type="fix" issue="944">
        Fixed wrong parsing of Area_DRG and Area_SRP from CDM.
      </action>
      <action dev="gc" type="fix" issue="942">
        Fixed N/A value not recognized for field MANEUVERABLE when parsing CDMs.
      </action>
      <action dev="luc" type="fix" issue="939">
        Fixed negative offset when shifting an AbsoluteDate.
      </action>
      <action dev="luc" type="fix" issue="935">
        Fixed internal error on DateEvent capture events in v11.1.2.
      </action>
    </release>
    <release version="11.2" date="2022-06-20"
             description="Version 11.2 is a minor release of Orekit.
             It includes both new features and bug fixes. New features introduced
             in 11.2 are: the Hatch filter for GNSS measurements smoothing, the parsing
             and writing of CCSDS CDM in both KVN and XML formats, the parsing of SOLFSMY
             and DTC data for JB2008 atmospheric model, the parsing of EOP in Sinex
             files, new measurements for orbit determination: TDOA, bi-static range and
             range rate, support for ITRF 2020 version, the computation of mean orbital
             parameters in the sense of Eckstein-Hechler or Brouwer-Lyddane models. It
             also includes an update of the CCSDS ODM format to latest draft version and an
             improvement of the frame transformation.
             See the list below for a full description of the changes.">
      <action dev="bryan" type="update">
        Added possibility to custom analytical mean parameters conversion.
      </action>
      <action dev="louis" type="add" issue="666">
        Added Hatch filters for smoothing of GNSS measurements.
      </action>
      <action dev="bryan" type="update" issue="895">
        Allowed parsing of SP3 files without EOF key.
      </action>
      <action dev="gc" type="add" issue="790">
        Added writing of velocity record in CPF file writers.
      </action>
      <action dev="bryan" type="update" issue="804">
        Added support for loading EOP from Sinex files.
      </action>
      <action dev="luc" type="fix" issue="936">
        Raised a too stringent convergence threshold in Eackstein-Hechler model.
      </action>
      <action dev="bryan" type="add" issue="932">
        Added a way to compute mean parameters in Brouwer-Lyddane model.
      </action>
      <action dev="markrutten" type="add" issue="922">
        Added bistatic range measurement.
      </action>
      <action dev="luc" type="add" issue="933">
        Added a way to compute mean parameters in Eckstein-Hechler model.
      </action>
      <action dev="luc" type="update" issue="934">
        Updated CCSDS ODM to latest draft version (pink book).
      </action>
      <action dev="luc" type="fix" issue="930">
        Prevents zero max check intervals in maneuvers triggers detectors.
      </action>
       <action dev="luc" type="add">
        Added detection of non-positive max check interval and threshold.
      </action>
      <action dev="luc" type="add" issue="929">
        Allow additional derivatives providers to update main state derivatives.
      </action>
      <action dev="luc" type="fix" issue="928">
        Fixed indexing error when estimating a subset of orbital parameters.
      </action>
      <action dev="luc" type="update" issue="925">
        Don't loose additional derivatives when generating ephemeris.
      </action>
      <action dev="gc" type="fix" issue="889">
        Fixed unexpected behavior of two tests in OrekitMessagesTest.
      </action>
      <action dev="mvanel" type="add" issue="777">
        Added support for parsing and writing CDM files in both KVN and XML formats.
      </action>
      <action dev="luc" type="add" issue="918">
        Added support for ITRF-2020.
      </action>
      <action dev="pascal" type="add" issue="911">
        Added TDOA and bistatic range rate measurements.
      </action>
      <action dev="bryan" type="add" issue="900">
        Added init method in {Field}AdditionalStateProvider.
      </action>
      <action dev="louis" type="add" issue="888">
        Added J2-contribution for relativistic clock correction.
      </action>
      <action dev="evan" type="update">
        Allow creating Geoid without default data context.
      </action>
      <action dev="louis" type="add" issue="759">
        Added data loaders for Space Environment's JB2008 data.
      </action>
      <action dev="bryan" type="add" issue="898">
        Added static method to create a BodyFacade from a CenterName.
      </action>
      <action dev="evan" type="update" issue="903">
        Added Frame.getStaticTransformTo(...) and supporting methods to improve
        performance.
      </action>
    </release>
    <release version="11.1.2" date="2022-04-27"
             description="Version 11.1.2 is a patch release of Orekit.
             It fixes issues related to the parsing and writing of CCSDS and ILRS files.
             It also fixes issues in ECOM2 solar radiation pressure model, event bracketing,
             ephemeris generation, and NTW local orbital frame.
             Finally it includes some improvements in the class documentation">
      <action dev="luc" type="fix" issue="917">
        Fixed missing tags in XML generation by EphemerisWriter.
      </action>
      <action dev="louis" type="fix" issue="886">
        Fixed rollover in CRD parser.
      </action>
      <action dev="louis" type="fix" issue="786">
        Fixed NaNs when constructing Keplerian orbit from PV
        computed from KeplerianOrbit.
      </action>
      <action dev="louis" type="fix" issue="826">
        Fixed ephemeris generation using PropagatorParallelizer.
      </action>
      <action dev="luc" type="fix" issue="921">
        Fixed event bracketing problem induced by numerical noise at end of search interval.
      </action>
      <action dev="luc" type="fix" issue="919">
        Fixed ephemeris generation with several derivatives providers.
      </action>
      <action dev="maxime" type="fix" issue="909">
        Fixed wrong implementation of NTW LOF frame.
      </action>
      <action dev="bryan" type="fix" issue="910">
        Fixed eD and eY equation in ECOM2 model.
      </action>
      <action dev="pascal" type="fix" issue="908">
        Fixed unmanaged comment in OMM.
      </action>
      <action dev="pascal" type="fix" issue="906">
        Fixed unmanaged units in OMM.
      </action>
      <action dev="evan" type="fix" issue="882">
        Fix StreamingOemWriter in ITRF and without optional fields.
      </action>
      <action dev="evan" type="fix" issue="912">
        Fix StreamingOemWriter without acceleration.
      </action>
      <action dev="luc" type="fix" issue="184">
        Fixed non-bracketing issue when RESET_STATE slightly moves an event at the start
        of a step and another regular event happens in the first half of the same step
      </action>
    </release>
    <release version="11.1.1" date="2022-03-17"
             description="Version 11.1.1 is a patch release of Orekit.
             It fixes issues related to the parsing of SP3 and Rinex files. It also takes
             additional derivatives into account in {Field}SpacecraftState.shiftedBy method.
             Finally it includes some improvements in the class documentation">
      <action dev="lars" type="add" issue="896">
        Added Git configuration instructions in contributing guide.
      </action>
      <action dev="lars" type="fix" issue="897">
        Corrected wrong path in release guide.
      </action>
      <action dev="bryan" type="fix" issue="894">
        Fixed dead link in contributing guidelines.
      </action>
      <action dev="bryan" type="fix" issue="698">
        Added missing BDS-3 signal for Rinex 3.04.
      </action>
      <action dev="bryan" type="fixed" issue="892">
        Removed check of not supported keys in RinexLoader.
      </action>
      <action dev="lirw1984" type="update" issue="895">
        Enhanced parsing of SP3 files.
      </action>
      <action dev="luc" type="add" issue="902">
        Take additional derivatives into account in {Field}SpacecraftState.shiftedBy.
      </action>
    </release>
    <release version="11.1" date="2022-02-14"
             description="Version 11.1 is a minor release of Orekit.
             It includes both new features and bug fixes. New features introduced
             in 11.1 are: the estimation of maneuver start/stop time, the Brouwer-Lyddane
             orbit propagation model with Warren Phipps’ correction for the critical
             inclination of 63.4° and the perturbative acceleration due to atmospheric
             drag, the Extended Semi-analytical Kalman Filter, a new API for
             State Transition Matrix and Jacobian matrices computation, orbit
             determination  using analytical propagation models, parsing of ICGEM V2.0 format.
             This release includes important fixes in CCSDS files, TimeSpanMap, and
             display of dates. See the list below for a full description of the changes.">
      <action dev="luc" type="fix" issue="722">
        Prefer values from Bulletin B rather than Bulletin A if both are present
        in rapid data column format. This handling of priority was already in
        place for XML file, but not for column format.
      </action>
      <action dev="luc" type="fix" issue="448">
        Added support for ICGEM V2.0 format for piecewise gravity fields
        that contain discontinuities around major earthquakes, like
        Eigen 6S4 V2.
      </action>
      <action dev="andrewsgoetz" type="add">
        Added Automatic-Module-Name "org.orekit" to JAR manifest to improve usability
        of Orekit by modular Java projects.
      </action>
      <action dev="julie,bryan,maxime" type="add" issue="823">
        Added the Extended Semi-analytical Kalman Filter.
      </action>
      <action dev="luc" type="fix" issue="875">
        Allow empty comments in CCSDS messages
      </action>
      <action dev="luc" type="fix" issue="884">
        Deprecated TimeSpanMap.getTransitions()
      </action>
      <action dev="luc" type="fix" issue="832,885">
        Allow to enter the same transition date in TimeSpanMap several times
      </action>
      <action dev="luc" type="fix" issue="833">
        Added a way to erase all earlier/later transitions when adding an entry
        and added addValidBetween to TimeSpanMap.
      </action>
      <action dev="bryan" type="add">
        Added a new and simpler API for State Transition Matrix and Jacobian
        matrix computation for analytical orbit propagators.
      </action>
      <action dev="bryan" type="fix" issue="878">
        Fixed writing of ITRF frames before 2000 when generating CCSDS files.
      </action>
      <action dev="luc" type="fix" issue="836">
        Use the orbit normalization feature to reduce discontinuities across impulsive maneuvers.
      </action>
      <action dev="luc" type="add">
        Added an orbit normalization feature.
      </action>
      <action dev="evan" type="add" issue="881">
        Add AbsoluteDate.toStringWithoutUtcOffset(TimeScale, int) and
        DateTimeComponents.toStringWithoutUtcOffset(int, int) to emulate
        AbsoluteDate.toString() from Orekit 10.
      </action>
      <action dev="evan" type="fix" issue="880">
        Fix UTC offset in DateTimeComponents.toString(int, int)
      </action>
      <action dev="luc" type="fix" issue="849">
        Added detector to FieldEventHandler.init arguments list.
      </action>
      <action dev="luc" type="fix" issue="837">
        Added getters for raw detectors in event shifter, slope filter and predicate filter.
      </action>
      <action dev="bryan" type="fix" issue="874">
        Fixed initialization of maneuver trigger events when using EventBasedManeuverTriggers.
      </action>
      <action dev="luc" type="fix" issue="872">
        Fixed multiple detection of events when using propagate(start, target) with
        integration-based propagators.
      </action>
      <action dev="bryan" type="add" issue="871">
        Added atmospheric drag effect for Brouwer-Lyddane model.
      </action>
      <action dev="bryan" type="add" issue="869">
        Allowed Brouwer-Lyddane model to work for the critical inclination.
      </action>
      <action dev="bryan" type="fix" issue="867">
        Fixed handling of multiple historical eccentricities for a same station.
      </action>
      <action dev="bryan" type="fix" issue="868">
        Fixed writing of whitespace characters in CPF writer.
      </action>
      <action dev="bryan" type="fix" issue="864">
        Fixed BStar estimation in TLE-based orbit determination.
      </action>
      <action dev="mvanel" type="add" issue="653">
        Added Brouwer-Lyddane orbit propagator.
      </action>
      <action dev="luc" type="add" issue="865">
        Added derivatives with respect to maneuvers start/stop dates
        or median date/duration.
      </action>
      <action dev="luc" type="add" >
        Added observers for maneuvers triggers.
      </action>
      <action dev="luc" type="fix" issue="853">
        Added field-based init method in ForceModel and DSSTForceModel.
      </action>
      <action dev="luc" type="fix" >
        Added ParameterDrivenDateIntervalDetector and FieldParameterDrivenDateIntervalDetector.
      </action>
      <action dev="luc" type="add" >
        Added DateDriver to drive dates using a ParameterDriver.
      </action>
      <action dev="luc" type="fix" issue="848">
        Allow backward propagation in EventBasedManeuverTriggers.
      </action>
      <action dev="luc" type="add" >
        Added IntervalEventTrigger and StartStopEventsTrigger to streamline
        several ways to trigger maneuvers.
      </action>
      <action dev="luc" type="add" >
        When propagating with integrated additional equations, the generated
        spacecraft states now also contain both state and derivatives
        managed by the equations.
      </action>
      <action dev="luc" type="add" >
        Replaced AdditionalEquations by AdditionalDerivativesProvider with
        support for dimension retrieval and yield feature between providers.
      </action>
      <action dev="luc" type="add" issue="856">
        Added a new and simpler API for State Transition Matrix and Jacobian
        matrix computation. This new API is for now only used with NumericalPropagator
        and DSSTPropagator (both in batch least squares and in Kalman filter), but it
        is expected to be generalized to analytical propagators as well when it is
        stabilized.
      </action>
      <action dev="luc" type="add" >
        Added DoubleArrayDictionary and FieldArrayDictionary as replacements
        for HashMap when the number of keys is very small (such as in spacecraft
        states).
      </action>
      <action dev="luc" type="add">
        Manage dependencies between additional states in propagators using a yield
        feature between providers.
      </action>
      <action dev="luc" type="add" >
        SpacecraftState now handle derivatives of additional states.
      </action>
      <action dev="luc" type="add" issue="862">
        PropagatorParallelizer now preserves existing step handlers in the propagators it runs.
      </action>
      <action dev="ShippingEnjoyer" type="add">
        Get rid of StringBuffer for logging without unnecessary synchronization (bias-locking disabled at jdk18)
      </action>
    </release>
    <release version="11.0.2" date="2021-11-24"
             description="Version 11.0.2 is a patch release of Orekit.
             It fixes an important issue related to the handling of indexes
             when building the state transition matrix in multi satellites
             orbit determination. It also fixes bugs in TLE and CRD files.
             Finally it includes an update of the release guide.">
         <action dev="bryan" type="fix" issue="859" due-to="Emmanuel Papanagiotou">
        Allowed custom setting of state to TLE conversion in propagator builder.
      </action>
         <action dev="bryan" type="fix" issue="847">
        Fixed handling of comments in CRD files.
      </action>
         <action dev="bryan" type="fix" issue="851">
        Fixed deserialization of TLE caused by the bStarParameterDriver.
      </action>
         <action dev="bryan" type="fix" issue="850">
        Fixed indexes when build state transition matrix for multi sat Kalman.
      </action>
         <action dev="sdinot" type="update">
        Updated the release guide to remove actions that are no longer required.
      </action>
    </release>
    <release version="11.0.1" date="2021-10-22"
             description="Version 11.0.1 is a patch release of Orekit.
             It fixes an important issue related to the calculation of the relativistic
             clock correction for GNSS measurements. It also fixes bugs in OEM and CPF
             files writing. Finally it includes some improvements in the class documentation">
         <action dev="bryan" type="fix" issue="846">
        Fixed wrong computation of relativistic clock correction for GNSS measurements.
      </action>
         <action dev="bryan" type="fix" issue="845">
        Fixed parsing of Rinex clock files.
      </action>
         <action dev="bryan" type="fix" issue="844">
        Fixed null pointer exception when constructing CPF from coordinates.
      </action>
         <action dev="bryan" type="update" issue="843">
        Improved documentation of solar radiation pressure class to include
        additional information about osculating bodies.
      </action>
         <action dev="sdinot" type="update" issue="842">
        Used the latest version of Maven available in RedHat 8.
      </action>
         <action dev="pascal" type="fix" issue="839">
        Fixed handling of time system in OemWriter.
      </action>
         <action dev="bryan" type="update" issue="838" due-to="Kendra Hale">
        Improved documentation of ImpulseManeuver class.
      </action>
    </release>
    <release version="11.0" date="2021-09-20"
             description="Orekit 11.0 is a major new release.
             It includes both new features and bug fixes. New features introduced
             in 11.0 are: orbit determination using SGP4/SDP4 models, a sequential
             batch least squares estimator using initial covariance and state vector,
             writer and parser for all CCSDS Navigation Data Messages in both KVN
             and XML formats, version 2 of CCSDS Tracking Data Messages, version 3
             of CCSDS Orbit Data Messages, support for Rinex navigation files,
             support for IGS clock correction files, support for IGS real time
             data including both SSR and RTCM messages, NTrip protocole, eclipses
             by Moon in solar radiation pressure force, a new API for analytical
             GNSS orbit propagators, removal of propagation modes, possibility
             to add several step handlers for the same orbit propagation, a new
             event detector for angular separation as seen from the spacecraft.
             See the list below for a full description of the changes.">
         <action dev="bryan" type="update" issue="766" due-to="Gowtham Sivaraman">
        Allowed setting of AttitudeProvider to the BoundedPropagator
        generated via propagation.
      </action>
         <action dev="bryan" type="fix" issue="835">
        Fixed format symbols for year, month, day in DateComponents#toString().
      </action>
         <action dev="thomas" type="fix" issue="668">
        Added a new event detector for angular separation as seen from the spacecraft.
      </action>
      <action dev="maxime" type="fix" issue="829">
        Fixed DataSourceTest.testFileName for Windows users.
      </action>
      <action dev="bryan" type="fix" issue="818">
        Use observed solar flux instead of adjusted in DTM2000 model.
      </action>
      <action dev="evan" type="fix" issue="798">
        Allow DSST event detection when propagating backwards.
      </action>
      <action dev="bryan" type="fix" issue="717" due-to="evan">
        Fixed DSST orbit determination when propagating backwards.
      </action>
      <action dev="evan" type="remove" issue="586">
        Remove InertialProvider.EME2000_ALIGNED, Propagator.DEFAULT_LAW. Use
        InertialProvider.of(Frame).
      </action>
      <action dev="evan" type="update" issue="586">
        Change default attitude provider to be aligned with propagation frame for all
        analytic propagators and GLONASS propagator. Backward incompatible.
      </action>
      <action dev="evan" type="update" issue="586">
        Improve performance of IntertialProvider(Frame)
      </action>
      <action dev="anne-laure" type="update" issue="797">
        Add information if a detector failed during propagation
      </action>
      <action dev="bryan" type="fix" issue="788" due-to="luc">
        Fixed missing call to setMuCreated() in OemParser.
      </action>
      <action dev="evan" type="update" issue="618">
        Fix supportedNames matching in ClasspathCrawler. Backwards incompatible.
      </action>
      <action dev="bryan" type="fix" issue="828">
        Fixed missing file types in SP3Parser.
      </action>
      <action dev="bryan" type="fix" issue="827">
        Fixed time system used in SP3 files.
      </action>
      <action dev="evan" type="fix" issue="685">
        Fix AnalyticalPropagator RESET_STATE when new state is null.
      </action>
      <action dev="bryan" type="fix" issue="803">
        Fixed parsing of clock values in SP3 files.
      </action>
      <action dev="bryan" type="fix" issue="820">
        TLE Jacobians are now calculated in cartesian elements.
      </action>
      <action dev="evan" type="update" issue="825">
        Improve exception messages with two AbsoluteDates by including duration between
        them.
      </action>
      <action dev="evan" type="update" issue="637" due-to="Piotr">
        Add trailing "Z" to AbsoluteDate.toString() to indicate UTC.
        Backwards incompatible.
      </action>
      <action dev="evan" type="update" issue="825">
        In AbsoluteDate.toString() fallback to TAI when no leap seconds are loaded.
      </action>
      <action dev="evan" type="update" issue="591">
        Fix TimeComponents.toString(): correct ISO 8601 with UTC offset, rounding issues.
        Backwards incompatible.
      </action>
      <action dev="evan" type="update" issue="590">
        Fix DateTimeComponents.toString(): correct ISO 8601, leap second, rounding issues.
        Backwards incompatible.
      </action>
      <action dev="evan" type="update" issue="637" due-to="Piotr">
        Fix AbsoluteDate.toString(timeZone) and toString(minutesFromUtc) to include the
        UTC offset when it is zero.
      </action>
      <action dev="evan" type="add">
        Add DateTimeComponents.toString(...) method with correct rounding for user
        specified precision.
      </action>
      <action dev="bryan" type="update" issue="626">
        Used a separate Comparator for sorting integer least square solutions.
      </action>
      <action dev="bryan" type="update" issue="799">
        Used the field-specific value of π.
      </action>
      <action dev="evan" type="update" issue="830" due-to="skyrex">
        Remove step size limitations in analytic propagators. Backwards incompatible.
      </action>
      <action dev="evan" type="fix">
        Fix part of step passed to the step handler twice in analytic propagators with
        event handlers.
      </action>
      <action dev="bryan" type="fix" issue="795" due-to="guylaine">
        Fixed output of NRLMSISE00 for altitude at 32.5 km.
      </action>
      <action dev="luc" type="add" issue="821">
        Added support for CCSDS TDM V2.0.
      </action>
      <action dev="luc" type="add" issue="819">
        Allow data filtering upon loading to be used for explicit loading by applications.
      </action>
      <action dev="julie" type="add" issue="745">
        Added sequential batch least squares estimator.
      </action>
      <action dev="luc" type="add" issue="814" due-to="Valerian">
        Fixed additional states handling in ephemeris generated by analytical propagator.
      </action>
      <action dev="luc" type="add" issue="809">
        Dropped master/slave/ephemeris generation propagation modes, replaced by a
        versatile step handler multiplexer fulfilling all these needs
        simultaneously during a single propagation run
      </action>
      <action dev="luc" type="add" issue="812">
        Dropped master/slave terminology in turn-around and inter-satellite measurements.
      </action>
      <action dev="luc" type="add" issue="813">
        Fixed derivatives with respect to secondary station in turn-around modifiers.
      </action>
      <action dev="luc" type="add" issue="811">
        Allow on-the-fly add/remove/clean for step handlers.
      </action>
      <action dev="luc" type="add" issue="810">
        Merged multiplexers for fixed steps and variable steps.
      </action>
      <action dev="luc" type="fix" issue="808">
        Moved isLast argument in step handler handleStep method to a separate method.
      </action>
      <action dev="luc" type="fix" issue="807">
        Fixed scheduling between calls to step handlers and events handlers.
      </action>
      <action dev="luc" type="fix" issue="806">
        Added restrictStep method to FieldOrekitStepInterpolator interface.
      </action>
      <action dev="bryan" type="fix" issue="801">
        Added getter for meteorological data used in CRD data block.
      </action>
      <action dev="bryan" type="fix" issue="796">
        Fixed writing of line H2 in CPF file header.
      </action>
      <action dev="thomas" type="fix" issue="702">
        Added possibility to take in account several bodies while computing SRP perturbation.
      </action>
      <action dev="bryan" type="update" issue="793">
        Updated SP3File visibility to public.
      </action>
      <action dev="bryan" type="update" issue="784">
        Updated architecture of GNSS orbit propagators.
      </action>
      <action dev="bryan" type="update" issue="782">
        Updated error message of Orekit internal error exception.
      </action>
      <action dev="luc" type="add">
        Added support for reading and writing CCSDS NDM composite messages.
      </action>
      <action dev="afossa" type="fix" issue="781">
        Fixed parsing in buildLine2() method of FieldTLE.
      </action>
      <action dev="luc" type="fix" issue="776">
        Fixed associativity in units parsing.
      </action>
      <action dev="bryan" type="update" issue="773">
        TimeStampedFieldAngularCoordinates now implements FieldTimeStamped.
      </action>
      <action dev="bryan" type="update" issue="774">
        TimeStampedFieldPVCoordinates now implements FieldTimeStamped.
      </action>
      <action dev="nfialton" type="fix" issue="775">
        Fixed NullPointerException in FieldSpacecraftState when orbit is not defined.
      </action>
      <action dev="bryan" type="add" issue="763">
        Added support for RTCM ephemeris messages.
      </action>
      <action dev="bryan" type="add" issue="769">
        Added ionospheric model based on IM201 SSR message.
      </action>
      <action dev="bryan" type="add" issue="763">
        Added support for Ntrip protocol.
      </action>
      <action dev="bryan" type="add" issue="763">
        Added support for IGS SSR messages.
      </action>
      <action dev="afossa" type="fix" issue="772">
        Fixed computation of velocity derivative in FieldNumericalPropagator.Main.addKeplerContribution()
        with superGetOrbitType() == null.
      </action>
      <action dev="luc" type="add" >
        Added AccurateFormatter to output double numbers and dates
        with adaptive number of digits, preserving one ULP accuracy.
      </action>
      <action dev="luc" type="add" >
        Added a units converter.
      </action>
      <action dev="luc" type="update" >
        INCOMPATIBLE CHANGE! Now observations parsed from TDM files are in SI units.
      </action>
      <action dev="luc" type="update" issue="768">
        Allow parsing several variations of ITRF specifications (like itrf-97, ITRF2000, ITRF_2014…).
      </action>
      <action dev="luc" type="add" >
        Added a time scale for drifting on-board clocks.
      </action>
      <action dev="bryan" type="add" issue="523">
        Added support for RINEX 3.X navigation files.
      </action>
      <action dev="bryan" type="update" issue="691">
        Improved consistency between getParametersDrivers() method signatures.
      </action>
      <action dev="andrewsgoetz" type="add" issue="764">
        Added new method to UTCScale which exposes the raw UTC-TAI offset data.
      </action>
      <action dev="bryan" type="fix" issue="670">
        Fixed call to ForceModel.init() in AbstractGaussianContribution class.
      </action>
         <action dev="thomas" type="add" issue="712">
          Added IGS clock file support.
      </action>
      <action dev="bryan" type="update" issue="650">
        Methods computeMeanState() and computeOsculatingState()
        of FieldDSSTPropagator are now statics.
      </action>
      <action dev="bryan" type="update" issue="762">
        TabulatelofOffset now implements BoundedAttitudeProvider.
      </action>
      <action dev="luc" type="update" issue="761">
        TabulateProvider now implements BoundedAttitudeProvider.
      </action>
      <action dev="luc" type="fix" issue="760">
        Fixed reference frame in tabulated attitude provider.
      </action>
      <action dev="luc" type="update" >
          Renamed SINEXLoader into SinexLoader.
      </action>
      <action dev="luc" type="update" >
        Use DataSource in RinexLoader and SinexLoader.
      </action>
      <action dev="luc" type="update" >
        Renamed NamedData into DataSource.
      </action>
      <action dev="luc" type="add" issue="474">
        Added support for CCSDS ODM V3, with the new
        Orbit Comprehensive Message format.
      </action>
      <action dev="luc" type="update">
        Overhauled generic Ephemeris and AttitudeEphemeris writing.
      </action>
      <action dev="luc" type="update">
        Overhauled CCSDS messages handling, both parsing and writing.
      </action>
      <action dev="amir" type="fix" issue="746">
        Fixed combination of measurements using GNSS phase measurements.
      </action>
      <action dev="bryan" type="add" issue="756">
        Added new method signature in IodGooding using AngularRaDec measurement.
      </action>
      <action dev="thomas" type="fix" issue="688">
        Fixed ignored fields from TLE template in TLEPropagatorBuilder.
      </action>
      <action dev="thomas" type="fix" issue="372">
        Added TLE generation.
      </action>
      <action dev="bryan" type="fix" issue="624">
        Allowed dynamic station coordinates when calculating tropospheric delay.
      </action>
      <action dev="bryan" type="update" issue="755">
        Modified IodGooding constructor to be consistent with other IOD methods.
      </action>
      <action dev="bryan" type="add" issue="753">
        Added new method signature in IodLaplace using AngularRaDec measurement.
      </action>
      <action dev="bryan" type="add" issue="752">
        Added new method signature in IodLambert using Position measurement.
      </action>
      <action dev="bryan" type="add" issue="751">
        Added new method signature in IodGibbs using Position measurement.
      </action>
      <action dev="luc" type="fix" issue="749">
        Allow building PVCoordinates and AngularCoordinates (as well as their Field,
        Absolute and TimeStamped variations) to be build from UnivariateDerivative1
        and UnivariateDerivative2 in addition to DerivativeStructure.
      </action>
      <action dev="bryan" type="fix" issue="736">
        Fixed NullPointerException in DSSTTesseral Hansen object.
      </action>
      <action dev="bryan" type="update" issue="601">
          Changed getPVInPZ90() method to private.
      </action>
      <action dev="bryan" type="fix" issue="744">
          Fixed calculation of CR3BP constants.
      </action>
      <action dev="bryan" type="update" issue="743">
          Updated JUnit version to 4.13.1.
      </action>
    </release>
    <release version="10.3.1" date="2021-06-16"
             description="Version 10.3.1 is a patch release of Orekit.
             It fixes one critical bug that could cause potential infinite loops in tesselation
             in very rare cases due to numerical noise.">
      <action dev="luc" type="fix" issue="792">
        Fixed potential infinite loops in tesselation in very rare cases due to numerical noise.
      </action>
    </release>
    <release version="10.3" date="2020-12-21"
             description="Version 10.3 is a minor release of Orekit.
             It includes both new features and bug fixes. New features introduced
             in 10.3 are: relativistic clock correction for range, phase, and range rate
             measurements, piece wise models for empirical forces, one-way GNSS code
             and phase measurements, support for laser ranging data (both CPF and
             CRD formats), Lense-Thirring and De Sitter relativistic corrections to
             satellite acceleration, support for AGI leap second files, new interfaces
             for attitude ephemeris files, Knocke model for Earth's albedo and infrared,
             as well as several other new features. This release includes an important
             fix in DSST orbit determination allowing to used short period Jacobian
             during state transition matrix calculation. It also fixes issues in Kalman
             orbit determination and CCSDS ADM format. See the list below for a full
             description of the changes.">
      <action dev="bryan" type="update" issue="741">
        Updated Hipparchus version to 1.8 and updated code with new functionalities.
      </action>
         <action dev="bryan" type="add" issue="740">
          Added aggregator for bounded attitude providers.
      </action>
         <action dev="thomas" type="add" issue="8">
        Added Knocke's Earth rediffused radiation pressure force model.
      </action>
         <action dev="bryan" type="add" issue="739">
          Allowed initialization of attitude provider from attitude segment.
      </action>
      <action dev="raphael" type="add" issue="705">
        Allowed writing an AEM file from a list of SpacecraftStates.
      </action>
      <action dev="luc" type="add" issue="738">
        Added user-defined max iteration and convergence criterion in SecularAndHarmonic.
      </action>
      <action dev="luc" type="add" issue="737">
        Added loading of AGI LeapSecond.dat files.
      </action>
      <action dev="raphael" type="add" issue="686">
        Allowed user-defined format for ephemeris data lines in
        StreamingAemWriter, AEMWriter, StreamingOemWriter and OEMWriter.
      </action>
         <action dev="bryan" type="fix" issue="683">
          Updated building instructions.
      </action>
         <action dev="bryan" type="add" issue="734">
          Added getters for phase measurement ambiguity driver.
      </action>
         <action dev="bryan" type="fix" issue="696">
          Allowed to configure initial covariance for measurements in Kalman Filter.
      </action>
      <action dev="thomas, bryan" type="add" issue="709">
        Added clock drift contribution to range rate measurements.
      </action>
         <action dev="bryan" type="fix" issue="687">
          Fixed Javadoc of ElevationMask.
      </action>
      <action dev="raphael" type="fix" issue="711">
        Allowed definition of a default interpolation degree in both AEMParser and OEMParser.
      </action>
      <action dev="bryan" type="add" issue="733">
        Added Lense-Thirring and De Sitter relativistic effects.
      </action>
      <action dev="melanisti" type="fix" issue="725">
        Fixed missing measurement parameter in InterSatellitesRange measurement.
      </action>
      <action dev="bryan" type="add" issue="732">
        Added documentation for checkstyle configuration.
      </action>
         <action dev="thomas" type="fix" issue="730">
          Removed useless loop over an empty list
      </action>
      <action dev="luc" type="fix" issue="731">
        Fixed parsing of some ICGEM gravity fields files.
      </action>
      <action dev="raphael" type="fix" issue="720">
          Added support for measurements parameters in UnivariateProcessNoise
      </action>
      <action dev="luc" type="fix" issue="729">
        Fixed wrong handling of RESET-STATE in analytical propagators.
      </action>
      <action dev="luc" type="add" issue="728">
        Allow creating a node detector without an orbit.
      </action>
      <action dev="bryan" type="add" issue="671">
        Added support for laser ranging file formats.
      </action>
      <action dev="clement" type="fix" issue="724">
        Remove range checks in TLE constructor.
      </action>
      <action dev="bryan" type="fix" issue="723">
        Allowed AEM and OEM writers to write header comments.
      </action>
      <action dev="bryan" type="add" issue="719">
        Added one-way GNSS range and phase measurements for LEO satellite
        orbit determination applications.
      </action>
      <action dev="bryan" type="add" issue="716">
        Added piecewise empirical force model.
      </action>
      <action dev="bryan" type="add" >
        Considered a new implementation for empirical forces, to allow piecewise model.
      </action>
      <action dev="bryan" type="add" issue="703">
        Added inter-satellites phase measurement.
      </action>
      <action dev="bryan" type="fix" issue="695">
        Considered covariance matrix from Position measurement in Kalman estimator.
      </action>
      <action dev="bryan" type="fix" issue="718">
        Fixed orbital state used for short periodic Jacobian computation.
      </action>
      <action dev="bryan" type="add" issue="704">
        Allow using user specified velocity error for computing
        tolerance vectors for integrators.
      </action>
      <action dev="bryan" type="add" issue="714">
        Added frequency deviation for range-rate measurements.
      </action>
      <action dev="bryan" type="add" issue="715">
        Added relativistic clock correction for range, phase and
        inter-satellite range measurements.
      </action>
      <action dev="bryan" type="fix" issue="706">
        Fixed missing measurement parameter in inter-satellites range measurement.
      </action>
         <action dev="thomas" type="fix" issue="713">
        Fixed computation of DSST short period Jacobian.
      </action>
      <action dev="luc" type="fix" issue="699">
        Fixed missing measurement parameter in Phase measurement
      </action>
      <action dev="luc" type="fix" issue="701">
        Fixed wrong handling of propagation parameters by Kalman filter in multi-satellite
        context
      </action>
    </release>
    <release version="10.2" date="2020-07-14"
             description="Version 10.2 is a minor release of Orekit.
             It includes both new features and bug fixes. New features introduced
             in 10.2 are: support for CCSDS ADM files, modelling of trajectories
             around Lagrangian points using CR3BP model, a piece wise drag force model,
             a time span tropospheric estimated model, an estimated ionospheric model,
             an improved modelling of the GNSS phase measurement, several bug fixes
             for date functionnalities, a new organization of the maneuvers package,
             a configurable low thrust maneuver model based on detectors,
             support for CSSI space weather data, , as well as several other minor
             features and bug fixes. See the list below for a full description
             of the changes.">
      <action dev="bryan" type="fix" issue="661">
        Fixed visibility of WindUpFactory.
      </action>
      <action dev="bryan" type="update" >
        Increased visibility of setters in CCSDS ADM related classes.
      </action>
      <action dev="clement" type="add" issue="656">
        Added CssiSpaceWeatherLoader which provides three-hourly space weather
        data and implements DTM2000InputParameters and NRLMSISE00InputParameters
      </action>
      <action dev="maxime" type="update" issue="690">
        Increased visibility of setters in CCSDS OEM related classes.
      </action>
      <action dev="bryan" type="update" >
        Improved Orekit performance by using new Hipparchus' differentiation classes.
      </action>
      <action dev="bryan" type="update" issue="682">
        Changed visibility of OrbitType parameter drivers' names to public.
      </action>
      <action dev="evan" type="add" issue="684" due-to="Mikael">
        Fix infinite loop in event detection when a RESET_* event causes two other events
        to occur simultaneously and discontinuously.
      </action>
      <action dev="evan" type="add" issue="684">
        Add FieldFunctionalDetector.
      </action>
      <action dev="mikael" type="add">
        Added a configurable low thrust maneuver based on detectors.
      </action>
      <action dev="bryan" type="fix" issue="605">
        Added support for Rinex C0, L0, S0 and D0 observation types.
      </action>
      <action dev="bryan" type="fix" issue="641">
        Allow Pattern functionalities instead of String.replaceAll() and String.split().
      </action>
      <action dev="evan" type="fix" issue="658">
        Fix invalid hour when using TimeScale(double) or TimeScale(int, double) with a
        value in [86400, 86401]. Treat these values as indicating a leap second.
      </action>
      <action dev="evan" type="add" issue="677">
        Add AbsoluteDate.toStringRfc3339() and DateTimeComponents.toStringRfc3339().
      </action>
      <action dev="evan" type="fix" issue="681">
        Fix AbsoluteDate.getComponents(...) produces invalid times.
      </action>
      <action dev="evan" type="fix" issue="676">
        Fix AbsoluteDate.getComponents(utc) throws "non-existent time 23:59:61".
      </action>
      <action dev="bryan" type="fix" issue="651">
        Improved use of try with resources statement.
      </action>
      <action dev="bryan" type="fix" issue="679" due-to="luc, maxime">
        Improved testRetrogradeOrbit in CircularOrbit and KeplerianOrbit tests.
      </action>
      <action dev="bryan" type="fix" issue="680">
        Allowed ephemeris class to be used with absolute PV coordinates.
      </action>
      <action dev="bryan" type="fix" issue="674">
        Added an exception if eccentricity is negative for keplerian orbit.
      </action>
      <action dev="evan" type="fix" issue="667">
        Fix build on CentOS/RedHat 7.
      </action>
      <action dev="bryan" type="fix" issue="662">
        Fixed forgotten additional state in Ephemeris propagator.
      </action>
      <action dev="evan" type="update">
        Improve error message for TimeStampedCache by including requested date.
      </action>
      <action dev="bryan" type="fix" issue="663">
        Fixed initialization of the triggering event for ImpulseManeuver class.
      </action>
      <action dev="clement" type="fix" issue="664">
        Fix sign of RAAN and PA parameters in TLE constructor if negative, range check most other orbit parameters.
      </action>
      <action dev="bryan" type="add" issue="669">
        Added estimated ionospheric model.
      </action>
      <action dev="bryan" type="add" issue="645">
        Merged phase-measurement branch into develop.
      </action>
      <action dev="bryan" type="add" >
        Added a time span tropospheric estimated model.
      </action>
      <action dev="bryan" type="add" issue="646">
        Merged cr3bp branch into develop.
      </action>
      <action dev="bryan" type="add" issue="660">
        Improved exception handling in IODGibbs.
      </action>
      <action dev="bryan" type="add" issue="647">
        Improved package-info documentation.
      </action>
      <action dev="nick" type="update" >
        Upgrade maven-checkstyle-plugin to 3.1.1.
      </action>
      <action dev="bryan" type="add" issue="657">
        Added multiplexed Orekit fixed step handler.
      </action>
      <action dev="bryan" type="add" issue="655">
        Added support for CCSDS ADM files.
      </action>
      <action dev="maxime" type="add" issue="649">
        Added a piece wise drag force model: TimeSpanDragForce in forces package.
      </action>
      <action dev="yannick" type="fix" issue="654">
        Prevent divergence of Saastomoinen model pathDelay method at low elevation.
      </action>
      <action dev="bryan" type="fix" issue="542">
        Removed duplicated BUILDING.txt file.
      </action>
      <action dev="bryan" type="add" issue="504">
        Allowed Eckstein Hechler propagator to be initialized with a mean orbit.
      </action>
      <action dev="bryan" type="update" issue="644">
        Removed try and catch statements for ParameterDriver initialization.
      </action>
      <action dev="bryan" type="fix" issue="613">
        Allowed DSST propagation in osculating type with event detectors.
      </action>
    </release>
    <release version="10.1" date="2020-02-19"
             description="Version 10.1 is a minor release of Orekit.
             It includes both new features and bug fixes. New features introduced
             in 10.1 are: wind-up effect for phase measurement, NeQuick ionospheric model,
             support for Hatanaka compact RINEX format, methods for the combination
             of GNSS measurements, Laplace method for initial orbit determination,
             a new Field Of View package, comparison methods for absolute dates,
             a new multiplexed measurement, specialized propagators for GNSS constellation,
             default constructors for DSST force models, covariance matrices in OEM writer,
             a new data context implementation, connection with Gitlab CI, improved documentation,
             the migration of the tutorials to a separate sister project, as well as several other minor
             features and bug fixes. See the list below for a full description of the changes.">
      <action dev="ward" type="fix">
        Improve performance of loading CCSDS files.
      </action>
      <action dev="ward" type="fix" issue="639" due-to="qmor">
        In Ellipsoid.pointOnLimb(...) improved numerical stability by cancelling terms.
      </action>
      <action dev="maxime" type="fix" issue="639" due-to="qmor">
        Fixed pointOnLimb method in bodies.Ellipsoid class. Normalized equations should now avoid numerical issues.
      </action>
      <action dev="evan" type="fix" issue="627">
        Fix TimeScalesFactory.getGMST(conventions, simpleEop) always returning the same
        value.
      </action>
      <action dev="evan" type="fix" issue="636">
        Fix UT1 and Earth rotation during a leap second. Was off by 1 second.
      </action>
      <action dev="luc" type="fix" issue="635">
        Fixed inconsistency in constant thrust maneuver acceleration.
      </action>
      <action dev="evan" type="add" >
        Added an annotation and a compiler plugin that generates a warning
        when default context is used without being explicitly annotated.
      </action>
      <action dev="luc" type="fix" issue="632" due-to="Evan Ward">
        Fixed projection to ellipsoid at pole.
      </action>
      <action dev="evan,luc,yannick" type="add" issue="607">
        Add DataContext, a way to load separate sets of EOP, leap seconds, etc.
      </action>
      <action dev="luc" type="fix" issue="630">
        Improve performance of UnixCompressFilter.
      </action>
      <action dev="luc" type="fix" issue="631">
        Improve performance of HatanakaCompressFilter.
      </action>
      <action dev="evan" type="fix" issue="629">
        Improve performance of ZipJarCrawler.
      </action>
      <action dev="bryan" type="add" issue="625">
          Added default constructors for DSSTZonal and DSSTTesseral.
      </action>
      <action dev="bryan" type="add" issue="622">
          Added OrekitException for unknown number of frequencies in ANTEX files.
      </action>
      <action dev="bryan" type="add" issue="621">
          Added OrekitException in the case where IONEX header is corrupted.
      </action>
      <action dev="dylan" type="add" issue="359">
          Added a specific test for issue 359 in BatchLSEstimatorTest.
          The test verifies that a Newtonian attraction is known
          by both the propagator builder and the propagator when
          it is not added explicitly.
      </action>
      <action dev="dylan" type="add" issue="367">
          Added write of covariance matrices in OEMWriter.
      </action>
      <action dev="dylan" type="fix" issue="619">
        Fixed origin transform in CcsdsModifierFrame.
      </action>
      <action dev="bryan" type="add" issue="611">
        Added SBAS orbit propagator.
      </action>
      <action dev="bryan" type="fix" issue="617">
        Fixed null pointer exception in MultiplexedMeasurement.
      </action>
      <action dev="luc" type="fix" issue="575">
        Allow users to provide custom convergence checkers for
        batch least squares orbit determination.
      </action>
      <action dev="luc" type="add" issue="614">
        Added multiplexed measurements.
      </action>
      <action dev="luc" type="fix" issue="616">
        Fixed missed changes updates in ParameterDriversList embedding
        other ParameterDriversList instances.
      </action>
      <action dev="luc" type="update">
        Moved tutorials to a separate sister project.
      </action>
      <action dev="bryan" type="add" due-to="Shiva Iyer">
        Added Laplace method for initial orbit determination.
      </action>
      <action dev="bryan" type="fix" issue="612">
        Fixed DSST orbit determination tutorial.
      </action>
      <action dev="bryan" type="add" issue="610">
        Added IRNSS orbit propagator.
      </action>
      <action dev="bryan" type="add" issue="608">
        Added support for RINEX 3.04 files.
      </action>
      <action dev="gabb" type="fix" issue="533">
        Fixed bugs in the derivatives computation in IodGooding.
        Fixed bugs in IodLambert when there's more than an half revolution
        between start and final position.
      </action>
      <action dev="bryan" type="fix" issue="604">
        Fixed parsing of compact RINEX files with wrong key in header
        produced by some Septentrio receivers.
      </action>
      <action dev="luc" type="fix" issue="603">
        Fixed parsing of compact RINEX files with missing types in header
        produced by some Septentrio receivers.
      </action>
      <action dev="evan" type="fix" issue="589">
        Improve performance of AggregateBoundedPropagator by factor of 2.
      </action>
      <action dev="luc" type="fix" issue="600">
        Fixed parsing of compact RINEX files with many observation types.
      </action>
      <action dev="bryan" type="fix">
        Fixed poor design of GLONASS numerical propagator.
      </action>
      <action dev="luc" type="fix" issue="599">
        Fixed an issue in projection to flat ellipse.
      </action>
      <action dev="bryan" type="fix" issue="598">
        Added lazily addition of Newtonian attraction to the DSST and
        numerical propagator builders.
      </action>
      <action dev="luc" type="add" issue="595">
        Added EllipticalFieldOfView (with two different ways to define the
        ellipticity constraint) that can be used in FieldOfViewDetector,
        GroundFieldOfViewDetector and FootprintOverlapDetector.
      </action>
      <action dev="luc" type="add">
        Fields of view with regular polygonal shape can now be built either
        based on a defining cone inside the Fov and touching it at edges
        middle points, or based on a defining cone outside the Fov and touching
        it at vertices.
      </action>
      <action dev="luc" type="add" issue="594">
        Added CircularFieldOfView that can be used in FieldOfViewDetector,
        GroundFieldOfViewDetector and FootprintOverlapDetector.
      </action>
      <action dev="luc" type="add">
        Set up a general hierarchy for Field Of View with various shapes. At
        start, it includes DoubleDihedraFieldOfView and PolygonalFieldOfView.
      </action>
      <action dev="luc" type="add" issue="592">
        Added FilesListCrawler to load files from an explicit list.
      </action>
      <action dev="evan" type="fix" issue="583">
        Fix AbsoluteDate.compareTo() for future/past infinity.
      </action>
      <action dev="luc" type="fix" issue="588">
        Fixed wrong handling of spacecraft states in multi-satellites orbit determination
        and multi-satellite measurements generation.
      </action>
      <action dev="bryan" type="fix" issue="585">
        Improved contributing guide.
      </action>
      <action dev="petrus" type="fix" issue="570">
        Make FieldOfView.getFootprint public.
      </action>
      <action dev="bryan" type="add">
        Added combination of measurements.
      </action>
      <action dev="bryan" type="fix">
        Fix values of GPS C2D, L2D, D2D and S2D frequencies.
      </action>
      <action dev="bryan" type="add">
        Add Nequick ionospheric model.
      </action>
      <action dev="luc" type="fix" issue="581">
        Fixed spurious empty line insertion during Rinex 2 decompression
        when the number of observations per satellite is a multiple of 5
      </action>
      <action dev="luc" type="fix" issue="580">
        Fixed decompression of very small negative values in Hatanaka
        Compact RINEX format.
      </action>
      <action dev="luc" type="fix" issue="578">
        Orbit determination tutorials (and tests too) now supports compressed
        measurement files (gzip, Unix compress, Hatanaka Compact RINEX).
      </action>
      <action dev="luc" type="fix" issue="579">
        Handle properly special events flags in Hatanaka Compact RINEX format.
      </action>
      <action dev="luc" type="fix" issue="483">
        Reset additional state changed by event handlers and not managed by any
        additional state providers.
      </action>
      <action dev="luc" type="add" issue="472">
        Added support for Hatanaka Compact RINEX format.
      </action>
      <action dev="luc" type="fix" issue="574">
        Cope with input stream readers that keep asking for new bytes after end
        of Unix compressed files has been reached.
      </action>
      <action dev="luc" type="fix" issue="573">
        Added detection of some corrupted Unix-compressed files.
      </action>
      <action dev="bryan" type="fix" issue="572">
        Fixed the Saastamoinen model when station altitude is bigger than 5000.0 meters.
      </action>
      <action dev="luc" type="fix" issue="568">
        Fixed too fast step increase in a bracketing attempt.
      </action>
      <action dev="luc" type="add">
        Added phase measurement builder.
      </action>
      <action dev="luc" type="add">
        Added getWavelength in GNSS Frequency.
      </action>
    </release>
    <release version="10.0" date="2019-06-24"
             description="Orekit 10.0 is a major new release. It includes DSST OD,
             propagation in non-inertial frames, specialized propagators for GNSS
             constellations, a new ionospheric model, modeling for phase measurements, the
             LAMBDA method for phase ambiguity resolution, Shapiro effect for range
             measurements, improved documentation, as well as several other new features
             and bug fixes. This release fixes a security denial of service bug regarding
             itrf-versions.conf present since Orekit 9.2. Some APIs have incompatibly
             changed since the 9.X series including the format of itrf-versions.conf,
             removal of deprecated methods, reorganization of the models package, as well
             as updates to AbstractDetector, AbstractGNSSAttitudeProvider, DragSensitive,
             RadiationSensitive, and ZipJarCrawler. See the list below for a full
             description of the changes.">
      <action dev="evan" type="fix">
        Fix  name of GLONASS G2 frequency.
      </action>
      <action dev="luc" type="fix" >
        Fixed accuracy of dates conversions from java dates.
      </action>
      <action dev="evan" type="fix" issue="566">
        Make ITRFVersionLoader public.
      </action>
      <action dev="bryan" type="fix" issue="564">
        Fixed private argument of getLLimits() abstract method.
      </action>
      <action dev="bryan" type="fix" issue="565">
        Fixed static loading of UTC for GLONASS reference epoch.
      </action>
      <action dev="luc" type="fix" issue="547">
        Added a tile/sampling aiming direction that diverts singularity outside of a
        area of interest. This is mainly useful when sampling areas of interest that
        cover the pole as the pole is singular for classical aiming directions (constant
        azimuth or along track).
      </action>
      <action dev="luc" type="update" >
        Removed latitude limitation in AlongTrackAiming. If latitude is above (resp. below)
        the maximum (resp. minimum) latitude reached by the defining orbit, then aiming
        will be towards East for prograde orbits and towards West for retrograde orbits.
      </action>
      <action dev="bryan" type="fix">
        Fixes broken links on Orekit JavaDoc.
      </action>
       <action dev="pascal" type="fix" issue="558">
        Fixes broken links on Maven site.
      </action>
      <action dev="luc" type="fix" issue="559">
        Take into account changes in MSAFE files names published by NASA.
      </action>
      <action dev="bryan" type="add">
        Add Global Ionosphere Map model.
      </action>
      <action dev="maxime" type="add" issue="554">
        Added propagation in inertial frame.
      </action>
      <action dev="luc" type="fix" issue="557">
        Improved documentation about DatesSelector not being reusable across several
        schedulers during measurements generation.
      </action>
      <action dev="evan" type="fix">
        Fix some possible NPEs in AntexLoader, FieldAngularCoordinates.
      </action>
      <action dev="evan" type="fix">
        Fix locale dependent comparisons in SP3File, TDMParser, and YUMAParser.
      </action>
      <action dev="evan" type="fix">
        Ensure opened streams are closed in ZipJarCrawler, DTM2000, IERSConventions, and
        OceanLoadDeformationCoefficients.
      </action>
      <action dev="bryan" type="add">
        Add DSST Orbit Determination for both Kalman Filter and Batch Least Squares estimator.
      </action>
      <action dev="romaric" type="add">
        Add a events detector based on the geomagnetic field intensity at the satellite altitude
        or at sea level above the satellite, and the associated tests
      </action>
      <action dev="maxime" type="update" issue="549">
        Deleted deprecated methods in EclipseDetector.
      </action>
      <action dev="romaric" type="fix" issue="553">
        Fix the bug of attitude transition with Ephemeris propagator
        by adding a way for the LocalPVProvider to get the attitude at the end of the transition
      </action>
      <action dev="petrus" type="update" issue="518">
        Changing AbstractGNSSAttitudeProvider from public to package-private.
      </action>
      <action dev="romaric" type="fix" issue="551">
        Fix the bug of attitude transition with analytical propagator
        by refreshing the attitude after the events triggering
      </action>
      <action dev="romaric" type="fix" issue="552">
        Fix the bug of attitude transition if a reset occurs during the transition
        by adding margins to the reset of TimeSpanMap to keep the one corresponding to the "after" attitude law.
      </action>
      <action dev="bryan" type="add" issue="522">
        Generalized the GPSPropagator class to handle all GNSS constellations using
        the same algorithm.
      </action>
      <action dev="bryan" type="add" issue="519">
        Added numerical and analytical GLONASS propagators.
      </action>
      <action dev="luc" type="add" >
        Added ambiguity resolution for phase measurements.
        This feature is not complete yet and is considered experimental.
      </action>
      <action dev="bryan" type="update" issue="548">
        Reorganized models package by adding new sub-packages.
      </action>
      <action dev="maxime" type="update" issue="546">
        Updated Hipparchus dependency to version 1.5 in pom.xml file.
      </action>
      <action dev="maxime" type="update" issue="514">
        Deleted unused DerivativeStructure acceleration computation methods.
        In interfaces radiationPressureAcceleration and dragAcceleration, and all their implementations and their tests.
      </action>
      <action dev="evan" type="update" issue="543">
        Change format of itrf-versions.conf to use prefix matching instead of Regular
        Expression matching. All existing itrf-versions.conf files will need to be
        updated. This is to avoid a potential denial of service where a crafted
        itrf-versions.conf could cause the application to hang.
      </action>
      <action dev="evan" type="update" issue="543">
        ZipJarCrawler now uses "!/" to denote the start of the path within the archive
        which matches the convention used by JarURLConnection. ZipJarCrawler used to use
        "!".
      </action>
      <action dev="bryan" type="fix" issue="544" due-to="Josef Probst">
        Fixed endless loop on GPSPropagator and (Field)KeplerianOrbit.
      </action>
      <action dev="maxime" type="add" issue="403">
        Added tests for class UnivariateProcessNoise.
        Working tests for non-Cartesian orbit propagation are still needed.
      </action>
      <action dev="maxime" type="fix" issue="514">
        Deprecated unused DerivativeStructure acceleration computation methods.
        In interfaces radiationPressureAcceleration and dragAcceleration, and all their implementations and their tests.
      </action>
      <action dev="luc" type="add" issue="536">
        Take target radius into account in CircularFieldOfViewDetector and FieldOfViewDetector.
      </action>
      <action dev="maxime" type="fix" issue="539">
        Fixed DTM2000.getDensity method, made it independent of user time zone.
      </action>
      <action dev="luc" type="add" issue="535">
        Take occulting body flattening into account in eclipse detector.
      </action>
      <action dev="maxime" type="fix" issue="538" due-to="Dorian Gegout">
        Fixed default method compareTo in interface ComparableMeasurement.
      </action>
      <action dev="luc" type="add" issue="532">
        Added Shapiro effect modifier for Range and InterSatelliteRange measurements.
      </action>
      <action dev="evan" type="update" issue="389">
        Fix type parametrization of AbstractDetector so that multiple with* methods can be
        called when the type parameter is '?'.
      </action>
      <action dev="evan" type="remove" issue="506">
        Remove EventHandler.Action and FieldEventHandler.Action. Use
        org.hipparchus.ode.events.Action instead.
      </action>
      <action dev="bryan" type="update" issue="527">
        Changed API for magnetic field model to a SI base unit API.
      </action>
      <action dev="evan" type="fix">
        OrekitException preserves the stack trace when formatting the message throws
        another exception.
      </action>
      <action dev="luc" type="remove" issue="530">
        Event detectors, field of view and attitude providers are not serializable anymore.
      </action>
      <action dev="bryan" type="update" issue="526">
        Replaced private class BilinearInterpolatingFunction of Saastamoinen model
        by the one of Hipparchus
      </action>
      <action dev="evan" type="add" issue="507">
        Add Action.RESET_EVENTS to check all detectors for events without recomputing the
        propagation step.
      </action>
      <action dev="evan" type="add" issue="507">
        Add Action.RESET_EVENTS to check all detectors for events without recomputing the
        propagation step.
      </action>
      <action dev="evan" type="add" issue="507">
        Add toString() implementations to SpacecraftState, RecordAndContinue.Event and
        Field versions.
      </action>
      <action dev="evan" type="add" issue="507">
        Add Field version of RecordAndContinue.
      </action>
      <action dev="evan" type="add" issue="507">
        Add Field version of LatitudeCrossingDetector.
      </action>
      <action dev="luc" type="update">
        Removed classes and methods deprecated in the 9.X series.
      </action>
      <action dev="luc" type="fix" issue="528" due-to="Gowtham Sivaraman">
        Fixed parsing of clock in SP3 files.
      </action>
    </release>
    <release version="9.3.1" date="2019-03-16" description="Version 9.3.1 is a minor version of Orekit.
    It fixes an issue with GPS week rollover.">
      <action dev="luc" type="add" issue="534">
        Handle GPS week rollover in GPSDate.
      </action>
    </release>
    <release version="9.3" date="2019-01-25" description="Version 9.3 is a minor version of Orekit.
    It includes both new features and bug fixes. New features introduced in 9.3 are: a new GPSDate class,
    changed OrekitException from checked to unchecked exceptions, parameter drivers scales and reference
    value can be changed, access to Kalman filter internal matrices, position-only measurements in orbit determination,
    support for unofficial versions 2.12 and 2.20 of Rinex files (mainly for spaceborne receivers),
    direct building of appropriate attitude law with eclipses for all GNSS satellite types, inter-satellites
    view detector, measurement generation feature, possibility to use Marshall Solar Activity Future Estimation
    to feed NRL MSISE 2000 atmosphere model, new tropospheric models: Mendes-Pavlis, Vienna 1, Vienna 3, estimated model,
    new mapping functions for tropospheric effect: Global Mapping Function, Niell Mapping Function, Global
    Pression Temperature Models GPT and GPT2, possibility to estimate tropospheric zenith delay,
    clock offset that can be estimated (both for ground station and satellite clocks).">
      <action dev="luc" type="add" issue="516">
        Added a way to manage clock corrections from GPSPropagator.
      </action>
      <action dev="bryan" type="add" issue="498">
        Added several tropospheric models: Mendes-Pavlis, Vienna 1, Vienna 3, estimated model
        where the total zenith delay can be estimated during Orbit Determination.
      </action>
      <action dev="bryan" type="add" issue="498">
        Added Global Mapping Function and Niell Mapping Function to be used with tropospheric
        models.
      </action>
      <action dev="luc" type="add" issue="515">
        Added clock offset parameter at satellites level for orbit determination.
      </action>
      <action dev="luc" type="add" issue="513">
        Added clock offset parameter at ground stations level for orbit determination.
      </action>
      <action dev="bryan" type="add" issue="512">
        Added weather model Global Pressure and Temperature 2.
      </action>
      <action dev="bryan" type="add" issue="511">
        Added weather model Global Pressure and Temperature.
      </action>
      <action dev="luc" type="fix" issue="510">
        Fixed dropped derivatives in TimeStampedFieldPVCoordinates.shiftedBy(dt).
      </action>
      <action dev="luc" type="fix" issue="509">
        Fixed scaling error in ParameterFunction differentiation.
      </action>
      <action dev="luc" type="fix" issue="508">
        Fixed inconsistency leading to inaccuracies in conversions from AbsoluteDate to FieldAbsoluteDate.
      </action>
      <action dev="pascal" type="fix" issue="495">
        The MarshallSolarActivityFutureEstimation class implements
        the NRLMSISE00InputParameters interface.
      </action>
      <action dev="evan" type="fix" issue="486">
        Make FieldTransform.shiftedBy(T) public.
      </action>
      <action dev="evan" type="fix" issue="496">
        Fix JavaDoc for TimeComponents.getSecond().
      </action>
      <action dev="evan" type="update" issue="501">
        Deprecate GFunction in favor of ToDoubleFunction.
      </action>
      <action dev="luc" type="add" issue="494">
        Added a measurements generation feature for use with orbit determination.
        Fixes issue #494
      </action>
      <action dev="luc" type="add">
        Added adapter for event detectors, allowing to wrap existing detector
        while changing their behaviour.
      </action>
      <action dev="luc" type="add">
        Added ground at night detector.
      </action>
      <action dev="luc" type="add">
        Added inter-satellites direct view detector.
      </action>
      <action dev="luc" type="add">
        Added constants defined by IAU 2015 resolution B3 for Sun, Earth and Jupiter.
      </action>
      <action dev="luc" type="add" issue="500">
        Added retrieval of full time span (start time, end time and data) containing
        a specified date in TimeSpanMap.
        Fixes issue #500
      </action>
      <action dev="luc" type="add">
        Added direct building of attitude provider from GNSS satellite type.
      </action>
      <action dev="luc" type="add">
        Added parsing of unofficial versions 2.12 and 2.20 of Rinex files
        (used by some spaceborne receivers like IceSat 1).
      </action>
      <action dev="luc" type="add">
        Added a way to retrieve Rinex header directly from the observations data set.
      </action>
      <action dev="luc" type="add">
        Added position-only measurements in orbit determination.
      </action>
      <action dev="luc" type="fix" issue="491">
        Allow parsing of SP3 files that use non-predefined orbit types.
        Fixes issue #491.
      </action>
      <action dev="maxime" type="add" issue="485">
        Added access to Kalman filter matrices.
        KalmanEstimation interface now has methods returning the physical values of:
        state transition matrix phi, measurement matrix H, innovation matrix S and Kalman gain matrix K.
        The methods are implemented in Model class. A class ModelTest was added to test these values.
        Fixes issue #485
      </action>
      <action dev="luc" type="fix" issue="492" due-to="Lebas">
        Fixed error message for TLE with incorrect checksum.
        Fixes issue #492.
      </action>
      <action dev="maxime" type="fix" issue="490">
        Fixed reference value of parameter drivers updating in Kalman filter.
        When resetting the orbit in the propagator builder, the reference values
        of the drivers are now reset too.
        Fixes issue #490.
      </action>
      <action dev="maxime" type="add" issue="489">
        Made ParameterDriver class fully mutable.
        By adding setters for attributes scale, reference, minimum and maximum values.
        Fixes issue #489.
      </action>
      <action dev="maxime" type="fix" issue="488">
        Fixed method unNormalizeStateVector in Model class of Kalman estimator.
        Previous value did not take into account the reference values of the drivers.
        Fixes issue #488.
      </action>
      <action dev="luc" type="fix" issue="484" due-to="Yannick Jeandroz">
        Changed OrekitException from checked to unchecked exception.
        Most functions do throw such exceptions. As they are unchecked, they are
        not advertised in either `throws` statements in the function signature or
        in the javadoc. So users must consider that as soon as they use any Orekit
        feature, an unchecked `OrekitException` may be thrown. In most cases, users
        will not attempt to recover for this but will only use them to display or
        log a meaningful error message.
        Fixes #484.
      </action>
      <action dev="luc" type="fix" issue="480">
        Added GPSDate class to convert back and forth with AbsoluteDate.
        Fixes #480.
      </action>
      <action dev="evan" type="fix" issue="476">
        Fix generics in EventEnablingPredicateFilter.
        Fixes #476.
      </action>
      <action dev="maxime" type="fix" issue="473">
        Fixed wrong values of radec generated in AngularRaDecMeasurementCreator.
        Fixed wrong values of range rate generated in RangeRateMeasurementCreator.
        Added tests that check the values of measurements for each type of measurement.
        Upgraded precision in Kalman and batch least-squares OD tests that are using range-rate and radec measurements.
        Fixes issue #473.
      </action>
      <action dev="luc" type="fix">
        Derivatives with respect to mass are not computed anymore since several versions,
        some remnants of former computation remained and have now been removed.
      </action>
    </release>
    <release version="9.2" date="2018-05-26" description="Version 9.2 is a minor release of Orekit.
    It introduces several new features and bug fixes. New features introduced in version 9.2 are
    Kalman filter for orbit determination, loading of RINEX files, loading of ANTEX files, loading
    of version d of SP3 files (version a to c were already supported), on-the-fly decompression of .Z
    files, code measurements, phase measurements (but only a very basic implementation for now),
    specific attitude laws (GPS, GLONASS, GALILEO, BEIDOU) with midnight/noon turns, possibility to
    use backward propagation in LS orbit determination, support for any ITRF version, even if EOP
    files do not match the desired version, attitude overriding in constant thrust maneuvers,
    FunctionalDetector, filtering mechanism to insert specific decompression or deciphering algorithms
    during data loading, frames for Lagrange L1 and L2 point for any two related celestial bodies.
    WARNING: phase measurements, GNSS attitude and time-dependent process noise are considered
    experimental features for now, they should not be used yet for operational systems.
    Several bugs have been fixed.">
      <action dev="luc" type="fix">
        Fixed missing eclipse detectors in field version of Solar radiation pressure.
        Fixes issue #366.
      </action>
      <action dev="evan" type="fix">
        Fixed issue where EventHandler.init() was never called.
        Fixes issue #471.
      </action>
      <action dev="luc" type="fix">
        Fixed error in relative humidity units in Marini-Murray tropospheric model.
        Fixes issue #352.
      </action>
      <action dev="luc" type="fix">
        Fixed DSST events detection in the osculating case.
        Fixes issue #398.
      </action>
      <action dev="luc" type="fix">
        Allow several TLE with same date in TLESeries.
        Fixes issue #411.
      </action>
      <action dev="luc" type="fix">
        Fixed compilation problems with JDK 1.8
        Fixes issue #462.
      </action>
      <action dev="luc" type="add" >
        Added specific attitude mode for GNSS satellites: GPS (block IIA, block IIF, block IIF),
        GLONASS, GALILEO, BEIDOU (GEO, IGSO, MEO). This is still considered experimental as there
        are some problems when Sun crosses the orbital plane during a midnight/noon turn maneuver
        (which is a rare event but nevertheless occurs)
      </action>
      <action dev="luc" type="add" >
        Added natural order for observed measurements primarily based on
        chronological order, but with also value comparisons if measurements
        are simultaneous (which occurs a lot in GNSS), and ensuring no
        measurements are lost if stored in SortedSet
      </action>
      <action dev="luc" type="add" due-to="Albert Alcarraz García">
        Added GNSS code measurements
      </action>
      <action dev="luc" type="add" due-to="Albert Alcarraz García">
        Added GNSS phase measurements (very basic implementation for now, not usable as is)
      </action>
      <action dev="luc" type="add" due-to="Albert Alcarraz García">
        Added loading of RINEX observation files (versions 2 and 3)
      </action>
      <action dev="luc" type="fix">
        Fixed compression table reset problem in .Z files
        Fixes issue #450.
      </action>
      <action dev="maxime" type="fix">
        Fixed de-activation of event detection.
        In the propagate(startDate, endDate) function of class "AbstractIntegratedPropagator",
        for dates out of the time interval defined by ]startDate, endDate].
        Fixes issue #449.
      </action>
      <action dev="luc" type="add">
        Added support for loading Unix-compressed files (ending in .Z).
        This file compression algorithm is still widely used in the GNSS
        community (SP3 files, clock files, Klobuchar coefficients...)
        Fixes issue #447.
      </action>
      <action dev="luc" type="add">
        Added a customizable filtering capability in data loading.
        This allows users to insert layers providing features like
        custom decompression algorithms, deciphering, monitoring...
        Fixes issue #446.
      </action>
      <action dev="luc" type="add">
        Allow direct retrieval of rotation part without derivatives from
        LOFType without computing the full transform from inertial frame.
      </action>
      <action dev="maxime" type="fix">
        Added a provider for time-dependent process noise in Kalman estimator.
        This providers allow users to set up realistic models where the process
        noise increases in the along track direction.
        Fixes issue #403.
      </action>
      <action dev="maxime" type="add">
        Increased visibility of attributes in ConstantThrustManeuver class.
        Added getters for all attributes. Also added an attribute name that
        allows the differentiation of the maneuvers, both from a parameter driver
        point of view and from a force model point of view.
        Fixes issue #426.
      </action>
      <action dev="maxime" type="add">
        Increased visibility of attributes in propagator builders.
        By adding getters for all attributes in NumericalPropagatorBuilder
        and AbstractPropagatorBuilder.
        Also made the method findByName in ParameterDriversList public.
        Fixes issue #425.
      </action>
      <action dev="luc" type="fix">
        Ensure the correct ITRF version is used in CCSDS files, regardless
        of the EOP source chosen, defaulting to ITRF-2014.
      </action>
      <action dev="luc" type="fix">
        Split initial covariance matrix and process noise matrix in two
        methods in the covariance matrix provider interface.
      </action>
      <action dev="luc" type="add">
        Added VersionedITRF frame that allow users with needs for very high
        accuracy to specify which ITRF version they want, and stick to it
        regardless of their EOP source.
        Fixes issue #412.
      </action>
      <action dev="luc" type="add">
        Added an itrf-versions.conf configuration file allowing to specify
        which ITRF version each EOP file defines for which date
      </action>
      <action dev="luc" type="add">
        EOP history now contains the ITRF version corresponding to each
        EOP entry on a per date basis
      </action>
      <action dev="luc" type="add">
        Added an ITRFVersion enumerate to simplify conversion between ITRF frames,
        even when no direct Helmert transformation is available
      </action>
      <action dev="luc" type="add">
        Added TransformProviderUtility to reverse or combine TransformProvider instances.
      </action>
      <action dev="luc" type="add">
        Allow attitude overriding during constant-thrust maneuvers.
        Fixes issue #410.
      </action>
      <action dev="luc" type="fix">
        Fixed out-of-sync attitude computation near switch events in AttitudeSequence.
        Fixes issue #404.
      </action>
      <action dev="luc" type="add">
        Added a method to extract sub-ranges from TimeSpanMap instances.
      </action>
      <action dev="luc" type="fix">
        Fixed TLE creation with B* coefficients having single digits like 1.0e-4.
        Fixes issue #388.
      </action>
      <action dev="evan" type="add">
        Add FunctionalDetector.
      </action>
      <action dev="luc" type="add">
        Added handling of IGS ANTEX GNSS antenna models file.
      </action>
      <action dev="luc" type="add">
        Added support for SP3-d files.
      </action>
      <action dev="luc" type="fix">
        Improved SP3 files parsing.
        Some files already operationally produced by IGS Multi-GNSS Experiment (MGEX)
        exceed the maximum number of satellites supported by the regular SP3-c file
        format (which is 85 satellites) and extended the header, without updating the
        format version to SP3-d, which specifically raises the 85 satellites limitation.
        Fixes issue #376.
      </action>
      <action dev="maxime" type="add">
        Allow backward propagation in batch LS orbit determination.
        Fixes issue #375.
      </action>
      <action dev="maxime" type="add">
        Added covariance matrix to PV measurements.
        Fixes issue #374.
      </action>
      <action dev="luc" type="fix">
        Fixed issue when converting very far points (such as Sun center) to geodetic coordinates.
        Fixes issue #373.
      </action>
      <action dev="luc" type="add" >
        Added more conversions between PV coordinates and DerivativeStructure.
        This simplifies for example getting the time derivative of the momentum.
      </action>
      <action dev="maxime" type="fix">
        Fixed weights for angular measurements in W3B orbit determination.
        Fixed in test and tutorial.
        Fixes issue #370.
      </action>
      <action dev="luc" type="add" due-to="Julio Hernanz">
        Added frames for L1 and L2 Lagrange points, for any pair of celestial bodies.
      </action>
    </release>
    <release version="9.1" date="2017-11-26"
             description="Version 9.1 is a minor release of Orekit. It introduces a few new
             features and bug fixes. New features introduced in version 9.1 are some
             frames in OEM parser, retrieval of EOP from frames and ground station displacements
             modelling (both displacements due to tides and displacements due to ocean loading),
             and retrieval of covariance matrix in orbit determination. Several bugs have been fixed.
             Version 9.1 depends on Hipparchus 1.2.">
      <action dev="evan" type="add">
        Added ITRF2005 and ITRF2008 to the frames recognized by OEMParser.
        Fixes issue #361.
      </action>
      <action dev="evan" type="fix">
        Fixed FiniteDifferencePropagatorConverter so that the scale factor is only applied
        once instead of twice.
        Fixes issue #362.
      </action>
      <action dev="maxime" type="fix">
        Fixed derivatives computation in turn-around range ionospheric delay modifier.
        Fixes issue #369.
      </action>
      <action dev="evan" type="fix">
        Disabled XML external resources when parsing rapid XML TDM files.
        Part of issue #368.
      </action>
      <action dev="evan" type="fix">
        Disabled XML external resources when parsing rapid XML EOP files.
        Part of issue #368.
      </action>
      <action dev="evan" type="fix">
        Fixed NPE in OrekitException when localized string is null.
      </action>
      <action dev="luc" type="fix">
        Fixed a singularity error in derivatives for perfectly circular orbits in DSST third body force model.
        Fixes issue #364.
      </action>
      <action dev="luc" type="fix" due-to="Lucian Bărbulescu">
        Fixed an error in array size computation for Hansen coefficients.
        Fixes issue #363.
      </action>
      <action dev="luc" type="add">
        Added a way to retrieve EOP from frames by walking the frames hierarchy tree
        using parent frame links. This allows to retrieve EOP from topocentric frames,
        from Earth frames, from TOD...
      </action>
      <action dev="luc" type="add">
        Take ground stations displacements into account in orbit determination.
        The predefined displacement models are the direct effect of solid tides
        and the indirect effect of ocean loading, but users can add their own models
        too.
      </action>
      <action dev="luc" type="add">
        Added ground stations displacements due to ocean loading as per IERS conventions,
        including all the 342 tides considered in the HARDISP.F program.
        Computation is based on Onsala Space Observatory files in BLQ format.
      </action>
      <action dev="luc" type="add">
        Added ground points displacements due to tides as per IERS conventions.
        We have slightly edited one entry in table 7.3a from IERS 2010 conventions
        to fix a sign error identified by Dr. Hana Krásná from TU Wien (out of phase
        radial term for the P₁ tide, which is -0.07mm in conventions when it should be
        +0.07mm). This implies that our implementation may differ up to 0.14mm from
        other implementations.
      </action>
      <action dev="luc" type="fix">
        Avoid intermixed ChangeForwarder instances calling each other.
        Fixes issue #360.
      </action>
      <action dev="maxime" type="fix">
        Modified the way the propagation parameter drivers are mapped in the
        Jacobian matrix in class "Model".
        Added a test for multi-sat orbit determination with estimated
        propagation parameters (µ and SRP coefficients).
        Fixes issue #354.
      </action>
      <action dev="luc" type="fix">
         Added a convenience method to retrieve covariance matrix in
         physical units in orbit determination.
         Fixes issue #353.
      </action>
      <action dev="luc" type="fix" due-to="Rongwang Li">
         Fixed two errors in Marini-Murray model implementation.
         Fixes issue #352.
      </action>
      <action dev="luc" type="fix">
         Prevent duplicated Newtonian attraction in FieldNumericalPropagator.
         Fixes issue #350.
      </action>
      <action dev="luc" type="fix">
         Copy additional states through impulse maneuvers.
         Fixes issue #349.
      </action>
      <action dev="luc" type="fix">
         Removed unused construction parameters in ShiftingTransformProvider
         and InterpolatingTransformProvider.
         Fixes issue #356.
      </action>
      <action dev="luc" type="fix">
         Fixed wrong inertial frame for Earth retrieved from CelestialBodyFactory.
         Fixes issue #355.
      </action>
      <action dev="luc" type="update">
        Use a git-flow like branching workflow, with a develop branch for bleeding-edge
        development, and master branch for stable published versions.
      </action>
    </release>
    <release version="9.0.1" date="2017-11-01"
            description="Version 9.0.1 is a patch release of Orekit.
            It fixes security issus 368.">
      <action dev="evan" type="fix">
        Disabled XML external resources when parsing rapid XML TDM files.
        Part of issue #368.
      </action>
      <action dev="evan" type="fix">
        Disabled XML external resources when parsing rapid XML EOP files.
        Part of issue #368.
      </action>
    </release>
    <release version="9.0" date="2017-07-26"
             description="Version 9.0 is a major release of Orekit. It introduces several new
             features and bug fixes. New features introduced in version 9.0 are Taylor algebra
             propagation (for high order uncertainties propagation or very fast Monte-Carlo
             studies), multi-satellites orbit determination, parallel multi-satellites propagation,
             parametric accelerations (polynomial and harmonic), turn-around measurements,
             inter-satellite range measurements, rigth ascension/declination measurements,
             Antenna Phase Center measurements modifiers, EOP estimation in precise orbit
             determination, orbit to attitude coupling in partial derivatives, parsing of CCSDS
             Tracking Data Messages, parsing of university of Bern Astronomical Institute files
             for Klobuchar coefficients, ITRF 2014, preservation of non-Keplerian orbits derivatives,
             JB2008 atmosphere model, NRL MSISE 2000 atmosphere model, boolean combination of events
             detectors, ephemeris writer, speed improvements when tens of thousands of measurements
             are used in orbit determination, Danish translations. Several bugs have been fixed.">
     <action dev="luc" type="add">
       Added on-board antenna phase center effect on inter-satellites range measurements.
     </action>
     <action dev="luc" type="add">
       Added on-board antenna phase center effect on turn-around range measurements.
     </action>
     <action dev="luc" type="add">
       Added on-board antenna phase center effect on range measurements.
     </action>
     <action dev="luc" type="update">
       Moved Bias and OutlierFilter classes together with the other estimation modifiers.
     </action>
     <action dev="luc" type="update">
       Forced states derivatives to be dimension 6 rather than either 6 or 7. The
       additional mass was not really useful, it was intended for maneuvers calibration,
       but in fact during maneuver calibration we adjust either flow rate or specific
       impulse but not directly mass itself.
     </action>
      <action dev="luc" type="add">
        Added parametric acceleration force models, where acceleration amplitude is a
        simple parametric function. Acceleration direction is fixed in either inertial
        frame, or spacecraft frame, or in a dedicated attitude frame overriding spacecraft
        attitude. The latter could for example be used to model solar arrays orientation if
        the force is related to solar arrays). Two predefined implementations are provided,
        one for polynomial amplitude and one for harmonic amplitude. Users can add other
        cases at will. This allows for example to model the infamous GPS Y-bias, which is
        thought to be related to a radiator thermal radiation.
      </action>
      <action dev="luc" type="remove">
        Removed obsolete Cunningham and Droziner attraction models. These models have
        been superseded by Holmes-Featherstone attraction model available since 2013
        in Orekit.
      </action>
      <action dev="luc" type="update">
        Take orbit to attitude coupling into account in the partial derivatives for all attitude modes.
        Fixes issue #200.
      </action>
      <action dev="luc" type="update">
        Merged FieldAttitudeProvider into AttitudeProvider.
      </action>
      <action dev="luc" type="update">
        Simplified ForceModel interface. It does not require dedicated methods anymore for
        computing derivatives with respect to either state or parameters.
      </action>
      <action dev="luc" type="remove">
        Removed Jacchia-Bowman 2006 now completely superseded by Jacchia-Bowman 2008.
      </action>
      <action dev="luc" type="update">
        Make Jacchia-Bowman 2008 thread-safe and field-aware.
      </action>
      <action dev="luc" type="update">
        Make NRL MSISE 2000 thread-safe and field-aware.
      </action>
      <action dev="luc" type="update">
        Make DTM2000 thread-safe and field-aware.
      </action>
      <action dev="luc" type="add">
        Added support for ITRF 2014.
        As of mid-2017, depending on the source of EOP, the ITRF retrieved using
        FramesFactory.getITRF will be either ITRF-2014 (if using EOP 14 C04) or
        ITRF-2008 (if using EOP 08 C04, bulletins A, bulletins B, or finals .all).
        If another ITRF is needed, it can be built using HelmertTransformation.
      </action>
      <action dev="luc" type="remove">
        Removed classes and methods deprecated in 8.0.
      </action>
      <action dev="luc" type="add">
        Added coordinates of all intermediate participants in estimated measurements.
        This will allow estimation modifiers to get important vectors (sighting
        directions for example) without recomputing everything from the states.
      </action>
      <action dev="luc" type="add">
        Added a multi-satellites orbit determination feature.
      </action>
      <action dev="luc" type="add">
        Added one-way and two-way inter-satellites range measurements.
      </action>
      <action dev="luc" type="fix" due-to="Glenn Ehrlich">
        Avoid clash with Python reserved keywords and, or and not in BooleanDetector.
      </action>
      <action dev="luc" type="add" due-to="Maxime Journot">
        Added right ascension and declination angular measurements.
      </action>
      <action dev="luc" type="add">
        Added a parallel propagation feature for addressing multi-satellites needs.
        Propagators of different types (analytical, semi-analytical, numerical,
        ephemerides ...) can be mixed at will.
      </action>
      <action dev="luc" type="fix">
        Fixed Gaussian quadrature inconsistent with DSST theory when orbit derivatives are present.
        Fixes issue #345.
      </action>
      <action dev="luc" type="fix">
        Fixed infinite recursion when attempting two orbit determinations in row.
        Fixes issue #347.
      </action>
      <action dev="luc" type="add" due-to="Lars Næsbye Christensen">
        Added Danish translations.
        Fixes issue #346.
      </action>
      <action dev="luc" type="add" >
        Allow estimation of polar motion (offset plus linear drift) and prime meridian
        correction (offset plus linear drift) in orbit determination. This is essentially
        equivalent to add correction to the xp, yp, dtu1 and lod Earth Orientation Parameters.
      </action>
      <action dev="luc" type="add">
        Parameters in orbit determination can be associated with a per-parameter reference date.
      </action>
      <action dev="luc" type="fix">
        Fixed wrong generation of FieldTransforms by time stamped cache, when generation
        happens backward in time.
        Fixes issue #344.
      </action>
      <action dev="luc" type="update">
        Improved computation ground station parameters derivatives
        in orbit determination.
      </action>
      <action dev="luc" type="update" >
        Use automatic differentiation for all orbit determination measurements types.
        This allows simpler evolutions to estimate parameters for which derivatives
        are not straightforward to compute; some of these parameters are needed for
        precise orbit determination.
      </action>
      <action dev="luc" type="add" due-to="Maxime Journot">
        Added parsing of University of Bern Astronomical Institute files for α and β Klobuchar coefficients.
      </action>
      <action dev="luc" type="add" due-to="Maxime Journot">
        Added parsing of CCSDS TDM (Tracking Data Messages) files, both text and XML.
      </action>
      <action dev="luc" type="fix" due-to="Florentin-Alin Butu">
        Fixed lighting ratio in solar radiation pressure for interplanetary trajectories.
      </action>
      <action dev="hank" type="fix">
        Allow small extrapolation before and after ephemeris.
        Fixes issue #261.
      </action>
      <action dev="luc" type="fix">
        Fixed missing attitude in DSST mean/osculating conversions.
        Fixes issue #339.
      </action>
      <action dev="luc" type="fix">
        Optionally take lift component of the drag force into account in BoxAndSolarArraySpacecraft.
        Fixes issue #324.
      </action>
      <action dev="luc" type="fix" due-to="James Schatzman">
        Change visibility of getTargetPV in GroundPointing to public so it can be subclassed by
        users in other packages.
        Fixes issue #341.
      </action>
      <action dev="luc" type="update">
        Deprecated the TLESeries class. The file format used was considered to be too specific and
        the API not really well designed. Users are encouraged to use their own parser for series of TLE.
      </action>
      <action dev="luc" type="fix" due-to="Gavin Eadie">
        Removed dead code in deep SDP4 propagation model.
        Fixes issue #342.
      </action>
      <action dev="luc" type="fix" due-to="Quentin Rhone">
        Added a way to prefix parameters names when estimating several maneuvers
        in one orbit determination.
        Fixes issue #338.
      </action>
      <action dev="luc" type="fix" due-to="Pascal Parraud">
        Removed unneeded reset at end of sample creation in propagators conversion.
        Fixes issue #335.
      </action>
      <action dev="luc" type="fix" due-to="Michiel Zittersteijn">
        Fixed wrong angle wrapping computation in IodLambert.
      </action>
      <action dev="luc" type="fix" due-to="Lucian Barbulescu">
        Fixed boundaries of thrust parameter driver in ConstantThrustManeuver.
        Fixes issue #327.
      </action>
      <action dev="luc" type="fix" due-to="Hao Peng">
        Allow some old version of TLE format to be parsed correctly.
        Fixes issue #330.
      </action>
      <action dev="luc" type="fix" due-to="James Schatzman">
        Fixed ArrayOutOfBoundException appearing when converting dates at past or future infinity
        to string.
        Fixes issue #340.
      </action>
      <action dev="luc" type="fix">
        Extended range of DateComponents to allow the full integer range as days offset
        from J2000.
      </action>
      <action dev="luc" type="fix">
        Prevent NaN appearing in UTC-TAI offsets for dates at past or future infinity.
      </action>
      <action dev="luc" type="fix">
        Prevent central attraction coefficient from being adjusted in TLEPropagatorBuilder,
        as it is specified by the TLE theory.
        Fixes issue #313.
      </action>
      <action dev="luc" type="fix" due-to="Hao Peng">
        Added a flag to prevent resetting initial state at the end of integrating propagators.
        Fixes issue #251.
      </action>
      <action dev="luc" type="fix">
        Tutorials now all rely on orekit-data being in user home folder.
        Fixes issue #245.
      </action>
       <action dev="luc" type="fix">
        Apply delay corresponding to h = 0 when station altitude is below 0 in SaastamoinenModel.
        Fixes issue #202.
      </action>
      <action dev="luc" type="add">
        Added derivatives to orbits computed from non-Keplerian models, and use
        these derivatives when available. This improves shiftedBy() accuracy,
        and as a consequence also the accuracy of EventShifter. As example, when
        comparing shiftedBy and numerical model on a low Earth Sun Synchronous Orbit,
        with a 20x20 gravity field, Sun and Moon third bodies attractions, drag and
        solar radiation pressure, shifted position errors without derivatives are 18m
        after 60s, 72m after 120s, 447m after 300s; 1601m after 600s and 3141m after
        900s, whereas the shifted position errors with derivatives are 1.1m after 60s,
        9.1m after 120s, 140m after 300s; 1067m after 600s and 3307m after 900s.
      </action>
      <action dev="luc" type="fix">
        Preserved non-Keplerian acceleration in spacecraft state when computed from numerical propagator.
        Fixes issue #183.
      </action>
      <action dev="luc" type="fix">
        Fixed accuracy of FieldAbsoluteDate.
        Fixes issue #337.
      </action>
      <action dev="luc" type="fix">
        Fixed eccentricity computation for hyperbolic Cartesian orbits.
        Fixes issue #336.
      </action>
      <action dev="luc" type="fix">
        Fixed an array out of bounds error in DSST zonal short periodics terms.
      </action>
      <action dev="luc" type="fix" due-to="Maxime Journot">
        Fixed a factor two error in tropospheric and ionospheric modifiers.
      </action>
      <action dev="luc" type="add" due-to="Maxime Journot">
        Added turn-around (four-way range) measurements to orbit determination.
      </action>
      <action dev="luc" type="update">
        Updated dependency to Hipparchus 1.1, released on 2017, March 16th.
        Fixes issue #329.
      </action>
      <action dev="evan" type="add">
        Added simple Boolean logic with EventDetectors.
      </action>
      <action dev="luc" type="add">
        Added getGMSTRateFunction to IEEEConventions to compute accurately Earth rotation rate.
      </action>
      <action dev="luc" type="update">
        OneAxisEllipsoid can now transform FieldGeodeticPoint from any field
        and not only DerivativeStructure.
      </action>
      <action dev="luc" type="add">
        Completed field-based Cartesian and angular coordinates with missing
        features that were only in the double based versions.
      </action>
      <action dev="luc" type="update" due-to="Maxime Journot">
        Use DerivativeStructure to compute derivatives for Range measurements.
      </action>
      <action dev="luc" type="update">
        Improved conversion speed from Cartesian coordinates to geodetic coordinates
        by about 15%.
      </action>
      <action dev="evan" type="add">
        Replace OrbitFile interface with EphemerisFile, adding support for multiple
        ephemeris segments and the capability to create a propagator from an ephemeris.
      </action>
      <action dev="hank" type="add">
        Added EphemerisFileWriter interface for serializing EphemerisFiles to external
        file formats, and implemented the OEMWriter for CCSDS OEM file export support.
      </action>
      <action dev="hank" type="add">
        Added OrekitEphemerisFile object for encapsulating propagator outputs into an
        EphemerisFile which can then be exported with EphemerisFileWriter classes.
      </action>
      <action dev="luc" type="fix">
        Fixed thread-safety issues in DTM2000 model.
        Fixes issue #258.
      </action>
      <action dev="pascal" type="add">
        Added JB2008 atmosphere model.
      </action>
      <action dev="pascal" type="add">
        Added NRLMSISE-00 atmosphere model.
      </action>
      <action dev="luc" type="fix" due-to="Hao Peng">
        Fixed outliers configuration parsing in orbit determination tutorial and test.
        Fixes issue #249
      </action>
       <action dev="luc" type="fix" >
        Greatly improved orbit determination speed when a lot of measurements are used
        (several thousands).
      </action>
      <action dev="luc" type="fix" >
        Fixed ant build script to run Junit tests.
        Fixes issue #246.
      </action>
      <action dev="luc" type="update">
        Added a protection against zero scale factors for parameters drivers.
      </action>
      <action dev="evan" type="fix">
        Fix AbsoluteDate.createMJDDate when the time scale is UTC and the date
        is during a leap second.
        Fixes issue #247
      </action>
      <action dev="luc" type="fix" >
        Fixed ant build script to retrieve Hipparchus dependencies correctly.
        Fixes issue #244.
      </action>
    </release>
    <release version="8.0.1" date="2017-11-01"
            description="Version 8.0.1 is a patch release of Orekit.
            It fixes security issus 368.">
      <action dev="evan" type="fix">
        Disabled XML external resources when parsing rapid XML EOP files.
        Part of issue #368.
      </action>
    </release>
    <release version="8.0" date="2016-06-30"
             description="Version 8.0 is a major release of Orekit. It introduces several new
             features and bug fixes as well as a major dependency change. New features introduced
             in version 8.0 are orbit determination, specialized propagator for GPS satellites
             based on SEM or YUMA files, computation of Dilution Of Precision and a new angular
             separation event detector. Several bugs have been fixed. A major change introduced
             with version 8.0 is the switch from Apache Commons Math to Hipparchus as the
             mathematical library, which also implied switching from Java 6 to Java 8.">
      <action dev="luc" type="fix" due-to="Andrea Antolino">
        Improved accuracy of orbits Jacobians.
        Fixes issue #243.
      </action>
      <action dev="luc" type="update">
        Deprecated PropagationException, replaced by OrekitException.
      </action>
      <action dev="evan" type="fix" due-to="Greg Carbott">
        Fix bug in restarting propagation with a ConstantThrustManeuver with an
        updated initial condition.
      </action>
      <action dev="luc" type="fix">
        Fixed a display error for dates less than 0.5ms before a leap second.
      </action>
      <action dev="luc" type="update">
        Use ParameterDriver with scale factor for both orbit determination, conversion,
        and partial derivatives computation when finite differences are needed.
      </action>
      <action dev="luc" type="fix">
        Apply impulse maneuver correctly in backward propagation.
        Fixes issue #241.
      </action>
      <action dev="luc" type="add">
        Added angular separation detector. This is typically used to check separation
        between spacecraft and the Sun as seen from a ground station, to avoid interferences
        or damage.
      </action>
      <action dev="luc" type="update">
        All class and methods that were deprecated in the 7.X series have been removed.
      </action>
      <action dev="luc" type="update">
        Allow ICGEM gravity field reader to parse non-Earth gravity fields.
      </action>
      <action dev="evan" type="add">
        Add methods for a integration step handler to tell if the start/end of the step is
        interpolated due to event detection. Also added ability to add a step handler in
        ephemeris mode.
      </action>
      <action dev="evan" type="fix">
        Switch to a continuous Ap to Kp geomagnetic index conversion.
        Fixes issue #240.
      </action>
      <action dev="pascal" type="add">
        Added computation of Dilution Of Precision (DOP).
      </action>
      <action dev="pascal" type="add">
        Added a specialized propagator for GPS spacecrafts, based on
        SEM or YUMA files.
      </action>
      <action dev="luc" type="update">
        Ported the new Hipparchus event handling algorithm to Orekit.
        This improves robustness in corner cases, typically when different
        event detectors triggers at very close times and one of them
        resets the state such that it affects the other detectors.
      </action>
      <action dev="luc" type="update">
        Simplified step interpolators API, replacing the setDate/getState
        pair with an interpolated state getter taking a date argument.
      </action>
      <action dev="luc" type="update">
        Switched from Apache Commons Math to Hipparchus library.
      </action>
      <action dev="luc" type="add">
        Added an orbit determination feature!
      </action>
      <action dev="evan" type="add">
        Add EventHandler to record all events.
      </action>
      <action dev="evan" type="fix">
        Fix exception during event detection using
        NumericalPropagator.getGeneratedEphemeris() near the start/end date of
        the generated ephemeris.
        Fixes issue #238
      </action>
    </release>
    <release version="7.2.1" date="2017-11-01"
            description="Version 7.2.1 is a patch release of Orekit.
            It fixes security issus 368.">
      <action dev="evan" type="fix">
        Disabled XML external resources when parsing rapid XML EOP files.
        Part of issue #368.
      </action>
    </release>
    <release version="7.2" date="2016-04-05"
             description="Version 7.2 is a minor release of Orekit. It introduces several new
             features and bug fixes. The most important features introduced in version 7.2
             are handling of GLONASS and QZSS time scales, support for local time zones
             according to ISO-8601 standard, and finer tuning of short period terms in
             DSST propagator. Version 7.2 depends on version 3.6.1 of Apache Commons Math,
             which also fixes a bug related to close events detection.">
      <action dev="luc" type="add">
        Added GLONASS and QZSS time scales. These time scales my be used in SP3-c files.
      </action>
      <action dev="luc" type="add">
        Added parsing and displaying of local time according to ISO-8601 standard.
      </action>
      <action dev="luc" type="fix">
        Added some protections against malformed SP3 files.
      </action>
      <action dev="luc" type="fix">
        Fixed Newcomb operators generation in DSST for high degree gravity fields.
        Fixes issue #237
      </action>
      <action dev="luc" type="update">
        Improved tuning of DSST tesseral force models. Users can now tune max degree,
        max eccentricity power and max frequency in mean longitude for short
        period terms, as well as for m-daily terms.
      </action>
      <action dev="luc" type="update">
        Improved tuning of DSST zonal force models. Users can now tune max degree,
        max eccentricity power and max frequency in true longitude for short
        period terms.
      </action>
      <action dev="luc" type="fix">
        Fixed wrong continuous maneuver handling in backward propagation.
        Fixes issue #236
      </action>
    </release>
    <release version="7.1" date="2016-02-07"
             description="Version 7.1 is a minor release of Orekit. It introduces several new
             features and bug fixes. The most important features introduced in version 7.1
             are a lot of new event detectors (field of view based detectors supporting any FoV
             shape, either on ground targetting spacecraft or on spacecraft and targetting
             ground defined zones with any shape, extremum elevation detector, anomaly,
             latitude argument, or longitude argument crossing detectors, either true, mean
             or eccentric, latitude and longitude extremum detectors, latitude and longitude
             crossing detectors), new event filtering capability based on user-provided
             predicate function, ability to customize DSST interpolation grid for short period
             elements, ability to retrieve DSS short periodic coefficients, removed some arbitrary
             limitations in DSST tesseral and zonal contribution, ability to set short period
             degree/order to smaller values than mean elements in DSST, vastly improved
             frames transforms efficiency for various Earth frames, three different types of
             solar radiation pressure coefficients, new tabulated attitudes related to Local
             Orbital Frame, smooth attitude transitions in attitudes sequences, with derivatives
             continuity at both endpoint, ground zone sampling either in tiles or grid with fixed
             or track-based orientation, derivatives handling in geodetic points, parsing of TLE
             with non-unclassified modifiers, support for officiel WMM coefficients from NOAA,
             support for tai-utc.dat file from USNO, tropospheric refraction model following
             Recommendation ITU-R P.834-7, geoid model based on gravity field, and use of the new
             Apache Commons Math rotation API with either Frame transform convention or vector
             operator convention. Numerous bugs were also fixed.
             Version 7.1 depends on version 3.6 of Apache Commons Math.">
      <action dev="thierry" type="add">
        Added tropospheric refraction correction angle following Recommendation ITU-R P.834-7.
      </action>
      <action dev="luc" type="add">
        Added a way to configure max degree/order for short periods separately
        from the mean elements settings in DSST tutorial.
      </action>
      <action dev="luc" type="fix">
        Fixed limitation to degree 12 on zonal short periods, degree/order 8 on
        tesseral short periods, and degree/order 12 for tesseral m-dailies in DSST.
      </action>
      <action dev="luc" type="fix">
        Fixed wrong orbit type in propagator conversion. The type specified by
        user was ignored when computing variable stepsize integrator tolerances.
      </action>
      <action dev="luc" type="add">
        Set up three different implementations of radiation pressure coefficients,
        using either a single reflection coefficient, or a pair of absorption
        and specular reflection coefficients using the classical convention about
        specular reflection, or a pair of absorption and specular reflection
        coefficients using the legacy convention from the 1995 CNES book.
        Fixes issue #170
      </action>
      <action dev="luc" type="fix">
        Fixed wrong latitude normalization in FieldGeodeticPoint.
      </action>
      <action dev="luc" type="fix">
        Fixed blanks handling in CCSDS ODM files.
        Fixes issue #232
      </action>
      <action dev="luc" type="fix">
        Fixed FramesFactory.getNonInterpolatingTransform working only
        in one direction.
        Fixes issue #231
      </action>
      <action dev="evan" type="add">
        Added Field of View based event detector for ground based sensors.
      </action>
      <action dev="luc" type="add">
        Added a getFootprint method to FieldOfView for projecting Field Of View
        to ground, taking limb of ellipsoid into account (including flatness) if
        Field Of View skims over horizon.
      </action>
      <action dev="luc" type="add">
        Added a pointOnLimb method to Ellipsoid for computing points that lie
        on the limb as seen from an external observer.
      </action>
      <action dev="luc" type="add">
        Added an isInside predicate method to Ellipsoid for checking points location.
      </action>
      <action dev="evan" type="fix">
        Support parsing lowercase values in CCSDS orbit data messages.
        Fixes issue #230
      </action>
      <action dev="luc" type="add">
        Added a generic FieldOfViewDetector that can handle any Field Of View shape.
        The DihedralFieldOfViewDetector is deprecated, but the CircularFieldOfViewDetector
        which corresponds to a common case that can be computed more accurately and faster
        than the new generic detector is preserved.
      </action>
      <action dev="luc" type="add">
        Added a FieldOfView class to model Fields Of View with any shape.
      </action>
      <action dev="luc" type="add">
        Added a FootprintOverlapDetector which is triggered when a sensor
        Field Of View (any shape, even split in non-connected parts or
        containing holes) overlaps a geographic zone, which can be non-convex,
        split in different sub-zones, have holes, contain the pole...
        Fixes issue #216
      </action>
      <action dev="luc" type="fix" due-to="Carlos Casas">
        Added a protection against low altitudes in JB2006 model.
        Fixes issue #214
      </action>
      <action dev="luc" type="fix" due-to="Petrus Hyvönen">
        Enlarged access to SGP4 and DeepSDP4 propagators.
        Fixes issue #207
      </action>
      <action dev="luc" type="fix">
        Fixed covariance matrices units when read from CCSDS ODM files. The
        data returned at API level are now consistent with SI units, instead of being
        kilometer-based.
        Fixes issue #217
      </action>
      <action dev="luc" type="fix">
        Fixed DSST ephemeris generation.
        Fixes issue #222
      </action>
      <action dev="luc" type="update">
        Vastly improved DSS short period terms interpolation.
      </action>
      <action dev="luc" type="fix">
        Use new Rotation API from Apache Commons Math 3.6.
        This API allows to use both vector operator convention and frames
        transform convention naturally. This is useful when axis/angles are
        involved, or when composing rotations. This probably fixes one of
        the oldest stumbling blocks for Orekit users.
      </action>
      <action dev="luc" type="fix">
        Fixed state partial derivatives in drag force model.
        Fixes issue #229
      </action>
      <action dev="evan" type="fix">
        Fixed incorrect density in DTM2000 when the input position is not in ECI
        or ECEF.
        Fixes issue #228
      </action>
      <action dev="evan" type="add">
        Added capability to use a single EventHandler with multiple types of
        EventDetectors.
      </action>
      <action dev="luc" type="add" >
        Added a way to customize interpolation grid in DSST, either using a fixed number
        of points or a maximum time gap between points, for each mean elements integration
        step.
      </action>
      <action dev="luc" type="add" >
        Added TabulatedLofOffset for attitudes defined by tabulating rotations between Local Orbital Frame
        and spacecraft frame.
        Fixes issue #227
      </action>
      <action dev="luc" type="fix" >
        Fixed wrong ephemeris generation for analytical propagators with maneuvers.
        Fixes issue #224.
      </action>
       <action dev="luc" type="fix" >
        Fixed date offset by one second for TLE built from their components,
        if a leap second was introduced earlier in the same year.
        Fixes issue #225.
      </action>
      <action dev="luc" type="fix" >
        Allow parsing TLE with non-unclassified modifier.
      </action>
      <action dev="luc" type="add" >
        As a side effect of fixing issue #223, KeplerianPropagator and
        Eckstein-Hechler propagator are now serializable.
      </action>
      <action dev="luc" type="fix" >
        Fixed missing additional states handling in ephemeris propagators
        created from analytical propagators.
      </action>
      <action dev="luc" type="fix" >
        Fixed NPE and serialization issues in ephemeris propagators created
        from analytical propagators.
        Fixes issue #223.
      </action>
      <action dev="luc" type="fix" >
        Fixed time scale issues in JPL ephemerides and IAU pole models.
        The time used for internal computation should be TDB, not TT.
      </action>
      <action dev="luc" type="fix" >
        Fixed an issue with backward propagation on analytical propagator.
        During first step, the analytical interpolator wrongly considered the
        propagation was forward.
      </action>
      <action dev="luc" type="add" >
        Added a way to retrieve short period coefficients from DSST as
        spacecraft state additional parameters. This is mainly intended
        for test and validation purposes.
      </action>
      <action dev="luc" type="fix" >
        Prevent small overshoots of step limits in event detection.
        Fixes issue #218.
      </action>
      <action dev="luc" type="fix" >
        Handle string conversion of dates properly for dates less than 1 millisecond
        before midnight (they should not appear as second 60.0 of previous minute but
        should rather wrap around to next minute).
        Partly fixes issue #218.
      </action>
      <action dev="luc" type="fix" >
        Enforce Lexicographical order in DirectoryCrawler, to ensure reproducible
        loading. Before this changes, some tests could fail in one computer while
        succeeding in another computer as we use a mix of DE-4xx files, some having
        a different EMRAT (81.30056907419062 for DE-431, 81.30056 for DE-405 and DE-406).
      </action>
      <action dev="luc" type="add" >
        Added EventEnablingPredicateFilter to filter event based on an user-provided
        enabling predicate function. This allow for example to dynamically turn some
        events on and off during propagation or to set up some elaborate logic like
        triggering on elevation first time derivative (i.e. one elevation maximum)
        but only when elevation itself is above some threshold.
      </action>
      <action dev="luc" type="update" >
        Renamed EventFilter into EventSlopeFilter.
      </action>
      <action dev="luc" type="add" >
        Added elevation extremum event detector.
      </action>
      <action dev="luc" type="fix" >
        Fixed ellipsoid tessellation with large tolerances.
        Fixes issue #215.
      </action>
      <action dev="evan" type="fix" >
        Fixed numerical precision issues for start/end dates of generated
        ephemerides.
        Fixes issues #210
      </action>
      <action dev="luc" type="add" >
        Added anomaly, latitude argument, or longitude argument crossings detector,
        either true, mean or eccentric.
        Fixes issue #213.
      </action>
      <action dev="luc" type="add" >
        Added latitude and longitude extremum detector.
      </action>
      <action dev="luc" type="add" >
        Added latitude and longitude crossing detector.
      </action>
      <action dev="luc" type="add" >
        Added a way to convert between PVA and geodetic points with time derivatives.
      </action>
      <action dev="luc" type="add" >
        Allow truncation of tiles in ellipsoid tessellation.
      </action>
      <action dev="luc" type="add" >
        Propagator builders can now be configured to accept any orbit types
        and any position angle types in the input flat array.
        Fixes issue #208.
      </action>
      <action dev="luc" type="add" >
        Added smooth attitude transitions in attitudes sequences, with derivatives
        continuity at both endpoints of the transition that can be forced to match
        rotation, rotation rate and rotation acceleration.
        Fixes issue #6.
      </action>
      <action dev="luc" type="fix" >
        Fixed attitudes sequence behavior in backward propagation.
        Fixes issue #206.
      </action>
      <action dev="luc" type="add" >
        Added factory methods to create AbsoluteDate instances from MJD or JD.
        Fixes issue #193.
      </action>
      <action dev="luc" type="fix" due-to="Joris Olympio">
        Fixed wrong attitude switches when an event occurs but the active attitude mode
        is not the one it relates to.
        Fixes issue #190.
      </action>
      <action dev="luc" type="add"  due-to="Joris Olympio">
        Added a way to be notified when attitude switches occur.
        Fixes issue #190.
      </action>
      <action dev="luc" type="fix" >
        Ensure Keplerian propagator uses the specified mu and not only the one from the initial orbit.
        Fixes issue #184.
      </action>
      <action dev="luc" type="update" >
        Improved frames transforms efficiency for various Earth frames.
      </action>
      <action dev="luc" type="fix" >
        Specify inertial frame to compute orbital velocity for ground pointing laws.
        Fixes issue #115.
      </action>
      <action dev="luc" type="fix" >
        Activated two commented-out tests for DTM2000, after ensuring we
        get the same results as the original fortran implementation.
        Fixes issue #204.
      </action>
      <action dev="luc" type="fix" due-to="Javier Martin Avila">
        Fixed resetting of SecularAndHarmonic fitting.
        Fixes issue #205.
      </action>
      <action dev="luc" type="add">
        Added a way to sample a zone on an ellipsoid as grids of inside points.
        Fixes issue #201.
      </action>
      <action dev="luc" type="fix">
        Fixed an event detection problem when two really separate events occur within
        the event detector convergence threshold.
        Fixes issue #203.
      </action>
      <action dev="luc" type="fix">
        Added protections against TLE parameters too large to fit in the format.
        Fixes issue #77.
      </action>
      <action dev="luc" type="fix">
        Allowed slightly malformed TLE to be parsed.
        Fixes issue #196.
      </action>
      <action dev="luc" type="fix">
        Fixed overlapping issue in ellipsoid tessellation, typically for independent
        zones (like islands) close together.
        Fixes issue #195.
      </action>
      <action dev="tn" type="add">
        Added support to load WMM coefficients from the official model file
        provided by NOAA.
      </action>
      <action dev="tn" type="fix">
        Fixed javadoc of method "GeoMagneticField#calculateField(...)":
        the provided altitude is expected to be a height above the WGS84 ellipsoid.
      </action>
      <action dev="luc" type="update">
        Added a simpler interface for creating custom UTC-TAI offsets loaders.
      </action>
      <action dev="luc" type="add">
        Added support for USNO tai-utc.dat file, enabled by default, in
        addition to the legacy support for IERS UTC-TAI.history file
        which is still supported and also enabled by default.
      </action>
      <action dev="luc" type="add">
        Added a way to load TAI-UTC data from Bulletin A. Using this feature
        is however NOT recommended as there are known issues in TAI-UTC data
        in some bulletin A (for example bulletina-xix-001.txt from 2006-01-05
        has a wrong year for last leap second and bulletina-xxi-053.txt from
        2008-12-31 has an off by one value for TAI-UTC on MJD 54832). This
        feature is therefore not enabled by default, and users wishing to
        rely on it should do it carefully and take their own responsibilities.
      </action>
      <action dev="luc" type="add">
        Added ellipsoid tessellation, with tiles either oriented along track
        (ascending or descending) or at constant azimuth.
      </action>
      <action dev="luc" type="fix">
        Added customization of EOP continuity check threshold.
        Fixes issue #194.
      </action>
      <action dev="evan" type="add">
        Added geoid model based on gravity field.
        Fixes issue #192.
      </action>
      <action dev="luc" type="fix">
        Added automatic loading of Marshall Solar Activity Future Estimation data.
        Fixes issue #191.
      </action>
      <action dev="luc" type="update">
        Simplified Cartesian to ellipsoidal coordinates transform and greatly improved its performances.
      </action>
      <action dev="luc" type="fix">
        Fixed target point in BodyCenterPointing attitude.
        Fixes issue #100.
      </action>
    </release>
    <release version="7.0" date="2015-01-11"
             description="Version 7.0 is a major release of Orekit. It introduces several new
             features and bug fixes. New features introduced in version 7.0 are the complete
             DSST semi-analytical propagator with short-periodics terms (only mean elements
             were available in previous version), extension to second order derivatives for
             many models (Cartesian coordinates, angular coordinates, attitude modes, ...),
             bilinear interpolator in Saastamoinen model, attitude overriding during impulsive
             maneuvers, general relativity force model, geographic zone detector, and ecliptic
             frame.
             Several bugs have been fixed. One noteworthy fix concerns an inconsistency in
             Eckstein-Hechler propagator velocity, which leads to a change of the generated
             orbit type.">
      <action dev="hankg" type="add">
        Added bilinear interpolator and use it on Saastamoinen model.
        Implements feature #182.
      </action>
      <action dev="luc" type="update">
        Removed old parts that were deprecated in previous versions.
      </action>
      <action dev="luc" type="update">
        Updated dependency to Apache Commons Math 3.4, released on 2014-12-26.
      </action>
      <action dev="luc" type="fix">
        Fixed null vector normalization when attempting to project to ground a point already on ground.
        Fixes issue #181.
      </action>
      <action dev="luc" type="add" due-to="Lucian Barbulescu">
        Added Romanian localization for error messages.
      </action>
      <action dev="luc" type="fix">
        Fixed velocity inconsistency in orbit generation in Eckstein-Hechler propagator.
        The Eckstein-Hechler propagator now generated Cartesian orbits, with velocity
        computed to be fully consistent with model evolution. A side effect is that
        if users rebuild circular parameters from the generated orbits, they will
        generally not math exactly the input circular parameters (but position will
        match exactly).
        Fixes issue #180.
      </action>
      <action dev="luc" type="fix">
        Improved acceleration output in Eckstein-Hechler model.
      </action>
      <action dev="luc" type="add">
        Added projection of moving point (i.e. position and derivatives too) to
        ground surface.
      </action>
      <action dev="luc" type="add">
        Added a general 3 axes ellipsoid class, including a feature to compute
        any plane section (which result in a 2D ellipse).
      </action>
      <action dev="luc" type="add">
        Added support for IERS bulletin A (rapid service and prediction)
      </action>
      <action dev="tn" type="fix">
        Fixed various issues in geomagnetic fields models:
        GeoMagneticField.getDecimalYear() returned a slightly wrong result: e.g. for 1/1/2005
        returned 2005.0020 instead of 2005.0, GeoMagneticFieldFactory.getModel() returned
        wrong interpolation near models validity endpoints, GeoMagneticField.transformModel(double)
        method did not check year validity. Added more unit tests and adapted existing tests for
        IGRF/WMM with sample values / results as they have changed slightly.
        Fixes issue #178.
      </action>
      <action dev="luc" type="fix" due-to="Patrice Mathieu">
        Fixed closest TLE search. When filtering first from satellite ID and
        then extracting closest date, the returned satellite was sometime wrong.
      </action>
      <action dev="luc" type="add" due-to="Hank Grabowski">
        Allow attitude overriding during impulsive maneuvers.
        Fixes issue #176.
      </action>
      <action dev="evan" type="add">
          Added general relativity force model.
      </action>
      <action dev="luc" type="add" due-to="Ioanna Stypsanelli">
        added Greek localization for error messages.
      </action>
      <action dev="evan" type="fix">
          Fixed incorrect partial derivatives for force models that depend on satellite velocity.
          Fixes #174.
      </action>
      <action dev="evan" type="fix">
          Fixed incorrect parameters set in NumericalPropagatorBuilder.
          Fixes #175.
      </action>
      <action dev="luc" type="update" >
        Significantly reduced size of various serialized objects.
      </action>
      <action dev="luc" type="update" >
        PVCoordinatesProvider now produces time-stamped position-velocities.
      </action>
      <action dev="luc" type="update" >
        Tabulated attitude provider can be built directly from time-stamped angular coordinates
        lists, in addition to attitudes lists.
      </action>
      <action dev="luc" type="add" >
        Added time-stamped versions of position-velocity and angular coordinates.
      </action>
      <action dev="luc" type="fix" due-to="Daniel Aguilar Taboada">
        Fixed wrong rotation interpolation for rotations near π.
        Fixes issue #173.
      </action>
      <action dev="luc" type="update" >
        Updated dependency to Apache Commons Math 3.3.
      </action>
      <action dev="luc" type="update" due-to="Lucian Barbulescu, Nicolas Bernard">
        Added short periodics for DSST propagation.
      </action>
      <action dev="luc" type="add" >
        Added a GeographicZoneDetector event detector for complex geographic zones traversal.
        Fixes issue #163.
      </action>
      <action dev="evan" type="fix">
        Add Ecliptic frame. Agrees with JPL ephemerides to within 0.5 arcsec.
        Issue #166.
      </action>
      <action dev="evan" type="fix">
        Fix cache exception when propagating backwards with an interpolated
        gravity force model.
        Fixes issue #169.
      </action>
      <action dev="luc" type="fix">
        Fixed parsing of dates very far in the future.
        Fixes issue #171.
      </action>
      <action dev="luc" type="fix">
        Trigger an exception when attempting to interpolate attitudes without rotation rate
        using only one data point.
      </action>
      <action dev="evan" type="fix">
        Fixed SpacecraftState date mismatch exception with some attitude providers.
      </action>
      <action dev="luc" type="fix" >
        Fixed wrong scaling in JPL ephemeris when retrieving coordinates in a frame
        that is not the defining frame of the celestial body.
        Fixes issue #165.
      </action>
      <action dev="luc" type="update" due-to="Lucian Barbulescu">
        Prepare generation of either mean or osculating orbits by DSST propagator.
        The short periodics terms are not computed yet, but there is ongoing work
        to add them.
      </action>
      <action dev="luc" type="update" due-to="Lucian Barbulescu">
        Avoid recomputing Chi and Chi^2 in Hansen coefficients for tesseral.
      </action>
      <action dev="luc" type="update" due-to="Nicolas Bernard">
        Added better handling of Hansen kernel computation through use of PolynomialFunction.
      </action>
      <action dev="luc" type="update" due-to="Petre Bazavan">
        Compute Hansen coefficients using linear transformation.
      </action>
      <action dev="luc" type="fix" >
        Fixed a non-bracketing exception in event detection, in some rare cases of noisy g function.
        Fixes issue #160.
      </action>
      <action dev="luc" type="fix" >
        Fixed a missing reset of resonant tesseral terms in DSST propagation.
        Fixes issue #159.
      </action>
      <action dev="luc" type="fix" >
        Improved default max check interval for NodeDetector, so it handles correctly
        highly eccentric orbits.
        Fixes issue #158.
      </action>
    </release>
    <release version="6.1" date="2013-12-13"
             description="Version 6.1 is a minor release of Orekit. It introduces several new
             features and bug fixes. The most important features introduced in version 6.1
             are solid tides force model, including pole tide at user choice, and following
             either IERS 1996, IERS 2003 or IERS 2010 conventions ; ocean tides force model,
             including pole tide at user choice, loading a user provided model ; simultaneous
             support for IERS 1996, 2003 and 2010 for frames definition, which is very
             important to support legacy systems and to convert coordinates between older and
             newer reference systems ; greatly improved accuracy of celestial/terrestrial
             frames transforms (we are now at sub-micro arcsecond level for IERS 2003/2010,
             both with equinox based and Non-Rotating Origin, at a sub-milli arcseconds for
             IERS 1996, both with equinox based and Non-Rotating Origin) ; classical
             equinox-based paradigm and new non-rotating origin paradigm for inertial and
             terrestrial frames are now supported with all IERS conventions ; automatic
             conversion of IERS Earth Orientation Paramters from equinoxial to non-rotating
             paradigm ; support for CCSDS Orbit Data Message ; improved API for events,
             allowing separation of event detection and event handling (the older API is still
             available for compatibility) ; merged all the elevation related events, allowing
             to use both refraction model and antenna mask at the same time if desired ;
             new attitude mode based on interpolation on a table. Numerous bugs were also fixed.
             Version 6.1 depends on version 3.2 of Apache commons math.">
      <action dev="luc" type="fix" >
        Reduced number of calls to the g function in event detectors.
        Fixes issue #108.
      </action>
      <action dev="luc" type="fix" >
        Fixed a spurious backward propagation.
        Fixes issue #107.
      </action>
      <action dev="luc" type="fix" >
        Improved error detection for numerical and DSST propagation for cases
        where user attempts to compute integrator tolerances with an orbit for
        which Jacobian is singular (for example equatorial orbit while using
        Keplerian representation).
        Fixes issue #157.
      </action>
      <action dev="luc" type="add" >
        Added a method to get the number or calls to getNeighbors in the generic time stamped cache,
        to allow performing measurements while tuning the cache.
      </action>
      <action dev="luc" type="add" >
        Added high degree ocean load deformation coefficients computed by Pascal
        Gégout (CNRS / UMR5563 - GET).
      </action>
      <action dev="luc" type="add" >
        Time scales are now serializable.
      </action>
      <action dev="luc" type="add" due-to="Nicolas Bernard">
        Improved DSST tesseral computation efficiency by caching Jacobi polynomials.
      </action>
      <action dev="luc" type="fix" due-to="Daniel Aguilar Taboada">
        Fixed yaw steering attitude law, which didn't project spacecraft velocity correctly.
        Fixes issue #156.
      </action>
      <action dev="luc" type="add" >
        Added a way to set the maximum number of iterations for events detection.
        Fixes issue #155.
      </action>
      <action dev="luc" type="add">
        Added an attitude provider from tabulated attitudes.
        Fixes issue #154.
      </action>
      <action dev="luc" type="add" due-to="Hank Grabowski">
        Improved test coverage.
        Fixes issue #153.
      </action>
      <action dev="luc" type="add" due-to="Hank Grabowski">
        Merged all elevation detectors into one. The new detector supports all
        features from the previous (and now deprecated) ApparentElevationDetector
        and GroundMaskElevationDetector.
        Fixes issue #144.
      </action>
      <action dev="luc" type="add" due-to="Hank Grabowski">
        Added a DetectorEventHandler interface aimed at handling only the
        event occurrence part in propagation. This allows to separate the
        event detection itself (which is declared by the EventDetector interface)
        from the action to perform once the event has been detected. This also
        allows to avoid subclassing of events, which was cumbersome. It also allows
        to share a single handler for several events.
        The previous behavior with eventOccurred declared at detector level and
        subclassing is still available but is deprecated and will be removed in
        the next major release.
      </action>
      <action dev="luc" type="fix" due-to="Christophe Le Bris">
        Fixed an indexing error in Harris-Priester model.
        Fixes issue #152.
      </action>
      <action dev="luc" type="add">
        Added a new force model for ocean tides in numerical propagation, including pole tides.
        Fixes issue #11.
      </action>
      <action dev="luc" type="fix" due-to="Lucian Barbulescu">
        Fixed conversion from position-velocity to Keplerian, when the orbit is
        perfectly equatorial.
        Fixes issue #151.
      </action>
      <action dev="luc" type="add">
        Added a new force model for solid tides in numerical propagation, including pole tides.
        Fixes issue #10.
      </action>
      <action dev="luc" type="add">
        Added a way to select IERS conventions for non-rotating origin
        based ITRF.
      </action>
      <action dev="luc" type="update">
        Greatly improved accuracy of celestial/terrestrial frames transforms.
        We are now at sub-micro arcsecond level for IERS 2003/2010, both with
        equinox based and Non-Rotating Origin, at a sub-milli arcseconds
        for IERS 1996, both with equinox based and Non-Rotating Origin.
      </action>
      <action dev="luc" type="fix">
        Fixed missing nutation correction in Equation Of Equinoxes.
        Fixes issue #150.
      </action>
      <action dev="luc" type="fix">
        Fixed rate for TCB time scale.
      </action>
      <action dev="luc" type="add">
        Added new definition of astronomical unit from IAU-2012 resolution B2.
      </action>
      <action dev="luc" type="fix">
        Fixed Date/Time split problem when date is a few femto-seconds before the end of the day.
        Fixes issue #149.
      </action>
      <action dev="luc" type="fix">
        Fixed overflow problem in TimeComponents.
        Fixes issue #148.
      </action>
      <action dev="luc" type="update">
        Separate parsing from using Poisson series.
      </action>
      <action dev="luc" type="add" due-to="Steven Ports">
        Added support for parsing CCSDS ODM files (OPM, OMM and OEM).
      </action>
      <action dev="luc" type="update">
        Flattened ITRF frames tree so all supported ITRF realizations (2005, 2000, 97, 93) share the same
        parent ITRF2008. Previously, the tree was 2008 &lt;- 2005 &lt;- 2000 &lt;- {93,97} and the reference dates
        for Helmert transforms were all different. We now use the parameters provided at epoch 2000.0 and
        with respect to ITRF2008 at http://itrf.ensg.ign.fr/doc_ITRF/Transfo-ITRF2008_ITRFs.txt.
      </action>
      <action dev="luc" type="fix">
        Fixed azimuth parameter in the TopocentricFrame.pointAtDistance method.
        Fixes issue #145.
      </action>
      <action dev="luc" type="fix"  due-to="Matt Edwards">
        Fixed location of JAVA_EPOCH. As we now take the linear models between UTC and TAI
        that were used between 1961 and 1972, we have to consider the offset that was in
        effect on 1970-01-01 and which was precisely 8.000082s. Fixes issue #142.
      </action>
      <action dev="luc" type="update" >
        Vastly improved performances for Poisson series computations. Poisson series are often
        evaluated several components together (x/y/s in new non-rotating paradigm, ∆ψ/∆ε in old
        equinox paradigm for example). As the components are built from a common model, they
        share many nutation terms. We now evaluate these shared terms only once, as we evaluate
        the components in parallel thanks to a preliminary "compilation" phase performed when
        the Poisson series are set up. This dramatically improves speed: on a test case based
        on x/y/s evaluations over a one year time span without any caching,  we noticed a
        more than two-fold speedup: mean computation time reduced from 6.75 seconds (standard
        deviation 0.49s) to 3.07 seconds (standard deviation 0.04s), so it was a 54.5% reduction
        in mean computation time. At the same time, accuracy was also improved thanks to the
        Møller-Knuth TwoSum algorithm without branching now used for summing all series terms.
      </action>
      <action dev="luc" type="fix" >
        When UT1 time scale is used, it is now possible to choose which Earth Orientation
        Parameters history to use (formerly, only EOP compatible with IAU-2000/2006 was
        used, even for systems relying only on older conventions).
      </action>
      <action dev="luc" type="add" >
        Added Greenwich Mean Sidereal Time and Greenwich Apparent Sidereal Time
        to all supported IERS conventions (i.e. IERS 1996, IERS 2003 and IERS 2010).
      </action>
      <action dev="luc" type="add" >
        Classical equinox-based paradigm and new non-rotating origin paradigm for
        inertial and terrestrial frames are now supported with all IERS conventions.
        This means it is now possible to use MOD/TOD/GTOD with the recent precession/nutation
        models from recent conventions, and it is also possible to use CIRF/TIRF/ITRF with
        the older precession nutation models from ancient conventions. Of course, all these
        conventions and frames can be used at the same time, which is very important to
        support legacy systems and to convert coordinates between older and newer reference
        systems.
      </action>
      <action dev="luc" type="add" >
        Added IERS 1996 in the list of supported IERS conventions.
      </action>
      <action dev="luc" type="add" >
        Added factory methods to compute arbitrary Julian Epochs (J1900.0, J2000.0 ...)
        and Besselian Epochs (B1900.0, B1950.0 ...) that are used as reference dates
        in some models and frames.
      </action>
      <action dev="luc" type="fix" >
        Fixed non-bracketing exception while converting Cartesian points very close to equator into geodetic
        coordinates. Fixes issue #141.
      </action>
      <action dev="evan" type="add" >
        Added getAngularVelocity() to PVCoordinates.
      </action>
      <action dev="luc" type="add" >
        Added back serialization for some ephemerides produced by integration-based propagators.
        The ephemerides produced by NumericalPropagator are always serializable, and the ones
        produced by DSSTPropagator may be serializable or not depending on the force models used.
      </action>
      <action dev="luc" type="fix" >
        Fixed missing events detection when two events occurred at exactly the same time using an analytical
        propagator (like generated ephemerides for example). Fixes issue #138.
      </action>
      <action dev="luc" type="fix" >
        Fixed data loading from zip/jar. A more streamlined architecture has been set up, and each zip entry
        now uses its own input stream. Closing the stream triggers the switch to the next entry, and duplicate
        close are handled gracefully. Fixes issue #139.
      </action>
      <action dev="luc" type="fix" >
        Improved event bracketing by backporting changes made in Apache Commons Math (may fix issues #110
        and #136, but we cannot be sure as neither issues were reproducible even before this change...).
      </action>
      <action dev="luc" type="fix" >
        Fixed GTOD and Veis frame that did apply UT1-UTC correction when they should not (fixes issue #131).
      </action>
      <action dev="luc" type="fix" >
        Completely rewrote conversion from Cartesian to geodetic coordinates to improve
        numerical stability for very far points (typically when computing coordinates
        of Sun). Fixes issue #137.
      </action>
    </release>
    <release version="6.0" date="2013-04-23"
             description="Version 6.0 is a major release of Orekit. It introduces several new
             features and bug fixes. Several incompatibilities with respect to previous
             versions 5.x have been introduced. Users are strongly advised to upgrade to this
             version. The major features introduced in version 6.0 are the inclusion of the DSST
             semi-analytical propagator, an improved propagator architecture where all propagators
             can use events and step handlers, much better and faster gravity field force model,
             Jacobians availability for all force models, converters between different propagation
             models (which can be used to convert between mean and osculating elements), thread
             safety for many parts (mainly frames, but still excluding propagators) while still
             preserving caching for performances even in multi-threaded environments, time-dependent
             gravity fields, support for IERS 2010 conventions, support for INPOP and all DExxx
             ephemerides, new frames, new time scales, support for user-defined states in spacecraft
             state, availability of additional states in events, interpolators for many components
             like position-velocity, spacecraft state and attitude allowing to compute high order
             derivatives if desired, filtering of events, orphan frames, magnetic fields models,
             SP3 files support, visibility circles, support for Marshall Solar Activity Future
             Estimation of solar activity. Numerous bugs were also fixed. Version 6.0 now depends
             on version 3.2 of Apache commons math.">
      <action dev="pascal" type="fix" >
        Fixed conversion of mean anomaly to hyperbolic eccentric anomaly (fixes issue #135).
      </action>
      <action dev="luc" type="add" >
        Extracted fundamental nutation arguments from CIRF frame. This allows both reuse of
        the arguments for other computations (typically tides), and also allows to use
        convention-dependent arguments (they are similar for IERS conventions 2003 and 2010,
        but have changed before and may change in the future).
      </action>
      <action dev="luc" type="fix" >
        Fixed event g function correction when starting exactly at 0 with a backward
        propagation (fixes issue #125).
      </action>
      <action dev="luc" type="update" >
        Error messages properties are now loaded directly in UTF-8.
      </action>
      <action dev="luc" type="add" >
        Added a way to know which tide system is used in gravity fields (zero-tide,
        tide-free or unknown).
      </action>
      <action dev="luc" type="add" >
        Added orphan frame, i.e. trees that are not yet connected to the main
        frame tree but attached later on. This allows building frame trees
        from leaf to root. This change fixes feature request #98.
      </action>
      <action dev="luc" type="add" >
        Added a way to filter only increasing or decreasing events. The filtering
        occurs a priori, i.e. the filtered out events do not trigger a search.
        Only the interesting events are searched for and contribute to computation
        time. This change fixes feature request #104.
      </action>
      <action dev="pascal" type="add" >
        Added a semianalytical propagator based on the Draper Semianalytic
        Satellite Theory. The DSST accounts for all significant perturbations
        (central body including tesseral harmonics, third-body, drag, solar
        radiation pressure) and is applicable to all orbit classes.
        To begin with, only mean elements propagation is available.
      </action>
      <action dev="evan" type="update" >
        Greatly improved performance of time-stamped caches for data that is
        read only once (like UTC leap seconds history or EOP).
      </action>
      <action dev="luc" type="add" >
        Additional states can now be used in events. Note that waiting for the
        fix for issue MATH-965 in Apache Commons Math to be been officially
        published, a workaround has been used in Orekit. This workaround
        implies that events that should be triggered based on additional equations
        for integration-based propagator will be less accurate on the first step
        (full accuracy is recovered once the first step is accepted).
        So in these corner cases, users are advised to start propagation at least
        one step before the first event (or to use a version of Apache Commons Math
        that includes the fix, which has been added to the development version as
        of r1465654). This change fixes feature request #134.
      </action>
      <action dev="luc" type="add" >
        AdditionalStateProviders can now be used for all propagators, not
        only analytical ones. Note that when both state providers and
        additional differential equations are used in an integration-based
        propagator, they must used different states names. A state can only
        be handled by one type at a time, either already integrated or
        integrated by the propagator (fixes feature request #133).
      </action>
      <action dev="luc" type="add" >
        Added a way to store user data into SpacecraftState. User data are
        simply double arrays associated to a name. They are handled properly
        by interpolation, event handlers, ephemerides and adapter propagators.
        Note that since SpacecraftState instances are immutable, adding states
        generates a new instance, using a fluent API principle (fixes feature request #132).
      </action>
      <action dev="luc" type="add" >
        Added a way to retrieve all additional states at once from a step interpolator.
      </action>
      <action dev="luc" type="fix" >
        Fixed wrong orientation for ICRF and all IAU pole and prime meridians
        (a few tens milli-arcseconds). This error mainly induced an error in
        celestial bodies directions, including the Sun which is used in many
        places in Orekit (fixes bug #130).
      </action>
      <action dev="luc" type="add" >
        Added support for IERS conventions 2010. Note that Orekit still also
        support conventions 2003 in addition to conventions 2010. However, as
        IERS does not provide anymore data to link TIRF 2003 with ITRF, ITRF
        based on 2003 convention is not available. ITRF can only be based on
        either 2010 conventions for CIO-based paradigm or on 1996 conventions
        for equinox-based paradigm.
      </action>
      <action dev="luc" type="add" >
        Atmosphere models now provide their central body frame.
      </action>
      <action dev="luc" type="add" >
        Added versions of angular coordinates and position-velocity that use
        any field instead of double (classes FieldAngularCoordinates and
        FieldPVCoordinates). This allows to compute derivatives of these quantities
        with respect to any number of variables and to any order (using DerivativeStructure
        for the field elements), or to compute at arbitrary precision (using Dfp for
        the field elements). Regular transforms as produced by frames
        handle these objects properly and compute partial derivatives for them.
      </action>
      <action dev="luc" type="update" >
        Converted Cunningham and Droziner force models to use the API of the new
        partial derivatives framework, despite they STILL USE finite differences.
        These two force models are now considered obsolete, they have been
        largely superseded by the Holmes-Featherstone model, which can be used
        for much larger degrees (Cunnigham and Droziner use un-normalized
        equations and coefficients which underflow at about degree 90), which
        already provides analytical derivatives, and which is twice faster. It
        was therefore considered a waste of time to develop analytical derivatives
        for them. As a consequence, they use finite differences to compute their
        derivatives, which adds another huge slow down factor when derivatives are
        requested. So users are strongly recommended to avoid these models when
        partial derivatives are desired...
      </action>
      <action dev="luc" type="add" >
        Added analytical computation of partial derivatives for third-body
        attraction.
      </action>
      <action dev="luc" type="add" >
        Added analytical computation of partial derivatives for constant
        thrust maneuvers.
      </action>
      <action dev="luc" type="update" >
        Converted Newtonian force model to use the new partial derivatives
        framework.
      </action>
      <action dev="luc" type="update" >
        Converted Holmes-Featherstone force model to use the new partial derivatives
        framework.
      </action>
      <action dev="luc" type="add" >
        Added analytical computation of partial derivatives for surface forces
        (drag and radiation pressure) for all supported spacecraft body shapes.
      </action>
      <action dev="luc" type="update" >
        Streamlined the force models partial derivatives computation for numerical
        propagation. It is now far simpler to compute analytically the derivatives
        with respect to state and with respect to force models specific parameters,
        thanks to the new Apache Commons Math differentiation framework.
      </action>
      <action dev="luc" type="add" >
        Added a new force model for central body gravity field, based on Holmes and Featherstone
        algorithms. This model is a great improvement over Cunningham and Droziner models. It
        allows much higher degrees (it uses normalized coefficients and carefully crafted
        recursions to avoid overflows and underflows). It computes analytically all partial
        derivatives and hence can be used to compute accurate state transition matrices. It is
        also much faster than the other models (for example a 10 days propagation of a low Earth
        orbit with a 1cm tolerance setting and a 69x69 gravity field was about 45% faster with
        Holmes and Featherstone than with Cunningham).
      </action>
      <action dev="luc" type="fix" >
        Improved gravity field un-normalization to allow higher degrees/order with Cunningham and
        Droziner models. Formerly, the coefficients computation underflowed for square fields
        degree = order = 85, and for non-square fields at degree = 130 for order = 40. Now square
        fields can go slightly higher (degree = order = 89) and non-square fields can go much
        higher (degree = 393 for order = 63 for example). Attempts to use un-normalization past
        the underflow limit now raises an exception.
      </action>
      <action dev="luc" type="update" >
        Updated Orekit to version 3.1.1 of Apache Commons Math.
      </action>
      <action dev="luc" type="add" >
        Added support for time-dependent gravity fields. All recent gravity
        fields include time-dependent coefficients (linear trends and pulsations
        at several different periods). They are now properly handled by Orekit.
        For comparison purposes, it is still possible to retrieve only the constant
        part of a field even if the file contains time-dependent coefficients too.
      </action>
      <action dev="luc" type="update" >
        Added a way to speed up parsing and reduce memory consumption when
        loading gravity fields. Now the user can specify the maximal degree
        and order before reading the file.
      </action>
      <action dev="luc" type="fix" >
        The EGM gravity field reader did not complain when files with missing
        coefficients were provided, even when asked to complain.
      </action>
      <action dev="luc" type="fix" >
        Fixed serialization of all predefined frames. This fix implied
        also fixing serialization of celestial bodies as the predefined
        ICRF frame relies on them. Note for both types of objects, only
        some meta-data are really serialized in such a way that at
        deserialization time we retrieve singletons. So the serialized
        data are small (less than 500 bytes) and exchanging many time
        these objects in a distributed application does not imply anymore
        lots of duplication.
      </action>
      <action dev="tn" type="fix" due-to="Yannick Tanguy">
        Throw an exception if the conversion of mean anomaly to hyperbolic
        eccentric anomaly does not converge in KeplerianOrbit (fixes bug #114).
      </action>
      <action dev="luc" type="fix" due-to="Evan Ward">
        Removed weak hash maps in frames (fixes bug #122).
      </action>
        <action dev="luc" type="fix" due-to="Bruno Revelin">
        Improved documentation of interpolation methods (fixes bug #123).
      </action>
      <action dev="tn" type="fix" due-to="Evan Ward">
        Make TIRF2000Provider class thread-safe (fixes bug #118).
      </action>
      <action dev="tn" type="fix" due-to="Christophe Le Bris">
        Correct spelling of the inner class QuadratureComputation (fixes bug #120).
      </action>
      <action dev="tn" type="fix" due-to="Evan Ward">
        Remove unnecessary synchronization in UT1Scale (fixes bug #119).
      </action>
      <action dev="tn" type="fix" due-to="Carlos Casas">
        Clear caches in CelestialBodyFactory when removing CelestialBodyLoaders
        (fixes bug #106).
      </action>
      <action dev="tn" type="fix" due-to="Yannick Tanguy">
        Fix loading of JPL ephemerides files with overlapping periods
        (fixes bug #113).
      </action>
      <action dev="tn" type="fix" due-to="Simon Billemont">
        Prevent initialization exception in UTCScale in case no user-defined
        offsets are provided. (fixes bug #111).
      </action>
      <action dev="luc" type="fix" due-to="Evan Ward">
        Improved performance by caching EME2000 frame in AbstractCelestialBody
        (fixes bug #116).
      </action>
      <action dev="tn" type="fix" due-to="Evan Ward">
        Make TidalCorrections class thread-safe by using the new TimeStampedCache.
        (fixes bug #117).
      </action>
      <action dev="tn" type="fix" due-to="Evan Ward">
        Convert position entries contained in SP3 files to meters instead of km
        (fixes bug #112).
      </action>
      <action dev="luc" type="add" >
        Added support for version 2011 of ICGEM gravity field format. Orekit
        still ignore the time-dependent part of these fields, though.
      </action>
      <action dev="luc" type="update" >
        Greatly simplified CelestialBodyLoader interface, now it is not related
        to DataLoader anymore (which implies users can more easily provide
        analytical models instead of the JPL/IMCCE ephemerides if they want)
      </action>
      <action dev="luc" type="fix" >
        Use the new thread-safe caches and the new Hermite interpolation feature on
        Transform, Earth Orientation Parameters, JPL/IMCCE ephemerides, UTC-TAI
        history and Ephemeris to remove thread-safety issues in all classes using
        cache (fixes #3).
      </action>
      <action dev="luc" type="add" >
        Added Hermite interpolation features for position-velocity coordinates,
        angular coordinates, orbits, attitudes, spacecraft states and transforms.
        Hermite interpolation matches sample points value and optionally first derivative.
      </action>
      <action dev="luc" type="add" >
        Added an AngularCoordinates as an angular counterpart to PVCoordinates.
      </action>
      <action dev="luc" type="add" >
        Transform now implements both TimeStamped and TimeShiftable. Note that this change
        implied adding an AbsoluteDate parameter to all transform constructors, so this
        is a backward incompatible change.
      </action>
      <action dev="luc" type="fix" >
        Fixed wrong transform for 3D lines (fixes bug #101).
      </action>
      <action dev="luc" type="add" >
        Upgraded support of CCSDS Unsegmented Time Code (CUC) to version 4 of the
        standard published in November 2010 (fixes bug #91), this includes support for
        an extended preamble field and longer time codes.
      </action>
      <action dev="luc" type="add" due-to="Francesco Rocca">
        Added a way to build TLE propagators with attitude providers and mass (fixes bug #84).
      </action>
      <action dev="luc" type="fix" >
        Fixed numerical stability errors for high order gravity field in Cunningham model (fixes bug #97).
      </action>
      <action dev="luc" type="fix" due-to="Yannick Tanguy">
        Fixed an error in radiation pressure for BoxAndSolarArraySpacecraft (fixes bug #92).
      </action>
      <action dev="thomas" type="add">
        Added models for tropospheric delay and geomagnetic field.
      </action>
      <action dev="luc" type="update">
        The existing general mechanism for shifting objects in time has been
        formalized as a parameterized interface implemented by AbsoluteDate, Attitude,
        Orbit, PVCoordinates and SpacecraftState.
      </action>
      <action dev="luc" type="update">
        Time scales are not serializable anymore (this induced problems for the UTC scale
        and its caching feature).
      </action>
      <action dev="luc" type="fix">
        Fixed TLE propagation in deep space when inclination is exactly 0 (fixes bug #88).
      </action>
      <action dev="pascal" type="add" due-to="Francesco Rocca">
        Added a package for spacecraft states to propagators conversion extending an
        original contribution for TLE (Orbit Converter for Two-Lines Elements) to all
        propagators.
      </action>
      <action dev="luc" type="fix">
        Improved testing of error messages.
      </action>
      <action dev="luc" type="fix">
        Removed too stringent test on trajectory in TLE propagator (fixes bug #86).
      </action>
      <action dev="thomas" type="fix">
          Set the initial state for a TLEPropagator (fixes bug #85).
      </action>
      <action dev="luc" type="update">
        Improved testing of error messages.
      </action>
      <action dev="luc" type="update">
        Updated IAU poles for celestial bodies according to the 2009 report and the
        2011 erratum from the IAU/IAG Working Group on Cartographic Coordinates and
        Rotational Elements of the Planets and Satellites (WGCCRE).
      </action>
      <action dev="luc" type="update">
        Removed code deprecated before 5.0.
      </action>
      <action dev="thomas" type="add">
        Added support for more recent JPL DExxx and INPOP ephemerides files (fixes feature #23).
      </action>
      <action dev="luc" type="fix">
        Fixed formatting of very small values in TLE lines (fixes bug #77).
      </action>
      <action dev="thomas" type="fix">
        Fixed formatting of TLE epoch (fixes bug #74).
      </action>
      <action dev="thomas" type="fix">
        Fixed performance issues when using the singleton UTCScale instance from
        multiple threads. Use a prototype pattern instead (fixes bug #33).
      </action>
      <action dev="luc" type="add">
        Added J2 effect on small maneuvers model.
      </action>
      <action dev="luc" type="fix">
        Fixed attitudeProvider field masking in IntegratedEphemeris.
      </action>
      <action dev="luc" type="add">
        Added a tutorial to compute Earth phased, Sun synchronous orbits.
      </action>
      <action dev="luc" type="add">
        Added a fitter for osculating parameters, allowing conversion to mean parameters.
      </action>
      <action dev="luc" type="update">
        Made Greenwich mean and apparent sidereal time publicly visible in GTOD frame.
      </action>
      <action dev="luc" type="update">
        Made equation of equinoxes sidereal time publicly visible in TOD frame.
      </action>
      <action dev="thomas" type="update">
        Added more german translations for error messages.
      </action>
      <action dev="luc" type="fix">
        Allow ClasspathCrawler and ZipJarCrawler data providers to work in
        OSGi environments by providing an explicit class loader (fixes bug #54).
      </action>
      <action dev="luc" type="update">
        Improved the small maneuvers analytical model to compute orbit Jacobian
        with respect to maneuver parameters.
      </action>
      <action dev="luc" type="fix">
        Force impulse maneuver to preserve orbit type and orbit frame.
      </action>
      <action dev="thomas" type="add">
        Added sp3 file parser.
      </action>
      <action dev="luc" type="add">
        Added a method to compute frames transforms Jacobians in the Transform class.
      </action>
      <action dev="luc" type="fix">
        Fixed a problem with propagation over null or negative ranges.
      </action>
      <action dev="luc" type="add">
        Added a multiplexer for step handlers.
      </action>
      <action dev="luc" type="add">
        Added init methods to step handlers and event handlers.
      </action>
      <action dev="luc" type="add">
        Added an adapter propagator that can add small maneuvers to any propagator, including
        ephemeris based ones.
      </action>
      <action dev="luc" type="add">
        Added an analytical model for the effect at date t1 of a small maneuver performed at date t0.
      </action>
      <action dev="luc" type="fix">
        Fixed a missing reinitialization of start date when state was reset in numerical propagator.
      </action>
      <action dev="luc" type="update">
        Added detection of attempts to create hyperbolic orbits as circular or equinoctial
        instances.
      </action>
      <action dev="pascal" type="fix">
        Fixed potential numerical failure in lightning ratio computation.
      </action>
      <action dev="luc" type="update">
        Simplified construction of atmosphere models, the Earth fixed frame is already present
        in the body shape, there was no need to pass a separate argument for it.
      </action>
      <action dev="pascal" type="add">
        Added Harris-Priester atmosphere model.
      </action>
      <action dev="luc" type="update">
        Changed the return value of eventOccurred method from an int to an enumerate.
      </action>
      <action dev="pascal" type="fix">
        Fixed frame for TLEPropagator (fixes bug #31).
      </action>
      <action dev="luc" type="add">
        Added getters/setters for impulse maneuvers.
      </action>
      <action dev="luc" type="add">
        Added getters/setters for attitude provider in all orbit propagators.
      </action>
      <action dev="luc" type="add">
        Added a method to compute visibility circles in TopocentricFrame.
      </action>
      <action dev="luc" type="add">
        Added an equinox-based version of ITRF.
      </action>
      <action dev="luc" type="add">
        Added getters for thrust, Isp and flow rate in constant thrust maneuvers.
      </action>
      <action dev="luc" type="add">
        Allow use of any supported Local Orbital Frames as the reference frame
        for LofOffset attitude modes.
      </action>
      <action dev="luc" type="add">
        Added support for LVLH, VVLH and VNC local orbital frames.
      </action>
      <action dev="luc" type="fix">
        Fixed a performance bug implying that some frames reloaded all EOP history files
        each time a transform was computed (fixes bug #26).
      </action>
      <action dev="luc" type="add" >
        Added support for columns-based IERS Rapid Data and Prediction files (finals.daily, finals.data
        and finals.all), the XML version was already supported since a few months
      </action>
      <action dev="luc" type="fix" >
        Fixed numerical issue in eccentricity computation (fixes bug #25)
      </action>
      <action dev="luc" type="update" >
        Changed step handling of abstract propagators, now they use a single step
        equal to the duration of the propagation in all cases except when a fixed step
        is requested in master mode. Previously, they arbitrarily used on hundredth of
        the Keplerian period as the step size, hence performing many steps even if not
        strictly required
      </action>
      <action dev="luc" type="add" >
        Added propagation of Jacobians matrices in circular, Keplerian and equinoctial
        parameters, using either true, eccentric or mean position angles. Formerly,
        propagation of Jacobians matrices was possible only in Cartesian parameters
      </action>
      <action dev="luc" type="add" >
        Added a way to propagate additional state along with orbit in abstract
        propagators, as an analytical counterpart to the additional equations that
        can be integrated by numerical propagators
      </action>
      <action dev="luc" type="fix" >
        Fixed missing partial derivatives data in ephemerides produced by a numerical
        propagator despite it was set up to computed them (fixes bug #16)
      </action>
      <action dev="luc" type="fix" >
        Added a new much simpler way to log events occurrences all at once (or
        only a subset of the events if desired)
      </action>
      <action dev="pascal" type="add" >
        Added alternative default name for ICGEM files
      </action>
      <action dev="pascal" type="fix" >
        Fixed EventState reset on propagation direction change (fixes bug #19)
      </action>
      <action dev="luc" type="fix" >
        Fixed Jacobianizer so it can handle force models that do change the spacecraft mass,
        like ConstantThrustManeuver (fixes bug #18)
      </action>
      <action dev="luc" type="add" >
        Added Jacobians between orbital parameters and Cartesian parameters for all orbits
        types (including hyperbolic orbits), all angles types (mean, eccentric, true) and in
        both directions
      </action>
      <action dev="luc" type="update" >
        Replaced the integers parameters used in orbit constructors (MEAN_ANOMALY, ECCENTRIC_ANOMALY ...)
        by a new PositionAngle enumerate for better value safety. The old public constants and the
        corresponding constructors are still available but are deprecated
      </action>
      <action dev="luc" type="fix" >
        Fixed ephemeris generation in numerical propagation. After getEphemeris has been
        called,  later calls to the numerical propagator did reset the already computed
        and returned ephemeris (fixes bug #14)
      </action>
      <action dev="luc" type="add" due-to="Bruno Revelin">
        Added support for the Marshall Solar Activity Future Estimation files
      </action>
      <action dev="luc" type="fix">
        TLEPropagator now implements the Propagator interface, and hence can benefit from all
        events detection and mode handling features (fixes features request #4)
      </action>
      <action dev="luc" type="update">
        improved events detection robustness, by decoupling events handling from adaptive step
        sizes in numerical integrators and  (fix contributed to Apache Commons Math) and from
        classical propagation in analytical and tabulated propagators. This implies the events
        will NOT reduce integration step sizes anymore, thus also increasing speed and in corner
        cases reducing local precision at event occurrence, reducing max step size is often
        sufficient to compensate for this drawback
      </action>
      <action dev="v&#233;ronique" type="add" >
        all propagators, including analytical ones or tabulated ones can now be used for
        event detection. Of course for tabulated propagators, setting up an event that
        would try to reset the state triggers an error when the event occurs
      </action>
      <action dev="v&#233;ronique" type="add" >
        propagation can now be done between two dates, regardless of the date of the initial state
      </action>
      <action dev="v&#233;ronique" type="add" >
        attitude can be specified either using a date only thanks to a new AttitudeLaw interface
        or using a date, a position-velocity provider and a frame (which can be any frame) thanks
        to a new AttitudeProvider interface, wrappers have been added to convert between the two
        interfaces. A side effect of this change is that LofOffset constructor now needs a reference
        to an inertial reference frame, otherwise the attitude woud be wrong if a non-inertial frame
        were passed to getAttitude, due to velocity composition (the computed LOF would not really
        be a LOF)
      </action>
      <action dev="luc" type="update">
        the notion of quasi-inertial frames has been renamed as pseudo-inertial because
        quasi-inertial has a precise relativistic meaning that is not considered here. We
        only consider these frames to be suitable for Newtonian mechanics.
      </action>
      <action dev="luc" type="update">
        the equinox based frames have been renamed to more standard names (MOD, and GTOD
        instead of MEME, and PEF). The implementation of TEME was also wrong (it was
        really a TOD), so now there are both a TOD with a proper name and a TEME with a
        proper implementation.
      </action>
      <action dev="luc" type="update">
        celestial bodies now provide both an inertially oriented body centered
        frame and a body oriented body centered frame, the bodies managed by
        CelestialBodyFactory use the IAU poles and prime meridian definitions
        to build the two frames
      </action>
      <action dev="luc" type="add">
        added the ICRF frame at the solar system barycenter
      </action>
      <action dev="luc" type="add">
        added the ITRF93, ITRF97, ITRF2000 and ITRF2008 frames (previously, only
        the ITRF2005 frame was available)
      </action>
      <action dev="luc" type="add">
        added a getPoint method to TopocentricFrame
      </action>
      <action dev="luc" type="add">
        added the Galileo System Time Scales and the Galileo start epoch.
      </action>
      <action dev="luc" type="add">
        added the UT1, TCB and GMST time scales used in CCSDS Orbit Data Messages
      </action>
      <action dev="luc" type="fix">
        fixed an error when parsing a date occurring during a leap second introduction
      </action>
      <action dev="luc" type="fix">
        fixed a dut1 interpolation error for the day just before a leap second introduction
      </action>
      <action dev="luc" type="fix">
        fixed an error in JPL ephemerides: they are in TDB time scale
      </action>
      <action dev="luc" type="fix">
        fixed an error in date creation/parsing for UTC dates which occur during a
        leap second
      </action>
      <action dev="luc" type="fix">
        fixed UTC time scale between 1961-01-01 and 1971-12-31 ; in this time range
        the offset between UTC and TAI was piecewise linear
      </action>
      <action dev="luc" type="add">
        added an enumerate for specifying months in dates and for simplifying parsing
        of some data files
      </action>
      <action dev="luc" type="add">
        completed support for CCSDS Time Code Format (CCSDS 301.0-B-3) ; now in addition
        to ASCII Calendar Segmented Time Code which has been supported for a while,
        Orekit also supports CCSDS Unsegmented Time Code (CUC), CCSDS Day Segmented
        Time Code (CDS) and CCSDS Calendar Segmented Time Code (CCS)
      </action>
      <action dev="luc" type="add">
        added a freeze method to the Frame and Transform classes, in order to build fixed
        frames from moving ones, this is useful for example to build a launch frame
        at launcher inertial navigation system reset time, or to build an equinox-based
        frame at a specific epoch
      </action>
      <action dev="luc" type="fix">
        fixed an out of memory error when lots of temporary frames were created in loops
        and discarded
      </action>
      <action dev="luc" type="update">
        use the new FastMath class from commons-math instead of the standard java.util.Math
        class for increased accuracy and speed
      </action>
      <action dev="luc" type="add">
        added support for the new bulletinB data published by Paris-Meudon observatory
        for IAU-1980 precession-nutation model (IERS has ceased publishing bulletinB
        files for both IAU-1980 precession-nutation model and IAU-2000
        precession-nutation model as of early 2010).
      </action>
      <action dev="luc" type="add">
        added support for the new XML files containing both bulletinA and bulletinB data
        published by IERS (both the finals and daily files are supported).
      </action>
      <action dev="luc" type="update">
        Orekit now depends on at least version 3.0 of Apache commons-math
      </action>
      <action dev="luc" type="add">
        added a way to list what data have been loaded through DataProvidersManager
      </action>
      <action dev="luc" type="add">
        PropagationException can now be created directly from OrekitException, thus simplifying
        wrapping lower Orekit errors in step handlers
      </action>
      <action dev="luc" type="update">
        improved exception propagation from low level java runtime and Apache commons-math libraries
        preserving initial error stack trace
      </action>
      <action dev="luc" type="update">
        changed exception localization framework to simplify messages handling
      </action>
      <action dev="luc" type="fix">
        greatly improved AbsoluteDate accuracy by shifting epoch when needed and separating
        long/double computations to avoid too large offsets and numerical cancellations, it is
        now possible to still have an absolute date accurate to about 1.0e-13s after shifting
        it 10000 times by 0.1s steps
      </action>
      <action dev="luc" type="fix">
        fixed an error in TopocentricFrame.getPVCoordinates: the coordinates returned were not the
        coordinates of the topocentric frame origin with respect to the specified frame, but were the
        coordinates of the specified frame origin with respect to the topocentric frame.
      </action>
      <action dev="luc" type="fix">
        fixed an errors in data loading in tutorials when one of the path in the classpath
        contained a space
      </action>
      <action dev="luc" type="fix">
        improved CelestialBodyPointed attitude mode: the spin now correctly includes
        the coupling effect of the phasing reference
      </action>
      <action dev="luc" type="fix">
        fixed an error in SpinStabilized attitude mode: the spin was reversed
        with respect to the specification
      </action>
      <action dev="pascal" type="add">
        added a GroundMaskElevationDetector dealing with local physical mask for visibility
      </action>
      <action dev="pascal" type="add">
        added an ApparentElevationDetector taking refraction into account in a terrestrial
        environment
      </action>
      <action dev="pascal" type="update">
        enhanced DateDetector behaviour to allow adding new event dates on the fly
      </action>
      <action dev="pascal" type="fix" due-to="Derek Surka">
        fixed an error in FramesFactory when getting ITRF2005 and TIRF2000 frames:
        ignoreTidalEffects was handled wrong.
      </action>
      <action dev="luc" type="update" >
        removed serialization of some cached data in frames
      </action>
      <action dev="luc" type="fix" >
        fixed deserialization problems of frame singletons, they were not unique any more
      </action>
      <action dev="v&#233;ronique" type="add" >
        numerical propagation can now be done either using Cartesian parameters, circular
        parameters, equinoctial parameters, or Keplerian parameters (elliptical or hyperbolic)
        and using mean, eccentric or true position angles for the parameters where it is relevant.
        So there are now 10 possible configurations for state vector. This allows propagation
        of any kind of trajectories, including hyperbolic orbits used for interplanetary missions,
        or atmospheric re-entry trajectories
      </action>
      <action dev="v&#233;ronique" type="update" >
        completely revamped the partial derivatives matrices computation using the additional
        equations mechanism
      </action>
      <action dev="v&#233;ronique" type="add" >
        added a mechanism to integrate user-supplied additional equations alongside with
        orbital parameters during numerical propagation
      </action>
      <action dev="luc" type="update">
        use A. W. Odell and R. H. Gooding (1986) fast and robust solver for Kepler equation
      </action>
      <action dev="luc" type="add">
        keplerian and cartesian orbits now support hyperbolic orbits (i.e. eccentricity greater
        than 1, and in this case negative semi major axis by convention)
      </action>
      <action dev="luc" type="fix">
        fixed an error in LofOffset attitude mode: the computed attitude was reversed
        with respect to the specification
      </action>
      <action dev="luc" type="add">
        added an AttitudesSequence class which can handle several laws, only one of
        which being active at any time. The active law changes as switch events are
        triggered. This can be used for example to alternate between daylight attitude mode
        and eclipse attitude mode, or between normal observing mode and special modes
        for ground contact or maneuvers.
      </action>
      <action dev="pascal" type="fix" due-to="Bruno Revelin">
        fixed an error when crawling a classpath or a directory a zip file was found.
        This might lead to select an inappropriate data provider.
      </action>
    </release>
    <release version="5.0.3" date="2011-07-12"
             description="version 5.0.3 is a bug-fix release.">
      <action dev="luc" type="fix">
        Fixed a performance bug implying that some frames reloaded all EOP history files
        each time a transform was computed  (fixes bug #26).
      </action>
      <action dev="luc" type="fix">
        Fixed a parsing bug in IERS Rapid Data and Prediction files for dates between 2000 and 2009.
      </action>
    </release>
    <release version="5.0.2" date="2011-07-11"
             description="version 5.0.2 is an interim release of Orekit with support for IERS
                          Rapid Data and Prediction files.">
      <action dev="luc" type="update">
        Added support for IERS Rapid Data and Prediction files finals.all, finals.data and finals.daily,
        for both IAU-1980 and IAU-2000 and with both columns and XML formats.
      </action>
    </release>
    <release version="5.0.1" date="2011-04-15"
             description="version 5.0.1 is a minor release of Orekit without any functional changes.
             The differences with respect to 5.0 are only related to packaging and deployement to
             maven central. There are NO bug fixes and NO evolutions.">
      <action dev="luc" type="update">
        updated packaging to allow deployment to maven central.
      </action>
    </release>
    <release version="5.0" date="2010-05-06"
             description="version 5.0 is a major release of Orekit. It introduces several new
             features and bug fixes. Some slight incompatibilities with respect to previous
             versions have been introduced, but they should be easy to overcome to users. Users
             are strongly advised to upgrade to this version. The major points introduced in version
             5.0 are a very general PVCoordinatesProvider interface, a new shiftedBy method allowing
             many time-dependent instances (AbsoluteDate, Orbit, PVCoordinates, Attitude and SpacecraftState)
             to be slightly shifted in time using simple evolution models (keplerian for orbit, fixed
             angular rate for attitude, fixed translation for position/velocity), a redesign of the
             attitude interfaces and an experimental (read subject to change) numerical propagator
             able to compute jacobians of the state with respect to both initial state and force
             models parameters. Version 5.0 now depends on version 2.1 of Apache commons math.">
      <action dev="pascal" type="add">
        a new experimental numerical propagator has been added, in addition to computing
        the spacecraft state at target time, it also computes the partial derivatives of
        this state with respect to the initial state (one jacobian) and with respect to
        models parameters (another jacobian). The jacobians are integrated alongside with
        the state, using variational equations for better accuracy and numerical robustness.
        This will help further implementation of orbit determination or optimization
        algorithms. This code is still considered to be experimental as of 5.0 and the API
        could change in the future.
      </action>
      <action dev="luc" type="add">
        a new SpacecraftFrame class has been added, taking into account orbit and
        attitude thanks to an underlying propagator. This allows to see the spacecraft just
        as another known geometrical object automatically handled and connected to all
        other frames. For an instantaneous view, Transform instances can also be built
        directly by SpacecraftState instances.
      </action>
      <action dev="luc" type="add">
        frames can now be flagged as quasi-inertial or not; only quasi-inertial frames
        are suitable for defining orbits
      </action>
      <action dev="luc" type="add">
        the Topocentric frame now provides a way to retrieve the body shape on which the
        frame is defined
      </action>
      <action dev="pascal" type="update">
        changed the way Veis 1950 frame is constructed.
        Now, its parent is the PEF frame with no EOP corrections applied.
      </action>
      <action dev="luc" type="fix" due-to="John Pritchard">
        fixed a parameters inversion in Earth Orientation Parameters for IAU-1980 models.
        The error could introduce up to a few meters error in position during transformations
        between TEME and MEME
      </action>
      <action dev="luc" type="add" >
        factories have been introduced for handling all data formats. Their default configuration
        correspond to the legacy formats used in previous versions (IERS format for UTC-TAI, EOPC04
        and bulletins B for Earth Orientation Parameters, JPL format for celestial bodies ...).
        Users can now add support for their own formats if they want (for example if they prefer
        using bulletins A instead of EOPC04 and bulletins B, or if they have their own gravity
        field format ...). Consequences of these changes are that the SolarSystemBody and
        the PotentialReaderFactory classes have been deprecated (replaced by CelestialBodyFactory and
        GravityFieldFactory) and that TimeScalesFactory and FramesFactory have been extended. All these
        factories follow the same generic pattern.
      </action>
      <action dev="luc" type="fix" >
        improved thread safety (however, Orekit is still NOT completely thread-safe).
      </action>
      <action dev="luc" type="add" >
        the loaders for gravity fields now can optionally allow missing coefficients (they will be
        replaced by 0.0 except c[0][0] which will be replaced by 1.0).
      </action>
      <action dev="luc" type="fix" >
        the loader for gravity fields in the ICGEM format now support empty lines in the file
        (there is for example one blank line at the end of the file in the orekit-data zip archive).
      </action>
      <action dev="luc" type="add" >
        added support for the GRGS gravity field files formats.
      </action>
      <action dev="luc" type="add" >
        added a way to list the available satellite numbers in TLE files.
      </action>
      <action dev="luc" type="update" >
        improved TLE elements loading. Now TLE lines are loaded using the standard data loading
        mechanism (thus allowing loading from disk files, network, classpath ...), they can
        contain TLE for several objects in one file, and they may contain some non-TLE lines
        if desired.
      </action>
      <action dev="v&#233;ronique" type="add" >
        a new PVCoordinatesProvider interface has been created on top of several existing classes
        and interfaces (orbit propagator, celestial bodies, some moving frames ...). This is a
        major generalization that allows to use either satellites or celestial bodies in many
        algorithms (attitude pointing target, eclipses and field of view events ...)
      </action>
      <action dev="luc" type="fix" >
        improved numerical propagator efficiency when used from an outside loop: the initial
        state is automatically set to the last state at propagation end, thus allowing to
        restart from here without recomputing everything
      </action>
      <action dev="luc" type="add" >
        added a reset feature in all propagators, allowing to reuse an already configured
        propagator for several different orbits
      </action>
      <action dev="luc" type="fix" >
        fixed a mode handling error in NumericalPropagator: when a propagator was reused
        with a new mode setting, the previous step handlers were still used in addition to
        the new ones instead of replacing them
      </action>
      <action dev="luc" type="fix" >
        fixed an interpolation error for orbits crossing the -PI/+PI singularity between
        entries in the Ephemeris class
      </action>
      <action dev="luc" type="update" >
        KeplerianPropagator now preserve orbits types
      </action>
      <action dev="luc" type="add" >
        AbsoluteDate, Orbit, PVCoordinates, Attitude and SpacecraftState instances can now all
        be slightly shifted in time using simple evolution models (keplerian for orbit, fixed
        angular rate for attitude, fixed translation for position/velocity). This is not a
        replacement for proper propagation but is useful for known simple motions or small
        time shifts or when coarse accuracy is sufficient
      </action>
      <action dev="luc" type="fix" >
        changed AttitudeLaw.getState signature to use complete orbit. This is an incompatible
        change introduced to fix a major bug in spin computation for some attitude laws. The laws
        for which orientation depends on satellite velocity have a spin vector that depends on
        acceleration. This can be computed only if complete orbit is available. This change
        should be simple to handle from a users point of view, as the caller generally already
        has the orbit available and attitude laws implementations can retrieve all the former
        parameters (date, position/velocity, frame) directly from orbit.
      </action>
      <action dev="luc" type="fix" >
        fixed spin rate computation errors in almost all attitude modes
      </action>
      <action dev="luc" type="add" >
        added a new simple linear attitude mode: FixedRate
      </action>
      <action dev="luc" type="fix" >
        fixed an error in event detection: when two events were very close (for example a very
        short ground station visibility), the second one may be ignored despite the first one
        was detected.
      </action>
      <action dev="luc" type="fix" >
        fixed corner cases in event detection during orbit propagation, sometimes
        an already detected and handled event prevented the propagator to go further in time.
      </action>
      <action dev="luc" type="add" >
        added an EventShifter wrapper allowing to slightly shift raw events in time. This is useful
        for example to switch an attitude mode from solar pointing to something else a few minutes
        before eclipse entry and going back to solar pointing mode a few minutes after eclipse exit.
      </action>
      <action dev="pascal" type="add">
        added a new AlignmentDetector.
      </action>
      <action dev="pascal" type="add" >
        added a new EclipseDetector handling either umbra or penumbra entry and exit events.
      </action>
      <action dev="v&#233;ronique" type="add" >
        added new CircularFieldOfViewDetector and DihedralFieldOfViewDetector handling
        field of view entry and exit events for any type of target.
      </action>
      <action dev="luc" type="add" >
        added an experimental implementation of a BoxAndSolarArray spacecraft model considering a convex
        body (either parallelepipedic or defined by a set of facets) and a rotating solar array, for
        accurate modeling of surface forces with attitude. Beware that this class is still considered
        experimental, so use it with care!
      </action>
      <action dev="luc" type="update" >
        completely changed the RadiationSensitive and DragSensitive interfaces to be more comprehensive
        and handle properly lift and side force effects when used with non-symmetric spacecrafts/flux geometry
      </action>
      <action dev="luc" type="fix" due-to="Christelle Blandin">
        fixed denormalization of gravity field coefficients, the last coefficient
        was not initialized
      </action>
      <action dev="luc" type="add" >
        added a relative constructor and a getMomentum method to PVCoordinates
      </action>
      <action dev="luc" type="add">
        added a special implementation improving performances for the frequent case of identity transform
      </action>
      <action dev="luc" type="fix">
        fixed forgotten radians to degrees conversions for inclination and RAAN in CircularOrbit.toString()
      </action>
      <action dev="luc" type="add">
        added a Constants interface including a few useful physical constants.
      </action>
      <action dev="luc" type="add">
        added a way to build date components from week components (this can be used
        for scheduled operations with week-related periods)
      </action>
      <action dev="luc" type="add">
        added string parsing features for dates and times components supporting ISO-8601 formats
      </action>
      <action dev="luc" type="add">
        Orekit is now packaged as an OSGi bundle
      </action>
      <action dev="pascal" type="add">
        added some pieces of an UML model for the library (available in the source distribution)
      </action>
      <action dev="luc" type="update" >
        updated error message localization to be more consistent with Java exception. Now getMessage
        returns a non-localized message and only getLocalizedMessage returns a message localized for
        the platform default locale. A new getMessage(Locale) method has also been added to
        retrieve the message in any desired locale, not only the platform default one. The messages
        are also built and translated only when needed, so if an exception is triggered and
        never displayed, the message will never be built.
      </action>
    </release>
    <release version="4.1" date="2009-08-18"
             description="version 4.1 is an upgrade bringing some new features and fixing a
             few bugs. The equinox-based frames family with IAU1980 precession-nutation
             models that are still used by many legacy systems are now supported. This
             simplifies interoperability with legacy systems and helps migrating from this
             old frames family to the new CIO-based ones that is supported by orekit since its
             first versions. The data loading mechanism used to retrieve IERS data (Earth
             Orientation Parameters, UTC-TAI history) and JPL ephemerides is now also used
             to retrieve gravity potential files. This mechanism has also been vastly improved
             to support new use cases (loading from disk, from classpath, from network delegating
             loading to an external library ...). Another change is the addition of the TDB
             time scale. Some minor incompatibilities have been introduced but they are easy
             to solve for users, the explanations are provided in detailed changes report.">
      <action dev="aude" type="add" >
        added TDB time scale
      </action>
      <action dev="luc" type="update" >
        the RadiationSensitive and DragForce interfaces now have an
        additional SpacecraftState parameter in all their get methods.
        This allows to implement models that take into account solar
        arrays rotation. Note that this changes breaks compatibility
        for users that did add their own implementations, but it is
        simple to deal with (simply add one parameter in the signature
        and ignore it) so its was considered acceptable.
       </action>
      <action dev="luc" type="add" due-to="James Housden">
        added german localization for error messages
      </action>
      <action dev="luc" type="update">
        added a feature allowing all tests to clear the already built reference
        objects (frames, time scales, solar system bodies ...) between each tests,
        thus removing the need to launch tests in separate JVMS. This allows to
        launch all tests directly from eclipse, and this speeds up maven tests by
        a factor 4 at least
      </action>
      <action dev="luc" type="update">
        set up a custom ant build independent from the maven 2 build
      </action>
      <action dev="luc" type="update">
        changed all tests from Junit 3 to Junit 4
      </action>
      <action dev="thierry" type="fix">
        fixed accuracy of PEF frame
      </action>
      <action dev="luc" type="fix" due-to="Aude Privat">
        fixed configuration problems on Windows systems
      </action>
      <action dev="luc" type="fix" due-to="Sébastien Herbinière">
        fixed a reversed sign in solar radiation pressure
      </action>
      <action dev="pascal" type="update" >
        Orekit supports the two different naming patterns for bulletins B provided by IERS
        on http://www.iers.org/ and http://hpiers.obspm.fr/eop-pc/.
      </action>
      <action dev="luc" type="update" >
        the predefined times scales (TAI, UTC ...) are now built using a factory. The various
        XXXScale.getInstance() methods defined in each predefined time scales classes
        are still available, but have been deprecated and will be removed in the future,
        they are replaced by TimeScalesFactory.getXXX().
      </action>
      <action dev="pascal" type="update" >
        the Frame class was split into a FramesFactory class, dealing with the predefined
        reference frames, and a Frame class for the creation of new frames and the navigation
        through any frames tree. The Frame.getXXX() methods for the predefined reference
        frames are still available, but have been deprecated and will be removed in the future,
        they are replaced by FramesFactory.getXXX().
      </action>
      <action dev="pascal" type="add" >
        3 new predefined reference frames have been added in Orekit : MEME, TEME and PEF. They
        implement the classical paradigm of equinox-based transformations including the IAU-76
        precession model, the IAU-80 nutation model and the IAU-82 sidereal time model, with
        the capability to apply the nutation corrections provided by IERS through the EOP data
        files for better agreement with the IAU 2000 precession-nutation model.
      </action>
      <action dev="luc" type="update" >
        the ChronologicalComparator class is not a singleton anymore, this didn't really make sense
      </action>
      <action dev="luc" type="fix" >
        fixed a state reset error: orbital state changed by event detectors like
        ImpulseManeuver were overwritten by other event detectors
      </action>
      <action dev="luc" type="fix" >
        fixed stop date of abstract propagators (Keplerian and Eckstein-Heschler). They used to
        stop at the first event after target date when an event detector was set up, instead of
        stopping at the target date
      </action>
      <action dev="luc" type="fix" >
        the gravity coefficients for solar system bodies are now extracted from JPL files headers
      </action>
      <action dev="luc" type="update" >
        the eventOccurred method in EventDetector interface and its various implementations
        has an additional parameter specifying if the switching function increases or
        decreases at event time. This allows simpler events identification has many switching
        functions have two switches (start/end, raising/setting, entry/exit ...). Note that
        this changes breaks compatibility for users that did implement their own events, but
        it is simple to deal with (simply add one parameter in the signature and ignore it)
        so its was considered acceptable.
      </action>
      <action dev="luc" type="fix" due-to="Christophe Pipo">
        fixed an error occurring when DE406 JPL ephemerides were loaded before DE405 ones
      </action>
      <action dev="luc" type="fix" due-to="Sébastien Herbinière">
        fixed an error in EGM potential file loader
      </action>
      <action dev="luc" type="update">
        trigger exceptions when no data can be loaded
      </action>
      <action dev="luc" type="update">
        remove predefined leap seconds, they are not useful anymore since other
        parts of the library do need configuration data (solar system bodies) and
        since data configuration has been vastly improved
      </action>
      <action dev="luc" type="add" >
        added support for the ICGEM format for gravity fields
      </action>
      <action dev="luc" type="update" >
        load gravity potential data using the same mechanism already used for Earth
        Orientation Parameters, UTC-TAI history and JPL ephemerides files
      </action>
      <action dev="luc" type="add" due-to="quinput and Kai Ruhl">
        re-activated a way to load data from the classpath using a
        data provider plugin.
      </action>
      <action dev="luc" type="add">
        added a way to load data directly from network (either
        locally or through a proxy server) using a data provider plugin.
      </action>
      <action dev="luc" type="add">
        added a small plugin-like mechanism to delegate data loading to a
        user-provided mechanism, thus enabling smooth integration in existing
        systems.
      </action>
      <action dev="luc" type="update">
        updated to latest version of commons-math.
      </action>
      <action dev="luc" type="add" due-to="Silvia Ríos Bergantiños">
        added galician localization for error messages.
      </action>
      <action dev="luc" type="fix" due-to="Guylaine Prat">
        improved javadoc comments in orbit classes.
      </action>
      <action dev="pascal" type="add">
        tidal corrections are now available for ITRF and TIRF frames. Both frames are
        provided in two versions, the standard one with tidal corrections and a stripped
        down one without tidal corrections. A cache/interpolation mechanism is used to
        keep the computation cost of tidal correction to a minimum. With this mechanism,
        the penalty to use tidal correction is slightly above 20% in run time for a
        transformation between GCRF and ITRF. A raw implementation without this mechanism
        would lead to a 550% penalty, or even a 1100% penalty if TIRF and ITRF parts were
        computed independently.
      </action>
    </release>
    <release version="4.0" date="2008-10-13"
             description="major upgrade with new features (GCRF and ITRF2005 frames, DE 405
             and DE 406 ephemerides support, improved and greatly simplified date/time support,
             vastly improved data configuration with zip files support, new tutorials, improved
             performances, more tests and all identified bugs fixed, new translation files for
             italian, spanish and norse.">
      <action dev="pascal" type="fix">
        The ephemeris produced by numerical propagator now checks date validity in
        propagate method.
      </action>
      <action dev="luc" type="fix">
        The EME2000/J2000 frame was slightly mis-oriented (about 20 milli arcseconds).
        It really was the GCRF frame. This has been fixed and now both the GCRF and
        the EME2000/J2000 are available.
      </action>
      <action dev="luc" type="fix">
        Dates in UTC within leap seconds are now displayed correctly (i.e. a 61st
        second is added to the minute).
      </action>
      <action dev="luc" type="fix" due-to="quinput">
        Fixed an overflow error in AbsoluteDate that generated an exception when any
        attempts was made to print dates far away like AbsoluteDate.JULIAN_EPOCH or
        AbsoluteDate.MODIFIED_JULIAN_EPOCH.
      </action>
      <action dev="luc" type="fix">
        Changed test configuration to always use a new JVM for each test. This prevents
        some false positive to be generated.
      </action>
      <action dev="luc" type="update">
        The GeodeticPoint constructor arguments has been reordered to reflect more
        traditional usage, latitude coming before longitude.
      </action>
      <action dev="luc" type="update">
        The low accuracy Sun model based on Newcomb theory and the Moon model based
        on Brown theory have been withdrawn as they are superseded by the support of JPL
        DE 405 binary ephemerides files.
      </action>
      <action dev="luc" type="update">
        The ThirdBody abstract class has been removed and its specific method
        getMu has been moved up into CelestialBody interface and
        renamed getGM.
      </action>
      <action dev="luc" type="update">
        Improved external data configuration. The java property is now called
        orekit.data.path and is a colon or semicolon separated path containing
        directories or zip archives, themselves containing embedded directories
        or zip archives and data files. This allows easy roll-out of system-wide
        configuration data that individual users can override by prepending their
        own data trees in front of the path. This also allows simple configuration
        since many data files can be stored in easy to handle zip archives.
      </action>
      <action dev="luc" type="update">
        Renamed the iers package into data, as it is not IERS specific anymore. Some
        classes where also moved out of the package and into the frame and time
        package and their visibility reduced to package only. This improves decoupling
        and reduces clutter on users by limiting the number of visible classes.
      </action>
      <action dev="luc" type="update">
        The performance of IAU-2000 precession-nutation model computation has been
        tremendously improved, using a combined caching and interpolation approach. The
        simplified model (which was quite inaccurate in version 3.1) has therefore been
        removed as it was not needed anymore.
      </action>
      <action dev="luc" type="update">
        The ITRF 2005 frame is now supported instead of the older ITRF 2000 frame. The
        Earth Orientation Parameters data handling classes have been updated to match
        this change and read the new file format provided by IERS.
      </action>
      <action dev="luc" type="update">
        The J2000 frame has been renamed as EME2000 as this name seems to be more
        widely accepted and reduces confusion with the J2000.0 epoch. The
        Frame.getJ2000() method is still available, but has been deprecated
        and will be removed in the future.
      </action>
      <action dev="luc" type="update">
        Changed TimeScale from base abstract class to interface only.
      </action>
      <action dev="luc" type="update">
        Renamed some classes for better understanding: ChunkedDate is now DateComponents,
        ChunkedTime is now TimeComponents, ChunksPair is now DateTimeComponents. The
        getChunks method from AbsoluteDate as also been renamed into getComponents accordingly.
      </action>
      <action dev="pascal" type="add">
        Added new tutorials.
      </action>
      <action dev="luc" type="add">
        Added predefined local orbital frames: the (t, n, w) frame aligned with velocity
        and the (q, s, w) frame aligned with position.
      </action>
      <action dev="luc" type="add">
        Added a predefined detector for altitude crossing events.
      </action>
      <action dev="luc" type="add">
        Added methods to get zenith, nadir, north, south, east and west direction for
        any GeodeticPoint.
      </action>
      <action dev="luc" type="add" due-to="Silvia Ríos Bergantiños">
        Added spanish localization for error messages.
      </action>
      <action dev="luc" type="add" due-to="Espen Bjørntvedt">
        Added norse localization for error messages.
      </action>
      <action dev="luc" type="add" due-to="Francesco Coccoluto">
        Added italian localization for error messages.
      </action>
      <action dev="luc" type="add" due-to="Derek Surka">
        Added support for mean motion first and second derivatives fields in TLE.
      </action>
      <action dev="luc" type="add" >
        Added a way to rebuild the two lines of TLE instances.
      </action>
      <action dev="luc" type="add" due-to="Derek Surka">
        Added constructor from already parsed elements for TLE.
      </action>
      <action dev="luc" type="add">
        Added a method to retrieve a body-centered inertial frame to the
        CelestialBody interface. As a consequence, thirteen new frames are
        predefined: Sun, Moon, planets and barycenters provided by JPL binary
        ephemerides.
      </action>
      <action dev="luc" type="add">
        Support for the JPL DE 405 and DE 406 binary ephemerides files has been added
        and a factory class SolarSystemBody uses these files to provide implementations
        of the CelestialBody interface for Sun, Moon, the eight solar system
        planets,the Pluto dwarf planet as well as the solar system barycenter and Earth-Moon
        barycenter points.
      </action>
      <action dev="luc" type="add">
        The CelestialBody interface now provides velocity as well as position.
      </action>
      <action dev="luc" type="add">
        A getCalls() method has been added to the NumericalPropagator class to count the
        number of calls to the differential equations computation method. This helps
        tuning the underlying integrator settings in order to improve performances.
      </action>
      <action dev="luc" type="add">
        A lot more classes and interfaces are now serializable, to help users embed
        instance in their own serializable classes.
      </action>
      <action dev="luc" type="add">
        Added predefined leap seconds to allow proper turn-key use of the library
        even without an already configured environment. All known leap seconds at
        time of writing (2008) are predefined, from 1972-01-01 to 2009-01-01 (the
        last one has been announced in Bulletin C 36 on 2008-07-04 and is not yet
        present in the UTC-TAI.history published file)
      </action>
      <action dev="luc" type="add">
        Improved user-friendliness of the time-scales by changing methods parameters
        types to more easily understandable ones.
      </action>
      <action dev="luc" type="add">
        Improved user-friendliness of the AbsoluteDate class by adding several
        new constructors and methods for common cases. It is in particular now possible
        to use offsets within a time scale, for example to build a date given as a
        fractional number of days since a reference date in UTC, explicitly ignoring
        intermediate leap seconds.
      </action>
      <action dev="luc" type="add">
        Improved the class handling date/time components: added a constructor to allow building
        from an offset with respect to a reference epoch, implemented Comparable interface and
        added equals and hashCode methods.
      </action>
      <action dev="luc" type="add">
        Improved the class handling date components: added a constructor to allow building
        from any reference epoch, not only J2000.0 (thus simplifying use of modified julian day),
        added getMJD() method, added several constants JULIAN_EPOCH, MODIFIED_JULIAN_EPOCH,
        FIFTIES_EPOCH, GPS_EPOCH, J2000_EPOCH and JAVA_EPOCH.
      </action>
      <action dev="luc" type="add">
        Added a new time scale: GPSScale.
      </action>
      <action dev="luc" type="add">
        Added the changes page to the generated site.
      </action>
    </release>
    <release version="3.1" date="2008-07-16"
             description="This release is the first public release of Orekit."/>
  </body>
</document><|MERGE_RESOLUTION|>--- conflicted
+++ resolved
@@ -21,17 +21,10 @@
   </properties>
   <body>
     <release version="13.0" date="TBD" description="TBD">
-<<<<<<< HEAD
       <action dev="luc" type="update" issue="1350">
-        Allow measurement generation feature to return estimated measurements,
-        with fully populated states.
-      </action>
-=======
-        <action dev="luc" type="update" issue="1350">
-            Allow measurement generation feature to return estimated measurements,
-            with fully populated states.
-        </action>
->>>>>>> 0bf62ea0
+          Allow measurement generation feature to return estimated measurements,
+          with fully populated states.
+      </action>
     </release>
     <release version="12.1" date="TBD" description="TBD">
       <action dev="luc" type="fix" issue="1356">

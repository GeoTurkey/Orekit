--- conflicted
+++ resolved
@@ -1,16 +1,4 @@
 <?xml version="1.0" encoding="UTF-8" ?>
-<<<<<<< HEAD
-<!-- Copyright 2002-2019 CS Systèmes d'Information Licensed to CS Systèmes 
-	d'Information (CS) under one or more contributor license agreements. See 
-	the NOTICE file distributed with this work for additional information regarding 
-	copyright ownership. CS licenses this file to You under the Apache License, 
-	Version 2.0 (the "License"); you may not use this file except in compliance 
-	with the License. You may obtain a copy of the License at http://www.apache.org/licenses/LICENSE-2.0 
-	Unless required by applicable law or agreed to in writing, software distributed 
-	under the License is distributed on an "AS IS" BASIS, WITHOUT WARRANTIES 
-	OR CONDITIONS OF ANY KIND, either express or implied. See the License for 
-	the specific language governing permissions and limitations under the License. -->
-=======
 <!-- Copyright 2002-2020 CS Group
   Licensed to CS Group (CS) under one or more
   contributor license agreements.  See the NOTICE file distributed with
@@ -27,7 +15,6 @@
   See the License for the specific language governing permissions and
   limitations under the License.
 -->
->>>>>>> 3c94cbc1
 <document>
   <properties>
     <title>Orekit Changes</title>
@@ -486,12 +473,11 @@
     </release>
     <release version="9.3.1" date="2019-03-16" description="Version 9.3.1 is a minor version of Orekit.
     It fixes an issue with GPS week rollover.">
-			<action dev="luc" type="add" issue="534">
-				Handle GPS week rollover in GPSDate.
-			</action>
-		</release>
-		<release version="9.3" date="2019-01-25"
-			description="Version 9.3 is a minor version of Orekit.
+      <action dev="luc" type="add" issue="534">
+        Handle GPS week rollover in GPSDate.
+      </action>
+    </release>
+    <release version="9.3" date="2019-01-25" description="Version 9.3 is a minor version of Orekit.
     It includes both new features and bug fixes. New features introduced in 9.3 are: a new GPSDate class,
     changed OrekitException from checked to unchecked exceptions, parameter drivers scales and reference
     value can be changed, access to Kalman filter internal matrices, position-only measurements in orbit determination,
@@ -502,169 +488,148 @@
     new mapping functions for tropospheric effect: Global Mapping Function, Niell Mapping Function, Global
     Pression Temperature Models GPT and GPT2, possibility to estimate tropospheric zenith delay,
     clock offset that can be estimated (both for ground station and satellite clocks).">
-			<action dev="luc" type="add" issue="516">
-				Added a way to manage clock corrections from GPSPropagator.
-			</action>
-			<action dev="bryan" type="add" issue="498">
-				Added several tropospheric models: Mendes-Pavlis, Vienna 1, Vienna 3,
-				estimated model
-				where the total zenith delay can be estimated during Orbit Determination.
-			</action>
-			<action dev="bryan" type="add" issue="498">
-				Added Global Mapping Function and Niell Mapping Function to be used with
-				tropospheric
-				models.
-			</action>
-			<action dev="luc" type="add" issue="515">
-				Added clock offset parameter at satellites level for orbit determination.
-			</action>
-			<action dev="luc" type="add" issue="513">
-				Added clock offset parameter at ground stations level for orbit
-				determination.
-			</action>
-			<action dev="bryan" type="add" issue="512">
-				Added weather model Global Pressure and Temperature 2.
-			</action>
-			<action dev="bryan" type="add" issue="511">
-				Added weather model Global Pressure and Temperature.
-			</action>
-			<action dev="luc" type="fix" issue="510">
-				Fixed dropped derivatives in TimeStampedFieldPVCoordinates.shiftedBy(dt).
-			</action>
-			<action dev="luc" type="fix" issue="509">
-				Fixed scaling error in ParameterFunction differentiation.
-			</action>
-			<action dev="luc" type="fix" issue="508">
-				Fixed inconsistency leading to inaccuracies in conversions from
-				AbsoluteDate to FieldAbsoluteDate.
-			</action>
-			<action dev="pascal" type="fix" issue="495">
-				The MarshallSolarActivityFutureEstimation class implements
-				the NRLMSISE00InputParameters interface.
-			</action>
-			<action dev="evan" type="fix" issue="486">
-				Make FieldTransform.shiftedBy(T) public.
-			</action>
-			<action dev="evan" type="fix" issue="496">
-				Fix JavaDoc for TimeComponents.getSecond().
-			</action>
-			<action dev="evan" type="update" issue="501">
-				Deprecate GFunction in favor of ToDoubleFunction.
-			</action>
-			<action dev="luc" type="add" issue="494">
-				Added a measurements generation feature for use with orbit determination.
-				Fixes issue #494
-			</action>
-			<action dev="luc" type="add">
-				Added adapter for event detectors, allowing to wrap existing detector
-				while changing their behaviour.
-			</action>
-			<action dev="luc" type="add">
-				Added ground at night detector.
-			</action>
-			<action dev="luc" type="add">
-				Added inter-satellites direct view detector.
-			</action>
-			<action dev="luc" type="add">
-				Added constants defined by IAU 2015 resolution B3 for Sun, Earth and
-				Jupiter.
-			</action>
-			<action dev="luc" type="add" issue="500">
-				Added retrieval of full time span (start time, end time and data)
-				containing
-				a specified date in TimeSpanMap.
-				Fixes issue #500
-			</action>
-			<action dev="luc" type="add">
-				Added direct building of attitude provider from GNSS satellite type.
-			</action>
-			<action dev="luc" type="add">
-				Added parsing of unofficial versions 2.12 and 2.20 of Rinex files
-				(used by some spaceborne receivers like IceSat 1).
-			</action>
-			<action dev="luc" type="add">
-				Added a way to retrieve Rinex header directly from the observations data
-				set.
-			</action>
-			<action dev="luc" type="add">
-				Added position-only measurements in orbit determination.
-			</action>
-			<action dev="luc" type="fix" issue="491">
-				Allow parsing of SP3 files that use non-predefined orbit types.
-				Fixes issue #491.
-			</action>
-			<action dev="maxime" type="add" issue="485">
-				Added access to Kalman filter matrices.
-				KalmanEstimation interface now has methods returning the physical values of:
-				state transition matrix phi, measurement matrix H, innovation matrix S
-				and Kalman gain matrix K.
-				The methods are implemented in Model class. A class ModelTest was added
-				to test these values.
-				Fixes issue #485
-			</action>
-			<action dev="luc" type="fix" issue="492" due-to="Lebas">
-				Fixed error message for TLE with incorrect checksum.
-				Fixes issue #492.
-			</action>
-			<action dev="maxime" type="fix" issue="490">
-				Fixed reference value of parameter drivers updating in Kalman filter.
-				When resetting the orbit in the propagator builder, the reference
-				values
-				of the drivers are now reset too.
-				Fixes issue #490.
-			</action>
-			<action dev="maxime" type="add" issue="489">
-				Made ParameterDriver class fully mutable.
-				By adding setters for attributes scale, reference, minimum and maximum
-				values.
-				Fixes issue #489.
-			</action>
-			<action dev="maxime" type="fix" issue="488">
-				Fixed method unNormalizeStateVector in Model class of Kalman estimator.
-				Previous value did not take into account the reference values of the
-				drivers.
-				Fixes issue #488.
-			</action>
-			<action dev="luc" type="fix" issue="484"
-				due-to="Yannick Jeandroz">
-				Changed OrekitException from checked to unchecked exception.
-				Most functions do throw such exceptions. As they are unchecked, they are
-				not advertised in either `throws` statements in the function
-				signature or
-				in the javadoc. So users must consider that as soon as they use any
-				Orekit
-				feature, an unchecked `OrekitException` may be thrown. In most cases, users
-				will not attempt to recover for this but will only use them to
-				display or
-				log a meaningful error message.
-				Fixes #484.
-			</action>
-			<action dev="luc" type="fix" issue="480">
-				Added GPSDate class to convert back and forth with AbsoluteDate.
-				Fixes #480.
-			</action>
-			<action dev="evan" type="fix" issue="476">
-				Fix generics in EventEnablingPredicateFilter.
-				Fixes #476.
-			</action>
-			<action dev="maxime" type="fix" issue="473">
-				Fixed wrong values of radec generated in AngularRaDecMeasurementCreator.
-				Fixed wrong values of range rate generated in
-				RangeRateMeasurementCreator.
-				Added tests that check the values of measurements for each type of
-				measurement.
-				Upgraded precision in Kalman and batch least-squares OD tests that are using
-				range-rate and radec measurements.
-				Fixes issue #473.
-			</action>
-			<action dev="luc" type="fix">
-				Derivatives with respect to mass are not computed anymore since several
-				versions,
-				some remnants of former computation remained and have now been removed.
-			</action>
-		</release>
-		<release version="9.2" date="2018-05-26"
-			description="Version 9.2 is a minor release of Orekit.
+      <action dev="luc" type="add" issue="516">
+        Added a way to manage clock corrections from GPSPropagator.
+      </action>
+      <action dev="bryan" type="add" issue="498">
+        Added several tropospheric models: Mendes-Pavlis, Vienna 1, Vienna 3, estimated model
+        where the total zenith delay can be estimated during Orbit Determination.
+      </action>
+      <action dev="bryan" type="add" issue="498">
+        Added Global Mapping Function and Niell Mapping Function to be used with tropospheric
+        models.
+      </action>
+      <action dev="luc" type="add" issue="515">
+        Added clock offset parameter at satellites level for orbit determination.
+      </action>
+      <action dev="luc" type="add" issue="513">
+        Added clock offset parameter at ground stations level for orbit determination.
+      </action>
+      <action dev="bryan" type="add" issue="512">
+        Added weather model Global Pressure and Temperature 2.
+      </action>
+      <action dev="bryan" type="add" issue="511">
+        Added weather model Global Pressure and Temperature.
+      </action>
+      <action dev="luc" type="fix" issue="510">
+        Fixed dropped derivatives in TimeStampedFieldPVCoordinates.shiftedBy(dt).
+      </action>
+      <action dev="luc" type="fix" issue="509">
+        Fixed scaling error in ParameterFunction differentiation.
+      </action>
+      <action dev="luc" type="fix" issue="508">
+        Fixed inconsistency leading to inaccuracies in conversions from AbsoluteDate to FieldAbsoluteDate.
+      </action>
+      <action dev="pascal" type="fix" issue="495">
+        The MarshallSolarActivityFutureEstimation class implements
+        the NRLMSISE00InputParameters interface.
+      </action>
+      <action dev="evan" type="fix" issue="486">
+        Make FieldTransform.shiftedBy(T) public.
+      </action>
+      <action dev="evan" type="fix" issue="496">
+        Fix JavaDoc for TimeComponents.getSecond().
+      </action>
+      <action dev="evan" type="update" issue="501">
+        Deprecate GFunction in favor of ToDoubleFunction.
+      </action>
+      <action dev="luc" type="add" issue="494">
+        Added a measurements generation feature for use with orbit determination.
+        Fixes issue #494
+      </action>
+      <action dev="luc" type="add">
+        Added adapter for event detectors, allowing to wrap existing detector
+        while changing their behaviour.
+      </action>
+      <action dev="luc" type="add">
+        Added ground at night detector.
+      </action>
+      <action dev="luc" type="add">
+        Added inter-satellites direct view detector.
+      </action>
+      <action dev="luc" type="add">
+        Added constants defined by IAU 2015 resolution B3 for Sun, Earth and Jupiter.
+      </action>
+      <action dev="luc" type="add" issue="500">
+        Added retrieval of full time span (start time, end time and data) containing
+        a specified date in TimeSpanMap.
+        Fixes issue #500
+      </action>
+      <action dev="luc" type="add">
+        Added direct building of attitude provider from GNSS satellite type.
+      </action>
+      <action dev="luc" type="add">
+        Added parsing of unofficial versions 2.12 and 2.20 of Rinex files
+        (used by some spaceborne receivers like IceSat 1).
+      </action>
+      <action dev="luc" type="add">
+        Added a way to retrieve Rinex header directly from the observations data set.
+      </action>
+      <action dev="luc" type="add">
+        Added position-only measurements in orbit determination.
+      </action>
+      <action dev="luc" type="fix" issue="491">
+        Allow parsing of SP3 files that use non-predefined orbit types.
+        Fixes issue #491.
+      </action>
+	  <action dev="maxime" type="add" issue="485">
+        Added access to Kalman filter matrices.
+		KalmanEstimation interface now has methods returning the physical values of:
+		state transition matrix phi, measurement matrix H, innovation matrix S and Kalman gain matrix K.
+		The methods are implemented in Model class. A class ModelTest was added to test these values.
+		Fixes issue #485
+      </action>
+      <action dev="luc" type="fix" issue="492" due-to="Lebas">
+        Fixed error message for TLE with incorrect checksum.
+        Fixes issue #492.
+      </action>
+      <action dev="maxime" type="fix" issue="490">
+        Fixed reference value of parameter drivers updating in Kalman filter. 
+        When resetting the orbit in the propagator builder, the reference values
+        of the drivers are now reset too.
+        Fixes issue #490.
+      </action>
+      <action dev="maxime" type="add" issue="489">
+        Made ParameterDriver class fully mutable.
+        By adding setters for attributes scale, reference, minimum and maximum values.
+        Fixes issue #489.
+      </action>
+      <action dev="maxime" type="fix" issue="488">
+        Fixed method unNormalizeStateVector in Model class of Kalman estimator.
+        Previous value did not take into account the reference values of the drivers.
+        Fixes issue #488.
+      </action>
+      <action dev="luc" type="fix" issue="484" due-to="Yannick Jeandroz">
+        Changed OrekitException from checked to unchecked exception.
+        Most functions do throw such exceptions. As they are unchecked, they are
+        not advertised in either `throws` statements in the function signature or
+        in the javadoc. So users must consider that as soon as they use any Orekit
+        feature, an unchecked `OrekitException` may be thrown. In most cases, users
+        will not attempt to recover for this but will only use them to display or
+        log a meaningful error message.
+        Fixes #484.
+      </action>
+      <action dev="luc" type="fix" issue="480">
+        Added GPSDate class to convert back and forth with AbsoluteDate.
+        Fixes #480.
+      </action>
+      <action dev="evan" type="fix" issue="476">
+        Fix generics in EventEnablingPredicateFilter.
+        Fixes #476.
+      </action>
+      <action dev="maxime" type="fix" issue="473">
+        Fixed wrong values of radec generated in AngularRaDecMeasurementCreator.
+        Fixed wrong values of range rate generated in RangeRateMeasurementCreator.
+        Added tests that check the values of measurements for each type of measurement.
+        Upgraded precision in Kalman and batch least-squares OD tests that are using range-rate and radec measurements.
+        Fixes issue #473.
+      </action>
+      <action dev="luc" type="fix">
+        Derivatives with respect to mass are not computed anymore since several versions,
+        some remnants of former computation remained and have now been removed.
+      </action>
+    </release>
+    <release version="9.2" date="2018-05-26" description="Version 9.2 is a minor release of Orekit.
     It introduces several new features and bug fixes. New features introduced in version 9.2 are
     Kalman filter for orbit determination, loading of RINEX files, loading of ANTEX files, loading
     of version d of SP3 files (version a to c were already supported), on-the-fly decompression of .Z
@@ -677,333 +642,302 @@
     WARNING: phase measurements, GNSS attitude and time-dependent process noise are considered
     experimental features for now, they should not be used yet for operational systems.
     Several bugs have been fixed.">
-			<action dev="luc" type="fix">
-				Fixed missing eclipse detectors in field version of Solar radiation
-				pressure.
-				Fixes issue #366.
-			</action>
-			<action dev="evan" type="fix">
-				Fixed issue where EventHandler.init() was never called.
-				Fixes issue #471.
-			</action>
-			<action dev="luc" type="fix">
-				Fixed error in relative humidity units in Marini-Murray tropospheric
-				model.
-				Fixes issue #352.
-			</action>
-			<action dev="luc" type="fix">
-				Fixed DSST events detection in the osculating case.
-				Fixes issue #398.
-			</action>
-			<action dev="luc" type="fix">
-				Allow several TLE with same date in TLESeries.
-				Fixes issue #411.
-			</action>
-			<action dev="luc" type="fix">
-				Fixed compilation problems with JDK 1.8
-				Fixes issue #462.
-			</action>
-			<action dev="luc" type="add">
-				Added specific attitude mode for GNSS satellites: GPS (block IIA, block
-				IIF, block IIF),
-				GLONASS, GALILEO, BEIDOU (GEO, IGSO, MEO). This is still considered
-				experimental as there
-				are some problems when Sun crosses the orbital plane during a
-				midnight/noon turn maneuver
-				(which is a rare event but nevertheless occurs)
-			</action>
-			<action dev="luc" type="add">
-				Added natural order for observed measurements primarily based on
-				chronological order, but with also value comparisons if measurements
-				are simultaneous (which occurs a lot in GNSS), and ensuring no
-				measurements are lost if stored in SortedSet
-			</action>
-			<action dev="luc" type="add" due-to="Albert Alcarraz García">
-				Added GNSS code measurements
-			</action>
-			<action dev="luc" type="add" due-to="Albert Alcarraz García">
-				Added GNSS phase measurements (very basic implementation for now, not
-				usable as is)
-			</action>
-			<action dev="luc" type="add" due-to="Albert Alcarraz García">
-				Added loading of RINEX observation files (versions 2 and 3)
-			</action>
-			<action dev="luc" type="fix">
-				Fixed compression table reset problem in .Z files
-				Fixes issue #450.
-			</action>
-			<action dev="maxime" type="fix">
-				Fixed de-activation of event detection.
-				In the propagate(startDate, endDate) function of class
-				"AbstractIntegratedPropagator",
-				for dates out of the time interval defined by ]startDate, endDate].
-				Fixes issue #449.
-			</action>
-			<action dev="luc" type="add">
-				Added support for loading Unix-compressed files (ending in .Z).
-				This file compression algorithm is still widely used in the GNSS
-				community (SP3 files, clock files, Klobuchar coefficients...)
-				Fixes issue #447.
-			</action>
-			<action dev="luc" type="add">
-				Added a customizable filtering capability in data loading.
-				This allows users to insert layers providing features like
-				custom decompression algorithms, deciphering, monitoring...
-				Fixes issue #446.
-			</action>
-			<action dev="luc" type="add">
-				Allow direct retrieval of rotation part without derivatives from
-				LOFType without computing the full transform from inertial frame.
-			</action>
-			<action dev="maxime" type="fix">
-				Added a provider for time-dependent process noise in Kalman estimator.
-				This providers allow users to set up realistic models where the
-				process
-				noise increases in the along track direction.
-				Fixes issue #403.
-			</action>
-			<action dev="maxime" type="add">
-				Increased visibility of attributes in ConstantThrustManeuver class.
-				Added getters for all attributes. Also added an attribute name that
-				allows the differentiation of the maneuvers, both from a parameter
-				driver
-				point of view and from a force model point of view.
-				Fixes issue #426.
-			</action>
-			<action dev="maxime" type="add">
-				Increased visibility of attributes in propagator builders.
-				By adding getters for all attributes in NumericalPropagatorBuilder
-				and AbstractPropagatorBuilder.
-				Also made the method findByName in ParameterDriversList public.
-				Fixes issue #425.
-			</action>
-			<action dev="luc" type="fix">
-				Ensure the correct ITRF version is used in CCSDS files, regardless
-				of the EOP source chosen, defaulting to ITRF-2014.
-			</action>
-			<action dev="luc" type="fix">
-				Split initial covariance matrix and process noise matrix in two
-				methods in the covariance matrix provider interface.
-			</action>
-			<action dev="luc" type="add">
-				Added VersionedITRF frame that allow users with needs for very high
-				accuracy to specify which ITRF version they want, and stick to it
-				regardless of their EOP source.
-				Fixes issue #412.
-			</action>
-			<action dev="luc" type="add">
-				Added an itrf-versions.conf configuration file allowing to specify
-				which ITRF version each EOP file defines for which date
-			</action>
-			<action dev="luc" type="add">
-				EOP history now contains the ITRF version corresponding to each
-				EOP entry on a per date basis
-			</action>
-			<action dev="luc" type="add">
-				Added an ITRFVersion enumerate to simplify conversion between ITRF
-				frames,
-				even when no direct Helmert transformation is available
-			</action>
-			<action dev="luc" type="add">
-				Added TransformProviderUtility to reverse or combine TransformProvider
-				instances.
-			</action>
-			<action dev="luc" type="add">
-				Allow attitude overriding during constant-thrust maneuvers.
-				Fixes issue #410.
-			</action>
-			<action dev="luc" type="fix">
-				Fixed out-of-sync attitude computation near switch events in
-				AttitudeSequence.
-				Fixes issue #404.
-			</action>
-			<action dev="luc" type="add">
-				Added a method to extract sub-ranges from TimeSpanMap instances.
-			</action>
-			<action dev="luc" type="fix">
-				Fixed TLE creation with B* coefficients having single digits like 1.0e-4.
-				Fixes issue #388.
-			</action>
-			<action dev="evan" type="add">
-				Add FunctionalDetector.
-			</action>
-			<action dev="luc" type="add">
-				Added handling of IGS ANTEX GNSS antenna models file.
-			</action>
-			<action dev="luc" type="add">
-				Added support for SP3-d files.
-			</action>
-			<action dev="luc" type="fix">
-				Improved SP3 files parsing.
-				Some files already operationally produced by IGS Multi-GNSS Experiment
-				(MGEX)
-				exceed the maximum number of satellites supported by the regular SP3-c
-				file
-				format (which is 85 satellites) and extended the header, without updating
-				the
-				format version to SP3-d, which specifically raises the 85 satellites
-				limitation.
-				Fixes issue #376.
-			</action>
-			<action dev="maxime" type="add">
-				Allow backward propagation in batch LS orbit determination.
-				Fixes issue #375.
-			</action>
-			<action dev="maxime" type="add">
-				Added covariance matrix to PV measurements.
-				Fixes issue #374.
-			</action>
-			<action dev="luc" type="fix">
-				Fixed issue when converting very far points (such as Sun center) to
-				geodetic coordinates.
-				Fixes issue #373.
-			</action>
-			<action dev="luc" type="add">
-				Added more conversions between PV coordinates and DerivativeStructure.
-				This simplifies for example getting the time derivative of the
-				momentum.
-			</action>
-			<action dev="maxime" type="fix">
-				Fixed weights for angular measurements in W3B orbit determination.
-				Fixed in test and tutorial.
-				Fixes issue #370.
-			</action>
-			<action dev="luc" type="add" due-to="Julio Hernanz">
-				Added frames for L1 and L2 Lagrange points, for any pair of celestial
-				bodies.
-			</action>
-		</release>
-		<release version="9.1" date="2017-11-26"
-			description="Version 9.1 is a minor release of Orekit. It introduces a few new
+      <action dev="luc" type="fix">
+        Fixed missing eclipse detectors in field version of Solar radiation pressure.
+        Fixes issue #366.
+      </action>
+      <action dev="evan" type="fix">
+        Fixed issue where EventHandler.init() was never called.
+        Fixes issue #471.
+      </action>
+      <action dev="luc" type="fix">
+        Fixed error in relative humidity units in Marini-Murray tropospheric model.
+        Fixes issue #352.
+      </action>
+      <action dev="luc" type="fix">
+        Fixed DSST events detection in the osculating case.
+        Fixes issue #398.
+      </action>
+      <action dev="luc" type="fix">
+        Allow several TLE with same date in TLESeries.
+        Fixes issue #411.
+      </action>
+      <action dev="luc" type="fix">
+        Fixed compilation problems with JDK 1.8
+        Fixes issue #462.
+      </action>
+      <action dev="luc" type="add" >
+        Added specific attitude mode for GNSS satellites: GPS (block IIA, block IIF, block IIF),
+        GLONASS, GALILEO, BEIDOU (GEO, IGSO, MEO). This is still considered experimental as there
+        are some problems when Sun crosses the orbital plane during a midnight/noon turn maneuver
+        (which is a rare event but nevertheless occurs)
+      </action>
+      <action dev="luc" type="add" >
+        Added natural order for observed measurements primarily based on
+        chronological order, but with also value comparisons if measurements
+        are simultaneous (which occurs a lot in GNSS), and ensuring no
+        measurements are lost if stored in SortedSet
+      </action>
+      <action dev="luc" type="add" due-to="Albert Alcarraz García">
+        Added GNSS code measurements
+      </action>
+      <action dev="luc" type="add" due-to="Albert Alcarraz García">
+        Added GNSS phase measurements (very basic implementation for now, not usable as is)
+      </action>
+      <action dev="luc" type="add" due-to="Albert Alcarraz García">
+        Added loading of RINEX observation files (versions 2 and 3)
+      </action>
+      <action dev="luc" type="fix">
+        Fixed compression table reset problem in .Z files
+        Fixes issue #450.
+      </action>
+      <action dev="maxime" type="fix">
+        Fixed de-activation of event detection.
+        In the propagate(startDate, endDate) function of class "AbstractIntegratedPropagator",
+        for dates out of the time interval defined by ]startDate, endDate].
+        Fixes issue #449.
+      </action>
+      <action dev="luc" type="add">
+        Added support for loading Unix-compressed files (ending in .Z).
+        This file compression algorithm is still widely used in the GNSS
+        community (SP3 files, clock files, Klobuchar coefficients...)
+        Fixes issue #447.
+      </action>
+      <action dev="luc" type="add">
+        Added a customizable filtering capability in data loading.
+        This allows users to insert layers providing features like
+        custom decompression algorithms, deciphering, monitoring...
+        Fixes issue #446.
+      </action>
+      <action dev="luc" type="add">
+        Allow direct retrieval of rotation part without derivatives from
+        LOFType without computing the full transform from inertial frame.
+      </action>
+      <action dev="maxime" type="fix">
+        Added a provider for time-dependent process noise in Kalman estimator.
+        This providers allow users to set up realistic models where the process
+        noise increases in the along track direction.
+        Fixes issue #403.
+      </action>
+      <action dev="maxime" type="add">
+        Increased visibility of attributes in ConstantThrustManeuver class.
+        Added getters for all attributes. Also added an attribute name that
+        allows the differentiation of the maneuvers, both from a parameter driver
+        point of view and from a force model point of view.
+        Fixes issue #426.
+      </action>
+      <action dev="maxime" type="add">
+        Increased visibility of attributes in propagator builders.
+        By adding getters for all attributes in NumericalPropagatorBuilder
+        and AbstractPropagatorBuilder.
+        Also made the method findByName in ParameterDriversList public.
+        Fixes issue #425.
+      </action>
+      <action dev="luc" type="fix">
+        Ensure the correct ITRF version is used in CCSDS files, regardless
+        of the EOP source chosen, defaulting to ITRF-2014.
+      </action>
+      <action dev="luc" type="fix">
+        Split initial covariance matrix and process noise matrix in two
+        methods in the covariance matrix provider interface.
+      </action>
+      <action dev="luc" type="add">
+        Added VersionedITRF frame that allow users with needs for very high
+        accuracy to specify which ITRF version they want, and stick to it
+        regardless of their EOP source.
+        Fixes issue #412.
+      </action>
+      <action dev="luc" type="add">
+        Added an itrf-versions.conf configuration file allowing to specify
+        which ITRF version each EOP file defines for which date
+      </action>
+      <action dev="luc" type="add">
+        EOP history now contains the ITRF version corresponding to each
+        EOP entry on a per date basis
+      </action>
+      <action dev="luc" type="add">
+        Added an ITRFVersion enumerate to simplify conversion between ITRF frames,
+        even when no direct Helmert transformation is available
+      </action>
+      <action dev="luc" type="add">
+        Added TransformProviderUtility to reverse or combine TransformProvider instances.
+      </action>
+      <action dev="luc" type="add">
+        Allow attitude overriding during constant-thrust maneuvers.
+        Fixes issue #410.
+      </action>
+      <action dev="luc" type="fix">
+        Fixed out-of-sync attitude computation near switch events in AttitudeSequence.
+        Fixes issue #404.
+      </action>
+      <action dev="luc" type="add">
+        Added a method to extract sub-ranges from TimeSpanMap instances.
+      </action>
+      <action dev="luc" type="fix">
+        Fixed TLE creation with B* coefficients having single digits like 1.0e-4.
+        Fixes issue #388.
+      </action>
+      <action dev="evan" type="add">
+        Add FunctionalDetector.
+      </action>
+      <action dev="luc" type="add">
+        Added handling of IGS ANTEX GNSS antenna models file.
+      </action>
+      <action dev="luc" type="add">
+        Added support for SP3-d files.
+      </action>
+      <action dev="luc" type="fix">
+        Improved SP3 files parsing.
+        Some files already operationally produced by IGS Multi-GNSS Experiment (MGEX)
+        exceed the maximum number of satellites supported by the regular SP3-c file
+        format (which is 85 satellites) and extended the header, without updating the
+        format version to SP3-d, which specifically raises the 85 satellites limitation.
+        Fixes issue #376.
+      </action>
+      <action dev="maxime" type="add">
+        Allow backward propagation in batch LS orbit determination.
+        Fixes issue #375.
+      </action>
+      <action dev="maxime" type="add">
+        Added covariance matrix to PV measurements.
+        Fixes issue #374.
+      </action>
+      <action dev="luc" type="fix">
+        Fixed issue when converting very far points (such as Sun center) to geodetic coordinates.
+        Fixes issue #373.
+      </action>
+      <action dev="luc" type="add" >
+        Added more conversions between PV coordinates and DerivativeStructure.
+        This simplifies for example getting the time derivative of the momentum.
+      </action>
+      <action dev="maxime" type="fix">
+        Fixed weights for angular measurements in W3B orbit determination.
+        Fixed in test and tutorial.
+        Fixes issue #370.
+      </action>
+      <action dev="luc" type="add" due-to="Julio Hernanz">
+        Added frames for L1 and L2 Lagrange points, for any pair of celestial bodies.
+      </action>
+    </release>
+    <release version="9.1" date="2017-11-26"
+             description="Version 9.1 is a minor release of Orekit. It introduces a few new
              features and bug fixes. New features introduced in version 9.1 are some
              frames in OEM parser, retrieval of EOP from frames and ground station displacements
              modelling (both displacements due to tides and displacements due to ocean loading),
              and retrieval of covariance matrix in orbit determination. Several bugs have been fixed.
              Version 9.1 depends on Hipparchus 1.2.">
-			<action dev="evan" type="add">
-				Added ITRF2005 and ITRF2008 to the frames recognized by OEMParser.
-				Fixes issue #361.
-			</action>
-			<action dev="evan" type="fix">
-				Fixed FiniteDifferencePropagatorConverter so that the scale factor is
-				only applied
-				once instead of twice.
-				Fixes issue #362.
-			</action>
-			<action dev="maxime" type="fix">
-				Fixed derivatives computation in turn-around range ionospheric delay
-				modifier.
-				Fixes issue #369.
-			</action>
-			<action dev="evan" type="fix">
-				Disabled XML external resources when parsing rapid XML TDM files.
-				Part of issue #368.
-			</action>
-			<action dev="evan" type="fix">
-				Disabled XML external resources when parsing rapid XML EOP files.
-				Part of issue #368.
-			</action>
-			<action dev="evan" type="fix">
-				Fixed NPE in OrekitException when localized string is null.
-			</action>
-			<action dev="luc" type="fix">
-				Fixed a singularity error in derivatives for perfectly circular orbits in
-				DSST third body force model.
-				Fixes issue #364.
-			</action>
-			<action dev="luc" type="fix" due-to="Lucian Bărbulescu">
-				Fixed an error in array size computation for Hansen coefficients.
-				Fixes issue #363.
-			</action>
-			<action dev="luc" type="add">
-				Added a way to retrieve EOP from frames by walking the frames hierarchy
-				tree
-				using parent frame links. This allows to retrieve EOP from topocentric
-				frames,
-				from Earth frames, from TOD...
-			</action>
-			<action dev="luc" type="add">
-				Take ground stations displacements into account in orbit determination.
-				The predefined displacement models are the direct effect of solid
-				tides
-				and the indirect effect of ocean loading, but users can add their own
-				models
-				too.
-			</action>
-			<action dev="luc" type="add">
-				Added ground stations displacements due to ocean loading as per IERS
-				conventions,
-				including all the 342 tides considered in the HARDISP.F program.
-				Computation is based on Onsala Space Observatory files in BLQ format.
-			</action>
-			<action dev="luc" type="add">
-				Added ground points displacements due to tides as per IERS conventions.
-				We have slightly edited one entry in table 7.3a from IERS 2010
-				conventions
-				to fix a sign error identified by Dr. Hana Krásná from TU Wien (out of
-				phase
-				radial term for the P₁ tide, which is -0.07mm in conventions when it
-				should be
-				+0.07mm). This implies that our implementation may differ up to 0.14mm from
-				other implementations.
-			</action>
-			<action dev="luc" type="fix">
-				Avoid intermixed ChangeForwarder instances calling each other.
-				Fixes issue #360.
-			</action>
-			<action dev="maxime" type="fix">
-				Modified the way the propagation parameter drivers are mapped in the
-				Jacobian matrix in class "Model".
-				Added a test for multi-sat orbit determination with estimated
-				propagation parameters (µ and SRP coefficients).
-				Fixes issue #354.
-			</action>
-			<action dev="luc" type="fix">
-				Added a convenience method to retrieve covariance matrix in
-				physical units in orbit determination.
-				Fixes issue #353.
-			</action>
-			<action dev="luc" type="fix" due-to="Rongwang Li">
-				Fixed two errors in Marini-Murray model implementation.
-				Fixes issue #352.
-			</action>
-			<action dev="luc" type="fix">
-				Prevent duplicated Newtonian attraction in FieldNumericalPropagator.
-				Fixes issue #350.
-			</action>
-			<action dev="luc" type="fix">
-				Copy additional states through impulse maneuvers.
-				Fixes issue #349.
-			</action>
-			<action dev="luc" type="fix">
-				Removed unused construction parameters in ShiftingTransformProvider
-				and InterpolatingTransformProvider.
-				Fixes issue #356.
-			</action>
-			<action dev="luc" type="fix">
-				Fixed wrong inertial frame for Earth retrieved from CelestialBodyFactory.
-				Fixes issue #355.
-			</action>
-			<action dev="luc" type="update">
-				Use a git-flow like branching workflow, with a develop branch for
-				bleeding-edge
-				development, and master branch for stable published versions.
-			</action>
-		</release>
-		<release version="9.0.1" date="2017-11-01"
-			description="Version 9.0.1 is a patch release of Orekit.
+      <action dev="evan" type="add">
+        Added ITRF2005 and ITRF2008 to the frames recognized by OEMParser.
+        Fixes issue #361.
+      </action>
+      <action dev="evan" type="fix">
+        Fixed FiniteDifferencePropagatorConverter so that the scale factor is only applied
+        once instead of twice.
+        Fixes issue #362.
+      </action>
+      <action dev="maxime" type="fix">
+        Fixed derivatives computation in turn-around range ionospheric delay modifier.
+        Fixes issue #369.
+      </action>
+      <action dev="evan" type="fix">
+        Disabled XML external resources when parsing rapid XML TDM files.
+        Part of issue #368.
+      </action>
+      <action dev="evan" type="fix">
+        Disabled XML external resources when parsing rapid XML EOP files.
+        Part of issue #368.
+      </action>
+      <action dev="evan" type="fix">
+        Fixed NPE in OrekitException when localized string is null.
+      </action>
+      <action dev="luc" type="fix">
+        Fixed a singularity error in derivatives for perfectly circular orbits in DSST third body force model.
+        Fixes issue #364.
+      </action>
+      <action dev="luc" type="fix" due-to="Lucian Bărbulescu">
+        Fixed an error in array size computation for Hansen coefficients.
+        Fixes issue #363.
+      </action>
+      <action dev="luc" type="add">
+        Added a way to retrieve EOP from frames by walking the frames hierarchy tree
+        using parent frame links. This allows to retrieve EOP from topocentric frames,
+        from Earth frames, from TOD...
+      </action>
+      <action dev="luc" type="add">
+        Take ground stations displacements into account in orbit determination.
+        The predefined displacement models are the direct effect of solid tides
+        and the indirect effect of ocean loading, but users can add their own models
+        too.
+      </action>
+      <action dev="luc" type="add">
+        Added ground stations displacements due to ocean loading as per IERS conventions,
+        including all the 342 tides considered in the HARDISP.F program.
+        Computation is based on Onsala Space Observatory files in BLQ format.
+      </action>
+      <action dev="luc" type="add">
+        Added ground points displacements due to tides as per IERS conventions.
+        We have slightly edited one entry in table 7.3a from IERS 2010 conventions
+        to fix a sign error identified by Dr. Hana Krásná from TU Wien (out of phase
+        radial term for the P₁ tide, which is -0.07mm in conventions when it should be
+        +0.07mm). This implies that our implementation may differ up to 0.14mm from
+        other implementations.
+      </action>
+      <action dev="luc" type="fix">
+        Avoid intermixed ChangeForwarder instances calling each other.
+        Fixes issue #360.
+      </action>
+      <action dev="maxime" type="fix">
+        Modified the way the propagation parameter drivers are mapped in the
+        Jacobian matrix in class "Model".
+        Added a test for multi-sat orbit determination with estimated
+        propagation parameters (µ and SRP coefficients).
+        Fixes issue #354.
+      </action>
+      <action dev="luc" type="fix">
+         Added a convenience method to retrieve covariance matrix in
+         physical units in orbit determination.
+         Fixes issue #353.
+      </action>
+      <action dev="luc" type="fix" due-to="Rongwang Li">
+         Fixed two errors in Marini-Murray model implementation.
+         Fixes issue #352.
+      </action>
+      <action dev="luc" type="fix">
+         Prevent duplicated Newtonian attraction in FieldNumericalPropagator.
+         Fixes issue #350.
+      </action>
+      <action dev="luc" type="fix">
+         Copy additional states through impulse maneuvers.
+         Fixes issue #349.
+      </action>
+      <action dev="luc" type="fix">
+         Removed unused construction parameters in ShiftingTransformProvider
+         and InterpolatingTransformProvider.
+         Fixes issue #356.
+      </action>
+      <action dev="luc" type="fix">
+         Fixed wrong inertial frame for Earth retrieved from CelestialBodyFactory.
+         Fixes issue #355.
+      </action>
+      <action dev="luc" type="update">
+        Use a git-flow like branching workflow, with a develop branch for bleeding-edge
+        development, and master branch for stable published versions.
+      </action>
+    </release>
+    <release version="9.0.1" date="2017-11-01"
+            description="Version 9.0.1 is a patch release of Orekit.
             It fixes security issus 368.">
-			<action dev="evan" type="fix">
-				Disabled XML external resources when parsing rapid XML TDM files.
-				Part of issue #368.
-			</action>
-			<action dev="evan" type="fix">
-				Disabled XML external resources when parsing rapid XML EOP files.
-				Part of issue #368.
-			</action>
-		</release>
-		<release version="9.0" date="2017-07-26"
-			description="Version 9.0 is a major release of Orekit. It introduces several new
+      <action dev="evan" type="fix">
+        Disabled XML external resources when parsing rapid XML TDM files.
+        Part of issue #368.
+      </action>
+      <action dev="evan" type="fix">
+        Disabled XML external resources when parsing rapid XML EOP files.
+        Part of issue #368.
+      </action>
+    </release>
+    <release version="9.0" date="2017-07-26"
+             description="Version 9.0 is a major release of Orekit. It introduces several new
              features and bug fixes. New features introduced in version 9.0 are Taylor algebra
              propagation (for high order uncertainties propagation or very fast Monte-Carlo
              studies), multi-satellites orbit determination, parallel multi-satellites propagation,
@@ -1016,521 +950,452 @@
              JB2008 atmosphere model, NRL MSISE 2000 atmosphere model, boolean combination of events
              detectors, ephemeris writer, speed improvements when tens of thousands of measurements
              are used in orbit determination, Danish translations. Several bugs have been fixed.">
-			<action dev="luc" type="add">
-				Added on-board antenna phase center effect on inter-satellites range
-				measurements.
-			</action>
-			<action dev="luc" type="add">
-				Added on-board antenna phase center effect on turn-around range
-				measurements.
-			</action>
-			<action dev="luc" type="add">
-				Added on-board antenna phase center effect on range measurements.
-			</action>
-			<action dev="luc" type="update">
-				Moved Bias and OutlierFilter classes together with the other estimation
-				modifiers.
-			</action>
-			<action dev="luc" type="update">
-				Forced states derivatives to be dimension 6 rather than either 6 or 7. The
-				additional mass was not really useful, it was intended for maneuvers
-				calibration,
-				but in fact during maneuver calibration we adjust either flow rate or
-				specific
-				impulse but not directly mass itself.
-			</action>
-			<action dev="luc" type="add">
-				Added parametric acceleration force models, where acceleration amplitude
-				is a
-				simple parametric function. Acceleration direction is fixed in either
-				inertial
-				frame, or spacecraft frame, or in a dedicated attitude frame overriding
-				spacecraft
-				attitude. The latter could for example be used to model solar arrays
-				orientation if
-				the force is related to solar arrays). Two predefined implementations
-				are provided,
-				one for polynomial amplitude and one for harmonic amplitude. Users can
-				add other
-				cases at will. This allows for example to model the infamous GPS Y-bias,
-				which is
-				thought to be related to a radiator thermal radiation.
-			</action>
-			<action dev="luc" type="remove">
-				Removed obsolete Cunningham and Droziner attraction models. These models
-				have
-				been superseded by Holmes-Featherstone attraction model available since
-				2013
-				in Orekit.
-			</action>
-			<action dev="luc" type="update">
-				Take orbit to attitude coupling into account in the partial derivatives
-				for all attitude modes.
-				Fixes issue #200.
-			</action>
-			<action dev="luc" type="update">
-				Merged FieldAttitudeProvider into AttitudeProvider.
-			</action>
-			<action dev="luc" type="update">
-				Simplified ForceModel interface. It does not require dedicated methods anymore
-				for
-				computing derivatives with respect to either state or parameters.
-			</action>
-			<action dev="luc" type="remove">
-				Removed Jacchia-Bowman 2006 now completely superseded by Jacchia-Bowman
-				2008.
-			</action>
-			<action dev="luc" type="update">
-				Make Jacchia-Bowman 2008 thread-safe and field-aware.
-			</action>
-			<action dev="luc" type="update">
-				Make NRL MSISE 2000 thread-safe and field-aware.
-			</action>
-			<action dev="luc" type="update">
-				Make DTM2000 thread-safe and field-aware.
-			</action>
-			<action dev="luc" type="add">
-				Added support for ITRF 2014.
-				As of mid-2017, depending on the source of EOP, the ITRF retrieved
-				using
-				FramesFactory.getITRF will be either ITRF-2014 (if using EOP 14 C04) or
-				ITRF-2008 (if using EOP 08 C04, bulletins A, bulletins B, or finals .all).
-				If another ITRF is needed, it can be built using
-				HelmertTransformation.
-			</action>
-			<action dev="luc" type="remove">
-				Removed classes and methods deprecated in 8.0.
-			</action>
-			<action dev="luc" type="add">
-				Added coordinates of all intermediate participants in estimated
-				measurements.
-				This will allow estimation modifiers to get important vectors (sighting
-				directions for example) without recomputing everything from the
-				states.
-			</action>
-			<action dev="luc" type="add">
-				Added a multi-satellites orbit determination feature.
-			</action>
-			<action dev="luc" type="add">
-				Added one-way and two-way inter-satellites range measurements.
-			</action>
-			<action dev="luc" type="fix" due-to="Glenn Ehrlich">
-				Avoid clash with Python reserved keywords and, or and not in
-				BooleanDetector.
-			</action>
-			<action dev="luc" type="add" due-to="Maxime Journot">
-				Added right ascension and declination angular measurements.
-			</action>
-			<action dev="luc" type="add">
-				Added a parallel propagation feature for addressing multi-satellites
-				needs.
-				Propagators of different types (analytical, semi-analytical, numerical,
-				ephemerides ...) can be mixed at will.
-			</action>
-			<action dev="luc" type="fix">
-				Fixed Gaussian quadrature inconsistent with DSST theory when orbit
-				derivatives are present.
-				Fixes issue #345.
-			</action>
-			<action dev="luc" type="fix">
-				Fixed infinite recursion when attempting two orbit determinations in row.
-				Fixes issue #347.
-			</action>
-			<action dev="luc" type="add" due-to="Lars Næsbye Christensen">
-				Added Danish translations.
-				Fixes issue #346.
-			</action>
-			<action dev="luc" type="add">
-				Allow estimation of polar motion (offset plus linear drift) and prime
-				meridian
-				correction (offset plus linear drift) in orbit determination. This is
-				essentially
-				equivalent to add correction to the xp, yp, dtu1 and lod Earth Orientation
-				Parameters.
-			</action>
-			<action dev="luc" type="add">
-				Parameters in orbit determination can be associated with a per-parameter
-				reference date.
-			</action>
-			<action dev="luc" type="fix">
-				Fixed wrong generation of FieldTransforms by time stamped cache, when
-				generation
-				happens backward in time.
-				Fixes issue #344.
-			</action>
-			<action dev="luc" type="update">
-				Improved computation ground station parameters derivatives
-				in orbit determination.
-			</action>
-			<action dev="luc" type="update">
-				Use automatic differentiation for all orbit determination measurements
-				types.
-				This allows simpler evolutions to estimate parameters for which
-				derivatives
-				are not straightforward to compute; some of these parameters are needed
-				for
-				precise orbit determination.
-			</action>
-			<action dev="luc" type="add" due-to="Maxime Journot">
-				Added parsing of University of Bern Astronomical Institute files for α
-				and β Klobuchar coefficients.
-			</action>
-			<action dev="luc" type="add" due-to="Maxime Journot">
-				Added parsing of CCSDS TDM (Tracking Data Messages) files, both text and
-				XML.
-			</action>
-			<action dev="luc" type="fix" due-to="Florentin-Alin Butu">
-				Fixed lighting ratio in solar radiation pressure for interplanetary
-				trajectories.
-			</action>
-			<action dev="hank" type="fix">
-				Allow small extrapolation before and after ephemeris.
-				Fixes issue #261.
-			</action>
-			<action dev="luc" type="fix">
-				Fixed missing attitude in DSST mean/osculating conversions.
-				Fixes issue #339.
-			</action>
-			<action dev="luc" type="fix">
-				Optionally take lift component of the drag force into account in
-				BoxAndSolarArraySpacecraft.
-				Fixes issue #324.
-			</action>
-			<action dev="luc" type="fix" due-to="James Schatzman">
-				Change visibility of getTargetPV in GroundPointing to public so it can be
-				subclassed by
-				users in other packages.
-				Fixes issue #341.
-			</action>
-			<action dev="luc" type="update">
-				Deprecated the TLESeries class. The file format used was considered to be too
-				specific and
-				the API not really well designed. Users are encouraged to use their own
-				parser for series of TLE.
-			</action>
-			<action dev="luc" type="fix" due-to="Gavin Eadie">
-				Removed dead code in deep SDP4 propagation model.
-				Fixes issue #342.
-			</action>
-			<action dev="luc" type="fix" due-to="Quentin Rhone">
-				Added a way to prefix parameters names when estimating several maneuvers
-				in one orbit determination.
-				Fixes issue #338.
-			</action>
-			<action dev="luc" type="fix" due-to="Pascal Parraud">
-				Removed unneeded reset at end of sample creation in propagators conversion.
-				Fixes issue #335.
-			</action>
-			<action dev="luc" type="fix" due-to="Michiel Zittersteijn">
-				Fixed wrong angle wrapping computation in IodLambert.
-			</action>
-			<action dev="luc" type="fix" due-to="Lucian Barbulescu">
-				Fixed boundaries of thrust parameter driver in ConstantThrustManeuver.
-				Fixes issue #327.
-			</action>
-			<action dev="luc" type="fix" due-to="Hao Peng">
-				Allow some old version of TLE format to be parsed correctly.
-				Fixes issue #330.
-			</action>
-			<action dev="luc" type="fix" due-to="James Schatzman">
-				Fixed ArrayOutOfBoundException appearing when converting dates at past or
-				future infinity
-				to string.
-				Fixes issue #340.
-			</action>
-			<action dev="luc" type="fix">
-				Extended range of DateComponents to allow the full integer range as days
-				offset
-				from J2000.
-			</action>
-			<action dev="luc" type="fix">
-				Prevent NaN appearing in UTC-TAI offsets for dates at past or future
-				infinity.
-			</action>
-			<action dev="luc" type="fix">
-				Prevent central attraction coefficient from being adjusted in
-				TLEPropagatorBuilder,
-				as it is specified by the TLE theory.
-				Fixes issue #313.
-			</action>
-			<action dev="luc" type="fix" due-to="Hao Peng">
-				Added a flag to prevent resetting initial state at the end of integrating
-				propagators.
-				Fixes issue #251.
-			</action>
-			<action dev="luc" type="fix">
-				Tutorials now all rely on orekit-data being in user home folder.
-				Fixes issue #245.
-			</action>
-			<action dev="luc" type="fix">
-				Apply delay corresponding to h = 0 when station altitude is below 0 in
-				SaastamoinenModel.
-				Fixes issue #202.
-			</action>
-			<action dev="luc" type="add">
-				Added derivatives to orbits computed from non-Keplerian models, and use
-				these derivatives when available. This improves shiftedBy()
-				accuracy,
-				and as a consequence also the accuracy of EventShifter. As example,
-				when
-				comparing shiftedBy and numerical model on a low Earth Sun Synchronous Orbit,
-				with a 20x20 gravity field, Sun and Moon third bodies attractions,
-				drag and
-				solar radiation pressure, shifted position errors without derivatives are
-				18m
-				after 60s, 72m after 120s, 447m after 300s; 1601m after 600s and 3141m
-				after
-				900s, whereas the shifted position errors with derivatives are 1.1m after
-				60s,
-				9.1m after 120s, 140m after 300s; 1067m after 600s and 3307m after 900s.
-			</action>
-			<action dev="luc" type="fix">
-				Preserved non-Keplerian acceleration in spacecraft state when computed from
-				numerical propagator.
-				Fixes issue #183.
-			</action>
-			<action dev="luc" type="fix">
-				Fixed accuracy of FieldAbsoluteDate.
-				Fixes issue #337.
-			</action>
-			<action dev="luc" type="fix">
-				Fixed eccentricity computation for hyperbolic Cartesian orbits.
-				Fixes issue #336.
-			</action>
-			<action dev="luc" type="fix">
-				Fixed an array out of bounds error in DSST zonal short periodics terms.
-			</action>
-			<action dev="luc" type="fix" due-to="Maxime Journot">
-				Fixed a factor two error in tropospheric and ionospheric modifiers.
-			</action>
-			<action dev="luc" type="add" due-to="Maxime Journot">
-				Added turn-around (four-way range) measurements to orbit determination.
-			</action>
-			<action dev="luc" type="update">
-				Updated dependency to Hipparchus 1.1, released on 2017, March 16th.
-				Fixes issue #329.
-			</action>
-			<action dev="evan" type="add">
-				Added simple Boolean logic with EventDetectors.
-			</action>
-			<action dev="luc" type="add">
-				Added getGMSTRateFunction to IEEEConventions to compute accurately Earth
-				rotation rate.
-			</action>
-			<action dev="luc" type="update">
-				OneAxisEllipsoid can now transform FieldGeodeticPoint from any field
-				and not only DerivativeStructure.
-			</action>
-			<action dev="luc" type="add">
-				Completed field-based Cartesian and angular coordinates with missing
-				features that were only in the double based versions.
-			</action>
-			<action dev="luc" type="update" due-to="Maxime Journot">
-				Use DerivativeStructure to compute derivatives for Range measurements.
-			</action>
-			<action dev="luc" type="update">
-				Improved conversion speed from Cartesian coordinates to geodetic coordinates
-				by about 15%.
-			</action>
-			<action dev="evan" type="add">
-				Replace OrbitFile interface with EphemerisFile, adding support for multiple
-				ephemeris segments and the capability to create a propagator from an
-				ephemeris.
-			</action>
-			<action dev="hank" type="add">
-				Added EphemerisFileWriter interface for serializing EphemerisFiles to
-				external
-				file formats, and implemented the OEMWriter for CCSDS OEM file export
-				support.
-			</action>
-			<action dev="hank" type="add">
-				Added OrekitEphemerisFile object for encapsulating propagator outputs
-				into an
-				EphemerisFile which can then be exported with EphemerisFileWriter classes.
-			</action>
-			<action dev="luc" type="fix">
-				Fixed thread-safety issues in DTM2000 model.
-				Fixes issue #258.
-			</action>
-			<action dev="pascal" type="add">
-				Added JB2008 atmosphere model.
-			</action>
-			<action dev="pascal" type="add">
-				Added NRLMSISE-00 atmosphere model.
-			</action>
-			<action dev="luc" type="fix" due-to="Hao Peng">
-				Fixed outliers configuration parsing in orbit determination tutorial and
-				test.
-				Fixes issue #249
-			</action>
-			<action dev="luc" type="fix">
-				Greatly improved orbit determination speed when a lot of measurements are
-				used
-				(several thousands).
-			</action>
-			<action dev="luc" type="fix">
-				Fixed ant build script to run Junit tests.
-				Fixes issue #246.
-			</action>
-			<action dev="luc" type="update">
-				Added a protection against zero scale factors for parameters drivers.
-			</action>
-			<action dev="evan" type="fix">
-				Fix AbsoluteDate.createMJDDate when the time scale is UTC and the date
-				is during a leap second.
-				Fixes issue #247
-			</action>
-			<action dev="luc" type="fix">
-				Fixed ant build script to retrieve Hipparchus dependencies correctly.
-				Fixes issue #244.
-			</action>
-		</release>
-		<release version="8.0.1" date="2017-11-01"
-			description="Version 8.0.1 is a patch release of Orekit.
+     <action dev="luc" type="add">
+       Added on-board antenna phase center effect on inter-satellites range measurements.
+     </action>
+     <action dev="luc" type="add">
+       Added on-board antenna phase center effect on turn-around range measurements.
+     </action>
+     <action dev="luc" type="add">
+       Added on-board antenna phase center effect on range measurements.
+     </action>
+     <action dev="luc" type="update">
+       Moved Bias and OutlierFilter classes together with the other estimation modifiers.
+     </action>
+     <action dev="luc" type="update">
+       Forced states derivatives to be dimension 6 rather than either 6 or 7. The
+       additional mass was not really useful, it was intended for maneuvers calibration,
+       but in fact during maneuver calibration we adjust either flow rate or specific
+       impulse but not directly mass itself. 
+     </action>
+      <action dev="luc" type="add">
+        Added parametric acceleration force models, where acceleration amplitude is a
+        simple parametric function. Acceleration direction is fixed in either inertial
+        frame, or spacecraft frame, or in a dedicated attitude frame overriding spacecraft
+        attitude. The latter could for example be used to model solar arrays orientation if
+        the force is related to solar arrays). Two predefined implementations are provided,
+        one for polynomial amplitude and one for harmonic amplitude. Users can add other
+        cases at will. This allows for example to model the infamous GPS Y-bias, which is
+        thought to be related to a radiator thermal radiation.
+      </action>
+      <action dev="luc" type="remove">
+        Removed obsolete Cunningham and Droziner attraction models. These models have
+        been superseded by Holmes-Featherstone attraction model available since 2013
+        in Orekit.
+      </action>
+      <action dev="luc" type="update">
+        Take orbit to attitude coupling into account in the partial derivatives for all attitude modes.
+        Fixes issue #200.
+      </action>
+      <action dev="luc" type="update">
+        Merged FieldAttitudeProvider into AttitudeProvider.
+      </action>
+      <action dev="luc" type="update">
+        Simplified ForceModel interface. It does not require dedicated methods anymore for
+        computing derivatives with respect to either state or parameters.
+      </action>
+      <action dev="luc" type="remove">
+        Removed Jacchia-Bowman 2006 now completely superseded by Jacchia-Bowman 2008.
+      </action>
+      <action dev="luc" type="update">
+        Make Jacchia-Bowman 2008 thread-safe and field-aware.
+      </action>
+      <action dev="luc" type="update">
+        Make NRL MSISE 2000 thread-safe and field-aware.
+      </action>
+      <action dev="luc" type="update">
+        Make DTM2000 thread-safe and field-aware.
+      </action>
+      <action dev="luc" type="add">
+        Added support for ITRF 2014.
+        As of mid-2017, depending on the source of EOP, the ITRF retrieved using
+        FramesFactory.getITRF will be either ITRF-2014 (if using EOP 14 C04) or
+        ITRF-2008 (if using EOP 08 C04, bulletins A, bulletins B, or finals .all).
+        If another ITRF is needed, it can be built using HelmertTransformation.
+      </action>
+      <action dev="luc" type="remove">
+        Removed classes and methods deprecated in 8.0.
+      </action>
+      <action dev="luc" type="add">
+        Added coordinates of all intermediate participants in estimated measurements.
+        This will allow estimation modifiers to get important vectors (sighting
+        directions for example) without recomputing everything from the states.
+      </action>
+      <action dev="luc" type="add">
+        Added a multi-satellites orbit determination feature.
+      </action>
+      <action dev="luc" type="add">
+        Added one-way and two-way inter-satellites range measurements.
+      </action>
+      <action dev="luc" type="fix" due-to="Glenn Ehrlich">
+        Avoid clash with Python reserved keywords and, or and not in BooleanDetector.
+      </action>
+      <action dev="luc" type="add" due-to="Maxime Journot">
+        Added right ascension and declination angular measurements.
+      </action>
+      <action dev="luc" type="add">
+        Added a parallel propagation feature for addressing multi-satellites needs.
+        Propagators of different types (analytical, semi-analytical, numerical,
+        ephemerides ...) can be mixed at will.
+      </action>
+      <action dev="luc" type="fix">
+        Fixed Gaussian quadrature inconsistent with DSST theory when orbit derivatives are present.
+        Fixes issue #345.
+      </action>
+      <action dev="luc" type="fix">
+        Fixed infinite recursion when attempting two orbit determinations in row.
+        Fixes issue #347.
+      </action>
+      <action dev="luc" type="add" due-to="Lars Næsbye Christensen">
+        Added Danish translations.
+        Fixes issue #346.
+      </action>
+      <action dev="luc" type="add" >
+        Allow estimation of polar motion (offset plus linear drift) and prime meridian
+        correction (offset plus linear drift) in orbit determination. This is essentially
+        equivalent to add correction to the xp, yp, dtu1 and lod Earth Orientation Parameters.
+      </action>
+      <action dev="luc" type="add">
+        Parameters in orbit determination can be associated with a per-parameter reference date.
+      </action>
+      <action dev="luc" type="fix">
+        Fixed wrong generation of FieldTransforms by time stamped cache, when generation
+        happens backward in time.
+        Fixes issue #344.
+      </action>
+      <action dev="luc" type="update">
+        Improved computation ground station parameters derivatives
+        in orbit determination.
+      </action>
+      <action dev="luc" type="update" >
+        Use automatic differentiation for all orbit determination measurements types.
+        This allows simpler evolutions to estimate parameters for which derivatives
+        are not straightforward to compute; some of these parameters are needed for
+        precise orbit determination.
+      </action>
+      <action dev="luc" type="add" due-to="Maxime Journot">
+        Added parsing of University of Bern Astronomical Institute files for α and β Klobuchar coefficients.
+      </action>
+      <action dev="luc" type="add" due-to="Maxime Journot">
+        Added parsing of CCSDS TDM (Tracking Data Messages) files, both text and XML.
+      </action>
+      <action dev="luc" type="fix" due-to="Florentin-Alin Butu">
+        Fixed lighting ratio in solar radiation pressure for interplanetary trajectories.
+      </action>
+      <action dev="hank" type="fix">
+        Allow small extrapolation before and after ephemeris.
+        Fixes issue #261.
+      </action>
+      <action dev="luc" type="fix">
+        Fixed missing attitude in DSST mean/osculating conversions.
+        Fixes issue #339.
+      </action>
+      <action dev="luc" type="fix">
+        Optionally take lift component of the drag force into account in BoxAndSolarArraySpacecraft.
+        Fixes issue #324.
+      </action>
+      <action dev="luc" type="fix" due-to="James Schatzman">
+        Change visibility of getTargetPV in GroundPointing to public so it can be subclassed by
+        users in other packages.
+        Fixes issue #341.
+      </action>
+      <action dev="luc" type="update">
+        Deprecated the TLESeries class. The file format used was considered to be too specific and
+        the API not really well designed. Users are encouraged to use their own parser for series of TLE.
+      </action>
+      <action dev="luc" type="fix" due-to="Gavin Eadie">
+        Removed dead code in deep SDP4 propagation model.
+        Fixes issue #342.
+      </action>
+      <action dev="luc" type="fix" due-to="Quentin Rhone">
+        Added a way to prefix parameters names when estimating several maneuvers
+        in one orbit determination.
+        Fixes issue #338.
+      </action>
+      <action dev="luc" type="fix" due-to="Pascal Parraud">
+        Removed unneeded reset at end of sample creation in propagators conversion.
+        Fixes issue #335.
+      </action>
+      <action dev="luc" type="fix" due-to="Michiel Zittersteijn">
+        Fixed wrong angle wrapping computation in IodLambert.
+      </action>
+      <action dev="luc" type="fix" due-to="Lucian Barbulescu">
+        Fixed boundaries of thrust parameter driver in ConstantThrustManeuver.
+        Fixes issue #327.
+      </action>
+      <action dev="luc" type="fix" due-to="Hao Peng">
+        Allow some old version of TLE format to be parsed correctly.
+        Fixes issue #330.
+      </action>
+      <action dev="luc" type="fix" due-to="James Schatzman">
+        Fixed ArrayOutOfBoundException appearing when converting dates at past or future infinity
+        to string.
+        Fixes issue #340.
+      </action>
+      <action dev="luc" type="fix">
+        Extended range of DateComponents to allow the full integer range as days offset
+        from J2000.
+      </action>
+      <action dev="luc" type="fix">
+        Prevent NaN appearing in UTC-TAI offsets for dates at past or future infinity.
+      </action>
+      <action dev="luc" type="fix">
+        Prevent central attraction coefficient from being adjusted in TLEPropagatorBuilder,
+        as it is specified by the TLE theory.
+        Fixes issue #313.
+      </action>
+      <action dev="luc" type="fix" due-to="Hao Peng">
+        Added a flag to prevent resetting initial state at the end of integrating propagators.
+        Fixes issue #251.
+      </action>
+      <action dev="luc" type="fix">
+        Tutorials now all rely on orekit-data being in user home folder.
+        Fixes issue #245.
+      </action>
+       <action dev="luc" type="fix">
+        Apply delay corresponding to h = 0 when station altitude is below 0 in SaastamoinenModel.
+        Fixes issue #202.
+      </action>
+      <action dev="luc" type="add">
+        Added derivatives to orbits computed from non-Keplerian models, and use
+        these derivatives when available. This improves shiftedBy() accuracy,
+        and as a consequence also the accuracy of EventShifter. As example, when
+        comparing shiftedBy and numerical model on a low Earth Sun Synchronous Orbit,
+        with a 20x20 gravity field, Sun and Moon third bodies attractions, drag and
+        solar radiation pressure, shifted position errors without derivatives are 18m
+        after 60s, 72m after 120s, 447m after 300s; 1601m after 600s and 3141m after
+        900s, whereas the shifted position errors with derivatives are 1.1m after 60s,
+        9.1m after 120s, 140m after 300s; 1067m after 600s and 3307m after 900s.
+      </action>
+      <action dev="luc" type="fix">
+        Preserved non-Keplerian acceleration in spacecraft state when computed from numerical propagator.
+        Fixes issue #183.
+      </action>
+      <action dev="luc" type="fix">
+        Fixed accuracy of FieldAbsoluteDate.
+        Fixes issue #337.
+      </action>
+      <action dev="luc" type="fix">
+        Fixed eccentricity computation for hyperbolic Cartesian orbits.
+        Fixes issue #336.
+      </action>
+      <action dev="luc" type="fix">
+        Fixed an array out of bounds error in DSST zonal short periodics terms.
+      </action>
+      <action dev="luc" type="fix" due-to="Maxime Journot">
+        Fixed a factor two error in tropospheric and ionospheric modifiers.
+      </action>
+      <action dev="luc" type="add" due-to="Maxime Journot">
+        Added turn-around (four-way range) measurements to orbit determination.
+      </action>
+      <action dev="luc" type="update">
+        Updated dependency to Hipparchus 1.1, released on 2017, March 16th.
+        Fixes issue #329.
+      </action>
+      <action dev="evan" type="add">
+        Added simple Boolean logic with EventDetectors.
+      </action>
+      <action dev="luc" type="add">
+        Added getGMSTRateFunction to IEEEConventions to compute accurately Earth rotation rate.
+      </action>
+      <action dev="luc" type="update">
+        OneAxisEllipsoid can now transform FieldGeodeticPoint from any field
+        and not only DerivativeStructure.
+      </action>
+      <action dev="luc" type="add">
+        Completed field-based Cartesian and angular coordinates with missing
+        features that were only in the double based versions.
+      </action>
+      <action dev="luc" type="update" due-to="Maxime Journot">
+        Use DerivativeStructure to compute derivatives for Range measurements.
+      </action>
+      <action dev="luc" type="update">
+        Improved conversion speed from Cartesian coordinates to geodetic coordinates
+        by about 15%.
+      </action>
+      <action dev="evan" type="add">
+        Replace OrbitFile interface with EphemerisFile, adding support for multiple
+        ephemeris segments and the capability to create a propagator from an ephemeris.
+      </action>
+      <action dev="hank" type="add">
+        Added EphemerisFileWriter interface for serializing EphemerisFiles to external
+        file formats, and implemented the OEMWriter for CCSDS OEM file export support.
+      </action>
+      <action dev="hank" type="add">
+        Added OrekitEphemerisFile object for encapsulating propagator outputs into an 
+        EphemerisFile which can then be exported with EphemerisFileWriter classes.
+      </action>
+      <action dev="luc" type="fix">
+        Fixed thread-safety issues in DTM2000 model.
+        Fixes issue #258.
+      </action>
+      <action dev="pascal" type="add">
+        Added JB2008 atmosphere model.
+      </action>
+      <action dev="pascal" type="add">
+        Added NRLMSISE-00 atmosphere model.
+      </action>
+      <action dev="luc" type="fix" due-to="Hao Peng">
+        Fixed outliers configuration parsing in orbit determination tutorial and test.
+        Fixes issue #249
+      </action>
+       <action dev="luc" type="fix" >
+        Greatly improved orbit determination speed when a lot of measurements are used
+        (several thousands).
+      </action>
+      <action dev="luc" type="fix" >
+        Fixed ant build script to run Junit tests.
+        Fixes issue #246.
+      </action>
+      <action dev="luc" type="update">
+        Added a protection against zero scale factors for parameters drivers.
+      </action>
+      <action dev="evan" type="fix">
+        Fix AbsoluteDate.createMJDDate when the time scale is UTC and the date
+        is during a leap second.
+        Fixes issue #247
+      </action>
+      <action dev="luc" type="fix" >
+        Fixed ant build script to retrieve Hipparchus dependencies correctly.
+        Fixes issue #244.
+      </action>
+    </release>
+    <release version="8.0.1" date="2017-11-01"
+            description="Version 8.0.1 is a patch release of Orekit.
             It fixes security issus 368.">
-			<action dev="evan" type="fix">
-				Disabled XML external resources when parsing rapid XML EOP files.
-				Part of issue #368.
-			</action>
-		</release>
-		<release version="8.0" date="2016-06-30"
-			description="Version 8.0 is a major release of Orekit. It introduces several new
+      <action dev="evan" type="fix">
+        Disabled XML external resources when parsing rapid XML EOP files.
+        Part of issue #368.
+      </action>
+    </release>
+    <release version="8.0" date="2016-06-30"
+             description="Version 8.0 is a major release of Orekit. It introduces several new
              features and bug fixes as well as a major dependency change. New features introduced
              in version 8.0 are orbit determination, specialized propagator for GPS satellites
              based on SEM or YUMA files, computation of Dilution Of Precision and a new angular
              separation event detector. Several bugs have been fixed. A major change introduced
              with version 8.0 is the switch from Apache Commons Math to Hipparchus as the
              mathematical library, which also implied switching from Java 6 to Java 8.">
-			<action dev="luc" type="fix" due-to="Andrea Antolino">
-				Improved accuracy of orbits Jacobians.
-				Fixes issue #243.
-			</action>
-			<action dev="luc" type="update">
-				Deprecated PropagationException, replaced by OrekitException.
-			</action>
-			<action dev="evan" type="fix" due-to="Greg Carbott">
-				Fix bug in restarting propagation with a ConstantThrustManeuver with an
-				updated initial condition.
-			</action>
-			<action dev="luc" type="fix">
-				Fixed a display error for dates less than 0.5ms before a leap second.
-			</action>
-			<action dev="luc" type="update">
-				Use ParameterDriver with scale factor for both orbit determination,
-				conversion,
-				and partial derivatives computation when finite differences are needed.
-			</action>
-			<action dev="luc" type="fix">
-				Apply impulse maneuver correctly in backward propagation.
-				Fixes issue #241.
-			</action>
-			<action dev="luc" type="add">
-				Added angular separation detector. This is typically used to check
-				separation
-				between spacecraft and the Sun as seen from a ground station, to avoid
-				interferences
-				or damage.
-			</action>
-			<action dev="luc" type="update">
-				All class and methods that were deprecated in the 7.X series have been
-				removed.
-			</action>
-			<action dev="luc" type="update">
-				Allow ICGEM gravity field reader to parse non-Earth gravity fields.
-			</action>
-			<action dev="evan" type="add">
-				Add methods for a integration step handler to tell if the start/end of
-				the step is
-				interpolated due to event detection. Also added ability to add a step handler in
-				ephemeris mode.
-			</action>
-			<action dev="evan" type="fix">
-				Switch to a continuous Ap to Kp geomagnetic index conversion.
-				Fixes issue #240.
-			</action>
-			<action dev="pascal" type="add">
-				Added computation of Dilution Of Precision (DOP).
-			</action>
-			<action dev="pascal" type="add">
-				Added a specialized propagator for GPS spacecrafts, based on
-				SEM or YUMA files.
-			</action>
-			<action dev="luc" type="update">
-				Ported the new Hipparchus event handling algorithm to Orekit.
-				This improves robustness in corner cases, typically when different
-				event detectors triggers at very close times and one of them
-				resets the state such that it affects the other detectors.
-			</action>
-			<action dev="luc" type="update">
-				Simplified step interpolators API, replacing the setDate/getState
-				pair with an interpolated state getter taking a date argument.
-			</action>
-			<action dev="luc" type="update">
-				Switched from Apache Commons Math to Hipparchus library.
-			</action>
-			<action dev="luc" type="add">
-				Added an orbit determination feature!
-			</action>
-			<action dev="evan" type="add">
-				Add EventHandler to record all events.
-			</action>
-			<action dev="evan" type="fix">
-				Fix exception during event detection using
-				NumericalPropagator.getGeneratedEphemeris() near the start/end date
-				of
-				the generated ephemeris.
-				Fixes issue #238
-			</action>
-		</release>
-		<release version="7.2.1" date="2017-11-01"
-			description="Version 7.2.1 is a patch release of Orekit.
+      <action dev="luc" type="fix" due-to="Andrea Antolino">
+        Improved accuracy of orbits Jacobians.
+        Fixes issue #243.
+      </action>
+      <action dev="luc" type="update">
+        Deprecated PropagationException, replaced by OrekitException.
+      </action>
+      <action dev="evan" type="fix" due-to="Greg Carbott">
+        Fix bug in restarting propagation with a ConstantThrustManeuver with an
+        updated initial condition.
+      </action>
+      <action dev="luc" type="fix">
+        Fixed a display error for dates less than 0.5ms before a leap second.
+      </action>
+      <action dev="luc" type="update">
+        Use ParameterDriver with scale factor for both orbit determination, conversion,
+        and partial derivatives computation when finite differences are needed.
+      </action>
+      <action dev="luc" type="fix">
+        Apply impulse maneuver correctly in backward propagation.
+        Fixes issue #241.
+      </action>
+      <action dev="luc" type="add">
+        Added angular separation detector. This is typically used to check separation
+        between spacecraft and the Sun as seen from a ground station, to avoid interferences
+        or damage.
+      </action>
+      <action dev="luc" type="update">
+        All class and methods that were deprecated in the 7.X series have been removed.
+      </action>
+      <action dev="luc" type="update">
+        Allow ICGEM gravity field reader to parse non-Earth gravity fields.
+      </action>
+      <action dev="evan" type="add">
+        Add methods for a integration step handler to tell if the start/end of the step is
+        interpolated due to event detection. Also added ability to add a step handler in
+        ephemeris mode.
+      </action>
+      <action dev="evan" type="fix">
+        Switch to a continuous Ap to Kp geomagnetic index conversion.
+        Fixes issue #240.
+      </action>
+      <action dev="pascal" type="add">
+        Added computation of Dilution Of Precision (DOP).
+      </action>
+      <action dev="pascal" type="add">
+        Added a specialized propagator for GPS spacecrafts, based on
+        SEM or YUMA files.
+      </action>
+      <action dev="luc" type="update">
+        Ported the new Hipparchus event handling algorithm to Orekit.
+        This improves robustness in corner cases, typically when different
+        event detectors triggers at very close times and one of them
+        resets the state such that it affects the other detectors.
+      </action>
+      <action dev="luc" type="update">
+        Simplified step interpolators API, replacing the setDate/getState
+        pair with an interpolated state getter taking a date argument.
+      </action>
+      <action dev="luc" type="update">
+        Switched from Apache Commons Math to Hipparchus library.
+      </action>
+      <action dev="luc" type="add">
+        Added an orbit determination feature!
+      </action>
+      <action dev="evan" type="add">
+        Add EventHandler to record all events.
+      </action>
+      <action dev="evan" type="fix">
+        Fix exception during event detection using
+        NumericalPropagator.getGeneratedEphemeris() near the start/end date of
+        the generated ephemeris.
+        Fixes issue #238
+      </action>
+    </release>
+    <release version="7.2.1" date="2017-11-01"
+            description="Version 7.2.1 is a patch release of Orekit.
             It fixes security issus 368.">
-			<action dev="evan" type="fix">
-				Disabled XML external resources when parsing rapid XML EOP files.
-				Part of issue #368.
-			</action>
-		</release>
-		<release version="7.2" date="2016-04-05"
-			description="Version 7.2 is a minor release of Orekit. It introduces several new
+      <action dev="evan" type="fix">
+        Disabled XML external resources when parsing rapid XML EOP files.
+        Part of issue #368.
+      </action>
+    </release>
+    <release version="7.2" date="2016-04-05"
+             description="Version 7.2 is a minor release of Orekit. It introduces several new
              features and bug fixes. The most important features introduced in version 7.2
              are handling of GLONASS and QZSS time scales, support for local time zones
              according to ISO-8601 standard, and finer tuning of short period terms in
              DSST propagator. Version 7.2 depends on version 3.6.1 of Apache Commons Math,
              which also fixes a bug related to close events detection.">
-			<action dev="luc" type="add">
-				Added GLONASS and QZSS time scales. These time scales my be used in SP3-c
-				files.
-			</action>
-			<action dev="luc" type="add">
-				Added parsing and displaying of local time according to ISO-8601
-				standard.
-			</action>
-			<action dev="luc" type="fix">
-				Added some protections against malformed SP3 files.
-			</action>
-			<action dev="luc" type="fix">
-				Fixed Newcomb operators generation in DSST for high degree gravity
-				fields.
-				Fixes issue #237
-			</action>
-			<action dev="luc" type="update">
-				Improved tuning of DSST tesseral force models. Users can now tune max
-				degree,
-				max eccentricity power and max frequency in mean longitude for short
-				period terms, as well as for m-daily terms.
-			</action>
-			<action dev="luc" type="update">
-				Improved tuning of DSST zonal force models. Users can now tune max degree,
-				max eccentricity power and max frequency in true longitude for short
-				period terms.
-			</action>
-			<action dev="luc" type="fix">
-				Fixed wrong continuous maneuver handling in backward propagation.
-				Fixes issue #236
-			</action>
-		</release>
-		<release version="7.1" date="2016-02-07"
-			description="Version 7.1 is a minor release of Orekit. It introduces several new
+      <action dev="luc" type="add">
+        Added GLONASS and QZSS time scales. These time scales my be used in SP3-c files.
+      </action>
+      <action dev="luc" type="add">
+        Added parsing and displaying of local time according to ISO-8601 standard.
+      </action>
+      <action dev="luc" type="fix">
+        Added some protections against malformed SP3 files.
+      </action>
+      <action dev="luc" type="fix">
+        Fixed Newcomb operators generation in DSST for high degree gravity fields.
+        Fixes issue #237
+      </action>
+      <action dev="luc" type="update">
+        Improved tuning of DSST tesseral force models. Users can now tune max degree,
+        max eccentricity power and max frequency in mean longitude for short
+        period terms, as well as for m-daily terms.
+      </action>
+      <action dev="luc" type="update">
+        Improved tuning of DSST zonal force models. Users can now tune max degree,
+        max eccentricity power and max frequency in true longitude for short
+        period terms.
+      </action>
+      <action dev="luc" type="fix">
+        Fixed wrong continuous maneuver handling in backward propagation.
+        Fixes issue #236
+      </action>
+    </release>
+    <release version="7.1" date="2016-02-07"
+             description="Version 7.1 is a minor release of Orekit. It introduces several new
              features and bug fixes. The most important features introduced in version 7.1
              are a lot of new event detectors (field of view based detectors supporting any FoV
              shape, either on ground targetting spacecraft or on spacecraft and targetting
@@ -1553,376 +1418,342 @@
              Apache Commons Math rotation API with either Frame transform convention or vector
              operator convention. Numerous bugs were also fixed.
              Version 7.1 depends on version 3.6 of Apache Commons Math.">
-			<action dev="thierry" type="add">
-				Added tropospheric refraction correction angle following Recommendation
-				ITU-R P.834-7.
-			</action>
-			<action dev="luc" type="add">
-				Added a way to configure max degree/order for short periods separately
-				from the mean elements settings in DSST tutorial.
-			</action>
-			<action dev="luc" type="fix">
-				Fixed limitation to degree 12 on zonal short periods, degree/order 8 on
-				tesseral short periods, and degree/order 12 for tesseral m-dailies
-				in DSST.
-			</action>
-			<action dev="luc" type="fix">
-				Fixed wrong orbit type in propagator conversion. The type specified by
-				user was ignored when computing variable stepsize integrator
-				tolerances.
-			</action>
-			<action dev="luc" type="add">
-				Set up three different implementations of radiation pressure
-				coefficients,
-				using either a single reflection coefficient, or a pair of absorption
-				and specular reflection coefficients using the classical convention
-				about
-				specular reflection, or a pair of absorption and specular reflection
-				coefficients using the legacy convention from the 1995 CNES book.
-				Fixes issue #170
-			</action>
-			<action dev="luc" type="fix">
-				Fixed wrong latitude normalization in FieldGeodeticPoint.
-			</action>
-			<action dev="luc" type="fix">
-				Fixed blanks handling in CCSDS ODM files.
-				Fixes issue #232
-			</action>
-			<action dev="luc" type="fix">
-				Fixed FramesFactory.getNonInterpolatingTransform working only
-				in one direction.
-				Fixes issue #231
-			</action>
-			<action dev="evan" type="add">
-				Added Field of View based event detector for ground based sensors.
-			</action>
-			<action dev="luc" type="add">
-				Added a getFootprint method to FieldOfView for projecting Field Of View
-				to ground, taking limb of ellipsoid into account (including
-				flatness) if
-				Field Of View skims over horizon.
-			</action>
-			<action dev="luc" type="add">
-				Added a pointOnLimb method to Ellipsoid for computing points that lie
-				on the limb as seen from an external observer.
-			</action>
-			<action dev="luc" type="add">
-				Added an isInside predicate method to Ellipsoid for checking points
-				location.
-			</action>
-			<action dev="evan" type="fix">
-				Support parsing lowercase values in CCSDS orbit data messages.
-				Fixes issue #230
-			</action>
-			<action dev="luc" type="add">
-				Added a generic FieldOfViewDetector that can handle any Field Of View
-				shape.
-				The DihedralFieldOfViewDetector is deprecated, but the
-				CircularFieldOfViewDetector
-				which corresponds to a common case that can be computed more accurately
-				and faster
-				than the new generic detector is preserved.
-			</action>
-			<action dev="luc" type="add">
-				Added a FieldOfView class to model Fields Of View with any shape.
-			</action>
-			<action dev="luc" type="add">
-				Added a FootprintOverlapDetector which is triggered when a sensor
-				Field Of View (any shape, even split in non-connected parts or
-				containing holes) overlaps a geographic zone, which can be non-convex,
-				split in different sub-zones, have holes, contain the pole...
-				Fixes issue #216
-			</action>
-			<action dev="luc" type="fix" due-to="Carlos Casas">
-				Added a protection against low altitudes in JB2006 model.
-				Fixes issue #214
-			</action>
-			<action dev="luc" type="fix" due-to="Petrus Hyvönen">
-				Enlarged access to SGP4 and DeepSDP4 propagators.
-				Fixes issue #207
-			</action>
-			<action dev="luc" type="fix">
-				Fixed covariance matrices units when read from CCSDS ODM files. The
-				data returned at API level are now consistent with SI units, instead of
-				being
-				kilometer-based.
-				Fixes issue #217
-			</action>
-			<action dev="luc" type="fix">
-				Fixed DSST ephemeris generation.
-				Fixes issue #222
-			</action>
-			<action dev="luc" type="update">
-				Vastly improved DSS short period terms interpolation.
-			</action>
-			<action dev="luc" type="fix">
-				Use new Rotation API from Apache Commons Math 3.6.
-				This API allows to use both vector operator convention and frames
-				transform convention naturally. This is useful when axis/angles are
-				involved, or when composing rotations. This probably fixes one of
-				the oldest stumbling blocks for Orekit users.
-			</action>
-			<action dev="luc" type="fix">
-				Fixed state partial derivatives in drag force model.
-				Fixes issue #229
-			</action>
-			<action dev="evan" type="fix">
-				Fixed incorrect density in DTM2000 when the input position is not in ECI
-				or ECEF.
-				Fixes issue #228
-			</action>
-			<action dev="evan" type="add">
-				Added capability to use a single EventHandler with multiple types of
-				EventDetectors.
-			</action>
-			<action dev="luc" type="add">
-				Added a way to customize interpolation grid in DSST, either using a fixed
-				number
-				of points or a maximum time gap between points, for each mean elements
-				integration
-				step.
-			</action>
-			<action dev="luc" type="add">
-				Added TabulatedLofOffset for attitudes defined by tabulating rotations
-				between Local Orbital Frame
-				and spacecraft frame.
-				Fixes issue #227
-			</action>
-			<action dev="luc" type="fix">
-				Fixed wrong ephemeris generation for analytical propagators with
-				maneuvers.
-				Fixes issue #224.
-			</action>
-			<action dev="luc" type="fix">
-				Fixed date offset by one second for TLE built from their components,
-				if a leap second was introduced earlier in the same year.
-				Fixes issue #225.
-			</action>
-			<action dev="luc" type="fix">
-				Allow parsing TLE with non-unclassified modifier.
-			</action>
-			<action dev="luc" type="add">
-				As a side effect of fixing issue #223, KeplerianPropagator and
-				Eckstein-Hechler propagator are now serializable.
-			</action>
-			<action dev="luc" type="fix">
-				Fixed missing additional states handling in ephemeris propagators
-				created from analytical propagators.
-			</action>
-			<action dev="luc" type="fix">
-				Fixed NPE and serialization issues in ephemeris propagators created
-				from analytical propagators.
-				Fixes issue #223.
-			</action>
-			<action dev="luc" type="fix">
-				Fixed time scale issues in JPL ephemerides and IAU pole models.
-				The time used for internal computation should be TDB, not TT.
-			</action>
-			<action dev="luc" type="fix">
-				Fixed an issue with backward propagation on analytical propagator.
-				During first step, the analytical interpolator wrongly considered the
-				propagation was forward.
-			</action>
-			<action dev="luc" type="add">
-				Added a way to retrieve short period coefficients from DSST as
-				spacecraft state additional parameters. This is mainly intended
-				for test and validation purposes.
-			</action>
-			<action dev="luc" type="fix">
-				Prevent small overshoots of step limits in event detection.
-				Fixes issue #218.
-			</action>
-			<action dev="luc" type="fix">
-				Handle string conversion of dates properly for dates less than 1
-				millisecond
-				before midnight (they should not appear as second 60.0 of previous minute
-				but
-				should rather wrap around to next minute).
-				Partly fixes issue #218.
-			</action>
-			<action dev="luc" type="fix">
-				Enforce Lexicographical order in DirectoryCrawler, to ensure reproducible
-				loading. Before this changes, some tests could fail in one computer
-				while
-				succeeding in another computer as we use a mix of DE-4xx files, some having
-				a different EMRAT (81.30056907419062 for DE-431, 81.30056 for DE-405
-				and DE-406).
-			</action>
-			<action dev="luc" type="add">
-				Added EventEnablingPredicateFilter to filter event based on an
-				user-provided
-				enabling predicate function. This allow for example to dynamically turn some
-				events on and off during propagation or to set up some elaborate
-				logic like
-				triggering on elevation first time derivative (i.e. one elevation maximum)
-				but only when elevation itself is above some threshold.
-			</action>
-			<action dev="luc" type="update">
-				Renamed EventFilter into EventSlopeFilter.
-			</action>
-			<action dev="luc" type="add">
-				Added elevation extremum event detector.
-			</action>
-			<action dev="luc" type="fix">
-				Fixed ellipsoid tessellation with large tolerances.
-				Fixes issue #215.
-			</action>
-			<action dev="evan" type="fix">
-				Fixed numerical precision issues for start/end dates of generated
-				ephemerides.
-				Fixes issues #210
-			</action>
-			<action dev="luc" type="add">
-				Added anomaly, latitude argument, or longitude argument crossings
-				detector,
-				either true, mean or eccentric.
-				Fixes issue #213.
-			</action>
-			<action dev="luc" type="add">
-				Added latitude and longitude extremum detector.
-			</action>
-			<action dev="luc" type="add">
-				Added latitude and longitude crossing detector.
-			</action>
-			<action dev="luc" type="add">
-				Added a way to convert between PVA and geodetic points with time
-				derivatives.
-			</action>
-			<action dev="luc" type="add">
-				Allow truncation of tiles in ellipsoid tessellation.
-			</action>
-			<action dev="luc" type="add">
-				Propagator builders can now be configured to accept any orbit types
-				and any position angle types in the input flat array.
-				Fixes issue #208.
-			</action>
-			<action dev="luc" type="add">
-				Added smooth attitude transitions in attitudes sequences, with
-				derivatives
-				continuity at both endpoints of the transition that can be forced to match
-				rotation, rotation rate and rotation acceleration.
-				Fixes issue #6.
-			</action>
-			<action dev="luc" type="fix">
-				Fixed attitudes sequence behavior in backward propagation.
-				Fixes issue #206.
-			</action>
-			<action dev="luc" type="add">
-				Added factory methods to create AbsoluteDate instances from MJD or JD.
-				Fixes issue #193.
-			</action>
-			<action dev="luc" type="fix" due-to="Joris Olympio">
-				Fixed wrong attitude switches when an event occurs but the active
-				attitude mode
-				is not the one it relates to.
-				Fixes issue #190.
-			</action>
-			<action dev="luc" type="add" due-to="Joris Olympio">
-				Added a way to be notified when attitude switches occur.
-				Fixes issue #190.
-			</action>
-			<action dev="luc" type="fix">
-				Ensure Keplerian propagator uses the specified mu and not only the one
-				from the initial orbit.
-				Fixes issue #184.
-			</action>
-			<action dev="luc" type="update">
-				Improved frames transforms efficiency for various Earth frames.
-			</action>
-			<action dev="luc" type="fix">
-				Specify inertial frame to compute orbital velocity for ground pointing
-				laws.
-				Fixes issue #115.
-			</action>
-			<action dev="luc" type="fix">
-				Activated two commented-out tests for DTM2000, after ensuring we
-				get the same results as the original fortran implementation.
-				Fixes issue #204.
-			</action>
-			<action dev="luc" type="fix" due-to="Javier Martin Avila">
-				Fixed resetting of SecularAndHarmonic fitting.
-				Fixes issue #205.
-			</action>
-			<action dev="luc" type="add">
-				Added a way to sample a zone on an ellipsoid as grids of inside points.
-				Fixes issue #201.
-			</action>
-			<action dev="luc" type="fix">
-				Fixed an event detection problem when two really separate events occur
-				within
-				the event detector convergence threshold.
-				Fixes issue #203.
-			</action>
-			<action dev="luc" type="fix">
-				Added protections against TLE parameters too large to fit in the format.
-				Fixes issue #77.
-			</action>
-			<action dev="luc" type="fix">
-				Allowed slightly malformed TLE to be parsed.
-				Fixes issue #196.
-			</action>
-			<action dev="luc" type="fix">
-				Fixed overlapping issue in ellipsoid tessellation, typically for
-				independent
-				zones (like islands) close together.
-				Fixes issue #195.
-			</action>
-			<action dev="tn" type="add">
-				Added support to load WMM coefficients from the official model file
-				provided by NOAA.
-			</action>
-			<action dev="tn" type="fix">
-				Fixed javadoc of method "GeoMagneticField#calculateField(...)":
-				the provided altitude is expected to be a height above the WGS84
-				ellipsoid.
-			</action>
-			<action dev="luc" type="update">
-				Added a simpler interface for creating custom UTC-TAI offsets loaders.
-			</action>
-			<action dev="luc" type="add">
-				Added support for USNO tai-utc.dat file, enabled by default, in
-				addition to the legacy support for IERS UTC-TAI.history file
-				which is still supported and also enabled by default.
-			</action>
-			<action dev="luc" type="add">
-				Added a way to load TAI-UTC data from Bulletin A. Using this feature
-				is however NOT recommended as there are known issues in TAI-UTC data
-				in some bulletin A (for example bulletina-xix-001.txt from
-				2006-01-05
-				has a wrong year for last leap second and bulletina-xxi-053.txt from
-				2008-12-31 has an off by one value for TAI-UTC on MJD 54832). This
-				feature is therefore not enabled by default, and users wishing to
-				rely on it should do it carefully and take their own
-				responsibilities.
-			</action>
-			<action dev="luc" type="add">
-				Added ellipsoid tessellation, with tiles either oriented along track
-				(ascending or descending) or at constant azimuth.
-			</action>
-			<action dev="luc" type="fix">
-				Added customization of EOP continuity check threshold.
-				Fixes issue #194.
-			</action>
-			<action dev="evan" type="add">
-				Added geoid model based on gravity field.
-				Fixes issue #192.
-			</action>
-			<action dev="luc" type="fix">
-				Added automatic loading of Marshall Solar Activity Future Estimation
-				data.
-				Fixes issue #191.
-			</action>
-			<action dev="luc" type="update">
-				Simplified Cartesian to ellipsoidal coordinates transform and greatly improved
-				its performances.
-			</action>
-			<action dev="luc" type="fix">
-				Fixed target point in BodyCenterPointing attitude.
-				Fixes issue #100.
-			</action>
-		</release>
-		<release version="7.0" date="2015-01-11"
-			description="Version 7.0 is a major release of Orekit. It introduces several new
+      <action dev="thierry" type="add">
+        Added tropospheric refraction correction angle following Recommendation ITU-R P.834-7.
+      </action>
+      <action dev="luc" type="add">
+        Added a way to configure max degree/order for short periods separately
+        from the mean elements settings in DSST tutorial.
+      </action>
+      <action dev="luc" type="fix">
+        Fixed limitation to degree 12 on zonal short periods, degree/order 8 on
+        tesseral short periods, and degree/order 12 for tesseral m-dailies in DSST.
+      </action>
+      <action dev="luc" type="fix">
+        Fixed wrong orbit type in propagator conversion. The type specified by
+        user was ignored when computing variable stepsize integrator tolerances.
+      </action>
+      <action dev="luc" type="add">
+        Set up three different implementations of radiation pressure coefficients,
+        using either a single reflection coefficient, or a pair of absorption
+        and specular reflection coefficients using the classical convention about
+        specular reflection, or a pair of absorption and specular reflection
+        coefficients using the legacy convention from the 1995 CNES book.
+        Fixes issue #170
+      </action>
+      <action dev="luc" type="fix">
+        Fixed wrong latitude normalization in FieldGeodeticPoint.
+      </action>
+      <action dev="luc" type="fix">
+        Fixed blanks handling in CCSDS ODM files.
+        Fixes issue #232
+      </action>
+      <action dev="luc" type="fix">
+        Fixed FramesFactory.getNonInterpolatingTransform working only
+        in one direction.
+        Fixes issue #231
+      </action>
+      <action dev="evan" type="add">
+        Added Field of View based event detector for ground based sensors.
+      </action>
+      <action dev="luc" type="add">
+        Added a getFootprint method to FieldOfView for projecting Field Of View
+        to ground, taking limb of ellipsoid into account (including flatness) if
+        Field Of View skims over horizon.
+      </action>
+      <action dev="luc" type="add">
+        Added a pointOnLimb method to Ellipsoid for computing points that lie
+        on the limb as seen from an external observer.
+      </action>
+      <action dev="luc" type="add">
+        Added an isInside predicate method to Ellipsoid for checking points location.
+      </action>
+      <action dev="evan" type="fix">
+        Support parsing lowercase values in CCSDS orbit data messages.
+        Fixes issue #230
+      </action>
+      <action dev="luc" type="add">
+        Added a generic FieldOfViewDetector that can handle any Field Of View shape.
+        The DihedralFieldOfViewDetector is deprecated, but the CircularFieldOfViewDetector
+        which corresponds to a common case that can be computed more accurately and faster
+        than the new generic detector is preserved.
+      </action>
+      <action dev="luc" type="add">
+        Added a FieldOfView class to model Fields Of View with any shape.
+      </action>
+      <action dev="luc" type="add">
+        Added a FootprintOverlapDetector which is triggered when a sensor
+        Field Of View (any shape, even split in non-connected parts or
+        containing holes) overlaps a geographic zone, which can be non-convex,
+        split in different sub-zones, have holes, contain the pole...
+        Fixes issue #216
+      </action>
+      <action dev="luc" type="fix" due-to="Carlos Casas">
+        Added a protection against low altitudes in JB2006 model.
+        Fixes issue #214
+      </action>
+      <action dev="luc" type="fix" due-to="Petrus Hyvönen">
+        Enlarged access to SGP4 and DeepSDP4 propagators.
+        Fixes issue #207
+      </action>
+      <action dev="luc" type="fix">
+        Fixed covariance matrices units when read from CCSDS ODM files. The
+        data returned at API level are now consistent with SI units, instead of being
+        kilometer-based.
+        Fixes issue #217
+      </action>
+      <action dev="luc" type="fix">
+        Fixed DSST ephemeris generation.
+        Fixes issue #222
+      </action>
+      <action dev="luc" type="update">
+        Vastly improved DSS short period terms interpolation.
+      </action>
+      <action dev="luc" type="fix">
+        Use new Rotation API from Apache Commons Math 3.6.
+        This API allows to use both vector operator convention and frames
+        transform convention naturally. This is useful when axis/angles are
+        involved, or when composing rotations. This probably fixes one of
+        the oldest stumbling blocks for Orekit users.
+      </action>
+      <action dev="luc" type="fix">
+        Fixed state partial derivatives in drag force model.
+        Fixes issue #229
+      </action>
+      <action dev="evan" type="fix">
+        Fixed incorrect density in DTM2000 when the input position is not in ECI
+        or ECEF.
+        Fixes issue #228
+      </action>
+      <action dev="evan" type="add">
+        Added capability to use a single EventHandler with multiple types of
+        EventDetectors.
+      </action>
+      <action dev="luc" type="add" >
+        Added a way to customize interpolation grid in DSST, either using a fixed number
+        of points or a maximum time gap between points, for each mean elements integration
+        step.
+      </action>
+      <action dev="luc" type="add" >
+        Added TabulatedLofOffset for attitudes defined by tabulating rotations between Local Orbital Frame
+        and spacecraft frame.
+        Fixes issue #227
+      </action>
+      <action dev="luc" type="fix" >
+        Fixed wrong ephemeris generation for analytical propagators with maneuvers.
+        Fixes issue #224.
+      </action>
+       <action dev="luc" type="fix" >
+        Fixed date offset by one second for TLE built from their components,
+        if a leap second was introduced earlier in the same year.
+        Fixes issue #225.
+      </action>
+      <action dev="luc" type="fix" >
+        Allow parsing TLE with non-unclassified modifier.
+      </action>
+      <action dev="luc" type="add" >
+        As a side effect of fixing issue #223, KeplerianPropagator and
+        Eckstein-Hechler propagator are now serializable.
+      </action>
+      <action dev="luc" type="fix" >
+        Fixed missing additional states handling in ephemeris propagators
+        created from analytical propagators.
+      </action>
+      <action dev="luc" type="fix" >
+        Fixed NPE and serialization issues in ephemeris propagators created
+        from analytical propagators.
+        Fixes issue #223.
+      </action>
+      <action dev="luc" type="fix" >
+        Fixed time scale issues in JPL ephemerides and IAU pole models.
+        The time used for internal computation should be TDB, not TT.
+      </action>
+      <action dev="luc" type="fix" >
+        Fixed an issue with backward propagation on analytical propagator.
+        During first step, the analytical interpolator wrongly considered the
+        propagation was forward.
+      </action>
+      <action dev="luc" type="add" >
+        Added a way to retrieve short period coefficients from DSST as
+        spacecraft state additional parameters. This is mainly intended
+        for test and validation purposes.
+      </action>
+      <action dev="luc" type="fix" >
+        Prevent small overshoots of step limits in event detection.
+        Fixes issue #218.
+      </action>
+      <action dev="luc" type="fix" >
+        Handle string conversion of dates properly for dates less than 1 millisecond
+        before midnight (they should not appear as second 60.0 of previous minute but
+        should rather wrap around to next minute).
+        Partly fixes issue #218.
+      </action>
+      <action dev="luc" type="fix" >
+        Enforce Lexicographical order in DirectoryCrawler, to ensure reproducible
+        loading. Before this changes, some tests could fail in one computer while
+        succeeding in another computer as we use a mix of DE-4xx files, some having
+        a different EMRAT (81.30056907419062 for DE-431, 81.30056 for DE-405 and DE-406).
+      </action>
+      <action dev="luc" type="add" >
+        Added EventEnablingPredicateFilter to filter event based on an user-provided
+        enabling predicate function. This allow for example to dynamically turn some
+        events on and off during propagation or to set up some elaborate logic like
+        triggering on elevation first time derivative (i.e. one elevation maximum)
+        but only when elevation itself is above some threshold.
+      </action>
+      <action dev="luc" type="update" >
+        Renamed EventFilter into EventSlopeFilter.
+      </action>
+      <action dev="luc" type="add" >
+        Added elevation extremum event detector.
+      </action>
+      <action dev="luc" type="fix" >
+        Fixed ellipsoid tessellation with large tolerances.
+        Fixes issue #215.
+      </action>
+      <action dev="evan" type="fix" >
+        Fixed numerical precision issues for start/end dates of generated
+        ephemerides.
+        Fixes issues #210
+      </action>
+      <action dev="luc" type="add" >
+        Added anomaly, latitude argument, or longitude argument crossings detector,
+        either true, mean or eccentric.
+        Fixes issue #213.
+      </action>
+      <action dev="luc" type="add" >
+        Added latitude and longitude extremum detector.
+      </action>
+      <action dev="luc" type="add" >
+        Added latitude and longitude crossing detector.
+      </action>
+      <action dev="luc" type="add" >
+        Added a way to convert between PVA and geodetic points with time derivatives.
+      </action>
+      <action dev="luc" type="add" >
+        Allow truncation of tiles in ellipsoid tessellation.
+      </action>
+      <action dev="luc" type="add" >
+        Propagator builders can now be configured to accept any orbit types
+        and any position angle types in the input flat array.
+        Fixes issue #208.
+      </action>
+      <action dev="luc" type="add" >
+        Added smooth attitude transitions in attitudes sequences, with derivatives
+        continuity at both endpoints of the transition that can be forced to match
+        rotation, rotation rate and rotation acceleration.
+        Fixes issue #6.
+      </action>
+      <action dev="luc" type="fix" >
+        Fixed attitudes sequence behavior in backward propagation.
+        Fixes issue #206.
+      </action>
+      <action dev="luc" type="add" >
+        Added factory methods to create AbsoluteDate instances from MJD or JD.
+        Fixes issue #193.
+      </action>
+      <action dev="luc" type="fix" due-to="Joris Olympio">
+        Fixed wrong attitude switches when an event occurs but the active attitude mode
+        is not the one it relates to.
+        Fixes issue #190.
+      </action>
+      <action dev="luc" type="add"  due-to="Joris Olympio">
+        Added a way to be notified when attitude switches occur.
+        Fixes issue #190.
+      </action>
+      <action dev="luc" type="fix" >
+        Ensure Keplerian propagator uses the specified mu and not only the one from the initial orbit.
+        Fixes issue #184.
+      </action>
+      <action dev="luc" type="update" >
+        Improved frames transforms efficiency for various Earth frames.
+      </action>
+      <action dev="luc" type="fix" >
+        Specify inertial frame to compute orbital velocity for ground pointing laws.
+        Fixes issue #115.
+      </action>
+      <action dev="luc" type="fix" >
+        Activated two commented-out tests for DTM2000, after ensuring we
+        get the same results as the original fortran implementation.
+        Fixes issue #204.
+      </action>
+      <action dev="luc" type="fix" due-to="Javier Martin Avila">
+        Fixed resetting of SecularAndHarmonic fitting.
+        Fixes issue #205.
+      </action>
+      <action dev="luc" type="add">
+        Added a way to sample a zone on an ellipsoid as grids of inside points.
+        Fixes issue #201.
+      </action>
+      <action dev="luc" type="fix">
+        Fixed an event detection problem when two really separate events occur within
+        the event detector convergence threshold.
+        Fixes issue #203.
+      </action>
+      <action dev="luc" type="fix">
+        Added protections against TLE parameters too large to fit in the format.
+        Fixes issue #77.
+      </action>
+      <action dev="luc" type="fix">
+        Allowed slightly malformed TLE to be parsed.
+        Fixes issue #196.
+      </action>
+      <action dev="luc" type="fix">
+        Fixed overlapping issue in ellipsoid tessellation, typically for independent
+        zones (like islands) close together.
+        Fixes issue #195.
+      </action>
+      <action dev="tn" type="add">
+        Added support to load WMM coefficients from the official model file
+        provided by NOAA.
+      </action>
+      <action dev="tn" type="fix">
+        Fixed javadoc of method "GeoMagneticField#calculateField(...)": 
+        the provided altitude is expected to be a height above the WGS84 ellipsoid.
+      </action>
+      <action dev="luc" type="update">
+        Added a simpler interface for creating custom UTC-TAI offsets loaders.
+      </action>
+      <action dev="luc" type="add">
+        Added support for USNO tai-utc.dat file, enabled by default, in
+        addition to the legacy support for IERS UTC-TAI.history file
+        which is still supported and also enabled by default.
+      </action>
+      <action dev="luc" type="add">
+        Added a way to load TAI-UTC data from Bulletin A. Using this feature
+        is however NOT recommended as there are known issues in TAI-UTC data
+        in some bulletin A (for example bulletina-xix-001.txt from 2006-01-05
+        has a wrong year for last leap second and bulletina-xxi-053.txt from
+        2008-12-31 has an off by one value for TAI-UTC on MJD 54832). This
+        feature is therefore not enabled by default, and users wishing to
+        rely on it should do it carefully and take their own responsibilities.
+      </action>
+      <action dev="luc" type="add">
+        Added ellipsoid tessellation, with tiles either oriented along track
+        (ascending or descending) or at constant azimuth.
+      </action>
+      <action dev="luc" type="fix">
+        Added customization of EOP continuity check threshold.
+        Fixes issue #194.
+      </action>
+      <action dev="evan" type="add">
+        Added geoid model based on gravity field.
+        Fixes issue #192.
+      </action>
+      <action dev="luc" type="fix">
+        Added automatic loading of Marshall Solar Activity Future Estimation data.
+        Fixes issue #191.
+      </action>
+      <action dev="luc" type="update">
+        Simplified Cartesian to ellipsoidal coordinates transform and greatly improved its performances.
+      </action>
+      <action dev="luc" type="fix">
+        Fixed target point in BodyCenterPointing attitude.
+        Fixes issue #100.
+      </action>
+    </release>
+    <release version="7.0" date="2015-01-11"
+             description="Version 7.0 is a major release of Orekit. It introduces several new
              features and bug fixes. New features introduced in version 7.0 are the complete
              DSST semi-analytical propagator with short-periodics terms (only mean elements
              were available in previous version), extension to second order derivatives for
@@ -1933,178 +1764,159 @@
              Several bugs have been fixed. One noteworthy fix concerns an inconsistency in
              Eckstein-Hechler propagator velocity, which leads to a change of the generated
              orbit type.">
-			<action dev="hankg" type="add">
-				Added bilinear interpolator and use it on Saastamoinen model.
-				Implements feature #182.
-			</action>
-			<action dev="luc" type="update">
-				Removed old parts that were deprecated in previous versions.
-			</action>
-			<action dev="luc" type="update">
-				Updated dependency to Apache Commons Math 3.4, released on 2014-12-26.
-			</action>
-			<action dev="luc" type="fix">
-				Fixed null vector normalization when attempting to project to ground a
-				point already on ground.
-				Fixes issue #181.
-			</action>
-			<action dev="luc" type="add" due-to="Lucian Barbulescu">
-				Added Romanian localization for error messages.
-			</action>
-			<action dev="luc" type="fix">
-				Fixed velocity inconsistency in orbit generation in Eckstein-Hechler
-				propagator.
-				The Eckstein-Hechler propagator now generated Cartesian orbits, with
-				velocity
-				computed to be fully consistent with model evolution. A side effect is that
-				if users rebuild circular parameters from the generated orbits, they
-				will
-				generally not math exactly the input circular parameters (but position will
-				match exactly).
-				Fixes issue #180.
-			</action>
-			<action dev="luc" type="fix">
-				Improved acceleration output in Eckstein-Hechler model.
-			</action>
-			<action dev="luc" type="add">
-				Added projection of moving point (i.e. position and derivatives too) to
-				ground surface.
-			</action>
-			<action dev="luc" type="add">
-				Added a general 3 axes ellipsoid class, including a feature to compute
-				any plane section (which result in a 2D ellipse).
-			</action>
-			<action dev="luc" type="add">
-				Added support for IERS bulletin A (rapid service and prediction)
-			</action>
-			<action dev="tn" type="fix">
-				Fixed various issues in geomagnetic fields models:
-				GeoMagneticField.getDecimalYear() returned a slightly wrong result:
-				e.g. for 1/1/2005
-				returned 2005.0020 instead of 2005.0, GeoMagneticFieldFactory.getModel()
-				returned
-				wrong interpolation near models validity endpoints,
-				GeoMagneticField.transformModel(double)
-				method did not check year validity. Added more unit tests and adapted
-				existing tests for
-				IGRF/WMM with sample values / results as they have changed slightly.
-				Fixes issue #178.
-			</action>
-			<action dev="luc" type="fix" due-to="Patrice Mathieu">
-				Fixed closest TLE search. When filtering first from satellite ID and
-				then extracting closest date, the returned satellite was sometime wrong.
-			</action>
-			<action dev="luc" type="add" due-to="Hank Grabowski">
-				Allow attitude overriding during impulsive maneuvers.
-				Fixes issue #176.
-			</action>
-			<action dev="evan" type="add">
-				Added general relativity force model.
-			</action>
-			<action dev="luc" type="add" due-to="Ioanna Stypsanelli">
-				added Greek localization for error messages.
-			</action>
-			<action dev="evan" type="fix">
-				Fixed incorrect partial derivatives for force models that depend on
-				satellite velocity.
-				Fixes #174.
-			</action>
-			<action dev="evan" type="fix">
-				Fixed incorrect parameters set in NumericalPropagatorBuilder.
-				Fixes #175.
-			</action>
-			<action dev="luc" type="update">
-				Significantly reduced size of various serialized objects.
-			</action>
-			<action dev="luc" type="update">
-				PVCoordinatesProvider now produces time-stamped position-velocities.
-			</action>
-			<action dev="luc" type="update">
-				Tabulated attitude provider can be built directly from time-stamped angular
-				coordinates
-				lists, in addition to attitudes lists.
-			</action>
-			<action dev="luc" type="add">
-				Added time-stamped versions of position-velocity and angular coordinates.
-			</action>
-			<action dev="luc" type="fix" due-to="Daniel Aguilar Taboada">
-				Fixed wrong rotation interpolation for rotations near π.
-				Fixes issue #173.
-			</action>
-			<action dev="luc" type="update">
-				Updated dependency to Apache Commons Math 3.3.
-			</action>
-			<action dev="luc" type="update"
-				due-to="Lucian Barbulescu, Nicolas Bernard">
-				Added short periodics for DSST propagation.
-			</action>
-			<action dev="luc" type="add">
-				Added a GeographicZoneDetector event detector for complex geographic
-				zones traversal.
-				Fixes issue #163.
-			</action>
-			<action dev="evan" type="fix">
-				Add Ecliptic frame. Agrees with JPL ephemerides to within 0.5 arcsec.
-				Issue #166.
-			</action>
-			<action dev="evan" type="fix">
-				Fix cache exception when propagating backwards with an interpolated
-				gravity force model.
-				Fixes issue #169.
-			</action>
-			<action dev="luc" type="fix">
-				Fixed parsing of dates very far in the future.
-				Fixes issue #171.
-			</action>
-			<action dev="luc" type="fix">
-				Trigger an exception when attempting to interpolate attitudes without
-				rotation rate
-				using only one data point.
-			</action>
-			<action dev="evan" type="fix">
-				Fixed SpacecraftState date mismatch exception with some attitude
-				providers.
-			</action>
-			<action dev="luc" type="fix">
-				Fixed wrong scaling in JPL ephemeris when retrieving coordinates in a
-				frame
-				that is not the defining frame of the celestial body.
-				Fixes issue #165.
-			</action>
-			<action dev="luc" type="update" due-to="Lucian Barbulescu">
-				Prepare generation of either mean or osculating orbits by DSST propagator.
-				The short periodics terms are not computed yet, but there is ongoing
-				work
-				to add them.
-			</action>
-			<action dev="luc" type="update" due-to="Lucian Barbulescu">
-				Avoid recomputing Chi and Chi^2 in Hansen coefficients for tesseral.
-			</action>
-			<action dev="luc" type="update" due-to="Nicolas Bernard">
-				Added better handling of Hansen kernel computation through use of
-				PolynomialFunction.
-			</action>
-			<action dev="luc" type="update" due-to="Petre Bazavan">
-				Compute Hansen coefficients using linear transformation.
-			</action>
-			<action dev="luc" type="fix">
-				Fixed a non-bracketing exception in event detection, in some rare cases
-				of noisy g function.
-				Fixes issue #160.
-			</action>
-			<action dev="luc" type="fix">
-				Fixed a missing reset of resonant tesseral terms in DSST propagation.
-				Fixes issue #159.
-			</action>
-			<action dev="luc" type="fix">
-				Improved default max check interval for NodeDetector, so it handles
-				correctly
-				highly eccentric orbits.
-				Fixes issue #158.
-			</action>
-		</release>
-		<release version="6.1" date="2013-12-13"
-			description="Version 6.1 is a minor release of Orekit. It introduces several new
+      <action dev="hankg" type="add">
+        Added bilinear interpolator and use it on Saastamoinen model.
+        Implements feature #182.
+      </action>
+      <action dev="luc" type="update">
+        Removed old parts that were deprecated in previous versions.
+      </action>
+      <action dev="luc" type="update">
+        Updated dependency to Apache Commons Math 3.4, released on 2014-12-26.
+      </action>
+      <action dev="luc" type="fix">
+        Fixed null vector normalization when attempting to project to ground a point already on ground.
+        Fixes issue #181.
+      </action>
+      <action dev="luc" type="add" due-to="Lucian Barbulescu">
+        Added Romanian localization for error messages.
+      </action>
+      <action dev="luc" type="fix">
+        Fixed velocity inconsistency in orbit generation in Eckstein-Hechler propagator.
+        The Eckstein-Hechler propagator now generated Cartesian orbits, with velocity
+        computed to be fully consistent with model evolution. A side effect is that
+        if users rebuild circular parameters from the generated orbits, they will
+        generally not math exactly the input circular parameters (but position will
+        match exactly).
+        Fixes issue #180.
+      </action>
+      <action dev="luc" type="fix">
+        Improved acceleration output in Eckstein-Hechler model.
+      </action>
+      <action dev="luc" type="add">
+        Added projection of moving point (i.e. position and derivatives too) to
+        ground surface.
+      </action>
+      <action dev="luc" type="add">
+        Added a general 3 axes ellipsoid class, including a feature to compute
+        any plane section (which result in a 2D ellipse).
+      </action>
+      <action dev="luc" type="add">
+        Added support for IERS bulletin A (rapid service and prediction)
+      </action>
+      <action dev="tn" type="fix">
+        Fixed various issues in geomagnetic fields models:
+        GeoMagneticField.getDecimalYear() returned a slightly wrong result: e.g. for 1/1/2005
+        returned 2005.0020 instead of 2005.0, GeoMagneticFieldFactory.getModel() returned
+        wrong interpolation near models validity endpoints, GeoMagneticField.transformModel(double)
+        method did not check year validity. Added more unit tests and adapted existing tests for
+        IGRF/WMM with sample values / results as they have changed slightly.
+        Fixes issue #178.
+      </action>
+      <action dev="luc" type="fix" due-to="Patrice Mathieu">
+        Fixed closest TLE search. When filtering first from satellite ID and
+        then extracting closest date, the returned satellite was sometime wrong.
+      </action>
+      <action dev="luc" type="add" due-to="Hank Grabowski">
+        Allow attitude overriding during impulsive maneuvers.
+        Fixes issue #176.  
+      </action>
+      <action dev="evan" type="add">
+          Added general relativity force model.
+      </action>
+      <action dev="luc" type="add" due-to="Ioanna Stypsanelli">
+        added Greek localization for error messages.
+      </action>
+      <action dev="evan" type="fix">
+          Fixed incorrect partial derivatives for force models that depend on satellite velocity.
+          Fixes #174.
+      </action>
+      <action dev="evan" type="fix">
+          Fixed incorrect parameters set in NumericalPropagatorBuilder.
+          Fixes #175.
+      </action>
+      <action dev="luc" type="update" >
+        Significantly reduced size of various serialized objects.
+      </action>
+      <action dev="luc" type="update" >
+        PVCoordinatesProvider now produces time-stamped position-velocities.
+      </action>
+      <action dev="luc" type="update" >
+        Tabulated attitude provider can be built directly from time-stamped angular coordinates
+        lists, in addition to attitudes lists.
+      </action>
+      <action dev="luc" type="add" >
+        Added time-stamped versions of position-velocity and angular coordinates.
+      </action>
+      <action dev="luc" type="fix" due-to="Daniel Aguilar Taboada">
+        Fixed wrong rotation interpolation for rotations near π.
+        Fixes issue #173.
+      </action>
+      <action dev="luc" type="update" >
+        Updated dependency to Apache Commons Math 3.3.
+      </action>
+      <action dev="luc" type="update" due-to="Lucian Barbulescu, Nicolas Bernard">
+        Added short periodics for DSST propagation.
+      </action>
+      <action dev="luc" type="add" >
+        Added a GeographicZoneDetector event detector for complex geographic zones traversal.
+        Fixes issue #163.
+      </action>
+      <action dev="evan" type="fix">
+        Add Ecliptic frame. Agrees with JPL ephemerides to within 0.5 arcsec.
+        Issue #166.
+      </action>
+      <action dev="evan" type="fix">
+        Fix cache exception when propagating backwards with an interpolated
+        gravity force model.
+        Fixes issue #169.
+      </action>
+      <action dev="luc" type="fix">
+        Fixed parsing of dates very far in the future.
+        Fixes issue #171.
+      </action>
+      <action dev="luc" type="fix">
+        Trigger an exception when attempting to interpolate attitudes without rotation rate
+        using only one data point.
+      </action>
+      <action dev="evan" type="fix">
+        Fixed SpacecraftState date mismatch exception with some attitude providers.
+      </action>
+      <action dev="luc" type="fix" >
+        Fixed wrong scaling in JPL ephemeris when retrieving coordinates in a frame
+        that is not the defining frame of the celestial body.
+        Fixes issue #165.
+      </action>
+      <action dev="luc" type="update" due-to="Lucian Barbulescu">
+        Prepare generation of either mean or osculating orbits by DSST propagator.
+        The short periodics terms are not computed yet, but there is ongoing work
+        to add them.
+      </action>
+      <action dev="luc" type="update" due-to="Lucian Barbulescu">
+        Avoid recomputing Chi and Chi^2 in Hansen coefficients for tesseral.
+      </action>
+      <action dev="luc" type="update" due-to="Nicolas Bernard">
+        Added better handling of Hansen kernel computation through use of PolynomialFunction.
+      </action>
+      <action dev="luc" type="update" due-to="Petre Bazavan">
+        Compute Hansen coefficients using linear transformation.
+      </action>
+      <action dev="luc" type="fix" >
+        Fixed a non-bracketing exception in event detection, in some rare cases of noisy g function.
+        Fixes issue #160.
+      </action>
+      <action dev="luc" type="fix" >
+        Fixed a missing reset of resonant tesseral terms in DSST propagation.
+        Fixes issue #159.
+      </action>
+      <action dev="luc" type="fix" >
+        Improved default max check interval for NodeDetector, so it handles correctly
+        highly eccentric orbits.
+        Fixes issue #158.
+      </action>
+    </release>
+    <release version="6.1" date="2013-12-13"
+             description="Version 6.1 is a minor release of Orekit. It introduces several new
              features and bug fixes. The most important features introduced in version 6.1
              are solid tides force model, including pole tide at user choice, and following
              either IERS 1996, IERS 2003 or IERS 2010 conventions ; ocean tides force model,
@@ -2124,257 +1936,210 @@
              to use both refraction model and antenna mask at the same time if desired ;
              new attitude mode based on interpolation on a table. Numerous bugs were also fixed.
              Version 6.1 depends on version 3.2 of Apache commons math.">
-			<action dev="luc" type="fix">
-				Reduced number of calls to the g function in event detectors.
-				Fixes issue #108.
-			</action>
-			<action dev="luc" type="fix">
-				Fixed a spurious backward propagation.
-				Fixes issue #107.
-			</action>
-			<action dev="luc" type="fix">
-				Improved error detection for numerical and DSST propagation for cases
-				where user attempts to compute integrator tolerances with an orbit for
-				which Jacobian is singular (for example equatorial orbit while using
-				Keplerian representation).
-				Fixes issue #157.
-			</action>
-			<action dev="luc" type="add">
-				Added a method to get the number or calls to getNeighbors in the generic
-				time stamped cache,
-				to allow performing measurements while tuning the cache.
-			</action>
-			<action dev="luc" type="add">
-				Added high degree ocean load deformation coefficients computed by Pascal
-				Gégout (CNRS / UMR5563 - GET).
-			</action>
-			<action dev="luc" type="add">
-				Time scales are now serializable.
-			</action>
-			<action dev="luc" type="add" due-to="Nicolas Bernard">
-				Improved DSST tesseral computation efficiency by caching Jacobi polynomials.
-			</action>
-			<action dev="luc" type="fix" due-to="Daniel Aguilar Taboada">
-				Fixed yaw steering attitude law, which didn't project spacecraft velocity
-				correctly.
-				Fixes issue #156.
-			</action>
-			<action dev="luc" type="add">
-				Added a way to set the maximum number of iterations for events detection.
-				Fixes issue #155.
-			</action>
-			<action dev="luc" type="add">
-				Added an attitude provider from tabulated attitudes.
-				Fixes issue #154.
-			</action>
-			<action dev="luc" type="add" due-to="Hank Grabowski">
-				Improved test coverage.
-				Fixes issue #153.
-			</action>
-			<action dev="luc" type="add" due-to="Hank Grabowski">
-				Merged all elevation detectors into one. The new detector supports all
-				features from the previous (and now deprecated)
-				ApparentElevationDetector
-				and GroundMaskElevationDetector.
-				Fixes issue #144.
-			</action>
-			<action dev="luc" type="add" due-to="Hank Grabowski">
-				Added a DetectorEventHandler interface aimed at handling only the
-				event occurrence part in propagation. This allows to separate the
-				event detection itself (which is declared by the EventDetector interface)
-				from the action to perform once the event has been detected. This
-				also
-				allows to avoid subclassing of events, which was cumbersome. It also
-				allows
-				to share a single handler for several events.
-				The previous behavior with eventOccurred declared at detector level and
-				subclassing is still available but is deprecated and will be removed
-				in
-				the next major release.
-			</action>
-			<action dev="luc" type="fix" due-to="Christophe Le Bris">
-				Fixed an indexing error in Harris-Priester model.
-				Fixes issue #152.
-			</action>
-			<action dev="luc" type="add">
-				Added a new force model for ocean tides in numerical propagation,
-				including pole tides.
-				Fixes issue #11.
-			</action>
-			<action dev="luc" type="fix" due-to="Lucian Barbulescu">
-				Fixed conversion from position-velocity to Keplerian, when the orbit is
-				perfectly equatorial.
-				Fixes issue #151.
-			</action>
-			<action dev="luc" type="add">
-				Added a new force model for solid tides in numerical propagation,
-				including pole tides.
-				Fixes issue #10.
-			</action>
-			<action dev="luc" type="add">
-				Added a way to select IERS conventions for non-rotating origin
-				based ITRF.
-			</action>
-			<action dev="luc" type="update">
-				Greatly improved accuracy of celestial/terrestrial frames transforms.
-				We are now at sub-micro arcsecond level for IERS 2003/2010, both with
-				equinox based and Non-Rotating Origin, at a sub-milli arcseconds
-				for IERS 1996, both with equinox based and Non-Rotating Origin.
-			</action>
-			<action dev="luc" type="fix">
-				Fixed missing nutation correction in Equation Of Equinoxes.
-				Fixes issue #150.
-			</action>
-			<action dev="luc" type="fix">
-				Fixed rate for TCB time scale.
-			</action>
-			<action dev="luc" type="add">
-				Added new definition of astronomical unit from IAU-2012 resolution B2.
-			</action>
-			<action dev="luc" type="fix">
-				Fixed Date/Time split problem when date is a few femto-seconds before the
-				end of the day.
-				Fixes issue #149.
-			</action>
-			<action dev="luc" type="fix">
-				Fixed overflow problem in TimeComponents.
-				Fixes issue #148.
-			</action>
-			<action dev="luc" type="update">
-				Separate parsing from using Poisson series.
-			</action>
-			<action dev="luc" type="add" due-to="Steven Ports">
-				Added support for parsing CCSDS ODM files (OPM, OMM and OEM).
-			</action>
-			<action dev="luc" type="update">
-				Flattened ITRF frames tree so all supported ITRF realizations (2005, 2000,
-				97, 93) share the same
-				parent ITRF2008. Previously, the tree was 2008 &lt;- 2005 &lt;- 2000 &lt;-
-				{93,97} and the reference dates
-				for Helmert transforms were all different. We now use the parameters
-				provided at epoch 2000.0 and
-				with respect to ITRF2008 at
-				http://itrf.ensg.ign.fr/doc_ITRF/Transfo-ITRF2008_ITRFs.txt.
-			</action>
-			<action dev="luc" type="fix">
-				Fixed azimuth parameter in the TopocentricFrame.pointAtDistance method.
-				Fixes issue #145.
-			</action>
-			<action dev="luc" type="fix" due-to="Matt Edwards">
-				Fixed location of JAVA_EPOCH. As we now take the linear models between
-				UTC and TAI
-				that were used between 1961 and 1972, we have to consider the offset
-				that was in
-				effect on 1970-01-01 and which was precisely 8.000082s. Fixes issue #142.
-			</action>
-			<action dev="luc" type="update">
-				Vastly improved performances for Poisson series computations. Poisson
-				series are often
-				evaluated several components together (x/y/s in new non-rotating paradigm,
-				∆ψ/∆ε in old
-				equinox paradigm for example). As the components are built from a common
-				model, they
-				share many nutation terms. We now evaluate these shared terms only once,
-				as we evaluate
-				the components in parallel thanks to a preliminary "compilation" phase
-				performed when
-				the Poisson series are set up. This dramatically improves speed: on a
-				test case based
-				on x/y/s evaluations over a one year time span without any caching, we
-				noticed a
-				more than two-fold speedup: mean computation time reduced from 6.75
-				seconds (standard
-				deviation 0.49s) to 3.07 seconds (standard deviation 0.04s), so it was a
-				54.5% reduction
-				in mean computation time. At the same time, accuracy was also improved
-				thanks to the
-				Møller-Knuth TwoSum algorithm without branching now used for summing all series
-				terms.
-			</action>
-			<action dev="luc" type="fix">
-				When UT1 time scale is used, it is now possible to choose which Earth
-				Orientation
-				Parameters history to use (formerly, only EOP compatible with IAU-2000/2006
-				was
-				used, even for systems relying only on older conventions).
-			</action>
-			<action dev="luc" type="add">
-				Added Greenwich Mean Sidereal Time and Greenwich Apparent Sidereal Time
-				to all supported IERS conventions (i.e. IERS 1996, IERS 2003 and
-				IERS 2010).
-			</action>
-			<action dev="luc" type="add">
-				Classical equinox-based paradigm and new non-rotating origin paradigm for
-				inertial and terrestrial frames are now supported with all IERS
-				conventions.
-				This means it is now possible to use MOD/TOD/GTOD with the recent
-				precession/nutation
-				models from recent conventions, and it is also possible to use
-				CIRF/TIRF/ITRF with
-				the older precession nutation models from ancient conventions. Of
-				course, all these
-				conventions and frames can be used at the same time, which is very important to
-				support legacy systems and to convert coordinates between older and
-				newer reference
-				systems.
-			</action>
-			<action dev="luc" type="add">
-				Added IERS 1996 in the list of supported IERS conventions.
-			</action>
-			<action dev="luc" type="add">
-				Added factory methods to compute arbitrary Julian Epochs (J1900.0,
-				J2000.0 ...)
-				and Besselian Epochs (B1900.0, B1950.0 ...) that are used as reference
-				dates
-				in some models and frames.
-			</action>
-			<action dev="luc" type="fix">
-				Fixed non-bracketing exception while converting Cartesian points very
-				close to equator into geodetic
-				coordinates. Fixes issue #141.
-			</action>
-			<action dev="evan" type="add">
-				Added getAngularVelocity() to PVCoordinates.
-			</action>
-			<action dev="luc" type="add">
-				Added back serialization for some ephemerides produced by
-				integration-based propagators.
-				The ephemerides produced by NumericalPropagator are always
-				serializable, and the ones
-				produced by DSSTPropagator may be serializable or not depending on the force
-				models used.
-			</action>
-			<action dev="luc" type="fix">
-				Fixed missing events detection when two events occurred at exactly the
-				same time using an analytical
-				propagator (like generated ephemerides for example). Fixes issue #138.
-			</action>
-			<action dev="luc" type="fix">
-				Fixed data loading from zip/jar. A more streamlined architecture has been
-				set up, and each zip entry
-				now uses its own input stream. Closing the stream triggers the switch
-				to the next entry, and duplicate
-				close are handled gracefully. Fixes issue #139.
-			</action>
-			<action dev="luc" type="fix">
-				Improved event bracketing by backporting changes made in Apache Commons Math
-				(may fix issues #110
-				and #136, but we cannot be sure as neither issues were reproducible
-				even before this change...).
-			</action>
-			<action dev="luc" type="fix">
-				Fixed GTOD and Veis frame that did apply UT1-UTC correction when they
-				should not (fixes issue #131).
-			</action>
-			<action dev="luc" type="fix">
-				Completely rewrote conversion from Cartesian to geodetic coordinates to
-				improve
-				numerical stability for very far points (typically when computing coordinates
-				of Sun). Fixes issue #137.
-			</action>
-		</release>
-		<release version="6.0" date="2013-04-23"
-			description="Version 6.0 is a major release of Orekit. It introduces several new
+      <action dev="luc" type="fix" >
+        Reduced number of calls to the g function in event detectors.
+        Fixes issue #108.
+      </action>
+      <action dev="luc" type="fix" >
+        Fixed a spurious backward propagation.
+        Fixes issue #107.
+      </action>
+      <action dev="luc" type="fix" >
+        Improved error detection for numerical and DSST propagation for cases
+        where user attempts to compute integrator tolerances with an orbit for
+        which Jacobian is singular (for example equatorial orbit while using
+        Keplerian representation).
+        Fixes issue #157.
+      </action>
+      <action dev="luc" type="add" >
+        Added a method to get the number or calls to getNeighbors in the generic time stamped cache,
+        to allow performing measurements while tuning the cache.
+      </action>
+      <action dev="luc" type="add" >
+        Added high degree ocean load deformation coefficients computed by Pascal
+        Gégout (CNRS / UMR5563 - GET).
+      </action>
+      <action dev="luc" type="add" >
+        Time scales are now serializable.
+      </action>
+      <action dev="luc" type="add" due-to="Nicolas Bernard">
+        Improved DSST tesseral computation efficiency by caching Jacobi polynomials.
+      </action>
+      <action dev="luc" type="fix" due-to="Daniel Aguilar Taboada">
+        Fixed yaw steering attitude law, which didn't project spacecraft velocity correctly.
+        Fixes issue #156.
+      </action>
+      <action dev="luc" type="add" >
+        Added a way to set the maximum number of iterations for events detection.
+        Fixes issue #155.
+      </action>
+      <action dev="luc" type="add">
+        Added an attitude provider from tabulated attitudes.
+        Fixes issue #154.
+      </action>
+      <action dev="luc" type="add" due-to="Hank Grabowski">
+        Improved test coverage.
+        Fixes issue #153.
+      </action>
+      <action dev="luc" type="add" due-to="Hank Grabowski">
+        Merged all elevation detectors into one. The new detector supports all
+        features from the previous (and now deprecated) ApparentElevationDetector
+        and GroundMaskElevationDetector.
+        Fixes issue #144.  
+      </action>
+      <action dev="luc" type="add" due-to="Hank Grabowski">
+        Added a DetectorEventHandler interface aimed at handling only the
+        event occurrence part in propagation. This allows to separate the
+        event detection itself (which is declared by the EventDetector interface)
+        from the action to perform once the event has been detected. This also
+        allows to avoid subclassing of events, which was cumbersome. It also allows
+        to share a single handler for several events.
+        The previous behavior with eventOccurred declared at detector level and
+        subclassing is still available but is deprecated and will be removed in
+        the next major release.
+      </action>
+      <action dev="luc" type="fix" due-to="Christophe Le Bris">
+        Fixed an indexing error in Harris-Priester model.
+        Fixes issue #152.
+      </action>
+      <action dev="luc" type="add">
+        Added a new force model for ocean tides in numerical propagation, including pole tides.
+        Fixes issue #11.
+      </action>
+      <action dev="luc" type="fix" due-to="Lucian Barbulescu">
+        Fixed conversion from position-velocity to Keplerian, when the orbit is
+        perfectly equatorial.
+        Fixes issue #151.
+      </action>
+      <action dev="luc" type="add">
+        Added a new force model for solid tides in numerical propagation, including pole tides.
+        Fixes issue #10.
+      </action>
+      <action dev="luc" type="add">
+        Added a way to select IERS conventions for non-rotating origin
+        based ITRF.
+      </action>
+      <action dev="luc" type="update">
+        Greatly improved accuracy of celestial/terrestrial frames transforms.
+        We are now at sub-micro arcsecond level for IERS 2003/2010, both with
+        equinox based and Non-Rotating Origin, at a sub-milli arcseconds
+        for IERS 1996, both with equinox based and Non-Rotating Origin.
+      </action>
+      <action dev="luc" type="fix">
+        Fixed missing nutation correction in Equation Of Equinoxes.
+        Fixes issue #150.
+      </action>
+      <action dev="luc" type="fix">
+        Fixed rate for TCB time scale.
+      </action>
+      <action dev="luc" type="add">
+        Added new definition of astronomical unit from IAU-2012 resolution B2.
+      </action>
+      <action dev="luc" type="fix">
+        Fixed Date/Time split problem when date is a few femto-seconds before the end of the day.
+        Fixes issue #149.
+      </action>
+      <action dev="luc" type="fix">
+        Fixed overflow problem in TimeComponents.
+        Fixes issue #148.
+      </action>
+      <action dev="luc" type="update">
+        Separate parsing from using Poisson series.
+      </action>
+      <action dev="luc" type="add" due-to="Steven Ports">
+        Added support for parsing CCSDS ODM files (OPM, OMM and OEM).
+      </action>
+      <action dev="luc" type="update">
+        Flattened ITRF frames tree so all supported ITRF realizations (2005, 2000, 97, 93) share the same
+        parent ITRF2008. Previously, the tree was 2008 &lt;- 2005 &lt;- 2000 &lt;- {93,97} and the reference dates
+        for Helmert transforms were all different. We now use the parameters provided at epoch 2000.0 and
+        with respect to ITRF2008 at http://itrf.ensg.ign.fr/doc_ITRF/Transfo-ITRF2008_ITRFs.txt.
+      </action>
+      <action dev="luc" type="fix">
+        Fixed azimuth parameter in the TopocentricFrame.pointAtDistance method.
+        Fixes issue #145.
+      </action>
+      <action dev="luc" type="fix"  due-to="Matt Edwards">
+        Fixed location of JAVA_EPOCH. As we now take the linear models between UTC and TAI
+        that were used between 1961 and 1972, we have to consider the offset that was in
+        effect on 1970-01-01 and which was precisely 8.000082s. Fixes issue #142.
+      </action>
+      <action dev="luc" type="update" >
+        Vastly improved performances for Poisson series computations. Poisson series are often
+        evaluated several components together (x/y/s in new non-rotating paradigm, ∆ψ/∆ε in old
+        equinox paradigm for example). As the components are built from a common model, they
+        share many nutation terms. We now evaluate these shared terms only once, as we evaluate
+        the components in parallel thanks to a preliminary "compilation" phase performed when
+        the Poisson series are set up. This dramatically improves speed: on a test case based
+        on x/y/s evaluations over a one year time span without any caching,  we noticed a
+        more than two-fold speedup: mean computation time reduced from 6.75 seconds (standard
+        deviation 0.49s) to 3.07 seconds (standard deviation 0.04s), so it was a 54.5% reduction
+        in mean computation time. At the same time, accuracy was also improved thanks to the
+        Møller-Knuth TwoSum algorithm without branching now used for summing all series terms.
+      </action>
+      <action dev="luc" type="fix" >
+        When UT1 time scale is used, it is now possible to choose which Earth Orientation
+        Parameters history to use (formerly, only EOP compatible with IAU-2000/2006 was
+        used, even for systems relying only on older conventions).
+      </action>
+      <action dev="luc" type="add" >
+        Added Greenwich Mean Sidereal Time and Greenwich Apparent Sidereal Time
+        to all supported IERS conventions (i.e. IERS 1996, IERS 2003 and IERS 2010).
+      </action>
+      <action dev="luc" type="add" >
+        Classical equinox-based paradigm and new non-rotating origin paradigm for
+        inertial and terrestrial frames are now supported with all IERS conventions.
+        This means it is now possible to use MOD/TOD/GTOD with the recent precession/nutation
+        models from recent conventions, and it is also possible to use CIRF/TIRF/ITRF with
+        the older precession nutation models from ancient conventions. Of course, all these
+        conventions and frames can be used at the same time, which is very important to
+        support legacy systems and to convert coordinates between older and newer reference
+        systems.
+      </action>
+      <action dev="luc" type="add" >
+        Added IERS 1996 in the list of supported IERS conventions.
+      </action>
+      <action dev="luc" type="add" >
+        Added factory methods to compute arbitrary Julian Epochs (J1900.0, J2000.0 ...)
+        and Besselian Epochs (B1900.0, B1950.0 ...) that are used as reference dates
+        in some models and frames.
+      </action>
+      <action dev="luc" type="fix" >
+        Fixed non-bracketing exception while converting Cartesian points very close to equator into geodetic
+        coordinates. Fixes issue #141.
+      </action>
+      <action dev="evan" type="add" >
+        Added getAngularVelocity() to PVCoordinates.
+      </action>
+      <action dev="luc" type="add" >
+        Added back serialization for some ephemerides produced by integration-based propagators.
+        The ephemerides produced by NumericalPropagator are always serializable, and the ones
+        produced by DSSTPropagator may be serializable or not depending on the force models used.
+      </action>
+      <action dev="luc" type="fix" >
+        Fixed missing events detection when two events occurred at exactly the same time using an analytical
+        propagator (like generated ephemerides for example). Fixes issue #138.
+      </action>
+      <action dev="luc" type="fix" >
+        Fixed data loading from zip/jar. A more streamlined architecture has been set up, and each zip entry
+        now uses its own input stream. Closing the stream triggers the switch to the next entry, and duplicate
+        close are handled gracefully. Fixes issue #139.
+      </action>
+      <action dev="luc" type="fix" >
+        Improved event bracketing by backporting changes made in Apache Commons Math (may fix issues #110
+        and #136, but we cannot be sure as neither issues were reproducible even before this change...).
+      </action>
+      <action dev="luc" type="fix" >
+        Fixed GTOD and Veis frame that did apply UT1-UTC correction when they should not (fixes issue #131).
+      </action>
+      <action dev="luc" type="fix" >
+        Completely rewrote conversion from Cartesian to geodetic coordinates to improve
+        numerical stability for very far points (typically when computing coordinates
+        of Sun). Fixes issue #137.
+      </action>
+    </release>
+    <release version="6.0" date="2013-04-23"
+             description="Version 6.0 is a major release of Orekit. It introduces several new
              features and bug fixes. Several incompatibilities with respect to previous
              versions 5.x have been introduced. Users are strongly advised to upgrade to this
              version. The major features introduced in version 6.0 are the inclusion of the DSST
@@ -2392,894 +2157,735 @@
              SP3 files support, visibility circles, support for Marshall Solar Activity Future
              Estimation of solar activity. Numerous bugs were also fixed. Version 6.0 now depends
              on version 3.2 of Apache commons math.">
-			<action dev="pascal" type="fix">
-				Fixed conversion of mean anomaly to hyperbolic eccentric anomaly (fixes
-				issue #135).
-			</action>
-			<action dev="luc" type="add">
-				Extracted fundamental nutation arguments from CIRF frame. This allows both
-				reuse of
-				the arguments for other computations (typically tides), and also allows
-				to use
-				convention-dependent arguments (they are similar for IERS conventions 2003 and 2010,
-				but have changed before and may change in the future).
-			</action>
-			<action dev="luc" type="fix">
-				Fixed event g function correction when starting exactly at 0 with a
-				backward
-				propagation (fixes issue #125).
-			</action>
-			<action dev="luc" type="update">
-				Error messages properties are now loaded directly in UTF-8.
-			</action>
-			<action dev="luc" type="add">
-				Added a way to know which tide system is used in gravity fields
-				(zero-tide,
-				tide-free or unknown).
-			</action>
-			<action dev="luc" type="add">
-				Added orphan frame, i.e. trees that are not yet connected to the main
-				frame tree but attached later on. This allows building frame trees
-				from leaf to root. This change fixes feature request #98.
-			</action>
-			<action dev="luc" type="add">
-				Added a way to filter only increasing or decreasing events. The filtering
-				occurs a priori, i.e. the filtered out events do not trigger a
-				search.
-				Only the interesting events are searched for and contribute to
-				computation
-				time. This change fixes feature request #104.
-			</action>
-			<action dev="pascal" type="add">
-				Added a semianalytical propagator based on the Draper Semianalytic
-				Satellite Theory. The DSST accounts for all significant
-				perturbations
-				(central body including tesseral harmonics, third-body, drag, solar
-				radiation pressure) and is applicable to all orbit classes.
-				To begin with, only mean elements propagation is available.
-			</action>
-			<action dev="evan" type="update">
-				Greatly improved performance of time-stamped caches for data that is
-				read only once (like UTC leap seconds history or EOP).
-			</action>
-			<action dev="luc" type="add">
-				Additional states can now be used in events. Note that waiting for the
-				fix for issue MATH-965 in Apache Commons Math to be been officially
-				published, a workaround has been used in Orekit. This workaround
-				implies that events that should be triggered based on additional
-				equations
-				for integration-based propagator will be less accurate on the first
-				step
-				(full accuracy is recovered once the first step is accepted).
-				So in these corner cases, users are advised to start propagation at
-				least
-				one step before the first event (or to use a version of Apache Commons
-				Math
-				that includes the fix, which has been added to the development version
-				as
-				of r1465654). This change fixes feature request #134.
-			</action>
-			<action dev="luc" type="add">
-				AdditionalStateProviders can now be used for all propagators, not
-				only analytical ones. Note that when both state providers and
-				additional differential equations are used in an integration-based
-				propagator, they must used different states names. A state can only
-				be handled by one type at a time, either already integrated or
-				integrated by the propagator (fixes feature request #133).
-			</action>
-			<action dev="luc" type="add">
-				Added a way to store user data into SpacecraftState. User data are
-				simply double arrays associated to a name. They are handled properly
-				by interpolation, event handlers, ephemerides and adapter propagators.
-				Note that since SpacecraftState instances are immutable, adding
-				states
-				generates a new instance, using a fluent API principle (fixes feature request
-				#132).
-			</action>
-			<action dev="luc" type="add">
-				Added a way to retrieve all additional states at once from a step
-				interpolator.
-			</action>
-			<action dev="luc" type="fix">
-				Fixed wrong orientation for ICRF and all IAU pole and prime meridians
-				(a few tens milli-arcseconds). This error mainly induced an error in
-				celestial bodies directions, including the Sun which is used in many
-				places in Orekit (fixes bug #130).
-			</action>
-			<action dev="luc" type="add">
-				Added support for IERS conventions 2010. Note that Orekit still also
-				support conventions 2003 in addition to conventions 2010. However,
-				as
-				IERS does not provide anymore data to link TIRF 2003 with ITRF, ITRF
-				based on 2003 convention is not available. ITRF can only be based on
-				either 2010 conventions for CIO-based paradigm or on 1996
-				conventions
-				for equinox-based paradigm.
-			</action>
-			<action dev="luc" type="add">
-				Atmosphere models now provide their central body frame.
-			</action>
-			<action dev="luc" type="add">
-				Added versions of angular coordinates and position-velocity that use
-				any field instead of double (classes FieldAngularCoordinates and
-				FieldPVCoordinates). This allows to compute derivatives of these
-				quantities
-				with respect to any number of variables and to any order (using
-				DerivativeStructure
-				for the field elements), or to compute at arbitrary precision (using
-				Dfp for
-				the field elements). Regular transforms as produced by frames
-				handle these objects properly and compute partial derivatives for them.
-			</action>
-			<action dev="luc" type="update">
-				Converted Cunningham and Droziner force models to use the API of the new
-				partial derivatives framework, despite they STILL USE finite
-				differences.
-				These two force models are now considered obsolete, they have been
-				largely superseded by the Holmes-Featherstone model, which can be
-				used
-				for much larger degrees (Cunnigham and Droziner use un-normalized
-				equations and coefficients which underflow at about degree 90),
-				which
-				already provides analytical derivatives, and which is twice faster. It
-				was therefore considered a waste of time to develop analytical
-				derivatives
-				for them. As a consequence, they use finite differences to compute
-				their
-				derivatives, which adds another huge slow down factor when derivatives are
-				requested. So users are strongly recommended to avoid these models
-				when
-				partial derivatives are desired...
-			</action>
-			<action dev="luc" type="add">
-				Added analytical computation of partial derivatives for third-body
-				attraction.
-			</action>
-			<action dev="luc" type="add">
-				Added analytical computation of partial derivatives for constant
-				thrust maneuvers.
-			</action>
-			<action dev="luc" type="update">
-				Converted Newtonian force model to use the new partial derivatives
-				framework.
-			</action>
-			<action dev="luc" type="update">
-				Converted Holmes-Featherstone force model to use the new partial derivatives
-				framework.
-			</action>
-			<action dev="luc" type="add">
-				Added analytical computation of partial derivatives for surface forces
-				(drag and radiation pressure) for all supported spacecraft body
-				shapes.
-			</action>
-			<action dev="luc" type="update">
-				Streamlined the force models partial derivatives computation for numerical
-				propagation. It is now far simpler to compute analytically the
-				derivatives
-				with respect to state and with respect to force models specific
-				parameters,
-				thanks to the new Apache Commons Math differentiation framework.
-			</action>
-			<action dev="luc" type="add">
-				Added a new force model for central body gravity field, based on Holmes
-				and Featherstone
-				algorithms. This model is a great improvement over Cunningham and Droziner
-				models. It
-				allows much higher degrees (it uses normalized coefficients and carefully
-				crafted
-				recursions to avoid overflows and underflows). It computes analytically all
-				partial
-				derivatives and hence can be used to compute accurate state transition
-				matrices. It is
-				also much faster than the other models (for example a 10 days
-				propagation of a low Earth
-				orbit with a 1cm tolerance setting and a 69x69 gravity field was about
-				45% faster with
-				Holmes and Featherstone than with Cunningham).
-			</action>
-			<action dev="luc" type="fix">
-				Improved gravity field un-normalization to allow higher degrees/order with
-				Cunningham and
-				Droziner models. Formerly, the coefficients computation underflowed for
-				square fields
-				degree = order = 85, and for non-square fields at degree = 130 for order =
-				40. Now square
-				fields can go slightly higher (degree = order = 89) and non-square fields
-				can go much
-				higher (degree = 393 for order = 63 for example). Attempts to use
-				un-normalization past
-				the underflow limit now raises an exception.
-			</action>
-			<action dev="luc" type="update">
-				Updated Orekit to version 3.1.1 of Apache Commons Math.
-			</action>
-			<action dev="luc" type="add">
-				Added support for time-dependent gravity fields. All recent gravity
-				fields include time-dependent coefficients (linear trends and
-				pulsations
-				at several different periods). They are now properly handled by
-				Orekit.
-				For comparison purposes, it is still possible to retrieve only the
-				constant
-				part of a field even if the file contains time-dependent coefficients
-				too.
-			</action>
-			<action dev="luc" type="update">
-				Added a way to speed up parsing and reduce memory consumption when
-				loading gravity fields. Now the user can specify the maximal degree
-				and order before reading the file.
-			</action>
-			<action dev="luc" type="fix">
-				The EGM gravity field reader did not complain when files with missing
-				coefficients were provided, even when asked to complain.
-			</action>
-			<action dev="luc" type="fix">
-				Fixed serialization of all predefined frames. This fix implied
-				also fixing serialization of celestial bodies as the predefined
-				ICRF frame relies on them. Note for both types of objects, only
-				some meta-data are really serialized in such a way that at
-				deserialization time we retrieve singletons. So the serialized
-				data are small (less than 500 bytes) and exchanging many time
-				these objects in a distributed application does not imply anymore
-				lots of duplication.
-			</action>
-			<action dev="tn" type="fix" due-to="Yannick Tanguy">
-				Throw an exception if the conversion of mean anomaly to hyperbolic
-				eccentric anomaly does not converge in KeplerianOrbit (fixes bug
-				#114).
-			</action>
-			<action dev="luc" type="fix" due-to="Evan Ward">
-				Removed weak hash maps in frames (fixes bug #122).
-			</action>
-			<action dev="luc" type="fix" due-to="Bruno Revelin">
-				Improved documentation of interpolation methods (fixes bug #123).
-			</action>
-			<action dev="tn" type="fix" due-to="Evan Ward">
-				Make TIRF2000Provider class thread-safe (fixes bug #118).
-			</action>
-			<action dev="tn" type="fix" due-to="Christophe Le Bris">
-				Correct spelling of the inner class QuadratureComputation (fixes bug #120).
-			</action>
-			<action dev="tn" type="fix" due-to="Evan Ward">
-				Remove unnecessary synchronization in UT1Scale (fixes bug #119).
-			</action>
-			<action dev="tn" type="fix" due-to="Carlos Casas">
-				Clear caches in CelestialBodyFactory when removing CelestialBodyLoaders
-				(fixes bug #106).
-			</action>
-			<action dev="tn" type="fix" due-to="Yannick Tanguy">
-				Fix loading of JPL ephemerides files with overlapping periods
-				(fixes bug #113).
-			</action>
-			<action dev="tn" type="fix" due-to="Simon Billemont">
-				Prevent initialization exception in UTCScale in case no user-defined
-				offsets are provided. (fixes bug #111).
-			</action>
-			<action dev="luc" type="fix" due-to="Evan Ward">
-				Improved performance by caching EME2000 frame in AbstractCelestialBody
-				(fixes bug #116).
-			</action>
-			<action dev="tn" type="fix" due-to="Evan Ward">
-				Make TidalCorrections class thread-safe by using the new
-				TimeStampedCache.
-				(fixes bug #117).
-			</action>
-			<action dev="tn" type="fix" due-to="Evan Ward">
-				Convert position entries contained in SP3 files to meters instead of km
-				(fixes bug #112).
-			</action>
-			<action dev="luc" type="add">
-				Added support for version 2011 of ICGEM gravity field format. Orekit
-				still ignore the time-dependent part of these fields, though.
-			</action>
-			<action dev="luc" type="update">
-				Greatly simplified CelestialBodyLoader interface, now it is not related
-				to DataLoader anymore (which implies users can more easily provide
-				analytical models instead of the JPL/IMCCE ephemerides if they want)
-			</action>
-			<action dev="luc" type="fix">
-				Use the new thread-safe caches and the new Hermite interpolation
-				feature on
-				Transform, Earth Orientation Parameters, JPL/IMCCE ephemerides, UTC-TAI
-				history and Ephemeris to remove thread-safety issues in all classes
-				using
-				cache (fixes #3).
-			</action>
-			<action dev="luc" type="add">
-				Added Hermite interpolation features for position-velocity coordinates,
-				angular coordinates, orbits, attitudes, spacecraft states and
-				transforms.
-				Hermite interpolation matches sample points value and optionally first
-				derivative.
-			</action>
-			<action dev="luc" type="add">
-				Added an AngularCoordinates as an angular counterpart to PVCoordinates.
-			</action>
-			<action dev="luc" type="add">
-				Transform now implements both TimeStamped and TimeShiftable. Note that this
-				change
-				implied adding an AbsoluteDate parameter to all transform constructors, so
-				this
-				is a backward incompatible change.
-			</action>
-			<action dev="luc" type="fix">
-				Fixed wrong transform for 3D lines (fixes bug #101).
-			</action>
-			<action dev="luc" type="add">
-				Upgraded support of CCSDS Unsegmented Time Code (CUC) to version 4 of the
-				standard published in November 2010 (fixes bug #91), this includes
-				support for
-				an extended preamble field and longer time codes.
-			</action>
-			<action dev="luc" type="add" due-to="Francesco Rocca">
-				Added a way to build TLE propagators with attitude providers and mass
-				(fixes bug #84).
-			</action>
-			<action dev="luc" type="fix">
-				Fixed numerical stability errors for high order gravity field in
-				Cunningham model (fixes bug #97).
-			</action>
-			<action dev="luc" type="fix" due-to="Yannick Tanguy">
-				Fixed an error in radiation pressure for BoxAndSolarArraySpacecraft
-				(fixes bug #92).
-			</action>
-			<action dev="thomas" type="add">
-				Added models for tropospheric delay and geomagnetic field.
-			</action>
-			<action dev="luc" type="update">
-				The existing general mechanism for shifting objects in time has been
-				formalized as a parameterized interface implemented by AbsoluteDate,
-				Attitude,
-				Orbit, PVCoordinates and SpacecraftState.
-			</action>
-			<action dev="luc" type="update">
-				Time scales are not serializable anymore (this induced problems for the
-				UTC scale
-				and its caching feature).
-			</action>
-			<action dev="luc" type="fix">
-				Fixed TLE propagation in deep space when inclination is exactly 0 (fixes
-				bug #88).
-			</action>
-			<action dev="pascal" type="add" due-to="Francesco Rocca">
-				Added a package for spacecraft states to propagators conversion extending
-				an
-				original contribution for TLE (Orbit Converter for Two-Lines Elements) to
-				all
-				propagators.
-			</action>
-			<action dev="luc" type="fix">
-				Improved testing of error messages.
-			</action>
-			<action dev="luc" type="fix">
-				Removed too stringent test on trajectory in TLE propagator (fixes bug #86).
-			</action>
-			<action dev="thomas" type="fix">
-				Set the initial state for a TLEPropagator (fixes bug #85).
-			</action>
-			<action dev="luc" type="update">
-				Improved testing of error messages.
-			</action>
-			<action dev="luc" type="update">
-				Updated IAU poles for celestial bodies according to the 2009 report and the
-				2011 erratum from the IAU/IAG Working Group on Cartographic
-				Coordinates and
-				Rotational Elements of the Planets and Satellites (WGCCRE).
-			</action>
-			<action dev="luc" type="update">
-				Removed code deprecated before 5.0.
-			</action>
-			<action dev="thomas" type="add">
-				Added support for more recent JPL DExxx and INPOP ephemerides files
-				(fixes feature #23).
-			</action>
-			<action dev="luc" type="fix">
-				Fixed formatting of very small values in TLE lines (fixes bug #77).
-			</action>
-			<action dev="thomas" type="fix">
-				Fixed formatting of TLE epoch (fixes bug #74).
-			</action>
-			<action dev="thomas" type="fix">
-				Fixed performance issues when using the singleton UTCScale instance from
-				multiple threads. Use a prototype pattern instead (fixes bug #33).
-			</action>
-			<action dev="luc" type="add">
-				Added J2 effect on small maneuvers model.
-			</action>
-			<action dev="luc" type="fix">
-				Fixed attitudeProvider field masking in IntegratedEphemeris.
-			</action>
-			<action dev="luc" type="add">
-				Added a tutorial to compute Earth phased, Sun synchronous orbits.
-			</action>
-			<action dev="luc" type="add">
-				Added a fitter for osculating parameters, allowing conversion to mean
-				parameters.
-			</action>
-			<action dev="luc" type="update">
-				Made Greenwich mean and apparent sidereal time publicly visible in GTOD
-				frame.
-			</action>
-			<action dev="luc" type="update">
-				Made equation of equinoxes sidereal time publicly visible in TOD frame.
-			</action>
-			<action dev="thomas" type="update">
-				Added more german translations for error messages.
-			</action>
-			<action dev="luc" type="fix">
-				Allow ClasspathCrawler and ZipJarCrawler data providers to work in
-				OSGi environments by providing an explicit class loader (fixes bug #54).
-			</action>
-			<action dev="luc" type="update">
-				Improved the small maneuvers analytical model to compute orbit Jacobian
-				with respect to maneuver parameters.
-			</action>
-			<action dev="luc" type="fix">
-				Force impulse maneuver to preserve orbit type and orbit frame.
-			</action>
-			<action dev="thomas" type="add">
-				Added sp3 file parser.
-			</action>
-			<action dev="luc" type="add">
-				Added a method to compute frames transforms Jacobians in the Transform
-				class.
-			</action>
-			<action dev="luc" type="fix">
-				Fixed a problem with propagation over null or negative ranges.
-			</action>
-			<action dev="luc" type="add">
-				Added a multiplexer for step handlers.
-			</action>
-			<action dev="luc" type="add">
-				Added init methods to step handlers and event handlers.
-			</action>
-			<action dev="luc" type="add">
-				Added an adapter propagator that can add small maneuvers to any
-				propagator, including
-				ephemeris based ones.
-			</action>
-			<action dev="luc" type="add">
-				Added an analytical model for the effect at date t1 of a small maneuver
-				performed at date t0.
-			</action>
-			<action dev="luc" type="fix">
-				Fixed a missing reinitialization of start date when state was reset in
-				numerical propagator.
-			</action>
-			<action dev="luc" type="update">
-				Added detection of attempts to create hyperbolic orbits as circular or
-				equinoctial
-				instances.
-			</action>
-			<action dev="pascal" type="fix">
-				Fixed potential numerical failure in lightning ratio computation.
-			</action>
-			<action dev="luc" type="update">
-				Simplified construction of atmosphere models, the Earth fixed frame is already
-				present
-				in the body shape, there was no need to pass a separate argument for
-				it.
-			</action>
-			<action dev="pascal" type="add">
-				Added Harris-Priester atmosphere model.
-			</action>
-			<action dev="luc" type="update">
-				Changed the return value of eventOccurred method from an int to an
-				enumerate.
-			</action>
-			<action dev="pascal" type="fix">
-				Fixed frame for TLEPropagator (fixes bug #31).
-			</action>
-			<action dev="luc" type="add">
-				Added getters/setters for impulse maneuvers.
-			</action>
-			<action dev="luc" type="add">
-				Added getters/setters for attitude provider in all orbit propagators.
-			</action>
-			<action dev="luc" type="add">
-				Added a method to compute visibility circles in TopocentricFrame.
-			</action>
-			<action dev="luc" type="add">
-				Added an equinox-based version of ITRF.
-			</action>
-			<action dev="luc" type="add">
-				Added getters for thrust, Isp and flow rate in constant thrust maneuvers.
-			</action>
-			<action dev="luc" type="add">
-				Allow use of any supported Local Orbital Frames as the reference frame
-				for LofOffset attitude modes.
-			</action>
-			<action dev="luc" type="add">
-				Added support for LVLH, VVLH and VNC local orbital frames.
-			</action>
-			<action dev="luc" type="fix">
-				Fixed a performance bug implying that some frames reloaded all EOP
-				history files
-				each time a transform was computed (fixes bug #26).
-			</action>
-			<action dev="luc" type="add">
-				Added support for columns-based IERS Rapid Data and Prediction files
-				(finals.daily, finals.data
-				and finals.all), the XML version was already supported since a few
-				months
-			</action>
-			<action dev="luc" type="fix">
-				Fixed numerical issue in eccentricity computation (fixes bug #25)
-			</action>
-			<action dev="luc" type="update">
-				Changed step handling of abstract propagators, now they use a single step
-				equal to the duration of the propagation in all cases except when a
-				fixed step
-				is requested in master mode. Previously, they arbitrarily used on
-				hundredth of
-				the Keplerian period as the step size, hence performing many steps even
-				if not
-				strictly required
-			</action>
-			<action dev="luc" type="add">
-				Added propagation of Jacobians matrices in circular, Keplerian and
-				equinoctial
-				parameters, using either true, eccentric or mean position angles. Formerly,
-				propagation of Jacobians matrices was possible only in Cartesian
-				parameters
-			</action>
-			<action dev="luc" type="add">
-				Added a way to propagate additional state along with orbit in abstract
-				propagators, as an analytical counterpart to the additional
-				equations that
-				can be integrated by numerical propagators
-			</action>
-			<action dev="luc" type="fix">
-				Fixed missing partial derivatives data in ephemerides produced by a
-				numerical
-				propagator despite it was set up to computed them (fixes bug #16)
-			</action>
-			<action dev="luc" type="fix">
-				Added a new much simpler way to log events occurrences all at once (or
-				only a subset of the events if desired)
-			</action>
-			<action dev="pascal" type="add">
-				Added alternative default name for ICGEM files
-			</action>
-			<action dev="pascal" type="fix">
-				Fixed EventState reset on propagation direction change (fixes bug #19)
-			</action>
-			<action dev="luc" type="fix">
-				Fixed Jacobianizer so it can handle force models that do change the
-				spacecraft mass,
-				like ConstantThrustManeuver (fixes bug #18)
-			</action>
-			<action dev="luc" type="add">
-				Added Jacobians between orbital parameters and Cartesian parameters for
-				all orbits
-				types (including hyperbolic orbits), all angles types (mean, eccentric,
-				true) and in
-				both directions
-			</action>
-			<action dev="luc" type="update">
-				Replaced the integers parameters used in orbit constructors (MEAN_ANOMALY,
-				ECCENTRIC_ANOMALY ...)
-				by a new PositionAngle enumerate for better value safety. The old
-				public constants and the
-				corresponding constructors are still available but are deprecated
-			</action>
-			<action dev="luc" type="fix">
-				Fixed ephemeris generation in numerical propagation. After getEphemeris
-				has been
-				called, later calls to the numerical propagator did reset the already
-				computed
-				and returned ephemeris (fixes bug #14)
-			</action>
-			<action dev="luc" type="add" due-to="Bruno Revelin">
-				Added support for the Marshall Solar Activity Future Estimation files
-			</action>
-			<action dev="luc" type="fix">
-				TLEPropagator now implements the Propagator interface, and hence can benefit from
-				all
-				events detection and mode handling features (fixes features request #4)
-			</action>
-			<action dev="luc" type="update">
-				improved events detection robustness, by decoupling events handling from
-				adaptive step
-				sizes in numerical integrators and (fix contributed to Apache Commons
-				Math) and from
-				classical propagation in analytical and tabulated propagators. This implies
-				the events
-				will NOT reduce integration step sizes anymore, thus also increasing
-				speed and in corner
-				cases reducing local precision at event occurrence, reducing max step
-				size is often
-				sufficient to compensate for this drawback
-			</action>
-			<action dev="v&#233;ronique" type="add">
-				all propagators, including analytical ones or tabulated ones can now be
-				used for
-				event detection. Of course for tabulated propagators, setting up an event
-				that
-				would try to reset the state triggers an error when the event occurs
-			</action>
-			<action dev="v&#233;ronique" type="add">
-				propagation can now be done between two dates, regardless of the date of the
-				initial state
-			</action>
-			<action dev="v&#233;ronique" type="add">
-				attitude can be specified either using a date only thanks to a new
-				AttitudeLaw interface
-				or using a date, a position-velocity provider and a frame (which can
-				be any frame) thanks
-				to a new AttitudeProvider interface, wrappers have been added to
-				convert between the two
-				interfaces. A side effect of this change is that LofOffset constructor now
-				needs a reference
-				to an inertial reference frame, otherwise the attitude woud be wrong
-				if a non-inertial frame
-				were passed to getAttitude, due to velocity composition (the computed
-				LOF would not really
-				be a LOF)
-			</action>
-			<action dev="luc" type="update">
-				the notion of quasi-inertial frames has been renamed as pseudo-inertial
-				because
-				quasi-inertial has a precise relativistic meaning that is not considered here. We
-				only consider these frames to be suitable for Newtonian mechanics.
-			</action>
-			<action dev="luc" type="update">
-				the equinox based frames have been renamed to more standard names (MOD,
-				and GTOD
-				instead of MEME, and PEF). The implementation of TEME was also wrong (it
-				was
-				really a TOD), so now there are both a TOD with a proper name and a TEME
-				with a
-				proper implementation.
-			</action>
-			<action dev="luc" type="update">
-				celestial bodies now provide both an inertially oriented body centered
-				frame and a body oriented body centered frame, the bodies managed by
-				CelestialBodyFactory use the IAU poles and prime meridian
-				definitions
-				to build the two frames
-			</action>
-			<action dev="luc" type="add">
-				added the ICRF frame at the solar system barycenter
-			</action>
-			<action dev="luc" type="add">
-				added the ITRF93, ITRF97, ITRF2000 and ITRF2008 frames (previously, only
-				the ITRF2005 frame was available)
-			</action>
-			<action dev="luc" type="add">
-				added a getPoint method to TopocentricFrame
-			</action>
-			<action dev="luc" type="add">
-				added the Galileo System Time Scales and the Galileo start epoch.
-			</action>
-			<action dev="luc" type="add">
-				added the UT1, TCB and GMST time scales used in CCSDS Orbit Data Messages
-			</action>
-			<action dev="luc" type="fix">
-				fixed an error when parsing a date occurring during a leap second
-				introduction
-			</action>
-			<action dev="luc" type="fix">
-				fixed a dut1 interpolation error for the day just before a leap second
-				introduction
-			</action>
-			<action dev="luc" type="fix">
-				fixed an error in JPL ephemerides: they are in TDB time scale
-			</action>
-			<action dev="luc" type="fix">
-				fixed an error in date creation/parsing for UTC dates which occur during
-				a
-				leap second
-			</action>
-			<action dev="luc" type="fix">
-				fixed UTC time scale between 1961-01-01 and 1971-12-31 ; in this time
-				range
-				the offset between UTC and TAI was piecewise linear
-			</action>
-			<action dev="luc" type="add">
-				added an enumerate for specifying months in dates and for simplifying
-				parsing
-				of some data files
-			</action>
-			<action dev="luc" type="add">
-				completed support for CCSDS Time Code Format (CCSDS 301.0-B-3) ; now in
-				addition
-				to ASCII Calendar Segmented Time Code which has been supported for a
-				while,
-				Orekit also supports CCSDS Unsegmented Time Code (CUC), CCSDS Day
-				Segmented
-				Time Code (CDS) and CCSDS Calendar Segmented Time Code (CCS)
-			</action>
-			<action dev="luc" type="add">
-				added a freeze method to the Frame and Transform classes, in order to
-				build fixed
-				frames from moving ones, this is useful for example to build a launch
-				frame
-				at launcher inertial navigation system reset time, or to build an
-				equinox-based
-				frame at a specific epoch
-			</action>
-			<action dev="luc" type="fix">
-				fixed an out of memory error when lots of temporary frames were created
-				in loops
-				and discarded
-			</action>
-			<action dev="luc" type="update">
-				use the new FastMath class from commons-math instead of the standard
-				java.util.Math
-				class for increased accuracy and speed
-			</action>
-			<action dev="luc" type="add">
-				added support for the new bulletinB data published by Paris-Meudon
-				observatory
-				for IAU-1980 precession-nutation model (IERS has ceased publishing
-				bulletinB
-				files for both IAU-1980 precession-nutation model and IAU-2000
-				precession-nutation model as of early 2010).
-			</action>
-			<action dev="luc" type="add">
-				added support for the new XML files containing both bulletinA and
-				bulletinB data
-				published by IERS (both the finals and daily files are supported).
-			</action>
-			<action dev="luc" type="update">
-				Orekit now depends on at least version 3.0 of Apache commons-math
-			</action>
-			<action dev="luc" type="add">
-				added a way to list what data have been loaded through
-				DataProvidersManager
-			</action>
-			<action dev="luc" type="add">
-				PropagationException can now be created directly from OrekitException, thus simplifying
-				wrapping lower Orekit errors in step handlers
-			</action>
-			<action dev="luc" type="update">
-				improved exception propagation from low level java runtime and Apache
-				commons-math libraries
-				preserving initial error stack trace
-			</action>
-			<action dev="luc" type="update">
-				changed exception localization framework to simplify messages handling
-			</action>
-			<action dev="luc" type="fix">
-				greatly improved AbsoluteDate accuracy by shifting epoch when needed and
-				separating
-				long/double computations to avoid too large offsets and numerical
-				cancellations, it is
-				now possible to still have an absolute date accurate to about 1.0e-13s
-				after shifting
-				it 10000 times by 0.1s steps
-			</action>
-			<action dev="luc" type="fix">
-				fixed an error in TopocentricFrame.getPVCoordinates: the coordinates
-				returned were not the
-				coordinates of the topocentric frame origin with respect to the specified
-				frame, but were the
-				coordinates of the specified frame origin with respect to the topocentric
-				frame.
-			</action>
-			<action dev="luc" type="fix">
-				fixed an errors in data loading in tutorials when one of the path in the
-				classpath
-				contained a space
-			</action>
-			<action dev="luc" type="fix">
-				improved CelestialBodyPointed attitude mode: the spin now correctly includes
-				the coupling effect of the phasing reference
-			</action>
-			<action dev="luc" type="fix">
-				fixed an error in SpinStabilized attitude mode: the spin was reversed
-				with respect to the specification
-			</action>
-			<action dev="pascal" type="add">
-				added a GroundMaskElevationDetector dealing with local physical mask for
-				visibility
-			</action>
-			<action dev="pascal" type="add">
-				added an ApparentElevationDetector taking refraction into account in a
-				terrestrial
-				environment
-			</action>
-			<action dev="pascal" type="update">
-				enhanced DateDetector behaviour to allow adding new event dates on the fly
-			</action>
-			<action dev="pascal" type="fix" due-to="Derek Surka">
-				fixed an error in FramesFactory when getting ITRF2005 and TIRF2000
-				frames:
-				ignoreTidalEffects was handled wrong.
-			</action>
-			<action dev="luc" type="update">
-				removed serialization of some cached data in frames
-			</action>
-			<action dev="luc" type="fix">
-				fixed deserialization problems of frame singletons, they were not unique
-				any more
-			</action>
-			<action dev="v&#233;ronique" type="add">
-				numerical propagation can now be done either using Cartesian parameters,
-				circular
-				parameters, equinoctial parameters, or Keplerian parameters (elliptical or
-				hyperbolic)
-				and using mean, eccentric or true position angles for the parameters
-				where it is relevant.
-				So there are now 10 possible configurations for state vector. This
-				allows propagation
-				of any kind of trajectories, including hyperbolic orbits used for
-				interplanetary missions,
-				or atmospheric re-entry trajectories
-			</action>
-			<action dev="v&#233;ronique" type="update">
-				completely revamped the partial derivatives matrices computation using the
-				additional
-				equations mechanism
-			</action>
-			<action dev="v&#233;ronique" type="add">
-				added a mechanism to integrate user-supplied additional equations
-				alongside with
-				orbital parameters during numerical propagation
-			</action>
-			<action dev="luc" type="update">
-				use A. W. Odell and R. H. Gooding (1986) fast and robust solver for
-				Kepler equation
-			</action>
-			<action dev="luc" type="add">
-				keplerian and cartesian orbits now support hyperbolic orbits (i.e.
-				eccentricity greater
-				than 1, and in this case negative semi major axis by convention)
-			</action>
-			<action dev="luc" type="fix">
-				fixed an error in LofOffset attitude mode: the computed attitude was
-				reversed
-				with respect to the specification
-			</action>
-			<action dev="luc" type="add">
-				added an AttitudesSequence class which can handle several laws, only one
-				of
-				which being active at any time. The active law changes as switch events
-				are
-				triggered. This can be used for example to alternate between daylight attitude
-				mode
-				and eclipse attitude mode, or between normal observing mode and special
-				modes
-				for ground contact or maneuvers.
-			</action>
-			<action dev="pascal" type="fix" due-to="Bruno Revelin">
-				fixed an error when crawling a classpath or a directory a zip file was
-				found.
-				This might lead to select an inappropriate data provider.
-			</action>
-		</release>
-		<release version="5.0.3" date="2011-07-12"
-			description="version 5.0.3 is a bug-fix release.">
-			<action dev="luc" type="fix">
-				Fixed a performance bug implying that some frames reloaded all EOP
-				history files
-				each time a transform was computed (fixes bug #26).
-			</action>
-			<action dev="luc" type="fix">
-				Fixed a parsing bug in IERS Rapid Data and Prediction files for dates
-				between 2000 and 2009.
-			</action>
-		</release>
-		<release version="5.0.2" date="2011-07-11"
-			description="version 5.0.2 is an interim release of Orekit with support for IERS
+      <action dev="pascal" type="fix" >
+        Fixed conversion of mean anomaly to hyperbolic eccentric anomaly (fixes issue #135).
+      </action>
+      <action dev="luc" type="add" >
+        Extracted fundamental nutation arguments from CIRF frame. This allows both reuse of
+        the arguments for other computations (typically tides), and also allows to use
+        convention-dependent arguments (they are similar for IERS conventions 2003 and 2010,
+        but have changed before and may change in the future).
+      </action>
+      <action dev="luc" type="fix" >
+        Fixed event g function correction when starting exactly at 0 with a backward
+        propagation (fixes issue #125).
+      </action>
+      <action dev="luc" type="update" >
+        Error messages properties are now loaded directly in UTF-8.
+      </action>
+      <action dev="luc" type="add" >
+        Added a way to know which tide system is used in gravity fields (zero-tide,
+        tide-free or unknown).
+      </action>
+      <action dev="luc" type="add" >
+        Added orphan frame, i.e. trees that are not yet connected to the main
+        frame tree but attached later on. This allows building frame trees
+        from leaf to root. This change fixes feature request #98.
+      </action>
+      <action dev="luc" type="add" >
+        Added a way to filter only increasing or decreasing events. The filtering
+        occurs a priori, i.e. the filtered out events do not trigger a search.
+        Only the interesting events are searched for and contribute to computation
+        time. This change fixes feature request #104.
+      </action>
+      <action dev="pascal" type="add" >
+        Added a semianalytical propagator based on the Draper Semianalytic
+        Satellite Theory. The DSST accounts for all significant perturbations
+        (central body including tesseral harmonics, third-body, drag, solar
+        radiation pressure) and is applicable to all orbit classes.
+        To begin with, only mean elements propagation is available.
+      </action>
+      <action dev="evan" type="update" >
+        Greatly improved performance of time-stamped caches for data that is
+        read only once (like UTC leap seconds history or EOP).
+      </action>
+      <action dev="luc" type="add" >
+        Additional states can now be used in events. Note that waiting for the
+        fix for issue MATH-965 in Apache Commons Math to be been officially
+        published, a workaround has been used in Orekit. This workaround
+        implies that events that should be triggered based on additional equations
+        for integration-based propagator will be less accurate on the first step
+        (full accuracy is recovered once the first step is accepted).
+        So in these corner cases, users are advised to start propagation at least
+        one step before the first event (or to use a version of Apache Commons Math
+        that includes the fix, which has been added to the development version as
+        of r1465654). This change fixes feature request #134.
+      </action>
+      <action dev="luc" type="add" >
+        AdditionalStateProviders can now be used for all propagators, not
+        only analytical ones. Note that when both state providers and
+        additional differential equations are used in an integration-based
+        propagator, they must used different states names. A state can only
+        be handled by one type at a time, either already integrated or
+        integrated by the propagator (fixes feature request #133).
+      </action>
+      <action dev="luc" type="add" >
+        Added a way to store user data into SpacecraftState. User data are
+        simply double arrays associated to a name. They are handled properly
+        by interpolation, event handlers, ephemerides and adapter propagators.
+        Note that since SpacecraftState instances are immutable, adding states
+        generates a new instance, using a fluent API principle (fixes feature request #132).
+      </action>
+      <action dev="luc" type="add" >
+        Added a way to retrieve all additional states at once from a step interpolator.
+      </action>
+      <action dev="luc" type="fix" >
+        Fixed wrong orientation for ICRF and all IAU pole and prime meridians
+        (a few tens milli-arcseconds). This error mainly induced an error in
+        celestial bodies directions, including the Sun which is used in many
+        places in Orekit (fixes bug #130).
+      </action>
+      <action dev="luc" type="add" >
+        Added support for IERS conventions 2010. Note that Orekit still also
+        support conventions 2003 in addition to conventions 2010. However, as
+        IERS does not provide anymore data to link TIRF 2003 with ITRF, ITRF
+        based on 2003 convention is not available. ITRF can only be based on
+        either 2010 conventions for CIO-based paradigm or on 1996 conventions
+        for equinox-based paradigm. 
+      </action>
+      <action dev="luc" type="add" >
+        Atmosphere models now provide their central body frame.
+      </action>
+      <action dev="luc" type="add" >
+        Added versions of angular coordinates and position-velocity that use
+        any field instead of double (classes FieldAngularCoordinates and
+        FieldPVCoordinates). This allows to compute derivatives of these quantities
+        with respect to any number of variables and to any order (using DerivativeStructure
+        for the field elements), or to compute at arbitrary precision (using Dfp for
+        the field elements). Regular transforms as produced by frames
+        handle these objects properly and compute partial derivatives for them.
+      </action>
+      <action dev="luc" type="update" >
+        Converted Cunningham and Droziner force models to use the API of the new
+        partial derivatives framework, despite they STILL USE finite differences.
+        These two force models are now considered obsolete, they have been
+        largely superseded by the Holmes-Featherstone model, which can be used
+        for much larger degrees (Cunnigham and Droziner use un-normalized
+        equations and coefficients which underflow at about degree 90), which
+        already provides analytical derivatives, and which is twice faster. It
+        was therefore considered a waste of time to develop analytical derivatives
+        for them. As a consequence, they use finite differences to compute their
+        derivatives, which adds another huge slow down factor when derivatives are
+        requested. So users are strongly recommended to avoid these models when
+        partial derivatives are desired...
+      </action>
+      <action dev="luc" type="add" >
+        Added analytical computation of partial derivatives for third-body
+        attraction.
+      </action>
+      <action dev="luc" type="add" >
+        Added analytical computation of partial derivatives for constant
+        thrust maneuvers.
+      </action>
+      <action dev="luc" type="update" >
+        Converted Newtonian force model to use the new partial derivatives
+        framework.
+      </action>
+      <action dev="luc" type="update" >
+        Converted Holmes-Featherstone force model to use the new partial derivatives
+        framework.
+      </action>
+      <action dev="luc" type="add" >
+        Added analytical computation of partial derivatives for surface forces
+        (drag and radiation pressure) for all supported spacecraft body shapes.
+      </action>
+      <action dev="luc" type="update" >
+        Streamlined the force models partial derivatives computation for numerical
+        propagation. It is now far simpler to compute analytically the derivatives
+        with respect to state and with respect to force models specific parameters,
+        thanks to the new Apache Commons Math differentiation framework. 
+      </action>
+      <action dev="luc" type="add" >
+        Added a new force model for central body gravity field, based on Holmes and Featherstone
+        algorithms. This model is a great improvement over Cunningham and Droziner models. It
+        allows much higher degrees (it uses normalized coefficients and carefully crafted
+        recursions to avoid overflows and underflows). It computes analytically all partial
+        derivatives and hence can be used to compute accurate state transition matrices. It is
+        also much faster than the other models (for example a 10 days propagation of a low Earth
+        orbit with a 1cm tolerance setting and a 69x69 gravity field was about 45% faster with
+        Holmes and Featherstone than with Cunningham).
+      </action>
+      <action dev="luc" type="fix" >
+        Improved gravity field un-normalization to allow higher degrees/order with Cunningham and
+        Droziner models. Formerly, the coefficients computation underflowed for square fields
+        degree = order = 85, and for non-square fields at degree = 130 for order = 40. Now square
+        fields can go slightly higher (degree = order = 89) and non-square fields can go much
+        higher (degree = 393 for order = 63 for example). Attempts to use un-normalization past
+        the underflow limit now raises an exception.
+      </action>
+      <action dev="luc" type="update" >
+        Updated Orekit to version 3.1.1 of Apache Commons Math.
+      </action>
+      <action dev="luc" type="add" >
+        Added support for time-dependent gravity fields. All recent gravity
+        fields include time-dependent coefficients (linear trends and pulsations
+        at several different periods). They are now properly handled by Orekit.
+        For comparison purposes, it is still possible to retrieve only the constant
+        part of a field even if the file contains time-dependent coefficients too.
+      </action>
+      <action dev="luc" type="update" >
+        Added a way to speed up parsing and reduce memory consumption when
+        loading gravity fields. Now the user can specify the maximal degree
+        and order before reading the file.
+      </action>
+      <action dev="luc" type="fix" >
+        The EGM gravity field reader did not complain when files with missing
+        coefficients were provided, even when asked to complain.
+      </action>
+      <action dev="luc" type="fix" >
+        Fixed serialization of all predefined frames. This fix implied
+        also fixing serialization of celestial bodies as the predefined
+        ICRF frame relies on them. Note for both types of objects, only
+        some meta-data are really serialized in such a way that at
+        deserialization time we retrieve singletons. So the serialized
+        data are small (less than 500 bytes) and exchanging many time
+        these objects in a distributed application does not imply anymore
+        lots of duplication.
+      </action>
+      <action dev="tn" type="fix" due-to="Yannick Tanguy">
+        Throw an exception if the conversion of mean anomaly to hyperbolic
+        eccentric anomaly does not converge in KeplerianOrbit (fixes bug #114).
+      </action>
+      <action dev="luc" type="fix" due-to="Evan Ward">
+        Removed weak hash maps in frames (fixes bug #122).
+      </action>
+        <action dev="luc" type="fix" due-to="Bruno Revelin">
+        Improved documentation of interpolation methods (fixes bug #123).
+      </action>
+      <action dev="tn" type="fix" due-to="Evan Ward">
+        Make TIRF2000Provider class thread-safe (fixes bug #118).
+      </action>
+      <action dev="tn" type="fix" due-to="Christophe Le Bris">
+        Correct spelling of the inner class QuadratureComputation (fixes bug #120).
+      </action>
+      <action dev="tn" type="fix" due-to="Evan Ward">
+        Remove unnecessary synchronization in UT1Scale (fixes bug #119).
+      </action>
+      <action dev="tn" type="fix" due-to="Carlos Casas">
+        Clear caches in CelestialBodyFactory when removing CelestialBodyLoaders
+        (fixes bug #106).
+      </action>
+      <action dev="tn" type="fix" due-to="Yannick Tanguy">
+        Fix loading of JPL ephemerides files with overlapping periods
+        (fixes bug #113).
+      </action>
+      <action dev="tn" type="fix" due-to="Simon Billemont">
+        Prevent initialization exception in UTCScale in case no user-defined
+        offsets are provided. (fixes bug #111).
+      </action>
+      <action dev="luc" type="fix" due-to="Evan Ward">
+        Improved performance by caching EME2000 frame in AbstractCelestialBody
+        (fixes bug #116).
+      </action>
+      <action dev="tn" type="fix" due-to="Evan Ward">
+        Make TidalCorrections class thread-safe by using the new TimeStampedCache. 
+        (fixes bug #117).
+      </action>
+      <action dev="tn" type="fix" due-to="Evan Ward">
+        Convert position entries contained in SP3 files to meters instead of km
+        (fixes bug #112).
+      </action>
+      <action dev="luc" type="add" >
+        Added support for version 2011 of ICGEM gravity field format. Orekit
+        still ignore the time-dependent part of these fields, though.
+      </action>
+      <action dev="luc" type="update" >
+        Greatly simplified CelestialBodyLoader interface, now it is not related
+        to DataLoader anymore (which implies users can more easily provide
+        analytical models instead of the JPL/IMCCE ephemerides if they want)
+      </action>
+      <action dev="luc" type="fix" >
+        Use the new thread-safe caches and the new Hermite interpolation feature on
+        Transform, Earth Orientation Parameters, JPL/IMCCE ephemerides, UTC-TAI
+        history and Ephemeris to remove thread-safety issues in all classes using
+        cache (fixes #3).
+      </action>
+      <action dev="luc" type="add" >
+        Added Hermite interpolation features for position-velocity coordinates,
+        angular coordinates, orbits, attitudes, spacecraft states and transforms.
+        Hermite interpolation matches sample points value and optionally first derivative.
+      </action>
+      <action dev="luc" type="add" >
+        Added an AngularCoordinates as an angular counterpart to PVCoordinates.
+      </action>
+      <action dev="luc" type="add" >
+        Transform now implements both TimeStamped and TimeShiftable. Note that this change
+        implied adding an AbsoluteDate parameter to all transform constructors, so this
+        is a backward incompatible change.
+      </action>
+      <action dev="luc" type="fix" >
+        Fixed wrong transform for 3D lines (fixes bug #101).
+      </action>
+      <action dev="luc" type="add" >
+        Upgraded support of CCSDS Unsegmented Time Code (CUC) to version 4 of the
+        standard published in November 2010 (fixes bug #91), this includes support for
+        an extended preamble field and longer time codes.
+      </action>
+      <action dev="luc" type="add" due-to="Francesco Rocca">
+        Added a way to build TLE propagators with attitude providers and mass (fixes bug #84).
+      </action>
+      <action dev="luc" type="fix" >
+        Fixed numerical stability errors for high order gravity field in Cunningham model (fixes bug #97).
+      </action>
+      <action dev="luc" type="fix" due-to="Yannick Tanguy">
+        Fixed an error in radiation pressure for BoxAndSolarArraySpacecraft (fixes bug #92).
+      </action>
+      <action dev="thomas" type="add">
+        Added models for tropospheric delay and geomagnetic field.
+      </action>
+      <action dev="luc" type="update">
+        The existing general mechanism for shifting objects in time has been
+        formalized as a parameterized interface implemented by AbsoluteDate, Attitude,
+        Orbit, PVCoordinates and SpacecraftState.
+      </action>
+      <action dev="luc" type="update">
+        Time scales are not serializable anymore (this induced problems for the UTC scale
+        and its caching feature).
+      </action>
+      <action dev="luc" type="fix">
+        Fixed TLE propagation in deep space when inclination is exactly 0 (fixes bug #88).
+      </action>
+      <action dev="pascal" type="add" due-to="Francesco Rocca">
+        Added a package for spacecraft states to propagators conversion extending an
+        original contribution for TLE (Orbit Converter for Two-Lines Elements) to all
+        propagators.
+      </action>
+      <action dev="luc" type="fix">
+        Improved testing of error messages.
+      </action>
+      <action dev="luc" type="fix">
+        Removed too stringent test on trajectory in TLE propagator (fixes bug #86).
+      </action>      
+      <action dev="thomas" type="fix">
+      	Set the initial state for a TLEPropagator (fixes bug #85).
+      </action>
+      <action dev="luc" type="update">
+        Improved testing of error messages.
+      </action>
+      <action dev="luc" type="update">
+        Updated IAU poles for celestial bodies according to the 2009 report and the
+        2011 erratum from the IAU/IAG Working Group on Cartographic Coordinates and
+        Rotational Elements of the Planets and Satellites (WGCCRE).
+      </action>
+      <action dev="luc" type="update">
+        Removed code deprecated before 5.0.
+      </action>
+      <action dev="thomas" type="add">
+        Added support for more recent JPL DExxx and INPOP ephemerides files (fixes feature #23).
+      </action>
+      <action dev="luc" type="fix">
+        Fixed formatting of very small values in TLE lines (fixes bug #77).
+      </action>
+      <action dev="thomas" type="fix">
+        Fixed formatting of TLE epoch (fixes bug #74).
+      </action>
+      <action dev="thomas" type="fix">
+        Fixed performance issues when using the singleton UTCScale instance from
+        multiple threads. Use a prototype pattern instead (fixes bug #33).
+      </action>
+      <action dev="luc" type="add">
+        Added J2 effect on small maneuvers model.
+      </action>
+      <action dev="luc" type="fix">
+        Fixed attitudeProvider field masking in IntegratedEphemeris.
+      </action>
+      <action dev="luc" type="add">
+        Added a tutorial to compute Earth phased, Sun synchronous orbits.
+      </action>
+      <action dev="luc" type="add">
+        Added a fitter for osculating parameters, allowing conversion to mean parameters.
+      </action>
+      <action dev="luc" type="update">
+        Made Greenwich mean and apparent sidereal time publicly visible in GTOD frame.
+      </action>
+      <action dev="luc" type="update">
+        Made equation of equinoxes sidereal time publicly visible in TOD frame.
+      </action>
+      <action dev="thomas" type="update">
+        Added more german translations for error messages.
+      </action>
+      <action dev="luc" type="fix">
+        Allow ClasspathCrawler and ZipJarCrawler data providers to work in
+        OSGi environments by providing an explicit class loader (fixes bug #54).
+      </action>
+      <action dev="luc" type="update">
+        Improved the small maneuvers analytical model to compute orbit Jacobian
+        with respect to maneuver parameters.
+      </action>
+      <action dev="luc" type="fix">
+        Force impulse maneuver to preserve orbit type and orbit frame.
+      </action>
+      <action dev="thomas" type="add">
+        Added sp3 file parser.
+      </action>
+      <action dev="luc" type="add">
+        Added a method to compute frames transforms Jacobians in the Transform class.
+      </action>
+      <action dev="luc" type="fix">
+        Fixed a problem with propagation over null or negative ranges.
+      </action>
+      <action dev="luc" type="add">
+        Added a multiplexer for step handlers.
+      </action>
+      <action dev="luc" type="add">
+        Added init methods to step handlers and event handlers.
+      </action>
+      <action dev="luc" type="add">
+        Added an adapter propagator that can add small maneuvers to any propagator, including
+        ephemeris based ones.
+      </action>
+      <action dev="luc" type="add">
+        Added an analytical model for the effect at date t1 of a small maneuver performed at date t0.
+      </action>
+      <action dev="luc" type="fix">
+        Fixed a missing reinitialization of start date when state was reset in numerical propagator.
+      </action>
+      <action dev="luc" type="update">
+        Added detection of attempts to create hyperbolic orbits as circular or equinoctial
+        instances.
+      </action>
+      <action dev="pascal" type="fix">
+        Fixed potential numerical failure in lightning ratio computation.
+      </action>
+      <action dev="luc" type="update">
+        Simplified construction of atmosphere models, the Earth fixed frame is already present
+        in the body shape, there was no need to pass a separate argument for it.
+      </action>
+      <action dev="pascal" type="add">
+        Added Harris-Priester atmosphere model.
+      </action>
+      <action dev="luc" type="update">
+        Changed the return value of eventOccurred method from an int to an enumerate.
+      </action>
+      <action dev="pascal" type="fix">
+        Fixed frame for TLEPropagator (fixes bug #31).
+      </action>
+      <action dev="luc" type="add">
+        Added getters/setters for impulse maneuvers.
+      </action>
+      <action dev="luc" type="add">
+        Added getters/setters for attitude provider in all orbit propagators.
+      </action>
+      <action dev="luc" type="add">
+        Added a method to compute visibility circles in TopocentricFrame.
+      </action>
+      <action dev="luc" type="add">
+        Added an equinox-based version of ITRF.
+      </action>
+      <action dev="luc" type="add">
+        Added getters for thrust, Isp and flow rate in constant thrust maneuvers.
+      </action>
+      <action dev="luc" type="add">
+        Allow use of any supported Local Orbital Frames as the reference frame
+        for LofOffset attitude modes.
+      </action>
+      <action dev="luc" type="add">
+        Added support for LVLH, VVLH and VNC local orbital frames.
+      </action>
+      <action dev="luc" type="fix">
+        Fixed a performance bug implying that some frames reloaded all EOP history files
+        each time a transform was computed (fixes bug #26).
+      </action>
+      <action dev="luc" type="add" >
+        Added support for columns-based IERS Rapid Data and Prediction files (finals.daily, finals.data
+        and finals.all), the XML version was already supported since a few months
+      </action>
+      <action dev="luc" type="fix" >
+        Fixed numerical issue in eccentricity computation (fixes bug #25)
+      </action>
+      <action dev="luc" type="update" >
+        Changed step handling of abstract propagators, now they use a single step
+        equal to the duration of the propagation in all cases except when a fixed step
+        is requested in master mode. Previously, they arbitrarily used on hundredth of
+        the Keplerian period as the step size, hence performing many steps even if not
+        strictly required
+      </action>
+      <action dev="luc" type="add" >
+        Added propagation of Jacobians matrices in circular, Keplerian and equinoctial
+        parameters, using either true, eccentric or mean position angles. Formerly,
+        propagation of Jacobians matrices was possible only in Cartesian parameters
+      </action>
+      <action dev="luc" type="add" >
+        Added a way to propagate additional state along with orbit in abstract
+        propagators, as an analytical counterpart to the additional equations that
+        can be integrated by numerical propagators
+      </action>
+      <action dev="luc" type="fix" >
+        Fixed missing partial derivatives data in ephemerides produced by a numerical
+        propagator despite it was set up to computed them (fixes bug #16)
+      </action>
+      <action dev="luc" type="fix" >
+        Added a new much simpler way to log events occurrences all at once (or
+        only a subset of the events if desired)
+      </action>
+      <action dev="pascal" type="add" >
+        Added alternative default name for ICGEM files
+      </action>
+      <action dev="pascal" type="fix" >
+        Fixed EventState reset on propagation direction change (fixes bug #19)
+      </action>
+      <action dev="luc" type="fix" >
+        Fixed Jacobianizer so it can handle force models that do change the spacecraft mass,
+        like ConstantThrustManeuver (fixes bug #18)
+      </action>
+      <action dev="luc" type="add" >
+        Added Jacobians between orbital parameters and Cartesian parameters for all orbits
+        types (including hyperbolic orbits), all angles types (mean, eccentric, true) and in
+        both directions
+      </action>
+      <action dev="luc" type="update" >
+        Replaced the integers parameters used in orbit constructors (MEAN_ANOMALY, ECCENTRIC_ANOMALY ...)
+        by a new PositionAngle enumerate for better value safety. The old public constants and the
+        corresponding constructors are still available but are deprecated
+      </action>
+      <action dev="luc" type="fix" >
+        Fixed ephemeris generation in numerical propagation. After getEphemeris has been
+        called,  later calls to the numerical propagator did reset the already computed
+        and returned ephemeris (fixes bug #14)
+      </action>
+      <action dev="luc" type="add" due-to="Bruno Revelin">
+        Added support for the Marshall Solar Activity Future Estimation files
+      </action>
+      <action dev="luc" type="fix">
+        TLEPropagator now implements the Propagator interface, and hence can benefit from all
+        events detection and mode handling features (fixes features request #4)
+      </action>
+      <action dev="luc" type="update">
+        improved events detection robustness, by decoupling events handling from adaptive step
+        sizes in numerical integrators and  (fix contributed to Apache Commons Math) and from
+        classical propagation in analytical and tabulated propagators. This implies the events
+        will NOT reduce integration step sizes anymore, thus also increasing speed and in corner
+        cases reducing local precision at event occurrence, reducing max step size is often
+        sufficient to compensate for this drawback
+      </action>
+      <action dev="v&#233;ronique" type="add" >
+        all propagators, including analytical ones or tabulated ones can now be used for
+        event detection. Of course for tabulated propagators, setting up an event that
+        would try to reset the state triggers an error when the event occurs
+      </action>
+      <action dev="v&#233;ronique" type="add" >
+        propagation can now be done between two dates, regardless of the date of the initial state
+      </action>
+      <action dev="v&#233;ronique" type="add" >
+        attitude can be specified either using a date only thanks to a new AttitudeLaw interface
+        or using a date, a position-velocity provider and a frame (which can be any frame) thanks
+        to a new AttitudeProvider interface, wrappers have been added to convert between the two
+        interfaces. A side effect of this change is that LofOffset constructor now needs a reference
+        to an inertial reference frame, otherwise the attitude woud be wrong if a non-inertial frame
+        were passed to getAttitude, due to velocity composition (the computed LOF would not really
+        be a LOF)
+      </action>
+      <action dev="luc" type="update">
+        the notion of quasi-inertial frames has been renamed as pseudo-inertial because
+        quasi-inertial has a precise relativistic meaning that is not considered here. We
+        only consider these frames to be suitable for Newtonian mechanics.
+      </action>
+      <action dev="luc" type="update">
+        the equinox based frames have been renamed to more standard names (MOD, and GTOD
+        instead of MEME, and PEF). The implementation of TEME was also wrong (it was
+        really a TOD), so now there are both a TOD with a proper name and a TEME with a
+        proper implementation.
+      </action>
+      <action dev="luc" type="update">
+        celestial bodies now provide both an inertially oriented body centered
+        frame and a body oriented body centered frame, the bodies managed by
+        CelestialBodyFactory use the IAU poles and prime meridian definitions
+        to build the two frames
+      </action>
+      <action dev="luc" type="add">
+        added the ICRF frame at the solar system barycenter
+      </action>
+      <action dev="luc" type="add">
+        added the ITRF93, ITRF97, ITRF2000 and ITRF2008 frames (previously, only
+        the ITRF2005 frame was available)
+      </action>
+      <action dev="luc" type="add">
+        added a getPoint method to TopocentricFrame
+      </action>
+      <action dev="luc" type="add">
+        added the Galileo System Time Scales and the Galileo start epoch.
+      </action>
+      <action dev="luc" type="add">
+        added the UT1, TCB and GMST time scales used in CCSDS Orbit Data Messages
+      </action>
+      <action dev="luc" type="fix">
+        fixed an error when parsing a date occurring during a leap second introduction
+      </action>
+      <action dev="luc" type="fix">
+        fixed a dut1 interpolation error for the day just before a leap second introduction
+      </action>
+      <action dev="luc" type="fix">
+        fixed an error in JPL ephemerides: they are in TDB time scale
+      </action>
+      <action dev="luc" type="fix">
+        fixed an error in date creation/parsing for UTC dates which occur during a
+        leap second
+      </action>
+      <action dev="luc" type="fix">
+        fixed UTC time scale between 1961-01-01 and 1971-12-31 ; in this time range
+        the offset between UTC and TAI was piecewise linear
+      </action>
+      <action dev="luc" type="add">
+        added an enumerate for specifying months in dates and for simplifying parsing
+        of some data files
+      </action>
+      <action dev="luc" type="add">
+        completed support for CCSDS Time Code Format (CCSDS 301.0-B-3) ; now in addition
+        to ASCII Calendar Segmented Time Code which has been supported for a while,
+        Orekit also supports CCSDS Unsegmented Time Code (CUC), CCSDS Day Segmented
+        Time Code (CDS) and CCSDS Calendar Segmented Time Code (CCS)
+      </action>
+      <action dev="luc" type="add">
+        added a freeze method to the Frame and Transform classes, in order to build fixed
+        frames from moving ones, this is useful for example to build a launch frame
+        at launcher inertial navigation system reset time, or to build an equinox-based
+        frame at a specific epoch
+      </action>
+      <action dev="luc" type="fix">
+        fixed an out of memory error when lots of temporary frames were created in loops
+        and discarded
+      </action>
+      <action dev="luc" type="update">
+        use the new FastMath class from commons-math instead of the standard java.util.Math
+        class for increased accuracy and speed
+      </action>
+      <action dev="luc" type="add">
+        added support for the new bulletinB data published by Paris-Meudon observatory
+        for IAU-1980 precession-nutation model (IERS has ceased publishing bulletinB
+        files for both IAU-1980 precession-nutation model and IAU-2000
+        precession-nutation model as of early 2010).
+      </action>
+      <action dev="luc" type="add">
+        added support for the new XML files containing both bulletinA and bulletinB data
+        published by IERS (both the finals and daily files are supported).
+      </action>
+      <action dev="luc" type="update">
+        Orekit now depends on at least version 3.0 of Apache commons-math
+      </action>
+      <action dev="luc" type="add">
+        added a way to list what data have been loaded through DataProvidersManager
+      </action>
+      <action dev="luc" type="add">
+        PropagationException can now be created directly from OrekitException, thus simplifying
+        wrapping lower Orekit errors in step handlers
+      </action>
+      <action dev="luc" type="update">
+        improved exception propagation from low level java runtime and Apache commons-math libraries
+        preserving initial error stack trace
+      </action>
+      <action dev="luc" type="update">
+        changed exception localization framework to simplify messages handling
+      </action>
+      <action dev="luc" type="fix">
+        greatly improved AbsoluteDate accuracy by shifting epoch when needed and separating
+        long/double computations to avoid too large offsets and numerical cancellations, it is
+        now possible to still have an absolute date accurate to about 1.0e-13s after shifting
+        it 10000 times by 0.1s steps
+      </action>
+      <action dev="luc" type="fix">
+        fixed an error in TopocentricFrame.getPVCoordinates: the coordinates returned were not the
+        coordinates of the topocentric frame origin with respect to the specified frame, but were the
+        coordinates of the specified frame origin with respect to the topocentric frame.
+      </action>
+      <action dev="luc" type="fix">
+        fixed an errors in data loading in tutorials when one of the path in the classpath
+        contained a space
+      </action>
+      <action dev="luc" type="fix">
+        improved CelestialBodyPointed attitude mode: the spin now correctly includes
+        the coupling effect of the phasing reference
+      </action>
+      <action dev="luc" type="fix">
+        fixed an error in SpinStabilized attitude mode: the spin was reversed
+        with respect to the specification
+      </action>
+      <action dev="pascal" type="add">
+        added a GroundMaskElevationDetector dealing with local physical mask for visibility
+      </action>
+      <action dev="pascal" type="add">
+        added an ApparentElevationDetector taking refraction into account in a terrestrial
+        environment
+      </action>
+      <action dev="pascal" type="update">
+        enhanced DateDetector behaviour to allow adding new event dates on the fly
+      </action>
+      <action dev="pascal" type="fix" due-to="Derek Surka">
+        fixed an error in FramesFactory when getting ITRF2005 and TIRF2000 frames:
+        ignoreTidalEffects was handled wrong.
+      </action>
+      <action dev="luc" type="update" >
+        removed serialization of some cached data in frames
+      </action>
+      <action dev="luc" type="fix" >
+        fixed deserialization problems of frame singletons, they were not unique any more
+      </action>
+      <action dev="v&#233;ronique" type="add" >
+        numerical propagation can now be done either using Cartesian parameters, circular
+        parameters, equinoctial parameters, or Keplerian parameters (elliptical or hyperbolic)
+        and using mean, eccentric or true position angles for the parameters where it is relevant.
+        So there are now 10 possible configurations for state vector. This allows propagation
+        of any kind of trajectories, including hyperbolic orbits used for interplanetary missions,
+        or atmospheric re-entry trajectories
+      </action>
+      <action dev="v&#233;ronique" type="update" >
+        completely revamped the partial derivatives matrices computation using the additional
+        equations mechanism
+      </action>
+      <action dev="v&#233;ronique" type="add" >
+        added a mechanism to integrate user-supplied additional equations alongside with
+        orbital parameters during numerical propagation
+      </action>
+      <action dev="luc" type="update">
+        use A. W. Odell and R. H. Gooding (1986) fast and robust solver for Kepler equation
+      </action>
+      <action dev="luc" type="add">
+        keplerian and cartesian orbits now support hyperbolic orbits (i.e. eccentricity greater
+        than 1, and in this case negative semi major axis by convention)
+      </action>
+      <action dev="luc" type="fix">
+        fixed an error in LofOffset attitude mode: the computed attitude was reversed
+        with respect to the specification
+      </action>
+      <action dev="luc" type="add">
+        added an AttitudesSequence class which can handle several laws, only one of
+        which being active at any time. The active law changes as switch events are
+        triggered. This can be used for example to alternate between daylight attitude mode
+        and eclipse attitude mode, or between normal observing mode and special modes
+        for ground contact or maneuvers.
+      </action>
+      <action dev="pascal" type="fix" due-to="Bruno Revelin">
+        fixed an error when crawling a classpath or a directory a zip file was found.
+        This might lead to select an inappropriate data provider.
+      </action>
+    </release>
+    <release version="5.0.3" date="2011-07-12"
+             description="version 5.0.3 is a bug-fix release.">
+      <action dev="luc" type="fix">
+        Fixed a performance bug implying that some frames reloaded all EOP history files
+        each time a transform was computed  (fixes bug #26).
+      </action>
+      <action dev="luc" type="fix">
+        Fixed a parsing bug in IERS Rapid Data and Prediction files for dates between 2000 and 2009.
+      </action>
+    </release>
+    <release version="5.0.2" date="2011-07-11"
+             description="version 5.0.2 is an interim release of Orekit with support for IERS
                           Rapid Data and Prediction files.">
-			<action dev="luc" type="update">
-				Added support for IERS Rapid Data and Prediction files finals.all,
-				finals.data and finals.daily,
-				for both IAU-1980 and IAU-2000 and with both columns and XML formats.
-			</action>
-		</release>
-		<release version="5.0.1" date="2011-04-15"
-			description="version 5.0.1 is a minor release of Orekit without any functional changes.
+      <action dev="luc" type="update">
+        Added support for IERS Rapid Data and Prediction files finals.all, finals.data and finals.daily,
+        for both IAU-1980 and IAU-2000 and with both columns and XML formats.
+      </action>
+    </release>
+    <release version="5.0.1" date="2011-04-15"
+             description="version 5.0.1 is a minor release of Orekit without any functional changes.
              The differences with respect to 5.0 are only related to packaging and deployement to
              maven central. There are NO bug fixes and NO evolutions.">
-			<action dev="luc" type="update">
-				updated packaging to allow deployment to maven central.
-			</action>
-		</release>
-		<release version="5.0" date="2010-05-06"
-			description="version 5.0 is a major release of Orekit. It introduces several new
+      <action dev="luc" type="update">
+        updated packaging to allow deployment to maven central.
+      </action>
+    </release>
+    <release version="5.0" date="2010-05-06"
+             description="version 5.0 is a major release of Orekit. It introduces several new
              features and bug fixes. Some slight incompatibilities with respect to previous
              versions have been introduced, but they should be easy to overcome to users. Users
              are strongly advised to upgrade to this version. The major points introduced in version
@@ -3290,269 +2896,197 @@
              attitude interfaces and an experimental (read subject to change) numerical propagator
              able to compute jacobians of the state with respect to both initial state and force
              models parameters. Version 5.0 now depends on version 2.1 of Apache commons math.">
-			<action dev="pascal" type="add">
-				a new experimental numerical propagator has been added, in addition
-				to computing
-				the spacecraft state at target time, it also computes the partial
-				derivatives of
-				this state with respect to the initial state (one jacobian) and with
-				respect to
-				models parameters (another jacobian). The jacobians are integrated
-				alongside with
-				the state, using variational equations for better accuracy and
-				numerical robustness.
-				This will help further implementation of orbit determination or
-				optimization
-				algorithms. This code is still considered to be experimental as of 5.0 and the
-				API
-				could change in the future.
-			</action>
-			<action dev="luc" type="add">
-				a new SpacecraftFrame class has been added, taking into account orbit
-				and
-				attitude thanks to an underlying propagator. This allows to see the
-				spacecraft just
-				as another known geometrical object automatically handled and
-				connected to all
-				other frames. For an instantaneous view, Transform instances can also be
-				built
-				directly by SpacecraftState instances.
-			</action>
-			<action dev="luc" type="add">
-				frames can now be flagged as quasi-inertial or not; only quasi-inertial
-				frames
-				are suitable for defining orbits
-			</action>
-			<action dev="luc" type="add">
-				the Topocentric frame now provides a way to retrieve the body shape on
-				which the
-				frame is defined
-			</action>
-			<action dev="pascal" type="update">
-				changed the way Veis 1950 frame is constructed.
-				Now, its parent is the PEF frame with no EOP corrections applied.
-			</action>
-			<action dev="luc" type="fix" due-to="John Pritchard">
-				fixed a parameters inversion in Earth Orientation Parameters for IAU-1980
-				models.
-				The error could introduce up to a few meters error in position during
-				transformations
-				between TEME and MEME
-			</action>
-			<action dev="luc" type="add">
-				factories have been introduced for handling all data formats. Their default
-				configuration
-				correspond to the legacy formats used in previous versions (IERS format for
-				UTC-TAI, EOPC04
-				and bulletins B for Earth Orientation Parameters, JPL format for
-				celestial bodies ...).
-				Users can now add support for their own formats if they want (for example
-				if they prefer
-				using bulletins A instead of EOPC04 and bulletins B, or if they have
-				their own gravity
-				field format ...). Consequences of these changes are that the
-				SolarSystemBody and
-				the PotentialReaderFactory classes have been deprecated (replaced by
-				CelestialBodyFactory and
-				GravityFieldFactory) and that TimeScalesFactory and FramesFactory have been extended.
-				All these
-				factories follow the same generic pattern.
-			</action>
-			<action dev="luc" type="fix">
-				improved thread safety (however, Orekit is still NOT completely
-				thread-safe).
-			</action>
-			<action dev="luc" type="add">
-				the loaders for gravity fields now can optionally allow missing
-				coefficients (they will be
-				replaced by 0.0 except c[0][0] which will be replaced by 1.0).
-			</action>
-			<action dev="luc" type="fix">
-				the loader for gravity fields in the ICGEM format now support empty
-				lines in the file
-				(there is for example one blank line at the end of the file in the
-				orekit-data zip archive).
-			</action>
-			<action dev="luc" type="add">
-				added support for the GRGS gravity field files formats.
-			</action>
-			<action dev="luc" type="add">
-				added a way to list the available satellite numbers in TLE files.
-			</action>
-			<action dev="luc" type="update">
-				improved TLE elements loading. Now TLE lines are loaded using the standard
-				data loading
-				mechanism (thus allowing loading from disk files, network, classpath ...),
-				they can
-				contain TLE for several objects in one file, and they may contain some
-				non-TLE lines
-				if desired.
-			</action>
-			<action dev="v&#233;ronique" type="add">
-				a new PVCoordinatesProvider interface has been created on top of
-				several existing classes
-				and interfaces (orbit propagator, celestial bodies, some moving frames
-				...). This is a
-				major generalization that allows to use either satellites or celestial
-				bodies in many
-				algorithms (attitude pointing target, eclipses and field of view events ...)
-			</action>
-			<action dev="luc" type="fix">
-				improved numerical propagator efficiency when used from an outside loop: the
-				initial
-				state is automatically set to the last state at propagation end, thus
-				allowing to
-				restart from here without recomputing everything
-			</action>
-			<action dev="luc" type="add">
-				added a reset feature in all propagators, allowing to reuse an already
-				configured
-				propagator for several different orbits
-			</action>
-			<action dev="luc" type="fix">
-				fixed a mode handling error in NumericalPropagator: when a propagator was
-				reused
-				with a new mode setting, the previous step handlers were still used in
-				addition to
-				the new ones instead of replacing them
-			</action>
-			<action dev="luc" type="fix">
-				fixed an interpolation error for orbits crossing the -PI/+PI singularity
-				between
-				entries in the Ephemeris class
-			</action>
-			<action dev="luc" type="update">
-				KeplerianPropagator now preserve orbits types
-			</action>
-			<action dev="luc" type="add">
-				AbsoluteDate, Orbit, PVCoordinates, Attitude and SpacecraftState instances can
-				now all
-				be slightly shifted in time using simple evolution models (keplerian
-				for orbit, fixed
-				angular rate for attitude, fixed translation for position/velocity). This
-				is not a
-				replacement for proper propagation but is useful for known simple motions or
-				small
-				time shifts or when coarse accuracy is sufficient
-			</action>
-			<action dev="luc" type="fix">
-				changed AttitudeLaw.getState signature to use complete orbit. This is an
-				incompatible
-				change introduced to fix a major bug in spin computation for some attitude
-				laws. The laws
-				for which orientation depends on satellite velocity have a spin vector
-				that depends on
-				acceleration. This can be computed only if complete orbit is available. This
-				change
-				should be simple to handle from a users point of view, as the caller
-				generally already
-				has the orbit available and attitude laws implementations can retrieve
-				all the former
-				parameters (date, position/velocity, frame) directly from orbit.
-			</action>
-			<action dev="luc" type="fix">
-				fixed spin rate computation errors in almost all attitude modes
-			</action>
-			<action dev="luc" type="add">
-				added a new simple linear attitude mode: FixedRate
-			</action>
-			<action dev="luc" type="fix">
-				fixed an error in event detection: when two events were very close (for
-				example a very
-				short ground station visibility), the second one may be ignored despite
-				the first one
-				was detected.
-			</action>
-			<action dev="luc" type="fix">
-				fixed corner cases in event detection during orbit propagation, sometimes
-				an already detected and handled event prevented the propagator to go
-				further in time.
-			</action>
-			<action dev="luc" type="add">
-				added an EventShifter wrapper allowing to slightly shift raw events in
-				time. This is useful
-				for example to switch an attitude mode from solar pointing to something
-				else a few minutes
-				before eclipse entry and going back to solar pointing mode a few minutes
-				after eclipse exit.
-			</action>
-			<action dev="pascal" type="add">
-				added a new AlignmentDetector.
-			</action>
-			<action dev="pascal" type="add">
-				added a new EclipseDetector handling either umbra or penumbra entry and
-				exit events.
-			</action>
-			<action dev="v&#233;ronique" type="add">
-				added new CircularFieldOfViewDetector and DihedralFieldOfViewDetector
-				handling
-				field of view entry and exit events for any type of target.
-			</action>
-			<action dev="luc" type="add">
-				added an experimental implementation of a BoxAndSolarArray spacecraft
-				model considering a convex
-				body (either parallelepipedic or defined by a set of facets) and a
-				rotating solar array, for
-				accurate modeling of surface forces with attitude. Beware that this class is
-				still considered
-				experimental, so use it with care!
-			</action>
-			<action dev="luc" type="update">
-				completely changed the RadiationSensitive and DragSensitive interfaces to be
-				more comprehensive
-				and handle properly lift and side force effects when used with
-				non-symmetric spacecrafts/flux geometry
-			</action>
-			<action dev="luc" type="fix" due-to="Christelle Blandin">
-				fixed denormalization of gravity field coefficients, the last coefficient
-				was not initialized
-			</action>
-			<action dev="luc" type="add">
-				added a relative constructor and a getMomentum method to PVCoordinates
-			</action>
-			<action dev="luc" type="add">
-				added a special implementation improving performances for the frequent
-				case of identity transform
-			</action>
-			<action dev="luc" type="fix">
-				fixed forgotten radians to degrees conversions for inclination and RAAN
-				in CircularOrbit.toString()
-			</action>
-			<action dev="luc" type="add">
-				added a Constants interface including a few useful physical constants.
-			</action>
-			<action dev="luc" type="add">
-				added a way to build date components from week components (this can be
-				used
-				for scheduled operations with week-related periods)
-			</action>
-			<action dev="luc" type="add">
-				added string parsing features for dates and times components supporting
-				ISO-8601 formats
-			</action>
-			<action dev="luc" type="add">
-				Orekit is now packaged as an OSGi bundle
-			</action>
-			<action dev="pascal" type="add">
-				added some pieces of an UML model for the library (available in the
-				source distribution)
-			</action>
-			<action dev="luc" type="update">
-				updated error message localization to be more consistent with Java
-				exception. Now getMessage
-				returns a non-localized message and only getLocalizedMessage returns a
-				message localized for
-				the platform default locale. A new getMessage(Locale) method has also
-				been added to
-				retrieve the message in any desired locale, not only the platform default
-				one. The messages
-				are also built and translated only when needed, so if an exception is
-				triggered and
-				never displayed, the message will never be built.
-			</action>
-		</release>
-		<release version="4.1" date="2009-08-18"
-			description="version 4.1 is an upgrade bringing some new features and fixing a
+      <action dev="pascal" type="add">
+        a new experimental numerical propagator has been added, in addition to computing
+        the spacecraft state at target time, it also computes the partial derivatives of
+        this state with respect to the initial state (one jacobian) and with respect to
+        models parameters (another jacobian). The jacobians are integrated alongside with
+        the state, using variational equations for better accuracy and numerical robustness.
+        This will help further implementation of orbit determination or optimization
+        algorithms. This code is still considered to be experimental as of 5.0 and the API
+        could change in the future.
+      </action>
+      <action dev="luc" type="add">
+        a new SpacecraftFrame class has been added, taking into account orbit and
+        attitude thanks to an underlying propagator. This allows to see the spacecraft just
+        as another known geometrical object automatically handled and connected to all
+        other frames. For an instantaneous view, Transform instances can also be built
+        directly by SpacecraftState instances.
+      </action>
+      <action dev="luc" type="add">
+        frames can now be flagged as quasi-inertial or not; only quasi-inertial frames
+        are suitable for defining orbits
+      </action>
+      <action dev="luc" type="add">
+        the Topocentric frame now provides a way to retrieve the body shape on which the
+        frame is defined
+      </action>
+      <action dev="pascal" type="update">
+        changed the way Veis 1950 frame is constructed.
+        Now, its parent is the PEF frame with no EOP corrections applied.
+      </action>
+      <action dev="luc" type="fix" due-to="John Pritchard">
+        fixed a parameters inversion in Earth Orientation Parameters for IAU-1980 models.
+        The error could introduce up to a few meters error in position during transformations
+        between TEME and MEME
+      </action>
+      <action dev="luc" type="add" >
+        factories have been introduced for handling all data formats. Their default configuration
+        correspond to the legacy formats used in previous versions (IERS format for UTC-TAI, EOPC04
+        and bulletins B for Earth Orientation Parameters, JPL format for celestial bodies ...).
+        Users can now add support for their own formats if they want (for example if they prefer
+        using bulletins A instead of EOPC04 and bulletins B, or if they have their own gravity
+        field format ...). Consequences of these changes are that the SolarSystemBody and
+        the PotentialReaderFactory classes have been deprecated (replaced by CelestialBodyFactory and
+        GravityFieldFactory) and that TimeScalesFactory and FramesFactory have been extended. All these
+        factories follow the same generic pattern.
+      </action>
+      <action dev="luc" type="fix" >
+        improved thread safety (however, Orekit is still NOT completely thread-safe).
+      </action>
+      <action dev="luc" type="add" >
+        the loaders for gravity fields now can optionally allow missing coefficients (they will be
+        replaced by 0.0 except c[0][0] which will be replaced by 1.0).
+      </action>
+      <action dev="luc" type="fix" >
+        the loader for gravity fields in the ICGEM format now support empty lines in the file
+        (there is for example one blank line at the end of the file in the orekit-data zip archive).
+      </action>
+      <action dev="luc" type="add" >
+        added support for the GRGS gravity field files formats.
+      </action>
+      <action dev="luc" type="add" >
+        added a way to list the available satellite numbers in TLE files.
+      </action>
+      <action dev="luc" type="update" >
+        improved TLE elements loading. Now TLE lines are loaded using the standard data loading
+        mechanism (thus allowing loading from disk files, network, classpath ...), they can
+        contain TLE for several objects in one file, and they may contain some non-TLE lines
+        if desired.
+      </action>
+      <action dev="v&#233;ronique" type="add" >
+        a new PVCoordinatesProvider interface has been created on top of several existing classes
+        and interfaces (orbit propagator, celestial bodies, some moving frames ...). This is a
+        major generalization that allows to use either satellites or celestial bodies in many
+        algorithms (attitude pointing target, eclipses and field of view events ...)
+      </action>
+      <action dev="luc" type="fix" >
+        improved numerical propagator efficiency when used from an outside loop: the initial
+        state is automatically set to the last state at propagation end, thus allowing to
+        restart from here without recomputing everything
+      </action>
+      <action dev="luc" type="add" >
+        added a reset feature in all propagators, allowing to reuse an already configured
+        propagator for several different orbits
+      </action>
+      <action dev="luc" type="fix" >
+        fixed a mode handling error in NumericalPropagator: when a propagator was reused
+        with a new mode setting, the previous step handlers were still used in addition to
+        the new ones instead of replacing them
+      </action>
+      <action dev="luc" type="fix" >
+        fixed an interpolation error for orbits crossing the -PI/+PI singularity between
+        entries in the Ephemeris class
+      </action>
+      <action dev="luc" type="update" >
+        KeplerianPropagator now preserve orbits types
+      </action>
+      <action dev="luc" type="add" >
+        AbsoluteDate, Orbit, PVCoordinates, Attitude and SpacecraftState instances can now all
+        be slightly shifted in time using simple evolution models (keplerian for orbit, fixed
+        angular rate for attitude, fixed translation for position/velocity). This is not a
+        replacement for proper propagation but is useful for known simple motions or small
+        time shifts or when coarse accuracy is sufficient
+      </action>
+      <action dev="luc" type="fix" >
+        changed AttitudeLaw.getState signature to use complete orbit. This is an incompatible
+        change introduced to fix a major bug in spin computation for some attitude laws. The laws
+        for which orientation depends on satellite velocity have a spin vector that depends on
+        acceleration. This can be computed only if complete orbit is available. This change
+        should be simple to handle from a users point of view, as the caller generally already
+        has the orbit available and attitude laws implementations can retrieve all the former
+        parameters (date, position/velocity, frame) directly from orbit.
+      </action>
+      <action dev="luc" type="fix" >
+        fixed spin rate computation errors in almost all attitude modes
+      </action>
+      <action dev="luc" type="add" >
+        added a new simple linear attitude mode: FixedRate
+      </action>
+      <action dev="luc" type="fix" >
+        fixed an error in event detection: when two events were very close (for example a very
+        short ground station visibility), the second one may be ignored despite the first one
+        was detected.
+      </action>
+      <action dev="luc" type="fix" >
+        fixed corner cases in event detection during orbit propagation, sometimes
+        an already detected and handled event prevented the propagator to go further in time.
+      </action>
+      <action dev="luc" type="add" >
+        added an EventShifter wrapper allowing to slightly shift raw events in time. This is useful
+        for example to switch an attitude mode from solar pointing to something else a few minutes
+        before eclipse entry and going back to solar pointing mode a few minutes after eclipse exit.
+      </action>
+      <action dev="pascal" type="add">
+        added a new AlignmentDetector.
+      </action>
+      <action dev="pascal" type="add" >
+        added a new EclipseDetector handling either umbra or penumbra entry and exit events.
+      </action>
+      <action dev="v&#233;ronique" type="add" >
+        added new CircularFieldOfViewDetector and DihedralFieldOfViewDetector handling
+        field of view entry and exit events for any type of target.
+      </action>
+      <action dev="luc" type="add" >
+        added an experimental implementation of a BoxAndSolarArray spacecraft model considering a convex
+        body (either parallelepipedic or defined by a set of facets) and a rotating solar array, for
+        accurate modeling of surface forces with attitude. Beware that this class is still considered
+        experimental, so use it with care!
+      </action>
+      <action dev="luc" type="update" >
+        completely changed the RadiationSensitive and DragSensitive interfaces to be more comprehensive
+        and handle properly lift and side force effects when used with non-symmetric spacecrafts/flux geometry
+      </action>
+      <action dev="luc" type="fix" due-to="Christelle Blandin">
+        fixed denormalization of gravity field coefficients, the last coefficient
+        was not initialized
+      </action>
+      <action dev="luc" type="add" >
+        added a relative constructor and a getMomentum method to PVCoordinates
+      </action>
+      <action dev="luc" type="add">
+        added a special implementation improving performances for the frequent case of identity transform
+      </action>
+      <action dev="luc" type="fix">
+        fixed forgotten radians to degrees conversions for inclination and RAAN in CircularOrbit.toString()
+      </action>
+      <action dev="luc" type="add">
+        added a Constants interface including a few useful physical constants.
+      </action>
+      <action dev="luc" type="add">
+        added a way to build date components from week components (this can be used
+        for scheduled operations with week-related periods)
+      </action>
+      <action dev="luc" type="add">
+        added string parsing features for dates and times components supporting ISO-8601 formats
+      </action>
+      <action dev="luc" type="add">
+        Orekit is now packaged as an OSGi bundle
+      </action>
+      <action dev="pascal" type="add">
+        added some pieces of an UML model for the library (available in the source distribution)
+      </action>
+      <action dev="luc" type="update" >
+        updated error message localization to be more consistent with Java exception. Now getMessage
+        returns a non-localized message and only getLocalizedMessage returns a message localized for
+        the platform default locale. A new getMessage(Locale) method has also been added to
+        retrieve the message in any desired locale, not only the platform default one. The messages
+        are also built and translated only when needed, so if an exception is triggered and
+        never displayed, the message will never be built.
+      </action>
+    </release>
+    <release version="4.1" date="2009-08-18"
+             description="version 4.1 is an upgrade bringing some new features and fixing a
              few bugs. The equinox-based frames family with IAU1980 precession-nutation
              models that are still used by many legacy systems are now supported. This
              simplifies interoperability with legacy systems and helps migrating from this
@@ -3564,394 +3098,321 @@
              loading to an external library ...). Another change is the addition of the TDB
              time scale. Some minor incompatibilities have been introduced but they are easy
              to solve for users, the explanations are provided in detailed changes report.">
-			<action dev="aude" type="add">
-				added TDB time scale
-			</action>
-			<action dev="luc" type="update">
-				the RadiationSensitive and DragForce interfaces now have an
-				additional SpacecraftState parameter in all their get methods.
-				This allows to implement models that take into account solar
-				arrays rotation. Note that this changes breaks compatibility
-				for users that did add their own implementations, but it is
-				simple to deal with (simply add one parameter in the signature
-				and ignore it) so its was considered acceptable.
-			</action>
-			<action dev="luc" type="add" due-to="James Housden">
-				added german localization for error messages
-			</action>
-			<action dev="luc" type="update">
-				added a feature allowing all tests to clear the already built reference
-				objects (frames, time scales, solar system bodies ...) between each
-				tests,
-				thus removing the need to launch tests in separate JVMS. This allows to
-				launch all tests directly from eclipse, and this speeds up maven
-				tests by
-				a factor 4 at least
-			</action>
-			<action dev="luc" type="update">
-				set up a custom ant build independent from the maven 2 build
-			</action>
-			<action dev="luc" type="update">
-				changed all tests from Junit 3 to Junit 4
-			</action>
-			<action dev="thierry" type="fix">
-				fixed accuracy of PEF frame
-			</action>
-			<action dev="luc" type="fix" due-to="Aude Privat">
-				fixed configuration problems on Windows systems
-			</action>
-			<action dev="luc" type="fix" due-to="Sébastien Herbinière">
-				fixed a reversed sign in solar radiation pressure
-			</action>
-			<action dev="pascal" type="update">
-				Orekit supports the two different naming patterns for bulletins B provided
-				by IERS
-				on http://www.iers.org/ and http://hpiers.obspm.fr/eop-pc/.
-			</action>
-			<action dev="luc" type="update">
-				the predefined times scales (TAI, UTC ...) are now built using a
-				factory. The various
-				XXXScale.getInstance() methods defined in each predefined time scales classes
-				are still available, but have been deprecated and will be removed in
-				the future,
-				they are replaced by TimeScalesFactory.getXXX().
-			</action>
-			<action dev="pascal" type="update">
-				the Frame class was split into a FramesFactory class, dealing with the
-				predefined
-				reference frames, and a Frame class for the creation of new frames and the
-				navigation
-				through any frames tree. The Frame.getXXX() methods for the predefined
-				reference
-				frames are still available, but have been deprecated and will be removed
-				in the future,
-				they are replaced by FramesFactory.getXXX().
-			</action>
-			<action dev="pascal" type="add">
-				3 new predefined reference frames have been added in Orekit : MEME,
-				TEME and PEF. They
-				implement the classical paradigm of equinox-based transformations including
-				the IAU-76
-				precession model, the IAU-80 nutation model and the IAU-82 sidereal time
-				model, with
-				the capability to apply the nutation corrections provided by IERS
-				through the EOP data
-				files for better agreement with the IAU 2000 precession-nutation model.
-			</action>
-			<action dev="luc" type="update">
-				the ChronologicalComparator class is not a singleton anymore, this
-				didn't really make sense
-			</action>
-			<action dev="luc" type="fix">
-				fixed a state reset error: orbital state changed by event detectors like
-				ImpulseManeuver were overwritten by other event detectors
-			</action>
-			<action dev="luc" type="fix">
-				fixed stop date of abstract propagators (Keplerian and
-				Eckstein-Heschler). They used to
-				stop at the first event after target date when an event detector was set
-				up, instead of
-				stopping at the target date
-			</action>
-			<action dev="luc" type="fix">
-				the gravity coefficients for solar system bodies are now extracted from
-				JPL files headers
-			</action>
-			<action dev="luc" type="update">
-				the eventOccurred method in EventDetector interface and its various
-				implementations
-				has an additional parameter specifying if the switching function
-				increases or
-				decreases at event time. This allows simpler events identification has many
-				switching
-				functions have two switches (start/end, raising/setting, entry/exit ...).
-				Note that
-				this changes breaks compatibility for users that did implement their own
-				events, but
-				it is simple to deal with (simply add one parameter in the signature
-				and ignore it)
-				so its was considered acceptable.
-			</action>
-			<action dev="luc" type="fix" due-to="Christophe Pipo">
-				fixed an error occurring when DE406 JPL ephemerides were loaded before
-				DE405 ones
-			</action>
-			<action dev="luc" type="fix" due-to="Sébastien Herbinière">
-				fixed an error in EGM potential file loader
-			</action>
-			<action dev="luc" type="update">
-				trigger exceptions when no data can be loaded
-			</action>
-			<action dev="luc" type="update">
-				remove predefined leap seconds, they are not useful anymore since other
-				parts of the library do need configuration data (solar system
-				bodies) and
-				since data configuration has been vastly improved
-			</action>
-			<action dev="luc" type="add">
-				added support for the ICGEM format for gravity fields
-			</action>
-			<action dev="luc" type="update">
-				load gravity potential data using the same mechanism already used for
-				Earth
-				Orientation Parameters, UTC-TAI history and JPL ephemerides files
-			</action>
-			<action dev="luc" type="add" due-to="quinput and Kai Ruhl">
-				re-activated a way to load data from the classpath using a
-				data provider plugin.
-			</action>
-			<action dev="luc" type="add">
-				added a way to load data directly from network (either
-				locally or through a proxy server) using a data provider plugin.
-			</action>
-			<action dev="luc" type="add">
-				added a small plugin-like mechanism to delegate data loading to a
-				user-provided mechanism, thus enabling smooth integration in
-				existing
-				systems.
-			</action>
-			<action dev="luc" type="update">
-				updated to latest version of commons-math.
-			</action>
-			<action dev="luc" type="add" due-to="Silvia Ríos Bergantiños">
-				added galician localization for error messages.
-			</action>
-			<action dev="luc" type="fix" due-to="Guylaine Prat">
-				improved javadoc comments in orbit classes.
-			</action>
-			<action dev="pascal" type="add">
-				tidal corrections are now available for ITRF and TIRF frames. Both frames
-				are
-				provided in two versions, the standard one with tidal corrections and a
-				stripped
-				down one without tidal corrections. A cache/interpolation mechanism is
-				used to
-				keep the computation cost of tidal correction to a minimum. With this
-				mechanism,
-				the penalty to use tidal correction is slightly above 20% in run time
-				for a
-				transformation between GCRF and ITRF. A raw implementation without this mechanism
-				would lead to a 550% penalty, or even a 1100% penalty if TIRF and
-				ITRF parts were
-				computed independently.
-			</action>
-		</release>
-		<release version="4.0" date="2008-10-13"
-			description="major upgrade with new features (GCRF and ITRF2005 frames, DE 405
+      <action dev="aude" type="add" >
+        added TDB time scale
+      </action>
+      <action dev="luc" type="update" >
+        the RadiationSensitive and DragForce interfaces now have an
+        additional SpacecraftState parameter in all their get methods.
+        This allows to implement models that take into account solar
+        arrays rotation. Note that this changes breaks compatibility
+        for users that did add their own implementations, but it is
+        simple to deal with (simply add one parameter in the signature
+        and ignore it) so its was considered acceptable.
+       </action>
+      <action dev="luc" type="add" due-to="James Housden">
+        added german localization for error messages
+      </action>
+      <action dev="luc" type="update">
+        added a feature allowing all tests to clear the already built reference
+        objects (frames, time scales, solar system bodies ...) between each tests,
+        thus removing the need to launch tests in separate JVMS. This allows to
+        launch all tests directly from eclipse, and this speeds up maven tests by
+        a factor 4 at least
+      </action>
+      <action dev="luc" type="update">
+        set up a custom ant build independent from the maven 2 build
+      </action>
+      <action dev="luc" type="update">
+        changed all tests from Junit 3 to Junit 4
+      </action>
+      <action dev="thierry" type="fix">
+        fixed accuracy of PEF frame
+      </action>
+      <action dev="luc" type="fix" due-to="Aude Privat">
+        fixed configuration problems on Windows systems
+      </action>
+      <action dev="luc" type="fix" due-to="Sébastien Herbinière">
+        fixed a reversed sign in solar radiation pressure
+      </action>
+      <action dev="pascal" type="update" >
+        Orekit supports the two different naming patterns for bulletins B provided by IERS
+        on http://www.iers.org/ and http://hpiers.obspm.fr/eop-pc/.
+      </action>
+      <action dev="luc" type="update" >
+        the predefined times scales (TAI, UTC ...) are now built using a factory. The various
+        XXXScale.getInstance() methods defined in each predefined time scales classes
+        are still available, but have been deprecated and will be removed in the future,
+        they are replaced by TimeScalesFactory.getXXX().
+      </action>
+      <action dev="pascal" type="update" >
+        the Frame class was split into a FramesFactory class, dealing with the predefined
+        reference frames, and a Frame class for the creation of new frames and the navigation
+        through any frames tree. The Frame.getXXX() methods for the predefined reference
+        frames are still available, but have been deprecated and will be removed in the future,
+        they are replaced by FramesFactory.getXXX().
+      </action>
+      <action dev="pascal" type="add" >
+        3 new predefined reference frames have been added in Orekit : MEME, TEME and PEF. They
+        implement the classical paradigm of equinox-based transformations including the IAU-76
+        precession model, the IAU-80 nutation model and the IAU-82 sidereal time model, with
+        the capability to apply the nutation corrections provided by IERS through the EOP data
+        files for better agreement with the IAU 2000 precession-nutation model.
+      </action>
+      <action dev="luc" type="update" >
+        the ChronologicalComparator class is not a singleton anymore, this didn't really make sense
+      </action>
+      <action dev="luc" type="fix" >
+        fixed a state reset error: orbital state changed by event detectors like
+        ImpulseManeuver were overwritten by other event detectors
+      </action>
+      <action dev="luc" type="fix" >
+        fixed stop date of abstract propagators (Keplerian and Eckstein-Heschler). They used to
+        stop at the first event after target date when an event detector was set up, instead of
+        stopping at the target date
+      </action>
+      <action dev="luc" type="fix" >
+        the gravity coefficients for solar system bodies are now extracted from JPL files headers
+      </action>
+      <action dev="luc" type="update" >
+        the eventOccurred method in EventDetector interface and its various implementations
+        has an additional parameter specifying if the switching function increases or
+        decreases at event time. This allows simpler events identification has many switching
+        functions have two switches (start/end, raising/setting, entry/exit ...). Note that
+        this changes breaks compatibility for users that did implement their own events, but
+        it is simple to deal with (simply add one parameter in the signature and ignore it)
+        so its was considered acceptable.
+      </action>
+      <action dev="luc" type="fix" due-to="Christophe Pipo">
+        fixed an error occurring when DE406 JPL ephemerides were loaded before DE405 ones
+      </action>
+      <action dev="luc" type="fix" due-to="Sébastien Herbinière">
+        fixed an error in EGM potential file loader
+      </action>
+      <action dev="luc" type="update">
+        trigger exceptions when no data can be loaded
+      </action>
+      <action dev="luc" type="update">
+        remove predefined leap seconds, they are not useful anymore since other
+        parts of the library do need configuration data (solar system bodies) and
+        since data configuration has been vastly improved
+      </action>
+      <action dev="luc" type="add" >
+        added support for the ICGEM format for gravity fields
+      </action>
+      <action dev="luc" type="update" >
+        load gravity potential data using the same mechanism already used for Earth
+        Orientation Parameters, UTC-TAI history and JPL ephemerides files
+      </action>
+      <action dev="luc" type="add" due-to="quinput and Kai Ruhl">
+        re-activated a way to load data from the classpath using a
+        data provider plugin.
+      </action>
+      <action dev="luc" type="add">
+        added a way to load data directly from network (either
+        locally or through a proxy server) using a data provider plugin.
+      </action>
+      <action dev="luc" type="add">
+        added a small plugin-like mechanism to delegate data loading to a
+        user-provided mechanism, thus enabling smooth integration in existing
+        systems.
+      </action>
+      <action dev="luc" type="update">
+        updated to latest version of commons-math.
+      </action>
+      <action dev="luc" type="add" due-to="Silvia Ríos Bergantiños">
+        added galician localization for error messages.
+      </action>
+      <action dev="luc" type="fix" due-to="Guylaine Prat">
+        improved javadoc comments in orbit classes.
+      </action>
+      <action dev="pascal" type="add">
+        tidal corrections are now available for ITRF and TIRF frames. Both frames are
+        provided in two versions, the standard one with tidal corrections and a stripped
+        down one without tidal corrections. A cache/interpolation mechanism is used to
+        keep the computation cost of tidal correction to a minimum. With this mechanism,
+        the penalty to use tidal correction is slightly above 20% in run time for a
+        transformation between GCRF and ITRF. A raw implementation without this mechanism
+        would lead to a 550% penalty, or even a 1100% penalty if TIRF and ITRF parts were
+        computed independently.
+      </action>
+    </release>
+    <release version="4.0" date="2008-10-13"
+             description="major upgrade with new features (GCRF and ITRF2005 frames, DE 405
              and DE 406 ephemerides support, improved and greatly simplified date/time support,
              vastly improved data configuration with zip files support, new tutorials, improved
              performances, more tests and all identified bugs fixed, new translation files for
              italian, spanish and norse.">
-			<action dev="pascal" type="fix">
-				The ephemeris produced by numerical propagator now checks date validity
-				in
-				propagate method.
-			</action>
-			<action dev="luc" type="fix">
-				The EME2000/J2000 frame was slightly mis-oriented (about 20 milli
-				arcseconds).
-				It really was the GCRF frame. This has been fixed and now both the
-				GCRF and
-				the EME2000/J2000 are available.
-			</action>
-			<action dev="luc" type="fix">
-				Dates in UTC within leap seconds are now displayed correctly (i.e. a 61st
-				second is added to the minute).
-			</action>
-			<action dev="luc" type="fix" due-to="quinput">
-				Fixed an overflow error in AbsoluteDate that generated an exception when
-				any
-				attempts was made to print dates far away like AbsoluteDate.JULIAN_EPOCH or
-				AbsoluteDate.MODIFIED_JULIAN_EPOCH.
-			</action>
-			<action dev="luc" type="fix">
-				Changed test configuration to always use a new JVM for each test. This
-				prevents
-				some false positive to be generated.
-			</action>
-			<action dev="luc" type="update">
-				The GeodeticPoint constructor arguments has been reordered to reflect
-				more
-				traditional usage, latitude coming before longitude.
-			</action>
-			<action dev="luc" type="update">
-				The low accuracy Sun model based on Newcomb theory and the Moon model
-				based
-				on Brown theory have been withdrawn as they are superseded by the
-				support of JPL
-				DE 405 binary ephemerides files.
-			</action>
-			<action dev="luc" type="update">
-				The ThirdBody abstract class has been removed and its specific method
-				getMu has been moved up into CelestialBody interface and
-				renamed getGM.
-			</action>
-			<action dev="luc" type="update">
-				Improved external data configuration. The java property is now called
-				orekit.data.path and is a colon or semicolon separated path
-				containing
-				directories or zip archives, themselves containing embedded directories
-				or zip archives and data files. This allows easy roll-out of
-				system-wide
-				configuration data that individual users can override by prepending their
-				own data trees in front of the path. This also allows simple
-				configuration
-				since many data files can be stored in easy to handle zip archives.
-			</action>
-			<action dev="luc" type="update">
-				Renamed the iers package into data, as it is not IERS specific anymore.
-				Some
-				classes where also moved out of the package and into the frame and time
-				package and their visibility reduced to package only. This improves
-				decoupling
-				and reduces clutter on users by limiting the number of visible classes.
-			</action>
-			<action dev="luc" type="update">
-				The performance of IAU-2000 precession-nutation model computation has
-				been
-				tremendously improved, using a combined caching and interpolation approach. The
-				simplified model (which was quite inaccurate in version 3.1) has
-				therefore been
-				removed as it was not needed anymore.
-			</action>
-			<action dev="luc" type="update">
-				The ITRF 2005 frame is now supported instead of the older ITRF 2000
-				frame. The
-				Earth Orientation Parameters data handling classes have been updated to
-				match
-				this change and read the new file format provided by IERS.
-			</action>
-			<action dev="luc" type="update">
-				The J2000 frame has been renamed as EME2000 as this name seems to be
-				more
-				widely accepted and reduces confusion with the J2000.0 epoch. The
-				Frame.getJ2000() method is still available, but has been deprecated
-				and will be removed in the future.
-			</action>
-			<action dev="luc" type="update">
-				Changed TimeScale from base abstract class to interface only.
-			</action>
-			<action dev="luc" type="update">
-				Renamed some classes for better understanding: ChunkedDate is now
-				DateComponents,
-				ChunkedTime is now TimeComponents, ChunksPair is now DateTimeComponents. The
-				getChunks method from AbsoluteDate as also been renamed into
-				getComponents accordingly.
-			</action>
-			<action dev="pascal" type="add">
-				Added new tutorials.
-			</action>
-			<action dev="luc" type="add">
-				Added predefined local orbital frames: the (t, n, w) frame aligned with
-				velocity
-				and the (q, s, w) frame aligned with position.
-			</action>
-			<action dev="luc" type="add">
-				Added a predefined detector for altitude crossing events.
-			</action>
-			<action dev="luc" type="add">
-				Added methods to get zenith, nadir, north, south, east and west direction
-				for
-				any GeodeticPoint.
-			</action>
-			<action dev="luc" type="add" due-to="Silvia Ríos Bergantiños">
-				Added spanish localization for error messages.
-			</action>
-			<action dev="luc" type="add" due-to="Espen Bjørntvedt">
-				Added norse localization for error messages.
-			</action>
-			<action dev="luc" type="add" due-to="Francesco Coccoluto">
-				Added italian localization for error messages.
-			</action>
-			<action dev="luc" type="add" due-to="Derek Surka">
-				Added support for mean motion first and second derivatives fields in TLE.
-			</action>
-			<action dev="luc" type="add">
-				Added a way to rebuild the two lines of TLE instances.
-			</action>
-			<action dev="luc" type="add" due-to="Derek Surka">
-				Added constructor from already parsed elements for TLE.
-			</action>
-			<action dev="luc" type="add">
-				Added a method to retrieve a body-centered inertial frame to the
-				CelestialBody interface. As a consequence, thirteen new frames are
-				predefined: Sun, Moon, planets and barycenters provided by JPL
-				binary
-				ephemerides.
-			</action>
-			<action dev="luc" type="add">
-				Support for the JPL DE 405 and DE 406 binary ephemerides files has been
-				added
-				and a factory class SolarSystemBody uses these files to provide
-				implementations
-				of the CelestialBody interface for Sun, Moon, the eight solar system
-				planets,the Pluto dwarf planet as well as the solar system
-				barycenter and Earth-Moon
-				barycenter points.
-			</action>
-			<action dev="luc" type="add">
-				The CelestialBody interface now provides velocity as well as position.
-			</action>
-			<action dev="luc" type="add">
-				A getCalls() method has been added to the NumericalPropagator class
-				to count the
-				number of calls to the differential equations computation method. This
-				helps
-				tuning the underlying integrator settings in order to improve
-				performances.
-			</action>
-			<action dev="luc" type="add">
-				A lot more classes and interfaces are now serializable, to help users
-				embed
-				instance in their own serializable classes.
-			</action>
-			<action dev="luc" type="add">
-				Added predefined leap seconds to allow proper turn-key use of the library
-				even without an already configured environment. All known leap
-				seconds at
-				time of writing (2008) are predefined, from 1972-01-01 to 2009-01-01
-				(the
-				last one has been announced in Bulletin C 36 on 2008-07-04 and is not
-				yet
-				present in the UTC-TAI.history published file)
-			</action>
-			<action dev="luc" type="add">
-				Improved user-friendliness of the time-scales by changing methods parameters
-				types to more easily understandable ones.
-			</action>
-			<action dev="luc" type="add">
-				Improved user-friendliness of the AbsoluteDate class by adding several
-				new constructors and methods for common cases. It is in particular now
-				possible
-				to use offsets within a time scale, for example to build a date given
-				as a
-				fractional number of days since a reference date in UTC, explicitly ignoring
-				intermediate leap seconds.
-			</action>
-			<action dev="luc" type="add">
-				Improved the class handling date/time components: added a constructor to
-				allow building
-				from an offset with respect to a reference epoch, implemented Comparable
-				interface and
-				added equals and hashCode methods.
-			</action>
-			<action dev="luc" type="add">
-				Improved the class handling date components: added a constructor to allow
-				building
-				from any reference epoch, not only J2000.0 (thus simplifying use of
-				modified julian day),
-				added getMJD() method, added several constants JULIAN_EPOCH,
-				MODIFIED_JULIAN_EPOCH,
-				FIFTIES_EPOCH, GPS_EPOCH, J2000_EPOCH and JAVA_EPOCH.
-			</action>
-			<action dev="luc" type="add">
-				Added a new time scale: GPSScale.
-			</action>
-			<action dev="luc" type="add">
-				Added the changes page to the generated site.
-			</action>
-		</release>
-		<release version="3.1" date="2008-07-16"
-			description="This release is the first public release of Orekit." />
-	</body>
+      <action dev="pascal" type="fix">
+        The ephemeris produced by numerical propagator now checks date validity in
+        propagate method.
+      </action>
+      <action dev="luc" type="fix">
+        The EME2000/J2000 frame was slightly mis-oriented (about 20 milli arcseconds).
+        It really was the GCRF frame. This has been fixed and now both the GCRF and
+        the EME2000/J2000 are available.
+      </action>
+      <action dev="luc" type="fix">
+        Dates in UTC within leap seconds are now displayed correctly (i.e. a 61st
+        second is added to the minute).
+      </action>
+      <action dev="luc" type="fix" due-to="quinput">
+        Fixed an overflow error in AbsoluteDate that generated an exception when any
+        attempts was made to print dates far away like AbsoluteDate.JULIAN_EPOCH or
+        AbsoluteDate.MODIFIED_JULIAN_EPOCH.
+      </action>
+      <action dev="luc" type="fix">
+        Changed test configuration to always use a new JVM for each test. This prevents
+        some false positive to be generated.
+      </action>
+      <action dev="luc" type="update">
+        The GeodeticPoint constructor arguments has been reordered to reflect more
+        traditional usage, latitude coming before longitude.
+      </action>
+      <action dev="luc" type="update">
+        The low accuracy Sun model based on Newcomb theory and the Moon model based
+        on Brown theory have been withdrawn as they are superseded by the support of JPL
+        DE 405 binary ephemerides files.
+      </action>
+      <action dev="luc" type="update">
+        The ThirdBody abstract class has been removed and its specific method
+        getMu has been moved up into CelestialBody interface and
+        renamed getGM.
+      </action>
+      <action dev="luc" type="update">
+        Improved external data configuration. The java property is now called
+        orekit.data.path and is a colon or semicolon separated path containing
+        directories or zip archives, themselves containing embedded directories
+        or zip archives and data files. This allows easy roll-out of system-wide
+        configuration data that individual users can override by prepending their
+        own data trees in front of the path. This also allows simple configuration
+        since many data files can be stored in easy to handle zip archives.
+      </action>
+      <action dev="luc" type="update">
+        Renamed the iers package into data, as it is not IERS specific anymore. Some
+        classes where also moved out of the package and into the frame and time
+        package and their visibility reduced to package only. This improves decoupling
+        and reduces clutter on users by limiting the number of visible classes.
+      </action>
+      <action dev="luc" type="update">
+        The performance of IAU-2000 precession-nutation model computation has been
+        tremendously improved, using a combined caching and interpolation approach. The
+        simplified model (which was quite inaccurate in version 3.1) has therefore been
+        removed as it was not needed anymore.
+      </action>
+      <action dev="luc" type="update">
+        The ITRF 2005 frame is now supported instead of the older ITRF 2000 frame. The
+        Earth Orientation Parameters data handling classes have been updated to match
+        this change and read the new file format provided by IERS.
+      </action>
+      <action dev="luc" type="update">
+        The J2000 frame has been renamed as EME2000 as this name seems to be more
+        widely accepted and reduces confusion with the J2000.0 epoch. The
+        Frame.getJ2000() method is still available, but has been deprecated
+        and will be removed in the future.
+      </action>
+      <action dev="luc" type="update">
+        Changed TimeScale from base abstract class to interface only.
+      </action>
+      <action dev="luc" type="update">
+        Renamed some classes for better understanding: ChunkedDate is now DateComponents,
+        ChunkedTime is now TimeComponents, ChunksPair is now DateTimeComponents. The
+        getChunks method from AbsoluteDate as also been renamed into getComponents accordingly.
+      </action>
+      <action dev="pascal" type="add">
+        Added new tutorials.
+      </action>
+      <action dev="luc" type="add">
+        Added predefined local orbital frames: the (t, n, w) frame aligned with velocity
+        and the (q, s, w) frame aligned with position.
+      </action>
+      <action dev="luc" type="add">
+        Added a predefined detector for altitude crossing events.
+      </action>
+      <action dev="luc" type="add">
+        Added methods to get zenith, nadir, north, south, east and west direction for
+        any GeodeticPoint.
+      </action>
+      <action dev="luc" type="add" due-to="Silvia Ríos Bergantiños">
+        Added spanish localization for error messages.
+      </action>
+      <action dev="luc" type="add" due-to="Espen Bjørntvedt">
+        Added norse localization for error messages.
+      </action>
+      <action dev="luc" type="add" due-to="Francesco Coccoluto">
+        Added italian localization for error messages.
+      </action>
+      <action dev="luc" type="add" due-to="Derek Surka">
+        Added support for mean motion first and second derivatives fields in TLE.
+      </action>
+      <action dev="luc" type="add" >
+        Added a way to rebuild the two lines of TLE instances.
+      </action>
+      <action dev="luc" type="add" due-to="Derek Surka">
+        Added constructor from already parsed elements for TLE.
+      </action>
+      <action dev="luc" type="add">
+        Added a method to retrieve a body-centered inertial frame to the
+        CelestialBody interface. As a consequence, thirteen new frames are
+        predefined: Sun, Moon, planets and barycenters provided by JPL binary
+        ephemerides.
+      </action>
+      <action dev="luc" type="add">
+        Support for the JPL DE 405 and DE 406 binary ephemerides files has been added
+        and a factory class SolarSystemBody uses these files to provide implementations
+        of the CelestialBody interface for Sun, Moon, the eight solar system
+        planets,the Pluto dwarf planet as well as the solar system barycenter and Earth-Moon
+        barycenter points.
+      </action>
+      <action dev="luc" type="add">
+        The CelestialBody interface now provides velocity as well as position.
+      </action>
+      <action dev="luc" type="add">
+        A getCalls() method has been added to the NumericalPropagator class to count the
+        number of calls to the differential equations computation method. This helps
+        tuning the underlying integrator settings in order to improve performances.
+      </action>
+      <action dev="luc" type="add">
+        A lot more classes and interfaces are now serializable, to help users embed
+        instance in their own serializable classes.
+      </action>
+      <action dev="luc" type="add">
+        Added predefined leap seconds to allow proper turn-key use of the library
+        even without an already configured environment. All known leap seconds at
+        time of writing (2008) are predefined, from 1972-01-01 to 2009-01-01 (the
+        last one has been announced in Bulletin C 36 on 2008-07-04 and is not yet
+        present in the UTC-TAI.history published file)
+      </action>
+      <action dev="luc" type="add">
+        Improved user-friendliness of the time-scales by changing methods parameters
+        types to more easily understandable ones.
+      </action>
+      <action dev="luc" type="add">
+        Improved user-friendliness of the AbsoluteDate class by adding several
+        new constructors and methods for common cases. It is in particular now possible
+        to use offsets within a time scale, for example to build a date given as a
+        fractional number of days since a reference date in UTC, explicitly ignoring
+        intermediate leap seconds.
+      </action>
+      <action dev="luc" type="add">
+        Improved the class handling date/time components: added a constructor to allow building
+        from an offset with respect to a reference epoch, implemented Comparable interface and
+        added equals and hashCode methods.
+      </action>
+      <action dev="luc" type="add">
+        Improved the class handling date components: added a constructor to allow building
+        from any reference epoch, not only J2000.0 (thus simplifying use of modified julian day),
+        added getMJD() method, added several constants JULIAN_EPOCH, MODIFIED_JULIAN_EPOCH,
+        FIFTIES_EPOCH, GPS_EPOCH, J2000_EPOCH and JAVA_EPOCH.
+      </action>
+      <action dev="luc" type="add">
+        Added a new time scale: GPSScale.
+      </action>
+      <action dev="luc" type="add">
+        Added the changes page to the generated site.
+      </action>
+    </release>
+    <release version="3.1" date="2008-07-16"
+             description="This release is the first public release of Orekit."/>
+  </body>
 </document>
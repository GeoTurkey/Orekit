<?xml version="1.0" encoding="UTF-8" ?>
<!-- Copyright 2002-2021 CS GROUP
  Licensed to CS GROUP (CS) under one or more
  contributor license agreements.  See the NOTICE file distributed with
  this work for additional information regarding copyright ownership.
  CS licenses this file to You under the Apache License, Version 2.0
  (the "License"); you may not use this file except in compliance with
  the License.  You may obtain a copy of the License at

    http://www.apache.org/licenses/LICENSE-2.0

  Unless required by applicable law or agreed to in writing, software
  distributed under the License is distributed on an "AS IS" BASIS,
  WITHOUT WARRANTIES OR CONDITIONS OF ANY KIND, either express or implied.
  See the License for the specific language governing permissions and
  limitations under the License.
-->
<document>
  <properties>
    <title>Orekit Changes</title>
  </properties>
  <body>
    <release version="11.0" date="TBD" description="TBD">
<<<<<<< HEAD
   	  <action dev="thomas" type="add" issue="712">
      	Added IGS clock file support.
      </action>
   	  <action dev="bryan" type="update" issue="743">
=======
      <action dev="bryan" type="update" issue="650">
        Methods computeMeanState() and computeOsculatingState()
        of FieldDSSTPropagator are now statics.
      </action>
      <action dev="bryan" type="update" issue="762">
        TabulatelofOffset now implements BoundedAttitudeProvider.
      </action>
      <action dev="luc" type="update" issue="761">
        TabulateProvider now implements BoundedAttitudeProvider.
      </action>
      <action dev="luc" type="fix" issue="760">
        Fixed reference frame in tabulated attitude provider.
      </action>
      <action dev="amir" type="fix" issue="746">
        Fixed combination of measurements using GNSS phase measurements.
      </action>
      <action dev="bryan" type="add" issue="756">
        Added new method signature in IodGooding using AngularRaDec measurement.
      </action>
      <action dev="thomas" type="fix" issue="688">
        Fixed ignored fields from TLE template in TLEPropagatorBuilder.
      </action>
      <action dev="thomas" type="fix" issue="372">
        Added TLE generation.
      </action>
      <action dev="bryan" type="fix" issue="624">
        Allowed dynamic station coordinates when calculating tropospheric delay.
      </action>
      <action dev="bryan" type="update" issue="755">
        Modified IodGooding constructor to be consistent with other IOD methods.
      </action>
      <action dev="bryan" type="add" issue="753">
        Added new method signature in IodLaplace using AngularRaDec measurement.
      </action>
      <action dev="bryan" type="add" issue="752">
        Added new method signature in IodLambert using Position measurement.
      </action>
      <action dev="bryan" type="add" issue="751">
        Added new method signature in IodGibbs using Position measurement.
      </action>
      <action dev="luc" type="fix" issue="749">
      	Allow building PVCoordinates and AngularCoordinates (as well as their Field,
        Absolute and TimeStamped variations) to be build from UnivariateDerivative1
        and UnivariateDerivative2 in addition to DerivativeStructure.
      </action>
      <action dev="bryan" type="fix" issue="736">
        Fixed NullPointerException in DSSTTesseral Hansen object.
      </action>
      <action dev="bryan" type="update" issue="601">
      	Changed getPVInPZ90() method to private.
      </action>
      <action dev="bryan" type="fix" issue="744">
      	Fixed calculation of CR3BP constants.
      </action>
      <action dev="bryan" type="update" issue="743">
>>>>>>> 3d77bcf3
      	Updated JUnit version to 4.13.1.
      </action>
    </release>
    <release version="10.3" date="2020-12-21"
             description="Version 10.3 is a minor release of Orekit.
             It includes both new features and bug fixes. New features introduced
             in 10.3 are: relativistic clock correction for range, phase, and range rate
             measurements, piece wise models for empirical forces, one-way GNSS code
             and phase measurements, support for laser ranging data (both CPF and
             CRD formats), Lense-Thirring and De Sitter relativistic corrections to
             satellite acceleration, support for AGI leap second files, new interfaces
             for attitude ephemeris files, Knocke model for Earth's albedo and infrared,
             as well as several other new features. This release includes an important
             fix in DSST orbit determination allowing to used short period Jacobian
             during state transition matrix calculation. It also fixes issues in Kalman
             orbit determination and CCSDS ADM format. See the list below for a full
             description of the changes.">
   	  <action dev="bryan" type="update" issue="741">
      	Updated Hipparchus version to 1.8 and updated code with new functionalities.
      </action>
   	  <action dev="bryan" type="add" issue="740">
      	Added aggregator for bounded attitude providers.
      </action>
   	  <action dev="thomas" type="add" issue="8">
        Added Knocke's Earth rediffused radiation pressure force model.
      </action>
   	  <action dev="bryan" type="add" issue="739">
      	Allowed initialization of attitude provider from attitude segment.
      </action>
      <action dev="raphael" type="add" issue="705">
        Allowed writing an AEM file from a list of SpacecraftStates.
      </action>
      <action dev="luc" type="add" issue="738">
        Added user-defined max iteration and convergence criterion in SecularAndHarmonic.
      </action>
      <action dev="luc" type="add" issue="737">
        Added loading of AGI LeapSecond.dat files.
      </action>
      <action dev="raphael" type="add" issue="686">
        Allowed user-defined format for ephemeris data lines in
        StreamingAemWriter, AEMWriter, StreamingOemWriter and OEMWriter.
      </action>
   	  <action dev="bryan" type="fix" issue="683">
      	Updated building instructions.
      </action>
   	  <action dev="bryan" type="add" issue="734">
      	Added getters for phase measurement ambiguity driver.
      </action>
   	  <action dev="bryan" type="fix" issue="696">
      	Allowed to configure initial covariance for measurements in Kalman Filter.
      </action>
      <action dev="thomas, bryan" type="add" issue="709">
        Added clock drift contribution to range rate measurements.
      </action>
   	  <action dev="bryan" type="fix" issue="687">
      	Fixed Javadoc of ElevationMask.
      </action>
      <action dev="raphael" type="fix" issue="711">
        Allowed definition of a default interpolation degree in both AEMParser and OEMParser.
      </action>
      <action dev="bryan" type="add" issue="733">
        Added Lense-Thirring and De Sitter relativistic effects.
      </action>
      <action dev="melanisti" type="fix" issue="725">
        Fixed missing measurement parameter in InterSatellitesRange measurement.
      </action>
      <action dev="bryan" type="add" issue="732">
        Added documentation for checkstyle configuration.
      </action>
   	  <action dev="thomas" type="fix" issue="730">
      	Removed useless loop over an empty list
      </action>
      <action dev="luc" type="fix" issue="731">
        Fixed parsing of some ICGEM gravity fields files.
      </action>
      <action dev="raphael" type="fix" issue="720">
      	Added support for measurements parameters in UnivariateProcessNoise
      </action>
      <action dev="luc" type="fix" issue="729">
        Fixed wrong handling of RESET-STATE in analytical propagators.
      </action>
      <action dev="luc" type="add" issue="728">
        Allow creating a node detector without an orbit.
      </action>
      <action dev="bryan" type="add" issue="671">
        Added support for laser ranging file formats.
      </action>
      <action dev="clement" type="fix" issue="724">
        Remove range checks in TLE constructor.
      </action>
      <action dev="bryan" type="fix" issue="723">
        Allowed AEM and OEM writers to write header comments.
      </action>
      <action dev="bryan" type="add" issue="719">
        Added one-way GNSS range and phase measurements for LEO satellite
        orbit determination applications.
      </action>
      <action dev="bryan" type="add" issue="716">
        Added piecewise empirical force model.
      </action>
      <action dev="bryan" type="add" >
        Considered a new implementation for empirical forces, to allow piecewise model.
      </action>
      <action dev="bryan" type="add" issue="703">
        Added inter-satellites phase measurement.
      </action>
      <action dev="bryan" type="fix" issue="695">
        Considered covariance matrix from Position measurement in Kalman estimator.
      </action>
      <action dev="bryan" type="fix" issue="718">
        Fixed orbital state used for short periodic Jacobian computation.
      </action>
      <action dev="bryan" type="add" issue="704">
        Allow using user specified velocity error for computing
        tolerance vectors for integrators.
      </action>
      <action dev="bryan" type="add" issue="714">
        Added frequency deviation for range-rate measurements.
      </action>
      <action dev="bryan" type="add" issue="715">
        Added relativistic clock correction for range, phase and
        inter-satellite range measurements.
      </action>
      <action dev="bryan" type="fix" issue="706">
        Fixed missing measurement parameter in inter-satellites range measurement.
      </action>
   	  <action dev="thomas" type="fix" issue="713">
        Fixed computation of DSST short period Jacobian.
      </action>
      <action dev="luc" type="fix" issue="699">
        Fixed missing measurement parameter in Phase measurement
      </action>
      <action dev="luc" type="fix" issue="701">
        Fixed wrong handling of propagation parameters by Kalman filter in multi-satellite
        context
      </action>
    </release>
    <release version="10.2" date="2020-07-14"
             description="Version 10.2 is a minor release of Orekit.
             It includes both new features and bug fixes. New features introduced
             in 10.2 are: support for CCSDS ADM files, modelling of trajectories
             around Lagrangian points using CR3BP model, a piece wise drag force model,
             a time span tropospheric estimated model, an estimated ionospheric model,
             an improved modelling of the GNSS phase measurement, several bug fixes
             for date functionnalities, a new organization of the maneuvers package,
             a configurable low thrust maneuver model based on detectors,
             support for CSSI space weather data, , as well as several other minor
             features and bug fixes. See the list below for a full description
             of the changes.">
      <action dev="bryan" type="fix" issue="661">
        Fixed visibility of WindUpFactory.
      </action>
      <action dev="bryan" type="update" >
        Increased visibility of setters in CCSDS ADM related classes.
      </action>
      <action dev="clement" type="add" issue="656">
        Added CssiSpaceWeatherLoader which provides three-hourly space weather
        data and implements DTM2000InputParameters and NRLMSISE00InputParameters
      </action>
      <action dev="maxime" type="update" issue="690">
        Increased visibility of setters in CCSDS OEM related classes.
      </action>
      <action dev="bryan" type="update" >
        Improved Orekit performance by using new Hipparchus' differentiation classes.
      </action>
      <action dev="bryan" type="update" issue="682">
        Changed visibility of OrbitType parameter drivers' names to public.
      </action>
      <action dev="evan" type="add" issue="684" due-to="Mikael">
        Fix infinite loop in event detection when a RESET_* event causes two other events
        to occur simultaneously and discontinuously.
      </action>
      <action dev="evan" type="add" issue="684">
        Add FieldFunctionalDetector.
      </action>
      <action dev="mikael" type="add">
        Added a configurable low thrust maneuver based on detectors.
      </action>
      <action dev="bryan" type="fix" issue="605">
        Added support for Rinex C0, L0, S0 and D0 observation types.
      </action>
      <action dev="bryan" type="fix" issue="641">
        Allow Pattern functionalities instead of String.replaceAll() and String.split().
      </action>
      <action dev="evan" type="fix" issue="658">
        Fix invalid hour when using TimeScale(double) or TimeScale(int, double) with a
        value in [86400, 86401]. Treat these values as indicating a leap second.
      </action>
      <action dev="evan" type="add" issue="677">
        Add AbsoluteDate.toStringRfc3339() and DateTimeComponents.toStringRfc3339().
      </action>
      <action dev="evan" type="fix" issue="681">
        Fix AbsoluteDate.getComponents(...) produces invalid times.
      </action>
      <action dev="evan" type="fix" issue="676">
        Fix AbsoluteDate.getComponents(utc) throws "non-existent time 23:59:61".
      </action>
      <action dev="bryan" type="fix" issue="651">
        Improved use of try with resources statement.
      </action>
      <action dev="bryan" type="fix" issue="679" due-to="luc, maxime">
        Improved testRetrogradeOrbit in CircularOrbit and KeplerianOrbit tests.
      </action>
      <action dev="bryan" type="fix" issue="680">
        Allowed ephemeris class to be used with absolute PV coordinates.
      </action>
      <action dev="bryan" type="fix" issue="674">
        Added an exception if eccentricity is negative for keplerian orbit.
      </action>
      <action dev="evan" type="fix" issue="667">
        Fix build on CentOS/RedHat 7.
      </action>
      <action dev="bryan" type="fix" issue="662">
        Fixed forgotten additional state in Ephemeris propagator.
      </action>
      <action dev="evan" type="update">
        Improve error message for TimeStampedCache by including requested date.
      </action>
      <action dev="bryan" type="fix" issue="663">
        Fixed initialization of the triggering event for ImpulseManeuver class.
      </action>
      <action dev="clement" type="fix" issue="664">
        Fix sign of RAAN and PA parameters in TLE constructor if negative, range check most other orbit parameters.
      </action>
      <action dev="bryan" type="add" issue="669">
        Added estimated ionospheric model.
      </action>
      <action dev="bryan" type="add" issue="645">
        Merged phase-measurement branch into develop.
      </action>
      <action dev="bryan" type="add" >
        Added a time span tropospheric estimated model.
      </action>
      <action dev="bryan" type="add" issue="646">
        Merged cr3bp branch into develop.
      </action>
      <action dev="bryan" type="add" issue="660">
        Improved exception handling in IODGibbs.
      </action>
      <action dev="bryan" type="add" issue="647">
        Improved package-info documentation.
      </action>
      <action dev="nick" type="update" >
        Upgrade maven-checkstyle-plugin to 3.1.1.
      </action>
      <action dev="bryan" type="add" issue="657">
        Added multiplexed Orekit fixed step handler.
      </action>
      <action dev="bryan" type="add" issue="655">
        Added support for CCSDS ADM files.
      </action>
      <action dev="maxime" type="add" issue="649">
        Added a piece wise drag force model: TimeSpanDragForce in forces package.
      </action>
      <action dev="yannick" type="fix" issue="654">
        Prevent divergence of Saastomoinen model pathDelay method at low elevation.
      </action>
      <action dev="bryan" type="fix" issue="542">
        Removed duplicated BUILDING.txt file.
      </action>
      <action dev="bryan" type="add" issue="504">
        Allowed Eckstein Hechler propagator to be initialized with a mean orbit.
      </action>
      <action dev="bryan" type="update" issue="644">
        Removed try and catch statements for ParameterDriver initialization.
      </action>
      <action dev="bryan" type="fix" issue="613">
        Allowed DSST propagation in osculating type with event detectors.
      </action>
    </release>
    <release version="10.1" date="2020-02-19"
             description="Version 10.1 is a minor release of Orekit.
             It includes both new features and bug fixes. New features introduced
             in 10.1 are: wind-up effect for phase measurement, NeQuick ionospheric model,
             support for Hatanaka compact RINEX format, methods for the combination
             of GNSS measurements, Laplace method for initial orbit determination,
             a new Field Of View package, comparison methods for absolute dates,
             a new multiplexed measurement, specialized propagators for GNSS constellation,
             default constructors for DSST force models, covariance matrices in OEM writer,
             a new data context implementation, connection with Gitlab CI, improved documentation,
             the migration of the tutorials to a separate sister project, as well as several other minor
             features and bug fixes. See the list below for a full description of the changes.">
      <action dev="ward" type="fix">
        Improve performance of loading CCSDS files.
      </action>
      <action dev="ward" type="fix" issue="639" due-to="qmor">
        In Ellipsoid.pointOnLimb(...) improved numerical stability by cancelling terms.
      </action>
      <action dev="maxime" type="fix" issue="639" due-to="qmor">
        Fixed pointOnLimb method in bodies.Ellipsoid class. Normalized equations should now avoid numerical issues.
      </action>
      <action dev="evan" type="fix" issue="627">
        Fix TimeScalesFactory.getGMST(conventions, simpleEop) always returning the same
        value.
      </action>
      <action dev="evan" type="fix" issue="636">
        Fix UT1 and Earth rotation during a leap second. Was off by 1 second.
      </action>
      <action dev="luc" type="fix" issue="635">
        Fixed inconsistency in constant thrust maneuver acceleration.
      </action>
      <action dev="evan" type="add" >
        Added an annotation and a compiler plugin that generates a warning
        when default context is used without being explicitly annotated.
      </action>
      <action dev="luc" type="fix" issue="632" due-to="Evan Ward">
        Fixed projection to ellipsoid at pole.
      </action>
      <action dev="evan,luc,yannick" type="add" issue="607">
        Add DataContext, a way to load separate sets of EOP, leap seconds, etc.
      </action>
      <action dev="luc" type="fix" issue="630">
        Improve performance of UnixCompressFilter.
      </action>
      <action dev="luc" type="fix" issue="631">
        Improve performance of HatanakaCompressFilter.
      </action>
      <action dev="evan" type="fix" issue="629">
        Improve performance of ZipJarCrawler.
      </action>
      <action dev="bryan" type="add" issue="625">
      	Added default constructors for DSSTZonal and DSSTTesseral. 
      </action>   
      <action dev="bryan" type="add" issue="622">
      	Added OrekitException for unknown number of frequencies in ANTEX files. 
      </action>
      <action dev="bryan" type="add" issue="621">
      	Added OrekitException in the case where IONEX header is corrupted. 
      </action>
      <action dev="dylan" type="add" issue="359">
      	Added a specific test for issue 359 in BatchLSEstimatorTest.
      	The test verifies that a Newtonian attraction is known
      	by both the propagator builder and the propagator when
      	it is not added explicitly.
      </action>
      <action dev="dylan" type="add" issue="367">
      	Added write of covariance matrices in OEMWriter.
      </action>
      <action dev="dylan" type="fix" issue="619">
        Fixed origin transform in CcsdsModifierFrame.
      </action>
      <action dev="bryan" type="add" issue="611">
        Added SBAS orbit propagator.
      </action>
      <action dev="bryan" type="fix" issue="617">
        Fixed null pointer exception in MultiplexedMeasurement.
      </action>
      <action dev="luc" type="fix" issue="575">
        Allow users to provide custom convergence checkers for
        batch least squares orbit determination.
      </action>
      <action dev="luc" type="add" issue="614">
        Added multiplexed measurements.
      </action>
      <action dev="luc" type="fix" issue="616">
        Fixed missed changes updates in ParameterDriversList embedding
        other ParameterDriversList instances.
      </action>
      <action dev="luc" type="update">
        Moved tutorials to a separate sister project.
      </action>
      <action dev="bryan" type="add" due-to="Shiva Iyer">
        Added Laplace method for initial orbit determination.
      </action>
      <action dev="bryan" type="fix" issue="612">
        Fixed DSST orbit determination tutorial.
      </action>
      <action dev="bryan" type="add" issue="610">
        Added IRNSS orbit propagator.
      </action>
      <action dev="bryan" type="add" issue="608">
        Added support for RINEX 3.04 files.
      </action>
      <action dev="gabb" type="fix" issue="533">
        Fixed bugs in the derivatives computation in IodGooding.
        Fixed bugs in IodLambert when there's more than an half revolution
        between start and final position.
      </action>
      <action dev="bryan" type="fix" issue="604">
        Fixed parsing of compact RINEX files with wrong key in header
        produced by some Septentrio receivers.
      </action>
      <action dev="luc" type="fix" issue="603">
        Fixed parsing of compact RINEX files with missing types in header
        produced by some Septentrio receivers.
      </action>
      <action dev="evan" type="fix" issue="589">
        Improve performance of AggregateBoundedPropagator by factor of 2.
      </action>
      <action dev="luc" type="fix" issue="600">
        Fixed parsing of compact RINEX files with many observation types.
      </action>
      <action dev="bryan" type="fix">
        Fixed poor design of GLONASS numerical propagator.
      </action>
      <action dev="luc" type="fix" issue="599">
        Fixed an issue in projection to flat ellipse.
      </action>
      <action dev="bryan" type="fix" issue="598">
        Added lazily addition of Newtonian attraction to the DSST and
        numerical propagator builders.
      </action>
      <action dev="luc" type="add" issue="595">
        Added EllipticalFieldOfView (with two different ways to define the
        ellipticity constraint) that can be used in FieldOfViewDetector,
        GroundFieldOfViewDetector and FootprintOverlapDetector.
      </action>
      <action dev="luc" type="add">
        Fields of view with regular polygonal shape can now be built either
        based on a defining cone inside the Fov and touching it at edges
        middle points, or based on a defining cone outside the Fov and touching
        it at vertices.
      </action>
      <action dev="luc" type="add" issue="594">
        Added CircularFieldOfView that can be used in FieldOfViewDetector,
        GroundFieldOfViewDetector and FootprintOverlapDetector.
      </action>
      <action dev="luc" type="add">
        Set up a general hierarchy for Field Of View with various shapes. At
        start, it includes DoubleDihedraFieldOfView and PolygonalFieldOfView.
      </action>
      <action dev="luc" type="add" issue="592">
        Added FilesListCrawler to load files from an explicit list.
      </action>
      <action dev="evan" type="fix" issue="583">
        Fix AbsoluteDate.compareTo() for future/past infinity.
      </action>
      <action dev="luc" type="fix" issue="588">
        Fixed wrong handling of spacecraft states in multi-satellites orbit determination
        and multi-satellite measurements generation.
      </action>
      <action dev="bryan" type="fix" issue="585">
        Improved contributing guide.
      </action>
      <action dev="petrus" type="fix" issue="570">
        Make FieldOfView.getFootprint public.
      </action>
      <action dev="bryan" type="add">
        Added combination of measurements.
      </action>
      <action dev="bryan" type="fix">
        Fix values of GPS C2D, L2D, D2D and S2D frequencies.
      </action>
      <action dev="bryan" type="add">
        Add Nequick ionospheric model.
      </action>
      <action dev="luc" type="fix" issue="581">
        Fixed spurious empty line insertion during Rinex 2 decompression
        when the number of observations per satellite is a multiple of 5
      </action>
      <action dev="luc" type="fix" issue="580">
        Fixed decompression of very small negative values in Hatanaka
        Compact RINEX format.
      </action>
      <action dev="luc" type="fix" issue="578">
        Orbit determination tutorials (and tests too) now supports compressed
        measurement files (gzip, Unix compress, Hatanaka Compact RINEX).
      </action>
      <action dev="luc" type="fix" issue="579">
        Handle properly special events flags in Hatanaka Compact RINEX format.
      </action>
      <action dev="luc" type="fix" issue="483">
        Reset additional state changed by event handlers and not managed by any
        additional state providers.
      </action>
      <action dev="luc" type="add" issue="472">
        Added support for Hatanaka Compact RINEX format.
      </action>
      <action dev="luc" type="fix" issue="574">
        Cope with input stream readers that keep asking for new bytes after end
        of Unix compressed files has been reached.
      </action>
      <action dev="luc" type="fix" issue="573">
        Added detection of some corrupted Unix-compressed files.
      </action>
      <action dev="bryan" type="fix" issue="572">
        Fixed the Saastamoinen model when station altitude is bigger than 5000.0 meters.
      </action>
      <action dev="luc" type="fix" issue="568">
        Fixed too fast step increase in a bracketing attempt.
      </action>
      <action dev="luc" type="add">
        Added phase measurement builder.
      </action>
      <action dev="luc" type="add">
        Added getWavelength in GNSS Frequency.
      </action>
    </release>
    <release version="10.0" date="2019-06-24"
             description="Orekit 10.0 is a major new release. It includes DSST OD,
             propagation in non-inertial frames, specialized propagators for GNSS
             constellations, a new ionospheric model, modeling for phase measurements, the
             LAMBDA method for phase ambiguity resolution, Shapiro effect for range
             measurements, improved documentation, as well as several other new features
             and bug fixes. This release fixes a security denial of service bug regarding
             itrf-versions.conf present since Orekit 9.2. Some APIs have incompatibly
             changed since the 9.X series including the format of itrf-versions.conf,
             removal of deprecated methods, reorganization of the models package, as well
             as updates to AbstractDetector, AbstractGNSSAttitudeProvider, DragSensitive,
             RadiationSensitive, and ZipJarCrawler. See the list below for a full
             description of the changes.">
      <action dev="evan" type="fix">
        Fix  name of GLONASS G2 frequency.
      </action>
      <action dev="luc" type="fix" >
        Fixed accuracy of dates conversions from java dates.
      </action>
      <action dev="evan" type="fix" issue="566">
        Make ITRFVersionLoader public.
      </action>
      <action dev="bryan" type="fix" issue="564">
        Fixed private argument of getLLimits() abstract method.
      </action>
      <action dev="bryan" type="fix" issue="565">
        Fixed static loading of UTC for GLONASS reference epoch.
      </action>
      <action dev="luc" type="fix" issue="547">
        Added a tile/sampling aiming direction that diverts singularity outside of a
        area of interest. This is mainly useful when sampling areas of interest that
        cover the pole as the pole is singular for classical aiming directions (constant
        azimuth or along track).
      </action>
      <action dev="luc" type="update" >
        Removed latitude limitation in AlongTrackAiming. If latitude is above (resp. below)
        the maximum (resp. minimum) latitude reached by the defining orbit, then aiming
        will be towards East for prograde orbits and towards West for retrograde orbits.
      </action>
      <action dev="bryan" type="fix">
        Fixes broken links on Orekit JavaDoc.
      </action>
       <action dev="pascal" type="fix" issue="558">
        Fixes broken links on Maven site.
      </action>
      <action dev="luc" type="fix" issue="559">
        Take into account changes in MSAFE files names published by NASA.
      </action>
      <action dev="bryan" type="add">
        Add Global Ionosphere Map model.
      </action>
      <action dev="maxime" type="add" issue="554">
        Added propagation in inertial frame.
      </action>
      <action dev="luc" type="fix" issue="557">
        Improved documentation about DatesSelector not being reusable across several
        schedulers during measurements generation.
      </action>
      <action dev="evan" type="fix">
        Fix some possible NPEs in AntexLoader, FieldAngularCoordinates.
      </action>
      <action dev="evan" type="fix">
        Fix locale dependent comparisons in SP3File, TDMParser, and YUMAParser.
      </action>
      <action dev="evan" type="fix">
        Ensure opened streams are closed in ZipJarCrawler, DTM2000, IERSConventions, and
        OceanLoadDeformationCoefficients.
      </action>
      <action dev="bryan" type="add">
        Add DSST Orbit Determination for both Kalman Filter and Batch Least Squares estimator.
      </action>
      <action dev="romaric" type="add">
        Add a events detector based on the geomagnetic field intensity at the satellite altitude
        or at sea level above the satellite, and the associated tests
      </action>
      <action dev="maxime" type="update" issue="549">
        Deleted deprecated methods in EclipseDetector.
      </action>
      <action dev="romaric" type="fix" issue="553">
        Fix the bug of attitude transition with Ephemeris propagator
        by adding a way for the LocalPVProvider to get the attitude at the end of the transition
      </action>
      <action dev="petrus" type="update" issue="518">
        Changing AbstractGNSSAttitudeProvider from public to package-private.
      </action>
      <action dev="romaric" type="fix" issue="551">
        Fix the bug of attitude transition with analytical propagator 
        by refreshing the attitude after the events triggering
      </action>
      <action dev="romaric" type="fix" issue="552">
        Fix the bug of attitude transition if a reset occurs during the transition
        by adding margins to the reset of TimeSpanMap to keep the one corresponding to the "after" attitude law.
      </action>
      <action dev="bryan" type="add" issue="522">
        Generalized the GPSPropagator class to handle all GNSS constellations using
        the same algorithm.
      </action>
      <action dev="bryan" type="add" issue="519">
        Added numerical and analytical GLONASS propagators.
      </action>
      <action dev="luc" type="add" >
        Added ambiguity resolution for phase measurements.
        This feature is not complete yet and is considered experimental.
      </action>
      <action dev="bryan" type="update" issue="548">
        Reorganized models package by adding new sub-packages.
      </action>
      <action dev="maxime" type="update" issue="546">
        Updated Hipparchus dependency to version 1.5 in pom.xml file.
      </action>
      <action dev="maxime" type="update" issue="514">
        Deleted unused DerivativeStructure acceleration computation methods.
        In interfaces radiationPressureAcceleration and dragAcceleration, and all their implementations and their tests.
      </action>
      <action dev="evan" type="update" issue="543">
        Change format of itrf-versions.conf to use prefix matching instead of Regular
        Expression matching. All existing itrf-versions.conf files will need to be
        updated. This is to avoid a potential denial of service where a crafted
        itrf-versions.conf could cause the application to hang.
      </action>
      <action dev="evan" type="update" issue="543">
        ZipJarCrawler now uses "!/" to denote the start of the path within the archive
        which matches the convention used by JarURLConnection. ZipJarCrawler used to use
        "!".
      </action>
      <action dev="bryan" type="fix" issue="544" due-to="Josef Probst">
        Fixed endless loop on GPSPropagator and (Field)KeplerianOrbit.
      </action>
      <action dev="maxime" type="add" issue="403">
        Added tests for class UnivariateProcessNoise.
        Working tests for non-Cartesian orbit propagation are still needed.
      </action>
      <action dev="maxime" type="fix" issue="514">
        Deprecated unused DerivativeStructure acceleration computation methods.
        In interfaces radiationPressureAcceleration and dragAcceleration, and all their implementations and their tests. 
      </action>
      <action dev="luc" type="add" issue="536">
        Take target radius into account in CircularFieldOfViewDetector and FieldOfViewDetector.
      </action>
      <action dev="maxime" type="fix" issue="539">
        Fixed DTM2000.getDensity method, made it independent of user time zone.
      </action>
      <action dev="luc" type="add" issue="535">
        Take occulting body flattening into account in eclipse detector.
      </action>
      <action dev="maxime" type="fix" issue="538" due-to="Dorian Gegout">
        Fixed default method compareTo in interface ComparableMeasurement.
      </action>
      <action dev="luc" type="add" issue="532">
        Added Shapiro effect modifier for Range and InterSatelliteRange measurements.
      </action>
      <action dev="evan" type="update" issue="389">
        Fix type parametrization of AbstractDetector so that multiple with* methods can be
        called when the type parameter is '?'.
      </action>
      <action dev="evan" type="remove" issue="506">
        Remove EventHandler.Action and FieldEventHandler.Action. Use
        org.hipparchus.ode.events.Action instead.
      </action>
      <action dev="bryan" type="update" issue="527">
        Changed API for magnetic field model to a SI base unit API.
      </action>
      <action dev="evan" type="fix">
        OrekitException preserves the stack trace when formatting the message throws
        another exception.
      </action>
      <action dev="luc" type="remove" issue="530">
        Event detectors, field of view and attitude providers are not serializable anymore.
      </action>
      <action dev="bryan" type="update" issue="526">
        Replaced private class BilinearInterpolatingFunction of Saastamoinen model
        by the one of Hipparchus
      </action>
      <action dev="evan" type="add" issue="507">
        Add Action.RESET_EVENTS to check all detectors for events without recomputing the
        propagation step.
      </action>
      <action dev="evan" type="add" issue="507">
        Add Action.RESET_EVENTS to check all detectors for events without recomputing the
        propagation step.
      </action>
      <action dev="evan" type="add" issue="507">
        Add toString() implementations to SpacecraftState, RecordAndContinue.Event and
        Field versions.
      </action>
      <action dev="evan" type="add" issue="507">
        Add Field version of RecordAndContinue.
      </action>
      <action dev="evan" type="add" issue="507">
        Add Field version of LatitudeCrossingDetector.
      </action>
      <action dev="luc" type="update">
        Removed classes and methods deprecated in the 9.X series.
      </action>
      <action dev="luc" type="fix" issue="528" due-to="Gowtham Sivaraman">
        Fixed parsing of clock in SP3 files.
      </action>
    </release>
    <release version="9.3.1" date="2019-03-16" description="Version 9.3.1 is a minor version of Orekit.
    It fixes an issue with GPS week rollover.">
      <action dev="luc" type="add" issue="534">
        Handle GPS week rollover in GPSDate.
      </action>
    </release>
    <release version="9.3" date="2019-01-25" description="Version 9.3 is a minor version of Orekit.
    It includes both new features and bug fixes. New features introduced in 9.3 are: a new GPSDate class,
    changed OrekitException from checked to unchecked exceptions, parameter drivers scales and reference
    value can be changed, access to Kalman filter internal matrices, position-only measurements in orbit determination,
    support for unofficial versions 2.12 and 2.20 of Rinex files (mainly for spaceborne receivers),
    direct building of appropriate attitude law with eclipses for all GNSS satellite types, inter-satellites
    view detector, measurement generation feature, possibility fo use Marshall Solar Activity Future Estimation
    to feed NRL MSISE 2000 atmosphere model, new tropospheric models: Mendes-Pavlis, Vienna 1, Vienna 3, estimated model,
    new mapping functions for tropospheric effect: Global Mapping Function, Niell Mapping Function, Global
    Pression Temperature Models GPT and GPT2, possibility to estimate tropospheric zenith delay,
    clock offset that can be estimated (both for ground station and satellite clocks).">
      <action dev="luc" type="add" issue="516">
        Added a way to manage clock corrections from GPSPropagator.
      </action>
      <action dev="bryan" type="add" issue="498">
        Added several tropospheric models: Mendes-Pavlis, Vienna 1, Vienna 3, estimated model
        where the total zenith delay can be estimated during Orbit Determination.
      </action>
      <action dev="bryan" type="add" issue="498">
        Added Global Mapping Function and Niell Mapping Function to be used with tropospheric
        models.
      </action>
      <action dev="luc" type="add" issue="515">
        Added clock offset parameter at satellites level for orbit determination.
      </action>
      <action dev="luc" type="add" issue="513">
        Added clock offset parameter at ground stations level for orbit determination.
      </action>
      <action dev="bryan" type="add" issue="512">
        Added weather model Global Pressure and Temperature 2.
      </action>
      <action dev="bryan" type="add" issue="511">
        Added weather model Global Pressure and Temperature.
      </action>
      <action dev="luc" type="fix" issue="510">
        Fixed dropped derivatives in TimeStampedFieldPVCoordinates.shiftedBy(dt).
      </action>
      <action dev="luc" type="fix" issue="509">
        Fixed scaling error in ParameterFunction differentiation.
      </action>
      <action dev="luc" type="fix" issue="508">
        Fixed inconsistency leading to inaccuracies in conversions from AbsoluteDate to FieldAbsoluteDate.
      </action>
      <action dev="pascal" type="fix" issue="495">
        The MarshallSolarActivityFutureEstimation class implements
        the NRLMSISE00InputParameters interface.
      </action>
      <action dev="evan" type="fix" issue="486">
        Make FieldTransform.shiftedBy(T) public.
      </action>
      <action dev="evan" type="fix" issue="496">
        Fix JavaDoc for TimeComponents.getSecond().
      </action>
      <action dev="evan" type="update" issue="501">
        Deprecate GFunction in favor of ToDoubleFunction.
      </action>
      <action dev="luc" type="add" issue="494">
        Added a measurements generation feature for use with orbit determination.
        Fixes issue #494
      </action>
      <action dev="luc" type="add">
        Added adapter for event detectors, allowing to wrap existing detector
        while changing their behaviour.
      </action>
      <action dev="luc" type="add">
        Added ground at night detector.
      </action>
      <action dev="luc" type="add">
        Added inter-satellites direct view detector.
      </action>
      <action dev="luc" type="add">
        Added constants defined by IAU 2015 resolution B3 for Sun, Earth and Jupiter.
      </action>
      <action dev="luc" type="add" issue="500">
        Added retrieval of full time span (start time, end time and data) containing
        a specified date in TimeSpanMap.
        Fixes issue #500
      </action>
      <action dev="luc" type="add">
        Added direct building of attitude provider from GNSS satellite type.
      </action>
      <action dev="luc" type="add">
        Added parsing of unofficial versions 2.12 and 2.20 of Rinex files
        (used by some spaceborne receivers like IceSat 1).
      </action>
      <action dev="luc" type="add">
        Added a way to retrieve Rinex header directly from the observations data set.
      </action>
      <action dev="luc" type="add">
        Added position-only measurements in orbit determination.
      </action>
      <action dev="luc" type="fix" issue="491">
        Allow parsing of SP3 files that use non-predefined orbit types.
        Fixes issue #491.
      </action>
	  <action dev="maxime" type="add" issue="485">
        Added access to Kalman filter matrices.
		KalmanEstimation interface now has methods returning the physical values of:
		state transition matrix phi, measurement matrix H, innovation matrix S and Kalman gain matrix K.
		The methods are implemented in Model class. A class ModelTest was added to test these values.
		Fixes issue #485
      </action>
      <action dev="luc" type="fix" issue="492" due-to="Lebas">
        Fixed error message for TLE with incorrect checksum.
        Fixes issue #492.
      </action>
      <action dev="maxime" type="fix" issue="490">
        Fixed reference value of parameter drivers updating in Kalman filter. 
        When resetting the orbit in the propagator builder, the reference values
        of the drivers are now reset too.
        Fixes issue #490.
      </action>
      <action dev="maxime" type="add" issue="489">
        Made ParameterDriver class fully mutable.
        By adding setters for attributes scale, reference, minimum and maximum values.
        Fixes issue #489.
      </action>
      <action dev="maxime" type="fix" issue="488">
        Fixed method unNormalizeStateVector in Model class of Kalman estimator.
        Previous value did not take into account the reference values of the drivers.
        Fixes issue #488.
      </action>
      <action dev="luc" type="fix" issue="484" due-to="Yannick Jeandroz">
        Changed OrekitException from checked to unchecked exception.
        Most functions do throw such exceptions. As they are unchecked, they are
        not advertised in either `throws` statements in the function signature or
        in the javadoc. So users must consider that as soon as they use any Orekit
        feature, an unchecked `OrekitException` may be thrown. In most cases, users
        will not attempt to recover for this but will only use them to display or
        log a meaningful error message.
        Fixes #484.
      </action>
      <action dev="luc" type="fix" issue="480">
        Added GPSDate class to convert back and forth with AbsoluteDate.
        Fixes #480.
      </action>
      <action dev="evan" type="fix" issue="476">
        Fix generics in EventEnablingPredicateFilter.
        Fixes #476.
      </action>
      <action dev="maxime" type="fix" issue="473">
        Fixed wrong values of radec generated in AngularRaDecMeasurementCreator.
        Fixed wrong values of range rate generated in RangeRateMeasurementCreator.
        Added tests that check the values of measurements for each type of measurement.
        Upgraded precision in Kalman and batch least-squares OD tests that are using range-rate and radec measurements.
        Fixes issue #473.
      </action>
      <action dev="luc" type="fix">
        Derivatives with respect to mass are not computed anymore since several versions,
        some remnants of former computation remained and have now been removed.
      </action>
    </release>
    <release version="9.2" date="2018-05-26" description="Version 9.2 is a minor release of Orekit.
    It introduces several new features and bug fixes. New features introduced in version 9.2 are
    Kalman filter for orbit determination, loading of RINEX files, loading of ANTEX files, loading
    of version d of SP3 files (version a to c were already supported), on-the-fly decompression of .Z
    files, code measurements, phase measurements (but only a very basic implementation for now),
    specific attitude laws (GPS, GLONASS, GALILEO, BEIDOU) with midnight/noon turns, possibility to
    use backward propagation in LS orbit determination, support for any ITRF version, even if EOP
    files do not match the desired version, attitude overriding in constant thrust maneuvers,
    FunctionalDetector, filtering mechanism to insert specific decompression or deciphering algorithms
    during data loading, frames for Lagrange L1 and L2 point for any two related celestial bodies.
    WARNING: phase measurements, GNSS attitude and time-dependent process noise are considered
    experimental features for now, they should not be used yet for operational systems.
    Several bugs have been fixed.">
      <action dev="luc" type="fix">
        Fixed missing eclipse detectors in field version of Solar radiation pressure.
        Fixes issue #366.
      </action>
      <action dev="evan" type="fix">
        Fixed issue where EventHandler.init() was never called.
        Fixes issue #471.
      </action>
      <action dev="luc" type="fix">
        Fixed error in relative humidity units in Marini-Murray tropospheric model.
        Fixes issue #352.
      </action>
      <action dev="luc" type="fix">
        Fixed DSST events detection in the osculating case.
        Fixes issue #398.
      </action>
      <action dev="luc" type="fix">
        Allow several TLE with same date in TLESeries.
        Fixes issue #411.
      </action>
      <action dev="luc" type="fix">
        Fixed compilation problems with JDK 1.8
        Fixes issue #462.
      </action>
      <action dev="luc" type="add" >
        Added specific attitude mode for GNSS satellites: GPS (block IIA, block IIF, block IIF),
        GLONASS, GALILEO, BEIDOU (GEO, IGSO, MEO). This is still considered experimental as there
        are some problems when Sun crosses the orbital plane during a midnight/noon turn maneuver
        (which is a rare event but nevertheless occurs)
      </action>
      <action dev="luc" type="add" >
        Added natural order for observed measurements primarily based on
        chronological order, but with also value comparisons if measurements
        are simultaneous (which occurs a lot in GNSS), and ensuring no
        measurements are lost if stored in SortedSet
      </action>
      <action dev="luc" type="add" due-to="Albert Alcarraz García">
        Added GNSS code measurements
      </action>
      <action dev="luc" type="add" due-to="Albert Alcarraz García">
        Added GNSS phase measurements (very basic implementation for now, not usable as is)
      </action>
      <action dev="luc" type="add" due-to="Albert Alcarraz García">
        Added loading of RINEX observation files (versions 2 and 3)
      </action>
      <action dev="luc" type="fix">
        Fixed compression table reset problem in .Z files
        Fixes issue #450.
      </action>
      <action dev="maxime" type="fix">
        Fixed de-activation of event detection.
        In the propagate(startDate, endDate) function of class "AbstractIntegratedPropagator",
        for dates out of the time interval defined by ]startDate, endDate].
        Fixes issue #449.
      </action>
      <action dev="luc" type="add">
        Added support for loading Unix-compressed files (ending in .Z).
        This file compression algorithm is still widely used in the GNSS
        community (SP3 files, clock files, Klobuchar coefficients...)
        Fixes issue #447.
      </action>
      <action dev="luc" type="add">
        Added a customizable filtering capability in data loading.
        This allows users to insert layers providing features like
        custom decompression algorithms, deciphering, monitoring...
        Fixes issue #446.
      </action>
      <action dev="luc" type="add">
        Allow direct retrieval of rotation part without derivatives from
        LOFType without computing the full transform from inertial frame.
      </action>
      <action dev="maxime" type="fix">
        Added a provider for time-dependent process noise in Kalman estimator.
        This providers allow users to set up realistic models where the process
        noise increases in the along track direction.
        Fixes issue #403.
      </action>
      <action dev="maxime" type="add">
        Increased visibility of attributes in ConstantThrustManeuver class.
        Added getters for all attributes. Also added an attribute name that
        allows the differentiation of the maneuvers, both from a parameter driver
        point of view and from a force model point of view.
        Fixes issue #426.
      </action>
      <action dev="maxime" type="add">
        Increased visibility of attributes in propagator builders.
        By adding getters for all attributes in NumericalPropagatorBuilder
        and AbstractPropagatorBuilder.
        Also made the method findByName in ParameterDriversList public.
        Fixes issue #425.
      </action>
      <action dev="luc" type="fix">
        Ensure the correct ITRF version is used in CCSDS files, regardless
        of the EOP source chosen, defaulting to ITRF-2014.
      </action>
      <action dev="luc" type="fix">
        Split initial covariance matrix and process noise matrix in two
        methods in the covariance matrix provider interface.
      </action>
      <action dev="luc" type="add">
        Added VersionedITRF frame that allow users with needs for very high
        accuracy to specify which ITRF version they want, and stick to it
        regardless of their EOP source.
        Fixes issue #412.
      </action>
      <action dev="luc" type="add">
        Added an itrf-versions.conf configuration file allowing to specify
        which ITRF version each EOP file defines for which date
      </action>
      <action dev="luc" type="add">
        EOP history now contains the ITRF version corresponding to each
        EOP entry on a per date basis
      </action>
      <action dev="luc" type="add">
        Added an ITRFVersion enumerate to simplify conversion between ITRF frames,
        even when no direct Helmert transformation is available
      </action>
      <action dev="luc" type="add">
        Added TransformProviderUtility to reverse or combine TransformProvider instances.
      </action>
      <action dev="luc" type="add">
        Allow attitude overriding during constant-thrust maneuvers.
        Fixes issue #410.
      </action>
      <action dev="luc" type="fix">
        Fixed out-of-sync attitude computation near switch events in AttitudeSequence.
        Fixes issue #404.
      </action>
      <action dev="luc" type="add">
        Added a method to extract sub-ranges from TimeSpanMap instances.
      </action>
      <action dev="luc" type="fix">
        Fixed TLE creation with B* coefficients having single digits like 1.0e-4.
        Fixes issue #388.
      </action>
      <action dev="evan" type="add">
        Add FunctionalDetector.
      </action>
      <action dev="luc" type="add">
        Added handling of IGS ANTEX GNSS antenna models file.
      </action>
      <action dev="luc" type="add">
        Added support for SP3-d files.
      </action>
      <action dev="luc" type="fix">
        Improved SP3 files parsing.
        Some files already operationally produced by IGS Multi-GNSS Experiment (MGEX)
        exceed the maximum number of satellites supported by the regular SP3-c file
        format (which is 85 satellites) and extended the header, without updating the
        format version to SP3-d, which specifically raises the 85 satellites limitation.
        Fixes issue #376.
      </action>
      <action dev="maxime" type="add">
        Allow backward propagation in batch LS orbit determination.
        Fixes issue #375.
      </action>
      <action dev="maxime" type="add">
        Added covariance matrix to PV measurements.
        Fixes issue #374.
      </action>
      <action dev="luc" type="fix">
        Fixed issue when converting very far points (such as Sun center) to geodetic coordinates.
        Fixes issue #373.
      </action>
      <action dev="luc" type="add" >
        Added more conversions between PV coordinates and DerivativeStructure.
        This simplifies for example getting the time derivative of the momentum.
      </action>
      <action dev="maxime" type="fix">
        Fixed weights for angular measurements in W3B orbit determination.
        Fixed in test and tutorial.
        Fixes issue #370.
      </action>
      <action dev="luc" type="add" due-to="Julio Hernanz">
        Added frames for L1 and L2 Lagrange points, for any pair of celestial bodies.
      </action>
    </release>
    <release version="9.1" date="2017-11-26"
             description="Version 9.1 is a minor release of Orekit. It introduces a few new
             features and bug fixes. New features introduced in version 9.1 are some
             frames in OEM parser, retrieval of EOP from frames and ground station displacements
             modelling (both displacements due to tides and displacements due to ocean loading),
             and retrieval of covariance matrix in orbit determination. Several bugs have been fixed.
             Version 9.1 depends on Hipparchus 1.2.">
      <action dev="evan" type="add">
        Added ITRF2005 and ITRF2008 to the frames recognized by OEMParser.
        Fixes issue #361.
      </action>
      <action dev="evan" type="fix">
        Fixed FiniteDifferencePropagatorConverter so that the scale factor is only applied
        once instead of twice.
        Fixes issue #362.
      </action>
      <action dev="maxime" type="fix">
        Fixed derivatives computation in turn-around range ionospheric delay modifier.
        Fixes issue #369.
      </action>
      <action dev="evan" type="fix">
        Disabled XML external resources when parsing rapid XML TDM files.
        Part of issue #368.
      </action>
      <action dev="evan" type="fix">
        Disabled XML external resources when parsing rapid XML EOP files.
        Part of issue #368.
      </action>
      <action dev="evan" type="fix">
        Fixed NPE in OrekitException when localized string is null.
      </action>
      <action dev="luc" type="fix">
        Fixed a singularity error in derivatives for perfectly circular orbits in DSST third body force model.
        Fixes issue #364.
      </action>
      <action dev="luc" type="fix" due-to="Lucian Bărbulescu">
        Fixed an error in array size computation for Hansen coefficients.
        Fixes issue #363.
      </action>
      <action dev="luc" type="add">
        Added a way to retrieve EOP from frames by walking the frames hierarchy tree
        using parent frame links. This allows to retrieve EOP from topocentric frames,
        from Earth frames, from TOD...
      </action>
      <action dev="luc" type="add">
        Take ground stations displacements into account in orbit determination.
        The predefined displacement models are the direct effect of solid tides
        and the indirect effect of ocean loading, but users can add their own models
        too.
      </action>
      <action dev="luc" type="add">
        Added ground stations displacements due to ocean loading as per IERS conventions,
        including all the 342 tides considered in the HARDISP.F program.
        Computation is based on Onsala Space Observatory files in BLQ format.
      </action>
      <action dev="luc" type="add">
        Added ground points displacements due to tides as per IERS conventions.
        We have slightly edited one entry in table 7.3a from IERS 2010 conventions
        to fix a sign error identified by Dr. Hana Krásná from TU Wien (out of phase
        radial term for the P₁ tide, which is -0.07mm in conventions when it should be
        +0.07mm). This implies that our implementation may differ up to 0.14mm from
        other implementations.
      </action>
      <action dev="luc" type="fix">
        Avoid intermixed ChangeForwarder instances calling each other.
        Fixes issue #360.
      </action>
      <action dev="maxime" type="fix">
        Modified the way the propagation parameter drivers are mapped in the
        Jacobian matrix in class "Model".
        Added a test for multi-sat orbit determination with estimated
        propagation parameters (µ and SRP coefficients).
        Fixes issue #354.
      </action>
      <action dev="luc" type="fix">
         Added a convenience method to retrieve covariance matrix in
         physical units in orbit determination.
         Fixes issue #353.
      </action>
      <action dev="luc" type="fix" due-to="Rongwang Li">
         Fixed two errors in Marini-Murray model implementation.
         Fixes issue #352.
      </action>
      <action dev="luc" type="fix">
         Prevent duplicated Newtonian attraction in FieldNumericalPropagator.
         Fixes issue #350.
      </action>
      <action dev="luc" type="fix">
         Copy additional states through impulse maneuvers.
         Fixes issue #349.
      </action>
      <action dev="luc" type="fix">
         Removed unused construction parameters in ShiftingTransformProvider
         and InterpolatingTransformProvider.
         Fixes issue #356.
      </action>
      <action dev="luc" type="fix">
         Fixed wrong inertial frame for Earth retrieved from CelestialBodyFactory.
         Fixes issue #355.
      </action>
      <action dev="luc" type="update">
        Use a git-flow like branching workflow, with a develop branch for bleeding-edge
        development, and master branch for stable published versions.
      </action>
    </release>
    <release version="9.0.1" date="2017-11-01"
            description="Version 9.0.1 is a patch release of Orekit.
            It fixes security issus 368.">
      <action dev="evan" type="fix">
        Disabled XML external resources when parsing rapid XML TDM files.
        Part of issue #368.
      </action>
      <action dev="evan" type="fix">
        Disabled XML external resources when parsing rapid XML EOP files.
        Part of issue #368.
      </action>
    </release>
    <release version="9.0" date="2017-07-26"
             description="Version 9.0 is a major release of Orekit. It introduces several new
             features and bug fixes. New features introduced in version 9.0 are Taylor algebra
             propagation (for high order uncertainties propagation or very fast Monte-Carlo
             studies), multi-satellites orbit determination, parallel multi-satellites propagation,
             parametric accelerations (polynomial and harmonic), turn-around measurements,
             inter-satellite range measurements, rigth ascension/declination measurements,
             Antenna Phase Center measurements modifiers, EOP estimation in precise orbit
             determination, orbit to attitude coupling in partial derivatives, parsing of CCSDS
             Tracking Data Messages, parsing of university of Bern Astronomical Institute files
             for Klobuchar coefficients, ITRF 2014, preservation of non-Keplerian orbits derivatives,
             JB2008 atmosphere model, NRL MSISE 2000 atmosphere model, boolean combination of events
             detectors, ephemeris writer, speed improvements when tens of thousands of measurements
             are used in orbit determination, Danish translations. Several bugs have been fixed.">
     <action dev="luc" type="add">
       Added on-board antenna phase center effect on inter-satellites range measurements.
     </action>
     <action dev="luc" type="add">
       Added on-board antenna phase center effect on turn-around range measurements.
     </action>
     <action dev="luc" type="add">
       Added on-board antenna phase center effect on range measurements.
     </action>
     <action dev="luc" type="update">
       Moved Bias and OutlierFilter classes together with the other estimation modifiers.
     </action>
     <action dev="luc" type="update">
       Forced states derivatives to be dimension 6 rather than either 6 or 7. The
       additional mass was not really useful, it was intended for maneuvers calibration,
       but in fact during maneuver calibration we adjust either flow rate or specific
       impulse but not directly mass itself. 
     </action>
      <action dev="luc" type="add">
        Added parametric acceleration force models, where acceleration amplitude is a
        simple parametric function. Acceleration direction is fixed in either inertial
        frame, or spacecraft frame, or in a dedicated attitude frame overriding spacecraft
        attitude. The latter could for example be used to model solar arrays orientation if
        the force is related to solar arrays). Two predefined implementations are provided,
        one for polynomial amplitude and one for harmonic amplitude. Users can add other
        cases at will. This allows for example to model the infamous GPS Y-bias, which is
        thought to be related to a radiator thermal radiation.
      </action>
      <action dev="luc" type="remove">
        Removed obsolete Cunningham and Droziner attraction models. These models have
        been superseded by Holmes-Featherstone attraction model available since 2013
        in Orekit.
      </action>
      <action dev="luc" type="update">
        Take orbit to attitude coupling into account in the partial derivatives for all attitude modes.
        Fixes issue #200.
      </action>
      <action dev="luc" type="update">
        Merged FieldAttitudeProvider into AttitudeProvider.
      </action>
      <action dev="luc" type="update">
        Simplified ForceModel interface. It does not require dedicated methods anymore for
        computing derivatives with respect to either state or parameters.
      </action>
      <action dev="luc" type="remove">
        Removed Jacchia-Bowman 2006 now completely superseded by Jacchia-Bowman 2008.
      </action>
      <action dev="luc" type="update">
        Make Jacchia-Bowman 2008 thread-safe and field-aware.
      </action>
      <action dev="luc" type="update">
        Make NRL MSISE 2000 thread-safe and field-aware.
      </action>
      <action dev="luc" type="update">
        Make DTM2000 thread-safe and field-aware.
      </action>
      <action dev="luc" type="add">
        Added support for ITRF 2014.
        As of mid-2017, depending on the source of EOP, the ITRF retrieved using
        FramesFactory.getITRF will be either ITRF-2014 (if using EOP 14 C04) or
        ITRF-2008 (if using EOP 08 C04, bulletins A, bulletins B, or finals .all).
        If another ITRF is needed, it can be built using HelmertTransformation.
      </action>
      <action dev="luc" type="remove">
        Removed classes and methods deprecated in 8.0.
      </action>
      <action dev="luc" type="add">
        Added coordinates of all intermediate participants in estimated measurements.
        This will allow estimation modifiers to get important vectors (sighting
        directions for example) without recomputing everything from the states.
      </action>
      <action dev="luc" type="add">
        Added a multi-satellites orbit determination feature.
      </action>
      <action dev="luc" type="add">
        Added one-way and two-way inter-satellites range measurements.
      </action>
      <action dev="luc" type="fix" due-to="Glenn Ehrlich">
        Avoid clash with Python reserved keywords and, or and not in BooleanDetector.
      </action>
      <action dev="luc" type="add" due-to="Maxime Journot">
        Added right ascension and declination angular measurements.
      </action>
      <action dev="luc" type="add">
        Added a parallel propagation feature for addressing multi-satellites needs.
        Propagators of different types (analytical, semi-analytical, numerical,
        ephemerides ...) can be mixed at will.
      </action>
      <action dev="luc" type="fix">
        Fixed Gaussian quadrature inconsistent with DSST theory when orbit derivatives are present.
        Fixes issue #345.
      </action>
      <action dev="luc" type="fix">
        Fixed infinite recursion when attempting two orbit determinations in row.
        Fixes issue #347.
      </action>
      <action dev="luc" type="add" due-to="Lars Næsbye Christensen">
        Added Danish translations.
        Fixes issue #346.
      </action>
      <action dev="luc" type="add" >
        Allow estimation of polar motion (offset plus linear drift) and prime meridian
        correction (offset plus linear drift) in orbit determination. This is essentially
        equivalent to add correction to the xp, yp, dtu1 and lod Earth Orientation Parameters.
      </action>
      <action dev="luc" type="add">
        Parameters in orbit determination can be associated with a per-parameter reference date.
      </action>
      <action dev="luc" type="fix">
        Fixed wrong generation of FieldTransforms by time stamped cache, when generation
        happens backward in time.
        Fixes issue #344.
      </action>
      <action dev="luc" type="update">
        Improved computation ground station parameters derivatives
        in orbit determination.
      </action>
      <action dev="luc" type="update" >
        Use automatic differentiation for all orbit determination measurements types.
        This allows simpler evolutions to estimate parameters for which derivatives
        are not straightforward to compute; some of these parameters are needed for
        precise orbit determination.
      </action>
      <action dev="luc" type="add" due-to="Maxime Journot">
        Added parsing of University of Bern Astronomical Institute files for α and β Klobuchar coefficients.
      </action>
      <action dev="luc" type="add" due-to="Maxime Journot">
        Added parsing of CCSDS TDM (Tracking Data Messages) files, both text and XML.
      </action>
      <action dev="luc" type="fix" due-to="Florentin-Alin Butu">
        Fixed lighting ratio in solar radiation pressure for interplanetary trajectories.
      </action>
      <action dev="hank" type="fix">
        Allow small extrapolation before and after ephemeris.
        Fixes issue #261.
      </action>
      <action dev="luc" type="fix">
        Fixed missing attitude in DSST mean/osculating conversions.
        Fixes issue #339.
      </action>
      <action dev="luc" type="fix">
        Optionally take lift component of the drag force into account in BoxAndSolarArraySpacecraft.
        Fixes issue #324.
      </action>
      <action dev="luc" type="fix" due-to="James Schatzman">
        Change visibility of getTargetPV in GroundPointing to public so it can be subclassed by
        users in other packages.
        Fixes issue #341.
      </action>
      <action dev="luc" type="update">
        Deprecated the TLESeries class. The file format used was considered to be too specific and
        the API not really well designed. Users are encouraged to use their own parser for series of TLE.
      </action>
      <action dev="luc" type="fix" due-to="Gavin Eadie">
        Removed dead code in deep SDP4 propagation model.
        Fixes issue #342.
      </action>
      <action dev="luc" type="fix" due-to="Quentin Rhone">
        Added a way to prefix parameters names when estimating several maneuvers
        in one orbit determination.
        Fixes issue #338.
      </action>
      <action dev="luc" type="fix" due-to="Pascal Parraud">
        Removed unneeded reset at end of sample creation in propagators conversion.
        Fixes issue #335.
      </action>
      <action dev="luc" type="fix" due-to="Michiel Zittersteijn">
        Fixed wrong angle wrapping computation in IodLambert.
      </action>
      <action dev="luc" type="fix" due-to="Lucian Barbulescu">
        Fixed boundaries of thrust parameter driver in ConstantThrustManeuver.
        Fixes issue #327.
      </action>
      <action dev="luc" type="fix" due-to="Hao Peng">
        Allow some old version of TLE format to be parsed correctly.
        Fixes issue #330.
      </action>
      <action dev="luc" type="fix" due-to="James Schatzman">
        Fixed ArrayOutOfBoundException appearing when converting dates at past or future infinity
        to string.
        Fixes issue #340.
      </action>
      <action dev="luc" type="fix">
        Extended range of DateComponents to allow the full integer range as days offset
        from J2000.
      </action>
      <action dev="luc" type="fix">
        Prevent NaN appearing in UTC-TAI offsets for dates at past or future infinity.
      </action>
      <action dev="luc" type="fix">
        Prevent central attraction coefficient from being adjusted in TLEPropagatorBuilder,
        as it is specified by the TLE theory.
        Fixes issue #313.
      </action>
      <action dev="luc" type="fix" due-to="Hao Peng">
        Added a flag to prevent resetting initial state at the end of integrating propagators.
        Fixes issue #251.
      </action>
      <action dev="luc" type="fix">
        Tutorials now all rely on orekit-data being in user home folder.
        Fixes issue #245.
      </action>
       <action dev="luc" type="fix">
        Apply delay corresponding to h = 0 when station altitude is below 0 in SaastamoinenModel.
        Fixes issue #202.
      </action>
      <action dev="luc" type="add">
        Added derivatives to orbits computed from non-Keplerian models, and use
        these derivatives when available. This improves shiftedBy() accuracy,
        and as a consequence also the accuracy of EventShifter. As example, when
        comparing shiftedBy and numerical model on a low Earth Sun Synchronous Orbit,
        with a 20x20 gravity field, Sun and Moon third bodies attractions, drag and
        solar radiation pressure, shifted position errors without derivatives are 18m
        after 60s, 72m after 120s, 447m after 300s; 1601m after 600s and 3141m after
        900s, whereas the shifted position errors with derivatives are 1.1m after 60s,
        9.1m after 120s, 140m after 300s; 1067m after 600s and 3307m after 900s.
      </action>
      <action dev="luc" type="fix">
        Preserved non-Keplerian acceleration in spacecraft state when computed from numerical propagator.
        Fixes issue #183.
      </action>
      <action dev="luc" type="fix">
        Fixed accuracy of FieldAbsoluteDate.
        Fixes issue #337.
      </action>
      <action dev="luc" type="fix">
        Fixed eccentricity computation for hyperbolic Cartesian orbits.
        Fixes issue #336.
      </action>
      <action dev="luc" type="fix">
        Fixed an array out of bounds error in DSST zonal short periodics terms.
      </action>
      <action dev="luc" type="fix" due-to="Maxime Journot">
        Fixed a factor two error in tropospheric and ionospheric modifiers.
      </action>
      <action dev="luc" type="add" due-to="Maxime Journot">
        Added turn-around (four-way range) measurements to orbit determination.
      </action>
      <action dev="luc" type="update">
        Updated dependency to Hipparchus 1.1, released on 2017, March 16th.
        Fixes issue #329.
      </action>
      <action dev="evan" type="add">
        Added simple Boolean logic with EventDetectors.
      </action>
      <action dev="luc" type="add">
        Added getGMSTRateFunction to IEEEConventions to compute accurately Earth rotation rate.
      </action>
      <action dev="luc" type="update">
        OneAxisEllipsoid can now transform FieldGeodeticPoint from any field
        and not only DerivativeStructure.
      </action>
      <action dev="luc" type="add">
        Completed field-based Cartesian and angular coordinates with missing
        features that were only in the double based versions.
      </action>
      <action dev="luc" type="update" due-to="Maxime Journot">
        Use DerivativeStructure to compute derivatives for Range measurements.
      </action>
      <action dev="luc" type="update">
        Improved conversion speed from Cartesian coordinates to geodetic coordinates
        by about 15%.
      </action>
      <action dev="evan" type="add">
        Replace OrbitFile interface with EphemerisFile, adding support for multiple
        ephemeris segments and the capability to create a propagator from an ephemeris.
      </action>
      <action dev="hank" type="add">
        Added EphemerisFileWriter interface for serializing EphemerisFiles to external
        file formats, and implemented the OEMWriter for CCSDS OEM file export support.
      </action>
      <action dev="hank" type="add">
        Added OrekitEphemerisFile object for encapsulating propagator outputs into an 
        EphemerisFile which can then be exported with EphemerisFileWriter classes.
      </action>
      <action dev="luc" type="fix">
        Fixed thread-safety issues in DTM2000 model.
        Fixes issue #258.
      </action>
      <action dev="pascal" type="add">
        Added JB2008 atmosphere model.
      </action>
      <action dev="pascal" type="add">
        Added NRLMSISE-00 atmosphere model.
      </action>
      <action dev="luc" type="fix" due-to="Hao Peng">
        Fixed outliers configuration parsing in orbit determination tutorial and test.
        Fixes issue #249
      </action>
       <action dev="luc" type="fix" >
        Greatly improved orbit determination speed when a lot of measurements are used
        (several thousands).
      </action>
      <action dev="luc" type="fix" >
        Fixed ant build script to run Junit tests.
        Fixes issue #246.
      </action>
      <action dev="luc" type="update">
        Added a protection against zero scale factors for parameters drivers.
      </action>
      <action dev="evan" type="fix">
        Fix AbsoluteDate.createMJDDate when the time scale is UTC and the date
        is during a leap second.
        Fixes issue #247
      </action>
      <action dev="luc" type="fix" >
        Fixed ant build script to retrieve Hipparchus dependencies correctly.
        Fixes issue #244.
      </action>
    </release>
    <release version="8.0.1" date="2017-11-01"
            description="Version 8.0.1 is a patch release of Orekit.
            It fixes security issus 368.">
      <action dev="evan" type="fix">
        Disabled XML external resources when parsing rapid XML EOP files.
        Part of issue #368.
      </action>
    </release>
    <release version="8.0" date="2016-06-30"
             description="Version 8.0 is a major release of Orekit. It introduces several new
             features and bug fixes as well as a major dependency change. New features introduced
             in version 8.0 are orbit determination, specialized propagator for GPS satellites
             based on SEM or YUMA files, computation of Dilution Of Precision and a new angular
             separation event detector. Several bugs have been fixed. A major change introduced
             with version 8.0 is the switch from Apache Commons Math to Hipparchus as the
             mathematical library, which also implied switching from Java 6 to Java 8.">
      <action dev="luc" type="fix" due-to="Andrea Antolino">
        Improved accuracy of orbits Jacobians.
        Fixes issue #243.
      </action>
      <action dev="luc" type="update">
        Deprecated PropagationException, replaced by OrekitException.
      </action>
      <action dev="evan" type="fix" due-to="Greg Carbott">
        Fix bug in restarting propagation with a ConstantThrustManeuver with an
        updated initial condition.
      </action>
      <action dev="luc" type="fix">
        Fixed a display error for dates less than 0.5ms before a leap second.
      </action>
      <action dev="luc" type="update">
        Use ParameterDriver with scale factor for both orbit determination, conversion,
        and partial derivatives computation when finite differences are needed.
      </action>
      <action dev="luc" type="fix">
        Apply impulse maneuver correctly in backward propagation.
        Fixes issue #241.
      </action>
      <action dev="luc" type="add">
        Added angular separation detector. This is typically used to check separation
        between spacecraft and the Sun as seen from a ground station, to avoid interferences
        or damage.
      </action>
      <action dev="luc" type="update">
        All class and methods that were deprecated in the 7.X series have been removed.
      </action>
      <action dev="luc" type="update">
        Allow ICGEM gravity field reader to parse non-Earth gravity fields.
      </action>
      <action dev="evan" type="add">
        Add methods for a integration step handler to tell if the start/end of the step is
        interpolated due to event detection. Also added ability to add a step handler in
        ephemeris mode.
      </action>
      <action dev="evan" type="fix">
        Switch to a continuous Ap to Kp geomagnetic index conversion.
        Fixes issue #240.
      </action>
      <action dev="pascal" type="add">
        Added computation of Dilution Of Precision (DOP).
      </action>
      <action dev="pascal" type="add">
        Added a specialized propagator for GPS spacecrafts, based on
        SEM or YUMA files.
      </action>
      <action dev="luc" type="update">
        Ported the new Hipparchus event handling algorithm to Orekit.
        This improves robustness in corner cases, typically when different
        event detectors triggers at very close times and one of them
        resets the state such that it affects the other detectors.
      </action>
      <action dev="luc" type="update">
        Simplified step interpolators API, replacing the setDate/getState
        pair with an interpolated state getter taking a date argument.
      </action>
      <action dev="luc" type="update">
        Switched from Apache Commons Math to Hipparchus library.
      </action>
      <action dev="luc" type="add">
        Added an orbit determination feature!
      </action>
      <action dev="evan" type="add">
        Add EventHandler to record all events.
      </action>
      <action dev="evan" type="fix">
        Fix exception during event detection using
        NumericalPropagator.getGeneratedEphemeris() near the start/end date of
        the generated ephemeris.
        Fixes issue #238
      </action>
    </release>
    <release version="7.2.1" date="2017-11-01"
            description="Version 7.2.1 is a patch release of Orekit.
            It fixes security issus 368.">
      <action dev="evan" type="fix">
        Disabled XML external resources when parsing rapid XML EOP files.
        Part of issue #368.
      </action>
    </release>
    <release version="7.2" date="2016-04-05"
             description="Version 7.2 is a minor release of Orekit. It introduces several new
             features and bug fixes. The most important features introduced in version 7.2
             are handling of GLONASS and QZSS time scales, support for local time zones
             according to ISO-8601 standard, and finer tuning of short period terms in
             DSST propagator. Version 7.2 depends on version 3.6.1 of Apache Commons Math,
             which also fixes a bug related to close events detection.">
      <action dev="luc" type="add">
        Added GLONASS and QZSS time scales. These time scales my be used in SP3-c files.
      </action>
      <action dev="luc" type="add">
        Added parsing and displaying of local time according to ISO-8601 standard.
      </action>
      <action dev="luc" type="fix">
        Added some protections against malformed SP3 files.
      </action>
      <action dev="luc" type="fix">
        Fixed Newcomb operators generation in DSST for high degree gravity fields.
        Fixes issue #237
      </action>
      <action dev="luc" type="update">
        Improved tuning of DSST tesseral force models. Users can now tune max degree,
        max eccentricity power and max frequency in mean longitude for short
        period terms, as well as for m-daily terms.
      </action>
      <action dev="luc" type="update">
        Improved tuning of DSST zonal force models. Users can now tune max degree,
        max eccentricity power and max frequency in true longitude for short
        period terms.
      </action>
      <action dev="luc" type="fix">
        Fixed wrong continuous maneuver handling in backward propagation.
        Fixes issue #236
      </action>
    </release>
    <release version="7.1" date="2016-02-07"
             description="Version 7.1 is a minor release of Orekit. It introduces several new
             features and bug fixes. The most important features introduced in version 7.1
             are a lot of new event detectors (field of view based detectors supporting any FoV
             shape, either on ground targetting spacecraft or on spacecraft and targetting
             ground defined zones with any shape, extremum elevation detector, anomaly,
             latitude argument, or longitude argument crossing detectors, either true, mean
             or eccentric, latitude and longitude extremum detectors, latitude and longitude
             crossing detectors), new event filtering capability based on user-provided
             predicate function, ability to customize DSST interpolation grid for short period
             elements, ability to retrieve DSS short periodic coefficients, removed some arbitrary
             limitations in DSST tesseral and zonal contribution, ability to set short period
             degree/order to smaller values than mean elements in DSST, vastly improved
             frames transforms efficiency for various Earth frames, three different types of
             solar radiation pressure coefficients, new tabulated attitudes related to Local
             Orbital Frame, smooth attitude transitions in attitudes sequences, with derivatives
             continuity at both endpoint, ground zone sampling either in tiles or grid with fixed
             or track-based orientation, derivatives handling in geodetic points, parsing of TLE
             with non-unclassified modifiers, support for officiel WMM coefficients from NOAA,
             support for tai-utc.dat file from USNO, tropospheric refraction model following
             Recommendation ITU-R P.834-7, geoid model based on gravity field, and use of the new
             Apache Commons Math rotation API with either Frame transform convention or vector
             operator convention. Numerous bugs were also fixed.
             Version 7.1 depends on version 3.6 of Apache Commons Math.">
      <action dev="thierry" type="add">
        Added tropospheric refraction correction angle following Recommendation ITU-R P.834-7.
      </action>
      <action dev="luc" type="add">
        Added a way to configure max degree/order for short periods separately
        from the mean elements settings in DSST tutorial.
      </action>
      <action dev="luc" type="fix">
        Fixed limitation to degree 12 on zonal short periods, degree/order 8 on
        tesseral short periods, and degree/order 12 for tesseral m-dailies in DSST.
      </action>
      <action dev="luc" type="fix">
        Fixed wrong orbit type in propagator conversion. The type specified by
        user was ignored when computing variable stepsize integrator tolerances.
      </action>
      <action dev="luc" type="add">
        Set up three different implementations of radiation pressure coefficients,
        using either a single reflection coefficient, or a pair of absorption
        and specular reflection coefficients using the classical convention about
        specular reflection, or a pair of absorption and specular reflection
        coefficients using the legacy convention from the 1995 CNES book.
        Fixes issue #170
      </action>
      <action dev="luc" type="fix">
        Fixed wrong latitude normalization in FieldGeodeticPoint.
      </action>
      <action dev="luc" type="fix">
        Fixed blanks handling in CCSDS ODM files.
        Fixes issue #232
      </action>
      <action dev="luc" type="fix">
        Fixed FramesFactory.getNonInterpolatingTransform working only
        in one direction.
        Fixes issue #231
      </action>
      <action dev="evan" type="add">
        Added Field of View based event detector for ground based sensors.
      </action>
      <action dev="luc" type="add">
        Added a getFootprint method to FieldOfView for projecting Field Of View
        to ground, taking limb of ellipsoid into account (including flatness) if
        Field Of View skims over horizon.
      </action>
      <action dev="luc" type="add">
        Added a pointOnLimb method to Ellipsoid for computing points that lie
        on the limb as seen from an external observer.
      </action>
      <action dev="luc" type="add">
        Added an isInside predicate method to Ellipsoid for checking points location.
      </action>
      <action dev="evan" type="fix">
        Support parsing lowercase values in CCSDS orbit data messages.
        Fixes issue #230
      </action>
      <action dev="luc" type="add">
        Added a generic FieldOfViewDetector that can handle any Field Of View shape.
        The DihedralFieldOfViewDetector is deprecated, but the CircularFieldOfViewDetector
        which corresponds to a common case that can be computed more accurately and faster
        than the new generic detector is preserved.
      </action>
      <action dev="luc" type="add">
        Added a FieldOfView class to model Fields Of View with any shape.
      </action>
      <action dev="luc" type="add">
        Added a FootprintOverlapDetector which is triggered when a sensor
        Field Of View (any shape, even split in non-connected parts or
        containing holes) overlaps a geographic zone, which can be non-convex,
        split in different sub-zones, have holes, contain the pole...
        Fixes issue #216
      </action>
      <action dev="luc" type="fix" due-to="Carlos Casas">
        Added a protection against low altitudes in JB2006 model.
        Fixes issue #214
      </action>
      <action dev="luc" type="fix" due-to="Petrus Hyvönen">
        Enlarged access to SGP4 and DeepSDP4 propagators.
        Fixes issue #207
      </action>
      <action dev="luc" type="fix">
        Fixed covariance matrices units when read from CCSDS ODM files. The
        data returned at API level are now consistent with SI units, instead of being
        kilometer-based.
        Fixes issue #217
      </action>
      <action dev="luc" type="fix">
        Fixed DSST ephemeris generation.
        Fixes issue #222
      </action>
      <action dev="luc" type="update">
        Vastly improved DSS short period terms interpolation.
      </action>
      <action dev="luc" type="fix">
        Use new Rotation API from Apache Commons Math 3.6.
        This API allows to use both vector operator convention and frames
        transform convention naturally. This is useful when axis/angles are
        involved, or when composing rotations. This probably fixes one of
        the oldest stumbling blocks for Orekit users.
      </action>
      <action dev="luc" type="fix">
        Fixed state partial derivatives in drag force model.
        Fixes issue #229
      </action>
      <action dev="evan" type="fix">
        Fixed incorrect density in DTM2000 when the input position is not in ECI
        or ECEF.
        Fixes issue #228
      </action>
      <action dev="evan" type="add">
        Added capability to use a single EventHandler with multiple types of
        EventDetectors.
      </action>
      <action dev="luc" type="add" >
        Added a way to customize interpolation grid in DSST, either using a fixed number
        of points or a maximum time gap between points, for each mean elements integration
        step.
      </action>
      <action dev="luc" type="add" >
        Added TabulatedLofOffset for attitudes defined by tabulating rotations between Local Orbital Frame
        and spacecraft frame.
        Fixes issue #227
      </action>
      <action dev="luc" type="fix" >
        Fixed wrong ephemeris generation for analytical propagators with maneuvers.
        Fixes issue #224.
      </action>
       <action dev="luc" type="fix" >
        Fixed date offset by one second for TLE built from their components,
        if a leap second was introduced earlier in the same year.
        Fixes issue #225.
      </action>
      <action dev="luc" type="fix" >
        Allow parsing TLE with non-unclassified modifier.
      </action>
      <action dev="luc" type="add" >
        As a side effect of fixing issue #223, KeplerianPropagator and
        Eckstein-Hechler propagator are now serializable.
      </action>
      <action dev="luc" type="fix" >
        Fixed missing additional states handling in ephemeris propagators
        created from analytical propagators.
      </action>
      <action dev="luc" type="fix" >
        Fixed NPE and serialization issues in ephemeris propagators created
        from analytical propagators.
        Fixes issue #223.
      </action>
      <action dev="luc" type="fix" >
        Fixed time scale issues in JPL ephemerides and IAU pole models.
        The time used for internal computation should be TDB, not TT.
      </action>
      <action dev="luc" type="fix" >
        Fixed an issue with backward propagation on analytical propagator.
        During first step, the analytical interpolator wrongly considered the
        propagation was forward.
      </action>
      <action dev="luc" type="add" >
        Added a way to retrieve short period coefficients from DSST as
        spacecraft state additional parameters. This is mainly intended
        for test and validation purposes.
      </action>
      <action dev="luc" type="fix" >
        Prevent small overshoots of step limits in event detection.
        Fixes issue #218.
      </action>
      <action dev="luc" type="fix" >
        Handle string conversion of dates properly for dates less than 1 millisecond
        before midnight (they should not appear as second 60.0 of previous minute but
        should rather wrap around to next minute).
        Partly fixes issue #218.
      </action>
      <action dev="luc" type="fix" >
        Enforce Lexicographical order in DirectoryCrawler, to ensure reproducible
        loading. Before this changes, some tests could fail in one computer while
        succeeding in another computer as we use a mix of DE-4xx files, some having
        a different EMRAT (81.30056907419062 for DE-431, 81.30056 for DE-405 and DE-406).
      </action>
      <action dev="luc" type="add" >
        Added EventEnablingPredicateFilter to filter event based on an user-provided
        enabling predicate function. This allow for example to dynamically turn some
        events on and off during propagation or to set up some elaborate logic like
        triggering on elevation first time derivative (i.e. one elevation maximum)
        but only when elevation itself is above some threshold.
      </action>
      <action dev="luc" type="update" >
        Renamed EventFilter into EventSlopeFilter.
      </action>
      <action dev="luc" type="add" >
        Added elevation extremum event detector.
      </action>
      <action dev="luc" type="fix" >
        Fixed ellipsoid tessellation with large tolerances.
        Fixes issue #215.
      </action>
      <action dev="evan" type="fix" >
        Fixed numerical precision issues for start/end dates of generated
        ephemerides.
        Fixes issues #210
      </action>
      <action dev="luc" type="add" >
        Added anomaly, latitude argument, or longitude argument crossings detector,
        either true, mean or eccentric.
        Fixes issue #213.
      </action>
      <action dev="luc" type="add" >
        Added latitude and longitude extremum detector.
      </action>
      <action dev="luc" type="add" >
        Added latitude and longitude crossing detector.
      </action>
      <action dev="luc" type="add" >
        Added a way to convert between PVA and geodetic points with time derivatives.
      </action>
      <action dev="luc" type="add" >
        Allow truncation of tiles in ellipsoid tessellation.
      </action>
      <action dev="luc" type="add" >
        Propagator builders can now be configured to accept any orbit types
        and any position angle types in the input flat array.
        Fixes issue #208.
      </action>
      <action dev="luc" type="add" >
        Added smooth attitude transitions in attitudes sequences, with derivatives
        continuity at both endpoints of the transition that can be forced to match
        rotation, rotation rate and rotation acceleration.
        Fixes issue #6.
      </action>
      <action dev="luc" type="fix" >
        Fixed attitudes sequence behavior in backward propagation.
        Fixes issue #206.
      </action>
      <action dev="luc" type="add" >
        Added factory methods to create AbsoluteDate instances from MJD or JD.
        Fixes issue #193.
      </action>
      <action dev="luc" type="fix" due-to="Joris Olympio">
        Fixed wrong attitude switches when an event occurs but the active attitude mode
        is not the one it relates to.
        Fixes issue #190.
      </action>
      <action dev="luc" type="add"  due-to="Joris Olympio">
        Added a way to be notified when attitude switches occur.
        Fixes issue #190.
      </action>
      <action dev="luc" type="fix" >
        Ensure Keplerian propagator uses the specified mu and not only the one from the initial orbit.
        Fixes issue #184.
      </action>
      <action dev="luc" type="update" >
        Improved frames transforms efficiency for various Earth frames.
      </action>
      <action dev="luc" type="fix" >
        Specify inertial frame to compute orbital velocity for ground pointing laws.
        Fixes issue #115.
      </action>
      <action dev="luc" type="fix" >
        Activated two commented-out tests for DTM2000, after ensuring we
        get the same results as the original fortran implementation.
        Fixes issue #204.
      </action>
      <action dev="luc" type="fix" due-to="Javier Martin Avila">
        Fixed resetting of SecularAndHarmonic fitting.
        Fixes issue #205.
      </action>
      <action dev="luc" type="add">
        Added a way to sample a zone on an ellipsoid as grids of inside points.
        Fixes issue #201.
      </action>
      <action dev="luc" type="fix">
        Fixed an event detection problem when two really separate events occur within
        the event detector convergence threshold.
        Fixes issue #203.
      </action>
      <action dev="luc" type="fix">
        Added protections against TLE parameters too large to fit in the format.
        Fixes issue #77.
      </action>
      <action dev="luc" type="fix">
        Allowed slightly malformed TLE to be parsed.
        Fixes issue #196.
      </action>
      <action dev="luc" type="fix">
        Fixed overlapping issue in ellipsoid tessellation, typically for independent
        zones (like islands) close together.
        Fixes issue #195.
      </action>
      <action dev="tn" type="add">
        Added support to load WMM coefficients from the official model file
        provided by NOAA.
      </action>
      <action dev="tn" type="fix">
        Fixed javadoc of method "GeoMagneticField#calculateField(...)": 
        the provided altitude is expected to be a height above the WGS84 ellipsoid.
      </action>
      <action dev="luc" type="update">
        Added a simpler interface for creating custom UTC-TAI offsets loaders.
      </action>
      <action dev="luc" type="add">
        Added support for USNO tai-utc.dat file, enabled by default, in
        addition to the legacy support for IERS UTC-TAI.history file
        which is still supported and also enabled by default.
      </action>
      <action dev="luc" type="add">
        Added a way to load TAI-UTC data from Bulletin A. Using this feature
        is however NOT recommended as there are known issues in TAI-UTC data
        in some bulletin A (for example bulletina-xix-001.txt from 2006-01-05
        has a wrong year for last leap second and bulletina-xxi-053.txt from
        2008-12-31 has an off by one value for TAI-UTC on MJD 54832). This
        feature is therefore not enabled by default, and users wishing to
        rely on it should do it carefully and take their own responsibilities.
      </action>
      <action dev="luc" type="add">
        Added ellipsoid tessellation, with tiles either oriented along track
        (ascending or descending) or at constant azimuth.
      </action>
      <action dev="luc" type="fix">
        Added customization of EOP continuity check threshold.
        Fixes issue #194.
      </action>
      <action dev="evan" type="add">
        Added geoid model based on gravity field.
        Fixes issue #192.
      </action>
      <action dev="luc" type="fix">
        Added automatic loading of Marshall Solar Activity Future Estimation data.
        Fixes issue #191.
      </action>
      <action dev="luc" type="update">
        Simplified Cartesian to ellipsoidal coordinates transform and greatly improved its performances.
      </action>
      <action dev="luc" type="fix">
        Fixed target point in BodyCenterPointing attitude.
        Fixes issue #100.
      </action>
    </release>
    <release version="7.0" date="2015-01-11"
             description="Version 7.0 is a major release of Orekit. It introduces several new
             features and bug fixes. New features introduced in version 7.0 are the complete
             DSST semi-analytical propagator with short-periodics terms (only mean elements
             were available in previous version), extension to second order derivatives for
             many models (Cartesian coordinates, angular coordinates, attitude modes, ...),
             bilinear interpolator in Saastamoinen model, attitude overriding during impulsive
             maneuvers, general relativity force model, geographic zone detector, and ecliptic
             frame.
             Several bugs have been fixed. One noteworthy fix concerns an inconsistency in
             Eckstein-Hechler propagator velocity, which leads to a change of the generated
             orbit type.">
      <action dev="hankg" type="add">
        Added bilinear interpolator and use it on Saastamoinen model.
        Implements feature #182.
      </action>
      <action dev="luc" type="update">
        Removed old parts that were deprecated in previous versions.
      </action>
      <action dev="luc" type="update">
        Updated dependency to Apache Commons Math 3.4, released on 2014-12-26.
      </action>
      <action dev="luc" type="fix">
        Fixed null vector normalization when attempting to project to ground a point already on ground.
        Fixes issue #181.
      </action>
      <action dev="luc" type="add" due-to="Lucian Barbulescu">
        Added Romanian localization for error messages.
      </action>
      <action dev="luc" type="fix">
        Fixed velocity inconsistency in orbit generation in Eckstein-Hechler propagator.
        The Eckstein-Hechler propagator now generated Cartesian orbits, with velocity
        computed to be fully consistent with model evolution. A side effect is that
        if users rebuild circular parameters from the generated orbits, they will
        generally not math exactly the input circular parameters (but position will
        match exactly).
        Fixes issue #180.
      </action>
      <action dev="luc" type="fix">
        Improved acceleration output in Eckstein-Hechler model.
      </action>
      <action dev="luc" type="add">
        Added projection of moving point (i.e. position and derivatives too) to
        ground surface.
      </action>
      <action dev="luc" type="add">
        Added a general 3 axes ellipsoid class, including a feature to compute
        any plane section (which result in a 2D ellipse).
      </action>
      <action dev="luc" type="add">
        Added support for IERS bulletin A (rapid service and prediction)
      </action>
      <action dev="tn" type="fix">
        Fixed various issues in geomagnetic fields models:
        GeoMagneticField.getDecimalYear() returned a slightly wrong result: e.g. for 1/1/2005
        returned 2005.0020 instead of 2005.0, GeoMagneticFieldFactory.getModel() returned
        wrong interpolation near models validity endpoints, GeoMagneticField.transformModel(double)
        method did not check year validity. Added more unit tests and adapted existing tests for
        IGRF/WMM with sample values / results as they have changed slightly.
        Fixes issue #178.
      </action>
      <action dev="luc" type="fix" due-to="Patrice Mathieu">
        Fixed closest TLE search. When filtering first from satellite ID and
        then extracting closest date, the returned satellite was sometime wrong.
      </action>
      <action dev="luc" type="add" due-to="Hank Grabowski">
        Allow attitude overriding during impulsive maneuvers.
        Fixes issue #176.  
      </action>
      <action dev="evan" type="add">
          Added general relativity force model.
      </action>
      <action dev="luc" type="add" due-to="Ioanna Stypsanelli">
        added Greek localization for error messages.
      </action>
      <action dev="evan" type="fix">
          Fixed incorrect partial derivatives for force models that depend on satellite velocity.
          Fixes #174.
      </action>
      <action dev="evan" type="fix">
          Fixed incorrect parameters set in NumericalPropagatorBuilder.
          Fixes #175.
      </action>
      <action dev="luc" type="update" >
        Significantly reduced size of various serialized objects.
      </action>
      <action dev="luc" type="update" >
        PVCoordinatesProvider now produces time-stamped position-velocities.
      </action>
      <action dev="luc" type="update" >
        Tabulated attitude provider can be built directly from time-stamped angular coordinates
        lists, in addition to attitudes lists.
      </action>
      <action dev="luc" type="add" >
        Added time-stamped versions of position-velocity and angular coordinates.
      </action>
      <action dev="luc" type="fix" due-to="Daniel Aguilar Taboada">
        Fixed wrong rotation interpolation for rotations near π.
        Fixes issue #173.
      </action>
      <action dev="luc" type="update" >
        Updated dependency to Apache Commons Math 3.3.
      </action>
      <action dev="luc" type="update" due-to="Lucian Barbulescu, Nicolas Bernard">
        Added short periodics for DSST propagation.
      </action>
      <action dev="luc" type="add" >
        Added a GeographicZoneDetector event detector for complex geographic zones traversal.
        Fixes issue #163.
      </action>
      <action dev="evan" type="fix">
        Add Ecliptic frame. Agrees with JPL ephemerides to within 0.5 arcsec.
        Issue #166.
      </action>
      <action dev="evan" type="fix">
        Fix cache exception when propagating backwards with an interpolated
        gravity force model.
        Fixes issue #169.
      </action>
      <action dev="luc" type="fix">
        Fixed parsing of dates very far in the future.
        Fixes issue #171.
      </action>
      <action dev="luc" type="fix">
        Trigger an exception when attempting to interpolate attitudes without rotation rate
        using only one data point.
      </action>
      <action dev="evan" type="fix">
        Fixed SpacecraftState date mismatch exception with some attitude providers.
      </action>
      <action dev="luc" type="fix" >
        Fixed wrong scaling in JPL ephemeris when retrieving coordinates in a frame
        that is not the defining frame of the celestial body.
        Fixes issue #165.
      </action>
      <action dev="luc" type="update" due-to="Lucian Barbulescu">
        Prepare generation of either mean or osculating orbits by DSST propagator.
        The short periodics terms are not computed yet, but there is ongoing work
        to add them.
      </action>
      <action dev="luc" type="update" due-to="Lucian Barbulescu">
        Avoid recomputing Chi and Chi^2 in Hansen coefficients for tesseral.
      </action>
      <action dev="luc" type="update" due-to="Nicolas Bernard">
        Added better handling of Hansen kernel computation through use of PolynomialFunction.
      </action>
      <action dev="luc" type="update" due-to="Petre Bazavan">
        Compute Hansen coefficients using linear transformation.
      </action>
      <action dev="luc" type="fix" >
        Fixed a non-bracketing exception in event detection, in some rare cases of noisy g function.
        Fixes issue #160.
      </action>
      <action dev="luc" type="fix" >
        Fixed a missing reset of resonant tesseral terms in DSST propagation.
        Fixes issue #159.
      </action>
      <action dev="luc" type="fix" >
        Improved default max check interval for NodeDetector, so it handles correctly
        highly eccentric orbits.
        Fixes issue #158.
      </action>
    </release>
    <release version="6.1" date="2013-12-13"
             description="Version 6.1 is a minor release of Orekit. It introduces several new
             features and bug fixes. The most important features introduced in version 6.1
             are solid tides force model, including pole tide at user choice, and following
             either IERS 1996, IERS 2003 or IERS 2010 conventions ; ocean tides force model,
             including pole tide at user choice, loading a user provided model ; simultaneous
             support for IERS 1996, 2003 and 2010 for frames definition, which is very
             important to support legacy systems and to convert coordinates between older and
             newer reference systems ; greatly improved accuracy of celestial/terrestrial
             frames transforms (we are now at sub-micro arcsecond level for IERS 2003/2010,
             both with equinox based and Non-Rotating Origin, at a sub-milli arcseconds for
             IERS 1996, both with equinox based and Non-Rotating Origin) ; classical
             equinox-based paradigm and new non-rotating origin paradigm for inertial and
             terrestrial frames are now supported with all IERS conventions ; automatic
             conversion of IERS Earth Orientation Paramters from equinoxial to non-rotating
             paradigm ; support for CCSDS Orbit Data Message ; improved API for events,
             allowing separation of event detection and event handling (the older API is still
             available for compatibility) ; merged all the elevation related events, allowing
             to use both refraction model and antenna mask at the same time if desired ;
             new attitude mode based on interpolation on a table. Numerous bugs were also fixed.
             Version 6.1 depends on version 3.2 of Apache commons math.">
      <action dev="luc" type="fix" >
        Reduced number of calls to the g function in event detectors.
        Fixes issue #108.
      </action>
      <action dev="luc" type="fix" >
        Fixed a spurious backward propagation.
        Fixes issue #107.
      </action>
      <action dev="luc" type="fix" >
        Improved error detection for numerical and DSST propagation for cases
        where user attempts to compute integrator tolerances with an orbit for
        which Jacobian is singular (for example equatorial orbit while using
        Keplerian representation).
        Fixes issue #157.
      </action>
      <action dev="luc" type="add" >
        Added a method to get the number or calls to getNeighbors in the generic time stamped cache,
        to allow performing measurements while tuning the cache.
      </action>
      <action dev="luc" type="add" >
        Added high degree ocean load deformation coefficients computed by Pascal
        Gégout (CNRS / UMR5563 - GET).
      </action>
      <action dev="luc" type="add" >
        Time scales are now serializable.
      </action>
      <action dev="luc" type="add" due-to="Nicolas Bernard">
        Improved DSST tesseral computation efficiency by caching Jacobi polynomials.
      </action>
      <action dev="luc" type="fix" due-to="Daniel Aguilar Taboada">
        Fixed yaw steering attitude law, which didn't project spacecraft velocity correctly.
        Fixes issue #156.
      </action>
      <action dev="luc" type="add" >
        Added a way to set the maximum number of iterations for events detection.
        Fixes issue #155.
      </action>
      <action dev="luc" type="add">
        Added an attitude provider from tabulated attitudes.
        Fixes issue #154.
      </action>
      <action dev="luc" type="add" due-to="Hank Grabowski">
        Improved test coverage.
        Fixes issue #153.
      </action>
      <action dev="luc" type="add" due-to="Hank Grabowski">
        Merged all elevation detectors into one. The new detector supports all
        features from the previous (and now deprecated) ApparentElevationDetector
        and GroundMaskElevationDetector.
        Fixes issue #144.  
      </action>
      <action dev="luc" type="add" due-to="Hank Grabowski">
        Added a DetectorEventHandler interface aimed at handling only the
        event occurrence part in propagation. This allows to separate the
        event detection itself (which is declared by the EventDetector interface)
        from the action to perform once the event has been detected. This also
        allows to avoid subclassing of events, which was cumbersome. It also allows
        to share a single handler for several events.
        The previous behavior with eventOccurred declared at detector level and
        subclassing is still available but is deprecated and will be removed in
        the next major release.
      </action>
      <action dev="luc" type="fix" due-to="Christophe Le Bris">
        Fixed an indexing error in Harris-Priester model.
        Fixes issue #152.
      </action>
      <action dev="luc" type="add">
        Added a new force model for ocean tides in numerical propagation, including pole tides.
        Fixes issue #11.
      </action>
      <action dev="luc" type="fix" due-to="Lucian Barbulescu">
        Fixed conversion from position-velocity to Keplerian, when the orbit is
        perfectly equatorial.
        Fixes issue #151.
      </action>
      <action dev="luc" type="add">
        Added a new force model for solid tides in numerical propagation, including pole tides.
        Fixes issue #10.
      </action>
      <action dev="luc" type="add">
        Added a way to select IERS conventions for non-rotating origin
        based ITRF.
      </action>
      <action dev="luc" type="update">
        Greatly improved accuracy of celestial/terrestrial frames transforms.
        We are now at sub-micro arcsecond level for IERS 2003/2010, both with
        equinox based and Non-Rotating Origin, at a sub-milli arcseconds
        for IERS 1996, both with equinox based and Non-Rotating Origin.
      </action>
      <action dev="luc" type="fix">
        Fixed missing nutation correction in Equation Of Equinoxes.
        Fixes issue #150.
      </action>
      <action dev="luc" type="fix">
        Fixed rate for TCB time scale.
      </action>
      <action dev="luc" type="add">
        Added new definition of astronomical unit from IAU-2012 resolution B2.
      </action>
      <action dev="luc" type="fix">
        Fixed Date/Time split problem when date is a few femto-seconds before the end of the day.
        Fixes issue #149.
      </action>
      <action dev="luc" type="fix">
        Fixed overflow problem in TimeComponents.
        Fixes issue #148.
      </action>
      <action dev="luc" type="update">
        Separate parsing from using Poisson series.
      </action>
      <action dev="luc" type="add" due-to="Steven Ports">
        Added support for parsing CCSDS ODM files (OPM, OMM and OEM).
      </action>
      <action dev="luc" type="update">
        Flattened ITRF frames tree so all supported ITRF realizations (2005, 2000, 97, 93) share the same
        parent ITRF2008. Previously, the tree was 2008 &lt;- 2005 &lt;- 2000 &lt;- {93,97} and the reference dates
        for Helmert transforms were all different. We now use the parameters provided at epoch 2000.0 and
        with respect to ITRF2008 at http://itrf.ensg.ign.fr/doc_ITRF/Transfo-ITRF2008_ITRFs.txt.
      </action>
      <action dev="luc" type="fix">
        Fixed azimuth parameter in the TopocentricFrame.pointAtDistance method.
        Fixes issue #145.
      </action>
      <action dev="luc" type="fix"  due-to="Matt Edwards">
        Fixed location of JAVA_EPOCH. As we now take the linear models between UTC and TAI
        that were used between 1961 and 1972, we have to consider the offset that was in
        effect on 1970-01-01 and which was precisely 8.000082s. Fixes issue #142.
      </action>
      <action dev="luc" type="update" >
        Vastly improved performances for Poisson series computations. Poisson series are often
        evaluated several components together (x/y/s in new non-rotating paradigm, ∆ψ/∆ε in old
        equinox paradigm for example). As the components are built from a common model, they
        share many nutation terms. We now evaluate these shared terms only once, as we evaluate
        the components in parallel thanks to a preliminary "compilation" phase performed when
        the Poisson series are set up. This dramatically improves speed: on a test case based
        on x/y/s evaluations over a one year time span without any caching,  we noticed a
        more than two-fold speedup: mean computation time reduced from 6.75 seconds (standard
        deviation 0.49s) to 3.07 seconds (standard deviation 0.04s), so it was a 54.5% reduction
        in mean computation time. At the same time, accuracy was also improved thanks to the
        Møller-Knuth TwoSum algorithm without branching now used for summing all series terms.
      </action>
      <action dev="luc" type="fix" >
        When UT1 time scale is used, it is now possible to choose which Earth Orientation
        Parameters history to use (formerly, only EOP compatible with IAU-2000/2006 was
        used, even for systems relying only on older conventions).
      </action>
      <action dev="luc" type="add" >
        Added Greenwich Mean Sidereal Time and Greenwich Apparent Sidereal Time
        to all supported IERS conventions (i.e. IERS 1996, IERS 2003 and IERS 2010).
      </action>
      <action dev="luc" type="add" >
        Classical equinox-based paradigm and new non-rotating origin paradigm for
        inertial and terrestrial frames are now supported with all IERS conventions.
        This means it is now possible to use MOD/TOD/GTOD with the recent precession/nutation
        models from recent conventions, and it is also possible to use CIRF/TIRF/ITRF with
        the older precession nutation models from ancient conventions. Of course, all these
        conventions and frames can be used at the same time, which is very important to
        support legacy systems and to convert coordinates between older and newer reference
        systems.
      </action>
      <action dev="luc" type="add" >
        Added IERS 1996 in the list of supported IERS conventions.
      </action>
      <action dev="luc" type="add" >
        Added factory methods to compute arbitrary Julian Epochs (J1900.0, J2000.0 ...)
        and Besselian Epochs (B1900.0, B1950.0 ...) that are used as reference dates
        in some models and frames.
      </action>
      <action dev="luc" type="fix" >
        Fixed non-bracketing exception while converting Cartesian points very close to equator into geodetic
        coordinates. Fixes issue #141.
      </action>
      <action dev="evan" type="add" >
        Added getAngularVelocity() to PVCoordinates.
      </action>
      <action dev="luc" type="add" >
        Added back serialization for some ephemerides produced by integration-based propagators.
        The ephemerides produced by NumericalPropagator are always serializable, and the ones
        produced by DSSTPropagator may be serializable or not depending on the force models used.
      </action>
      <action dev="luc" type="fix" >
        Fixed missing events detection when two events occurred at exactly the same time using an analytical
        propagator (like generated ephemerides for example). Fixes issue #138.
      </action>
      <action dev="luc" type="fix" >
        Fixed data loading from zip/jar. A more streamlined architecture has been set up, and each zip entry
        now uses its own input stream. Closing the stream triggers the switch to the next entry, and duplicate
        close are handled gracefully. Fixes issue #139.
      </action>
      <action dev="luc" type="fix" >
        Improved event bracketing by backporting changes made in Apache Commons Math (may fix issues #110
        and #136, but we cannot be sure as neither issues were reproducible even before this change...).
      </action>
      <action dev="luc" type="fix" >
        Fixed GTOD and Veis frame that did apply UT1-UTC correction when they should not (fixes issue #131).
      </action>
      <action dev="luc" type="fix" >
        Completely rewrote conversion from Cartesian to geodetic coordinates to improve
        numerical stability for very far points (typically when computing coordinates
        of Sun). Fixes issue #137.
      </action>
    </release>
    <release version="6.0" date="2013-04-23"
             description="Version 6.0 is a major release of Orekit. It introduces several new
             features and bug fixes. Several incompatibilities with respect to previous
             versions 5.x have been introduced. Users are strongly advised to upgrade to this
             version. The major features introduced in version 6.0 are the inclusion of the DSST
             semi-analytical propagator, an improved propagator architecture where all propagators
             can use events and step handlers, much better and faster gravity field force model,
             Jacobians availability for all force models, converters between different propagation
             models (which can be used to convert between mean and osculating elements), thread
             safety for many parts (mainly frames, but still excluding propagators) while still
             preserving caching for performances even in multi-threaded environments, time-dependent
             gravity fields, support for IERS 2010 conventions, support for INPOP and all DExxx
             ephemerides, new frames, new time scales, support for user-defined states in spacecraft
             state, availability of additional states in events, interpolators for many components
             like position-velocity, spacecraft state and attitude allowing to compute high order
             derivatives if desired, filtering of events, orphan frames, magnetic fields models,
             SP3 files support, visibility circles, support for Marshall Solar Activity Future
             Estimation of solar activity. Numerous bugs were also fixed. Version 6.0 now depends
             on version 3.2 of Apache commons math.">
      <action dev="pascal" type="fix" >
        Fixed conversion of mean anomaly to hyperbolic eccentric anomaly (fixes issue #135).
      </action>
      <action dev="luc" type="add" >
        Extracted fundamental nutation arguments from CIRF frame. This allows both reuse of
        the arguments for other computations (typically tides), and also allows to use
        convention-dependent arguments (they are similar for IERS conventions 2003 and 2010,
        but have changed before and may change in the future).
      </action>
      <action dev="luc" type="fix" >
        Fixed event g function correction when starting exactly at 0 with a backward
        propagation (fixes issue #125).
      </action>
      <action dev="luc" type="update" >
        Error messages properties are now loaded directly in UTF-8.
      </action>
      <action dev="luc" type="add" >
        Added a way to know which tide system is used in gravity fields (zero-tide,
        tide-free or unknown).
      </action>
      <action dev="luc" type="add" >
        Added orphan frame, i.e. trees that are not yet connected to the main
        frame tree but attached later on. This allows building frame trees
        from leaf to root. This change fixes feature request #98.
      </action>
      <action dev="luc" type="add" >
        Added a way to filter only increasing or decreasing events. The filtering
        occurs a priori, i.e. the filtered out events do not trigger a search.
        Only the interesting events are searched for and contribute to computation
        time. This change fixes feature request #104.
      </action>
      <action dev="pascal" type="add" >
        Added a semianalytical propagator based on the Draper Semianalytic
        Satellite Theory. The DSST accounts for all significant perturbations
        (central body including tesseral harmonics, third-body, drag, solar
        radiation pressure) and is applicable to all orbit classes.
        To begin with, only mean elements propagation is available.
      </action>
      <action dev="evan" type="update" >
        Greatly improved performance of time-stamped caches for data that is
        read only once (like UTC leap seconds history or EOP).
      </action>
      <action dev="luc" type="add" >
        Additional states can now be used in events. Note that waiting for the
        fix for issue MATH-965 in Apache Commons Math to be been officially
        published, a workaround has been used in Orekit. This workaround
        implies that events that should be triggered based on additional equations
        for integration-based propagator will be less accurate on the first step
        (full accuracy is recovered once the first step is accepted).
        So in these corner cases, users are advised to start propagation at least
        one step before the first event (or to use a version of Apache Commons Math
        that includes the fix, which has been added to the development version as
        of r1465654). This change fixes feature request #134.
      </action>
      <action dev="luc" type="add" >
        AdditionalStateProviders can now be used for all propagators, not
        only analytical ones. Note that when both state providers and
        additional differential equations are used in an integration-based
        propagator, they must used different states names. A state can only
        be handled by one type at a time, either already integrated or
        integrated by the propagator (fixes feature request #133).
      </action>
      <action dev="luc" type="add" >
        Added a way to store user data into SpacecraftState. User data are
        simply double arrays associated to a name. They are handled properly
        by interpolation, event handlers, ephemerides and adapter propagators.
        Note that since SpacecraftState instances are immutable, adding states
        generates a new instance, using a fluent API principle (fixes feature request #132).
      </action>
      <action dev="luc" type="add" >
        Added a way to retrieve all additional states at once from a step interpolator.
      </action>
      <action dev="luc" type="fix" >
        Fixed wrong orientation for ICRF and all IAU pole and prime meridians
        (a few tens milli-arcseconds). This error mainly induced an error in
        celestial bodies directions, including the Sun which is used in many
        places in Orekit (fixes bug #130).
      </action>
      <action dev="luc" type="add" >
        Added support for IERS conventions 2010. Note that Orekit still also
        support conventions 2003 in addition to conventions 2010. However, as
        IERS does not provide anymore data to link TIRF 2003 with ITRF, ITRF
        based on 2003 convention is not available. ITRF can only be based on
        either 2010 conventions for CIO-based paradigm or on 1996 conventions
        for equinox-based paradigm. 
      </action>
      <action dev="luc" type="add" >
        Atmosphere models now provide their central body frame.
      </action>
      <action dev="luc" type="add" >
        Added versions of angular coordinates and position-velocity that use
        any field instead of double (classes FieldAngularCoordinates and
        FieldPVCoordinates). This allows to compute derivatives of these quantities
        with respect to any number of variables and to any order (using DerivativeStructure
        for the field elements), or to compute at arbitrary precision (using Dfp for
        the field elements). Regular transforms as produced by frames
        handle these objects properly and compute partial derivatives for them.
      </action>
      <action dev="luc" type="update" >
        Converted Cunningham and Droziner force models to use the API of the new
        partial derivatives framework, despite they STILL USE finite differences.
        These two force models are now considered obsolete, they have been
        largely superseded by the Holmes-Featherstone model, which can be used
        for much larger degrees (Cunnigham and Droziner use un-normalized
        equations and coefficients which underflow at about degree 90), which
        already provides analytical derivatives, and which is twice faster. It
        was therefore considered a waste of time to develop analytical derivatives
        for them. As a consequence, they use finite differences to compute their
        derivatives, which adds another huge slow down factor when derivatives are
        requested. So users are strongly recommended to avoid these models when
        partial derivatives are desired...
      </action>
      <action dev="luc" type="add" >
        Added analytical computation of partial derivatives for third-body
        attraction.
      </action>
      <action dev="luc" type="add" >
        Added analytical computation of partial derivatives for constant
        thrust maneuvers.
      </action>
      <action dev="luc" type="update" >
        Converted Newtonian force model to use the new partial derivatives
        framework.
      </action>
      <action dev="luc" type="update" >
        Converted Holmes-Featherstone force model to use the new partial derivatives
        framework.
      </action>
      <action dev="luc" type="add" >
        Added analytical computation of partial derivatives for surface forces
        (drag and radiation pressure) for all supported spacecraft body shapes.
      </action>
      <action dev="luc" type="update" >
        Streamlined the force models partial derivatives computation for numerical
        propagation. It is now far simpler to compute analytically the derivatives
        with respect to state and with respect to force models specific parameters,
        thanks to the new Apache Commons Math differentiation framework. 
      </action>
      <action dev="luc" type="add" >
        Added a new force model for central body gravity field, based on Holmes and Featherstone
        algorithms. This model is a great improvement over Cunningham and Droziner models. It
        allows much higher degrees (it uses normalized coefficients and carefully crafted
        recursions to avoid overflows and underflows). It computes analytically all partial
        derivatives and hence can be used to compute accurate state transition matrices. It is
        also much faster than the other models (for example a 10 days propagation of a low Earth
        orbit with a 1cm tolerance setting and a 69x69 gravity field was about 45% faster with
        Holmes and Featherstone than with Cunningham).
      </action>
      <action dev="luc" type="fix" >
        Improved gravity field un-normalization to allow higher degrees/order with Cunningham and
        Droziner models. Formerly, the coefficients computation underflowed for square fields
        degree = order = 85, and for non-square fields at degree = 130 for order = 40. Now square
        fields can go slightly higher (degree = order = 89) and non-square fields can go much
        higher (degree = 393 for order = 63 for example). Attempts to use un-normalization past
        the underflow limit now raises an exception.
      </action>
      <action dev="luc" type="update" >
        Updated Orekit to version 3.1.1 of Apache Commons Math.
      </action>
      <action dev="luc" type="add" >
        Added support for time-dependent gravity fields. All recent gravity
        fields include time-dependent coefficients (linear trends and pulsations
        at several different periods). They are now properly handled by Orekit.
        For comparison purposes, it is still possible to retrieve only the constant
        part of a field even if the file contains time-dependent coefficients too.
      </action>
      <action dev="luc" type="update" >
        Added a way to speed up parsing and reduce memory consumption when
        loading gravity fields. Now the user can specify the maximal degree
        and order before reading the file.
      </action>
      <action dev="luc" type="fix" >
        The EGM gravity field reader did not complain when files with missing
        coefficients were provided, even when asked to complain.
      </action>
      <action dev="luc" type="fix" >
        Fixed serialization of all predefined frames. This fix implied
        also fixing serialization of celestial bodies as the predefined
        ICRF frame relies on them. Note for both types of objects, only
        some meta-data are really serialized in such a way that at
        deserialization time we retrieve singletons. So the serialized
        data are small (less than 500 bytes) and exchanging many time
        these objects in a distributed application does not imply anymore
        lots of duplication.
      </action>
      <action dev="tn" type="fix" due-to="Yannick Tanguy">
        Throw an exception if the conversion of mean anomaly to hyperbolic
        eccentric anomaly does not converge in KeplerianOrbit (fixes bug #114).
      </action>
      <action dev="luc" type="fix" due-to="Evan Ward">
        Removed weak hash maps in frames (fixes bug #122).
      </action>
        <action dev="luc" type="fix" due-to="Bruno Revelin">
        Improved documentation of interpolation methods (fixes bug #123).
      </action>
      <action dev="tn" type="fix" due-to="Evan Ward">
        Make TIRF2000Provider class thread-safe (fixes bug #118).
      </action>
      <action dev="tn" type="fix" due-to="Christophe Le Bris">
        Correct spelling of the inner class QuadratureComputation (fixes bug #120).
      </action>
      <action dev="tn" type="fix" due-to="Evan Ward">
        Remove unnecessary synchronization in UT1Scale (fixes bug #119).
      </action>
      <action dev="tn" type="fix" due-to="Carlos Casas">
        Clear caches in CelestialBodyFactory when removing CelestialBodyLoaders
        (fixes bug #106).
      </action>
      <action dev="tn" type="fix" due-to="Yannick Tanguy">
        Fix loading of JPL ephemerides files with overlapping periods
        (fixes bug #113).
      </action>
      <action dev="tn" type="fix" due-to="Simon Billemont">
        Prevent initialization exception in UTCScale in case no user-defined
        offsets are provided. (fixes bug #111).
      </action>
      <action dev="luc" type="fix" due-to="Evan Ward">
        Improved performance by caching EME2000 frame in AbstractCelestialBody
        (fixes bug #116).
      </action>
      <action dev="tn" type="fix" due-to="Evan Ward">
        Make TidalCorrections class thread-safe by using the new TimeStampedCache. 
        (fixes bug #117).
      </action>
      <action dev="tn" type="fix" due-to="Evan Ward">
        Convert position entries contained in SP3 files to meters instead of km
        (fixes bug #112).
      </action>
      <action dev="luc" type="add" >
        Added support for version 2011 of ICGEM gravity field format. Orekit
        still ignore the time-dependent part of these fields, though.
      </action>
      <action dev="luc" type="update" >
        Greatly simplified CelestialBodyLoader interface, now it is not related
        to DataLoader anymore (which implies users can more easily provide
        analytical models instead of the JPL/IMCCE ephemerides if they want)
      </action>
      <action dev="luc" type="fix" >
        Use the new thread-safe caches and the new Hermite interpolation feature on
        Transform, Earth Orientation Parameters, JPL/IMCCE ephemerides, UTC-TAI
        history and Ephemeris to remove thread-safety issues in all classes using
        cache (fixes #3).
      </action>
      <action dev="luc" type="add" >
        Added Hermite interpolation features for position-velocity coordinates,
        angular coordinates, orbits, attitudes, spacecraft states and transforms.
        Hermite interpolation matches sample points value and optionally first derivative.
      </action>
      <action dev="luc" type="add" >
        Added an AngularCoordinates as an angular counterpart to PVCoordinates.
      </action>
      <action dev="luc" type="add" >
        Transform now implements both TimeStamped and TimeShiftable. Note that this change
        implied adding an AbsoluteDate parameter to all transform constructors, so this
        is a backward incompatible change.
      </action>
      <action dev="luc" type="fix" >
        Fixed wrong transform for 3D lines (fixes bug #101).
      </action>
      <action dev="luc" type="add" >
        Upgraded support of CCSDS Unsegmented Time Code (CUC) to version 4 of the
        standard published in November 2010 (fixes bug #91), this includes support for
        an extended preamble field and longer time codes.
      </action>
      <action dev="luc" type="add" due-to="Francesco Rocca">
        Added a way to build TLE propagators with attitude providers and mass (fixes bug #84).
      </action>
      <action dev="luc" type="fix" >
        Fixed numerical stability errors for high order gravity field in Cunningham model (fixes bug #97).
      </action>
      <action dev="luc" type="fix" due-to="Yannick Tanguy">
        Fixed an error in radiation pressure for BoxAndSolarArraySpacecraft (fixes bug #92).
      </action>
      <action dev="thomas" type="add">
        Added models for tropospheric delay and geomagnetic field.
      </action>
      <action dev="luc" type="update">
        The existing general mechanism for shifting objects in time has been
        formalized as a parameterized interface implemented by AbsoluteDate, Attitude,
        Orbit, PVCoordinates and SpacecraftState.
      </action>
      <action dev="luc" type="update">
        Time scales are not serializable anymore (this induced problems for the UTC scale
        and its caching feature).
      </action>
      <action dev="luc" type="fix">
        Fixed TLE propagation in deep space when inclination is exactly 0 (fixes bug #88).
      </action>
      <action dev="pascal" type="add" due-to="Francesco Rocca">
        Added a package for spacecraft states to propagators conversion extending an
        original contribution for TLE (Orbit Converter for Two-Lines Elements) to all
        propagators.
      </action>
      <action dev="luc" type="fix">
        Improved testing of error messages.
      </action>
      <action dev="luc" type="fix">
        Removed too stringent test on trajectory in TLE propagator (fixes bug #86).
      </action>      
      <action dev="thomas" type="fix">
      	Set the initial state for a TLEPropagator (fixes bug #85).
      </action>
      <action dev="luc" type="update">
        Improved testing of error messages.
      </action>
      <action dev="luc" type="update">
        Updated IAU poles for celestial bodies according to the 2009 report and the
        2011 erratum from the IAU/IAG Working Group on Cartographic Coordinates and
        Rotational Elements of the Planets and Satellites (WGCCRE).
      </action>
      <action dev="luc" type="update">
        Removed code deprecated before 5.0.
      </action>
      <action dev="thomas" type="add">
        Added support for more recent JPL DExxx and INPOP ephemerides files (fixes feature #23).
      </action>
      <action dev="luc" type="fix">
        Fixed formatting of very small values in TLE lines (fixes bug #77).
      </action>
      <action dev="thomas" type="fix">
        Fixed formatting of TLE epoch (fixes bug #74).
      </action>
      <action dev="thomas" type="fix">
        Fixed performance issues when using the singleton UTCScale instance from
        multiple threads. Use a prototype pattern instead (fixes bug #33).
      </action>
      <action dev="luc" type="add">
        Added J2 effect on small maneuvers model.
      </action>
      <action dev="luc" type="fix">
        Fixed attitudeProvider field masking in IntegratedEphemeris.
      </action>
      <action dev="luc" type="add">
        Added a tutorial to compute Earth phased, Sun synchronous orbits.
      </action>
      <action dev="luc" type="add">
        Added a fitter for osculating parameters, allowing conversion to mean parameters.
      </action>
      <action dev="luc" type="update">
        Made Greenwich mean and apparent sidereal time publicly visible in GTOD frame.
      </action>
      <action dev="luc" type="update">
        Made equation of equinoxes sidereal time publicly visible in TOD frame.
      </action>
      <action dev="thomas" type="update">
        Added more german translations for error messages.
      </action>
      <action dev="luc" type="fix">
        Allow ClasspathCrawler and ZipJarCrawler data providers to work in
        OSGi environments by providing an explicit class loader (fixes bug #54).
      </action>
      <action dev="luc" type="update">
        Improved the small maneuvers analytical model to compute orbit Jacobian
        with respect to maneuver parameters.
      </action>
      <action dev="luc" type="fix">
        Force impulse maneuver to preserve orbit type and orbit frame.
      </action>
      <action dev="thomas" type="add">
        Added sp3 file parser.
      </action>
      <action dev="luc" type="add">
        Added a method to compute frames transforms Jacobians in the Transform class.
      </action>
      <action dev="luc" type="fix">
        Fixed a problem with propagation over null or negative ranges.
      </action>
      <action dev="luc" type="add">
        Added a multiplexer for step handlers.
      </action>
      <action dev="luc" type="add">
        Added init methods to step handlers and event handlers.
      </action>
      <action dev="luc" type="add">
        Added an adapter propagator that can add small maneuvers to any propagator, including
        ephemeris based ones.
      </action>
      <action dev="luc" type="add">
        Added an analytical model for the effect at date t1 of a small maneuver performed at date t0.
      </action>
      <action dev="luc" type="fix">
        Fixed a missing reinitialization of start date when state was reset in numerical propagator.
      </action>
      <action dev="luc" type="update">
        Added detection of attempts to create hyperbolic orbits as circular or equinoctial
        instances.
      </action>
      <action dev="pascal" type="fix">
        Fixed potential numerical failure in lightning ratio computation.
      </action>
      <action dev="luc" type="update">
        Simplified construction of atmosphere models, the Earth fixed frame is already present
        in the body shape, there was no need to pass a separate argument for it.
      </action>
      <action dev="pascal" type="add">
        Added Harris-Priester atmosphere model.
      </action>
      <action dev="luc" type="update">
        Changed the return value of eventOccurred method from an int to an enumerate.
      </action>
      <action dev="pascal" type="fix">
        Fixed frame for TLEPropagator (fixes bug #31).
      </action>
      <action dev="luc" type="add">
        Added getters/setters for impulse maneuvers.
      </action>
      <action dev="luc" type="add">
        Added getters/setters for attitude provider in all orbit propagators.
      </action>
      <action dev="luc" type="add">
        Added a method to compute visibility circles in TopocentricFrame.
      </action>
      <action dev="luc" type="add">
        Added an equinox-based version of ITRF.
      </action>
      <action dev="luc" type="add">
        Added getters for thrust, Isp and flow rate in constant thrust maneuvers.
      </action>
      <action dev="luc" type="add">
        Allow use of any supported Local Orbital Frames as the reference frame
        for LofOffset attitude modes.
      </action>
      <action dev="luc" type="add">
        Added support for LVLH, VVLH and VNC local orbital frames.
      </action>
      <action dev="luc" type="fix">
        Fixed a performance bug implying that some frames reloaded all EOP history files
        each time a transform was computed (fixes bug #26).
      </action>
      <action dev="luc" type="add" >
        Added support for columns-based IERS Rapid Data and Prediction files (finals.daily, finals.data
        and finals.all), the XML version was already supported since a few months
      </action>
      <action dev="luc" type="fix" >
        Fixed numerical issue in eccentricity computation (fixes bug #25)
      </action>
      <action dev="luc" type="update" >
        Changed step handling of abstract propagators, now they use a single step
        equal to the duration of the propagation in all cases except when a fixed step
        is requested in master mode. Previously, they arbitrarily used on hundredth of
        the Keplerian period as the step size, hence performing many steps even if not
        strictly required
      </action>
      <action dev="luc" type="add" >
        Added propagation of Jacobians matrices in circular, Keplerian and equinoctial
        parameters, using either true, eccentric or mean position angles. Formerly,
        propagation of Jacobians matrices was possible only in Cartesian parameters
      </action>
      <action dev="luc" type="add" >
        Added a way to propagate additional state along with orbit in abstract
        propagators, as an analytical counterpart to the additional equations that
        can be integrated by numerical propagators
      </action>
      <action dev="luc" type="fix" >
        Fixed missing partial derivatives data in ephemerides produced by a numerical
        propagator despite it was set up to computed them (fixes bug #16)
      </action>
      <action dev="luc" type="fix" >
        Added a new much simpler way to log events occurrences all at once (or
        only a subset of the events if desired)
      </action>
      <action dev="pascal" type="add" >
        Added alternative default name for ICGEM files
      </action>
      <action dev="pascal" type="fix" >
        Fixed EventState reset on propagation direction change (fixes bug #19)
      </action>
      <action dev="luc" type="fix" >
        Fixed Jacobianizer so it can handle force models that do change the spacecraft mass,
        like ConstantThrustManeuver (fixes bug #18)
      </action>
      <action dev="luc" type="add" >
        Added Jacobians between orbital parameters and Cartesian parameters for all orbits
        types (including hyperbolic orbits), all angles types (mean, eccentric, true) and in
        both directions
      </action>
      <action dev="luc" type="update" >
        Replaced the integers parameters used in orbit constructors (MEAN_ANOMALY, ECCENTRIC_ANOMALY ...)
        by a new PositionAngle enumerate for better value safety. The old public constants and the
        corresponding constructors are still available but are deprecated
      </action>
      <action dev="luc" type="fix" >
        Fixed ephemeris generation in numerical propagation. After getEphemeris has been
        called,  later calls to the numerical propagator did reset the already computed
        and returned ephemeris (fixes bug #14)
      </action>
      <action dev="luc" type="add" due-to="Bruno Revelin">
        Added support for the Marshall Solar Activity Future Estimation files
      </action>
      <action dev="luc" type="fix">
        TLEPropagator now implements the Propagator interface, and hence can benefit from all
        events detection and mode handling features (fixes features request #4)
      </action>
      <action dev="luc" type="update">
        improved events detection robustness, by decoupling events handling from adaptive step
        sizes in numerical integrators and  (fix contributed to Apache Commons Math) and from
        classical propagation in analytical and tabulated propagators. This implies the events
        will NOT reduce integration step sizes anymore, thus also increasing speed and in corner
        cases reducing local precision at event occurrence, reducing max step size is often
        sufficient to compensate for this drawback
      </action>
      <action dev="v&#233;ronique" type="add" >
        all propagators, including analytical ones or tabulated ones can now be used for
        event detection. Of course for tabulated propagators, setting up an event that
        would try to reset the state triggers an error when the event occurs
      </action>
      <action dev="v&#233;ronique" type="add" >
        propagation can now be done between two dates, regardless of the date of the initial state
      </action>
      <action dev="v&#233;ronique" type="add" >
        attitude can be specified either using a date only thanks to a new AttitudeLaw interface
        or using a date, a position-velocity provider and a frame (which can be any frame) thanks
        to a new AttitudeProvider interface, wrappers have been added to convert between the two
        interfaces. A side effect of this change is that LofOffset constructor now needs a reference
        to an inertial reference frame, otherwise the attitude woud be wrong if a non-inertial frame
        were passed to getAttitude, due to velocity composition (the computed LOF would not really
        be a LOF)
      </action>
      <action dev="luc" type="update">
        the notion of quasi-inertial frames has been renamed as pseudo-inertial because
        quasi-inertial has a precise relativistic meaning that is not considered here. We
        only consider these frames to be suitable for Newtonian mechanics.
      </action>
      <action dev="luc" type="update">
        the equinox based frames have been renamed to more standard names (MOD, and GTOD
        instead of MEME, and PEF). The implementation of TEME was also wrong (it was
        really a TOD), so now there are both a TOD with a proper name and a TEME with a
        proper implementation.
      </action>
      <action dev="luc" type="update">
        celestial bodies now provide both an inertially oriented body centered
        frame and a body oriented body centered frame, the bodies managed by
        CelestialBodyFactory use the IAU poles and prime meridian definitions
        to build the two frames
      </action>
      <action dev="luc" type="add">
        added the ICRF frame at the solar system barycenter
      </action>
      <action dev="luc" type="add">
        added the ITRF93, ITRF97, ITRF2000 and ITRF2008 frames (previously, only
        the ITRF2005 frame was available)
      </action>
      <action dev="luc" type="add">
        added a getPoint method to TopocentricFrame
      </action>
      <action dev="luc" type="add">
        added the Galileo System Time Scales and the Galileo start epoch.
      </action>
      <action dev="luc" type="add">
        added the UT1, TCB and GMST time scales used in CCSDS Orbit Data Messages
      </action>
      <action dev="luc" type="fix">
        fixed an error when parsing a date occurring during a leap second introduction
      </action>
      <action dev="luc" type="fix">
        fixed a dut1 interpolation error for the day just before a leap second introduction
      </action>
      <action dev="luc" type="fix">
        fixed an error in JPL ephemerides: they are in TDB time scale
      </action>
      <action dev="luc" type="fix">
        fixed an error in date creation/parsing for UTC dates which occur during a
        leap second
      </action>
      <action dev="luc" type="fix">
        fixed UTC time scale between 1961-01-01 and 1971-12-31 ; in this time range
        the offset between UTC and TAI was piecewise linear
      </action>
      <action dev="luc" type="add">
        added an enumerate for specifying months in dates and for simplifying parsing
        of some data files
      </action>
      <action dev="luc" type="add">
        completed support for CCSDS Time Code Format (CCSDS 301.0-B-3) ; now in addition
        to ASCII Calendar Segmented Time Code which has been supported for a while,
        Orekit also supports CCSDS Unsegmented Time Code (CUC), CCSDS Day Segmented
        Time Code (CDS) and CCSDS Calendar Segmented Time Code (CCS)
      </action>
      <action dev="luc" type="add">
        added a freeze method to the Frame and Transform classes, in order to build fixed
        frames from moving ones, this is useful for example to build a launch frame
        at launcher inertial navigation system reset time, or to build an equinox-based
        frame at a specific epoch
      </action>
      <action dev="luc" type="fix">
        fixed an out of memory error when lots of temporary frames were created in loops
        and discarded
      </action>
      <action dev="luc" type="update">
        use the new FastMath class from commons-math instead of the standard java.util.Math
        class for increased accuracy and speed
      </action>
      <action dev="luc" type="add">
        added support for the new bulletinB data published by Paris-Meudon observatory
        for IAU-1980 precession-nutation model (IERS has ceased publishing bulletinB
        files for both IAU-1980 precession-nutation model and IAU-2000
        precession-nutation model as of early 2010).
      </action>
      <action dev="luc" type="add">
        added support for the new XML files containing both bulletinA and bulletinB data
        published by IERS (both the finals and daily files are supported).
      </action>
      <action dev="luc" type="update">
        Orekit now depends on at least version 3.0 of Apache commons-math
      </action>
      <action dev="luc" type="add">
        added a way to list what data have been loaded through DataProvidersManager
      </action>
      <action dev="luc" type="add">
        PropagationException can now be created directly from OrekitException, thus simplifying
        wrapping lower Orekit errors in step handlers
      </action>
      <action dev="luc" type="update">
        improved exception propagation from low level java runtime and Apache commons-math libraries
        preserving initial error stack trace
      </action>
      <action dev="luc" type="update">
        changed exception localization framework to simplify messages handling
      </action>
      <action dev="luc" type="fix">
        greatly improved AbsoluteDate accuracy by shifting epoch when needed and separating
        long/double computations to avoid too large offsets and numerical cancellations, it is
        now possible to still have an absolute date accurate to about 1.0e-13s after shifting
        it 10000 times by 0.1s steps
      </action>
      <action dev="luc" type="fix">
        fixed an error in TopocentricFrame.getPVCoordinates: the coordinates returned were not the
        coordinates of the topocentric frame origin with respect to the specified frame, but were the
        coordinates of the specified frame origin with respect to the topocentric frame.
      </action>
      <action dev="luc" type="fix">
        fixed an errors in data loading in tutorials when one of the path in the classpath
        contained a space
      </action>
      <action dev="luc" type="fix">
        improved CelestialBodyPointed attitude mode: the spin now correctly includes
        the coupling effect of the phasing reference
      </action>
      <action dev="luc" type="fix">
        fixed an error in SpinStabilized attitude mode: the spin was reversed
        with respect to the specification
      </action>
      <action dev="pascal" type="add">
        added a GroundMaskElevationDetector dealing with local physical mask for visibility
      </action>
      <action dev="pascal" type="add">
        added an ApparentElevationDetector taking refraction into account in a terrestrial
        environment
      </action>
      <action dev="pascal" type="update">
        enhanced DateDetector behaviour to allow adding new event dates on the fly
      </action>
      <action dev="pascal" type="fix" due-to="Derek Surka">
        fixed an error in FramesFactory when getting ITRF2005 and TIRF2000 frames:
        ignoreTidalEffects was handled wrong.
      </action>
      <action dev="luc" type="update" >
        removed serialization of some cached data in frames
      </action>
      <action dev="luc" type="fix" >
        fixed deserialization problems of frame singletons, they were not unique any more
      </action>
      <action dev="v&#233;ronique" type="add" >
        numerical propagation can now be done either using Cartesian parameters, circular
        parameters, equinoctial parameters, or Keplerian parameters (elliptical or hyperbolic)
        and using mean, eccentric or true position angles for the parameters where it is relevant.
        So there are now 10 possible configurations for state vector. This allows propagation
        of any kind of trajectories, including hyperbolic orbits used for interplanetary missions,
        or atmospheric re-entry trajectories
      </action>
      <action dev="v&#233;ronique" type="update" >
        completely revamped the partial derivatives matrices computation using the additional
        equations mechanism
      </action>
      <action dev="v&#233;ronique" type="add" >
        added a mechanism to integrate user-supplied additional equations alongside with
        orbital parameters during numerical propagation
      </action>
      <action dev="luc" type="update">
        use A. W. Odell and R. H. Gooding (1986) fast and robust solver for Kepler equation
      </action>
      <action dev="luc" type="add">
        keplerian and cartesian orbits now support hyperbolic orbits (i.e. eccentricity greater
        than 1, and in this case negative semi major axis by convention)
      </action>
      <action dev="luc" type="fix">
        fixed an error in LofOffset attitude mode: the computed attitude was reversed
        with respect to the specification
      </action>
      <action dev="luc" type="add">
        added an AttitudesSequence class which can handle several laws, only one of
        which being active at any time. The active law changes as switch events are
        triggered. This can be used for example to alternate between daylight attitude mode
        and eclipse attitude mode, or between normal observing mode and special modes
        for ground contact or maneuvers.
      </action>
      <action dev="pascal" type="fix" due-to="Bruno Revelin">
        fixed an error when crawling a classpath or a directory a zip file was found.
        This might lead to select an inappropriate data provider.
      </action>
    </release>
    <release version="5.0.3" date="2011-07-12"
             description="version 5.0.3 is a bug-fix release.">
      <action dev="luc" type="fix">
        Fixed a performance bug implying that some frames reloaded all EOP history files
        each time a transform was computed  (fixes bug #26).
      </action>
      <action dev="luc" type="fix">
        Fixed a parsing bug in IERS Rapid Data and Prediction files for dates between 2000 and 2009.
      </action>
    </release>
    <release version="5.0.2" date="2011-07-11"
             description="version 5.0.2 is an interim release of Orekit with support for IERS
                          Rapid Data and Prediction files.">
      <action dev="luc" type="update">
        Added support for IERS Rapid Data and Prediction files finals.all, finals.data and finals.daily,
        for both IAU-1980 and IAU-2000 and with both columns and XML formats.
      </action>
    </release>
    <release version="5.0.1" date="2011-04-15"
             description="version 5.0.1 is a minor release of Orekit without any functional changes.
             The differences with respect to 5.0 are only related to packaging and deployement to
             maven central. There are NO bug fixes and NO evolutions.">
      <action dev="luc" type="update">
        updated packaging to allow deployment to maven central.
      </action>
    </release>
    <release version="5.0" date="2010-05-06"
             description="version 5.0 is a major release of Orekit. It introduces several new
             features and bug fixes. Some slight incompatibilities with respect to previous
             versions have been introduced, but they should be easy to overcome to users. Users
             are strongly advised to upgrade to this version. The major points introduced in version
             5.0 are a very general PVCoordinatesProvider interface, a new shiftedBy method allowing
             many time-dependent instances (AbsoluteDate, Orbit, PVCoordinates, Attitude and SpacecraftState)
             to be slightly shifted in time using simple evolution models (keplerian for orbit, fixed
             angular rate for attitude, fixed translation for position/velocity), a redesign of the
             attitude interfaces and an experimental (read subject to change) numerical propagator
             able to compute jacobians of the state with respect to both initial state and force
             models parameters. Version 5.0 now depends on version 2.1 of Apache commons math.">
      <action dev="pascal" type="add">
        a new experimental numerical propagator has been added, in addition to computing
        the spacecraft state at target time, it also computes the partial derivatives of
        this state with respect to the initial state (one jacobian) and with respect to
        models parameters (another jacobian). The jacobians are integrated alongside with
        the state, using variational equations for better accuracy and numerical robustness.
        This will help further implementation of orbit determination or optimization
        algorithms. This code is still considered to be experimental as of 5.0 and the API
        could change in the future.
      </action>
      <action dev="luc" type="add">
        a new SpacecraftFrame class has been added, taking into account orbit and
        attitude thanks to an underlying propagator. This allows to see the spacecraft just
        as another known geometrical object automatically handled and connected to all
        other frames. For an instantaneous view, Transform instances can also be built
        directly by SpacecraftState instances.
      </action>
      <action dev="luc" type="add">
        frames can now be flagged as quasi-inertial or not; only quasi-inertial frames
        are suitable for defining orbits
      </action>
      <action dev="luc" type="add">
        the Topocentric frame now provides a way to retrieve the body shape on which the
        frame is defined
      </action>
      <action dev="pascal" type="update">
        changed the way Veis 1950 frame is constructed.
        Now, its parent is the PEF frame with no EOP corrections applied.
      </action>
      <action dev="luc" type="fix" due-to="John Pritchard">
        fixed a parameters inversion in Earth Orientation Parameters for IAU-1980 models.
        The error could introduce up to a few meters error in position during transformations
        between TEME and MEME
      </action>
      <action dev="luc" type="add" >
        factories have been introduced for handling all data formats. Their default configuration
        correspond to the legacy formats used in previous versions (IERS format for UTC-TAI, EOPC04
        and bulletins B for Earth Orientation Parameters, JPL format for celestial bodies ...).
        Users can now add support for their own formats if they want (for example if they prefer
        using bulletins A instead of EOPC04 and bulletins B, or if they have their own gravity
        field format ...). Consequences of these changes are that the SolarSystemBody and
        the PotentialReaderFactory classes have been deprecated (replaced by CelestialBodyFactory and
        GravityFieldFactory) and that TimeScalesFactory and FramesFactory have been extended. All these
        factories follow the same generic pattern.
      </action>
      <action dev="luc" type="fix" >
        improved thread safety (however, Orekit is still NOT completely thread-safe).
      </action>
      <action dev="luc" type="add" >
        the loaders for gravity fields now can optionally allow missing coefficients (they will be
        replaced by 0.0 except c[0][0] which will be replaced by 1.0).
      </action>
      <action dev="luc" type="fix" >
        the loader for gravity fields in the ICGEM format now support empty lines in the file
        (there is for example one blank line at the end of the file in the orekit-data zip archive).
      </action>
      <action dev="luc" type="add" >
        added support for the GRGS gravity field files formats.
      </action>
      <action dev="luc" type="add" >
        added a way to list the available satellite numbers in TLE files.
      </action>
      <action dev="luc" type="update" >
        improved TLE elements loading. Now TLE lines are loaded using the standard data loading
        mechanism (thus allowing loading from disk files, network, classpath ...), they can
        contain TLE for several objects in one file, and they may contain some non-TLE lines
        if desired.
      </action>
      <action dev="v&#233;ronique" type="add" >
        a new PVCoordinatesProvider interface has been created on top of several existing classes
        and interfaces (orbit propagator, celestial bodies, some moving frames ...). This is a
        major generalization that allows to use either satellites or celestial bodies in many
        algorithms (attitude pointing target, eclipses and field of view events ...)
      </action>
      <action dev="luc" type="fix" >
        improved numerical propagator efficiency when used from an outside loop: the initial
        state is automatically set to the last state at propagation end, thus allowing to
        restart from here without recomputing everything
      </action>
      <action dev="luc" type="add" >
        added a reset feature in all propagators, allowing to reuse an already configured
        propagator for several different orbits
      </action>
      <action dev="luc" type="fix" >
        fixed a mode handling error in NumericalPropagator: when a propagator was reused
        with a new mode setting, the previous step handlers were still used in addition to
        the new ones instead of replacing them
      </action>
      <action dev="luc" type="fix" >
        fixed an interpolation error for orbits crossing the -PI/+PI singularity between
        entries in the Ephemeris class
      </action>
      <action dev="luc" type="update" >
        KeplerianPropagator now preserve orbits types
      </action>
      <action dev="luc" type="add" >
        AbsoluteDate, Orbit, PVCoordinates, Attitude and SpacecraftState instances can now all
        be slightly shifted in time using simple evolution models (keplerian for orbit, fixed
        angular rate for attitude, fixed translation for position/velocity). This is not a
        replacement for proper propagation but is useful for known simple motions or small
        time shifts or when coarse accuracy is sufficient
      </action>
      <action dev="luc" type="fix" >
        changed AttitudeLaw.getState signature to use complete orbit. This is an incompatible
        change introduced to fix a major bug in spin computation for some attitude laws. The laws
        for which orientation depends on satellite velocity have a spin vector that depends on
        acceleration. This can be computed only if complete orbit is available. This change
        should be simple to handle from a users point of view, as the caller generally already
        has the orbit available and attitude laws implementations can retrieve all the former
        parameters (date, position/velocity, frame) directly from orbit.
      </action>
      <action dev="luc" type="fix" >
        fixed spin rate computation errors in almost all attitude modes
      </action>
      <action dev="luc" type="add" >
        added a new simple linear attitude mode: FixedRate
      </action>
      <action dev="luc" type="fix" >
        fixed an error in event detection: when two events were very close (for example a very
        short ground station visibility), the second one may be ignored despite the first one
        was detected.
      </action>
      <action dev="luc" type="fix" >
        fixed corner cases in event detection during orbit propagation, sometimes
        an already detected and handled event prevented the propagator to go further in time.
      </action>
      <action dev="luc" type="add" >
        added an EventShifter wrapper allowing to slightly shift raw events in time. This is useful
        for example to switch an attitude mode from solar pointing to something else a few minutes
        before eclipse entry and going back to solar pointing mode a few minutes after eclipse exit.
      </action>
      <action dev="pascal" type="add">
        added a new AlignmentDetector.
      </action>
      <action dev="pascal" type="add" >
        added a new EclipseDetector handling either umbra or penumbra entry and exit events.
      </action>
      <action dev="v&#233;ronique" type="add" >
        added new CircularFieldOfViewDetector and DihedralFieldOfViewDetector handling
        field of view entry and exit events for any type of target.
      </action>
      <action dev="luc" type="add" >
        added an experimental implementation of a BoxAndSolarArray spacecraft model considering a convex
        body (either parallelepipedic or defined by a set of facets) and a rotating solar array, for
        accurate modeling of surface forces with attitude. Beware that this class is still considered
        experimental, so use it with care!
      </action>
      <action dev="luc" type="update" >
        completely changed the RadiationSensitive and DragSensitive interfaces to be more comprehensive
        and handle properly lift and side force effects when used with non-symmetric spacecrafts/flux geometry
      </action>
      <action dev="luc" type="fix" due-to="Christelle Blandin">
        fixed denormalization of gravity field coefficients, the last coefficient
        was not initialized
      </action>
      <action dev="luc" type="add" >
        added a relative constructor and a getMomentum method to PVCoordinates
      </action>
      <action dev="luc" type="add">
        added a special implementation improving performances for the frequent case of identity transform
      </action>
      <action dev="luc" type="fix">
        fixed forgotten radians to degrees conversions for inclination and RAAN in CircularOrbit.toString()
      </action>
      <action dev="luc" type="add">
        added a Constants interface including a few useful physical constants.
      </action>
      <action dev="luc" type="add">
        added a way to build date components from week components (this can be used
        for scheduled operations with week-related periods)
      </action>
      <action dev="luc" type="add">
        added string parsing features for dates and times components supporting ISO-8601 formats
      </action>
      <action dev="luc" type="add">
        Orekit is now packaged as an OSGi bundle
      </action>
      <action dev="pascal" type="add">
        added some pieces of an UML model for the library (available in the source distribution)
      </action>
      <action dev="luc" type="update" >
        updated error message localization to be more consistent with Java exception. Now getMessage
        returns a non-localized message and only getLocalizedMessage returns a message localized for
        the platform default locale. A new getMessage(Locale) method has also been added to
        retrieve the message in any desired locale, not only the platform default one. The messages
        are also built and translated only when needed, so if an exception is triggered and
        never displayed, the message will never be built.
      </action>
    </release>
    <release version="4.1" date="2009-08-18"
             description="version 4.1 is an upgrade bringing some new features and fixing a
             few bugs. The equinox-based frames family with IAU1980 precession-nutation
             models that are still used by many legacy systems are now supported. This
             simplifies interoperability with legacy systems and helps migrating from this
             old frames family to the new CIO-based ones that is supported by orekit since its
             first versions. The data loading mechanism used to retrieve IERS data (Earth
             Orientation Parameters, UTC-TAI history) and JPL ephemerides is now also used
             to retrieve gravity potential files. This mechanism has also been vastly improved
             to support new use cases (loading from disk, from classpath, from network delegating
             loading to an external library ...). Another change is the addition of the TDB
             time scale. Some minor incompatibilities have been introduced but they are easy
             to solve for users, the explanations are provided in detailed changes report.">
      <action dev="aude" type="add" >
        added TDB time scale
      </action>
      <action dev="luc" type="update" >
        the RadiationSensitive and DragForce interfaces now have an
        additional SpacecraftState parameter in all their get methods.
        This allows to implement models that take into account solar
        arrays rotation. Note that this changes breaks compatibility
        for users that did add their own implementations, but it is
        simple to deal with (simply add one parameter in the signature
        and ignore it) so its was considered acceptable.
       </action>
      <action dev="luc" type="add" due-to="James Housden">
        added german localization for error messages
      </action>
      <action dev="luc" type="update">
        added a feature allowing all tests to clear the already built reference
        objects (frames, time scales, solar system bodies ...) between each tests,
        thus removing the need to launch tests in separate JVMS. This allows to
        launch all tests directly from eclipse, and this speeds up maven tests by
        a factor 4 at least
      </action>
      <action dev="luc" type="update">
        set up a custom ant build independent from the maven 2 build
      </action>
      <action dev="luc" type="update">
        changed all tests from Junit 3 to Junit 4
      </action>
      <action dev="thierry" type="fix">
        fixed accuracy of PEF frame
      </action>
      <action dev="luc" type="fix" due-to="Aude Privat">
        fixed configuration problems on Windows systems
      </action>
      <action dev="luc" type="fix" due-to="Sébastien Herbinière">
        fixed a reversed sign in solar radiation pressure
      </action>
      <action dev="pascal" type="update" >
        Orekit supports the two different naming patterns for bulletins B provided by IERS
        on http://www.iers.org/ and http://hpiers.obspm.fr/eop-pc/.
      </action>
      <action dev="luc" type="update" >
        the predefined times scales (TAI, UTC ...) are now built using a factory. The various
        XXXScale.getInstance() methods defined in each predefined time scales classes
        are still available, but have been deprecated and will be removed in the future,
        they are replaced by TimeScalesFactory.getXXX().
      </action>
      <action dev="pascal" type="update" >
        the Frame class was split into a FramesFactory class, dealing with the predefined
        reference frames, and a Frame class for the creation of new frames and the navigation
        through any frames tree. The Frame.getXXX() methods for the predefined reference
        frames are still available, but have been deprecated and will be removed in the future,
        they are replaced by FramesFactory.getXXX().
      </action>
      <action dev="pascal" type="add" >
        3 new predefined reference frames have been added in Orekit : MEME, TEME and PEF. They
        implement the classical paradigm of equinox-based transformations including the IAU-76
        precession model, the IAU-80 nutation model and the IAU-82 sidereal time model, with
        the capability to apply the nutation corrections provided by IERS through the EOP data
        files for better agreement with the IAU 2000 precession-nutation model.
      </action>
      <action dev="luc" type="update" >
        the ChronologicalComparator class is not a singleton anymore, this didn't really make sense
      </action>
      <action dev="luc" type="fix" >
        fixed a state reset error: orbital state changed by event detectors like
        ImpulseManeuver were overwritten by other event detectors
      </action>
      <action dev="luc" type="fix" >
        fixed stop date of abstract propagators (Keplerian and Eckstein-Heschler). They used to
        stop at the first event after target date when an event detector was set up, instead of
        stopping at the target date
      </action>
      <action dev="luc" type="fix" >
        the gravity coefficients for solar system bodies are now extracted from JPL files headers
      </action>
      <action dev="luc" type="update" >
        the eventOccurred method in EventDetector interface and its various implementations
        has an additional parameter specifying if the switching function increases or
        decreases at event time. This allows simpler events identification has many switching
        functions have two switches (start/end, raising/setting, entry/exit ...). Note that
        this changes breaks compatibility for users that did implement their own events, but
        it is simple to deal with (simply add one parameter in the signature and ignore it)
        so its was considered acceptable.
      </action>
      <action dev="luc" type="fix" due-to="Christophe Pipo">
        fixed an error occurring when DE406 JPL ephemerides were loaded before DE405 ones
      </action>
      <action dev="luc" type="fix" due-to="Sébastien Herbinière">
        fixed an error in EGM potential file loader
      </action>
      <action dev="luc" type="update">
        trigger exceptions when no data can be loaded
      </action>
      <action dev="luc" type="update">
        remove predefined leap seconds, they are not useful anymore since other
        parts of the library do need configuration data (solar system bodies) and
        since data configuration has been vastly improved
      </action>
      <action dev="luc" type="add" >
        added support for the ICGEM format for gravity fields
      </action>
      <action dev="luc" type="update" >
        load gravity potential data using the same mechanism already used for Earth
        Orientation Parameters, UTC-TAI history and JPL ephemerides files
      </action>
      <action dev="luc" type="add" due-to="quinput and Kai Ruhl">
        re-activated a way to load data from the classpath using a
        data provider plugin.
      </action>
      <action dev="luc" type="add">
        added a way to load data directly from network (either
        locally or through a proxy server) using a data provider plugin.
      </action>
      <action dev="luc" type="add">
        added a small plugin-like mechanism to delegate data loading to a
        user-provided mechanism, thus enabling smooth integration in existing
        systems.
      </action>
      <action dev="luc" type="update">
        updated to latest version of commons-math.
      </action>
      <action dev="luc" type="add" due-to="Silvia Ríos Bergantiños">
        added galician localization for error messages.
      </action>
      <action dev="luc" type="fix" due-to="Guylaine Prat">
        improved javadoc comments in orbit classes.
      </action>
      <action dev="pascal" type="add">
        tidal corrections are now available for ITRF and TIRF frames. Both frames are
        provided in two versions, the standard one with tidal corrections and a stripped
        down one without tidal corrections. A cache/interpolation mechanism is used to
        keep the computation cost of tidal correction to a minimum. With this mechanism,
        the penalty to use tidal correction is slightly above 20% in run time for a
        transformation between GCRF and ITRF. A raw implementation without this mechanism
        would lead to a 550% penalty, or even a 1100% penalty if TIRF and ITRF parts were
        computed independently.
      </action>
    </release>
    <release version="4.0" date="2008-10-13"
             description="major upgrade with new features (GCRF and ITRF2005 frames, DE 405
             and DE 406 ephemerides support, improved and greatly simplified date/time support,
             vastly improved data configuration with zip files support, new tutorials, improved
             performances, more tests and all identified bugs fixed, new translation files for
             italian, spanish and norse.">
      <action dev="pascal" type="fix">
        The ephemeris produced by numerical propagator now checks date validity in
        propagate method.
      </action>
      <action dev="luc" type="fix">
        The EME2000/J2000 frame was slightly mis-oriented (about 20 milli arcseconds).
        It really was the GCRF frame. This has been fixed and now both the GCRF and
        the EME2000/J2000 are available.
      </action>
      <action dev="luc" type="fix">
        Dates in UTC within leap seconds are now displayed correctly (i.e. a 61st
        second is added to the minute).
      </action>
      <action dev="luc" type="fix" due-to="quinput">
        Fixed an overflow error in AbsoluteDate that generated an exception when any
        attempts was made to print dates far away like AbsoluteDate.JULIAN_EPOCH or
        AbsoluteDate.MODIFIED_JULIAN_EPOCH.
      </action>
      <action dev="luc" type="fix">
        Changed test configuration to always use a new JVM for each test. This prevents
        some false positive to be generated.
      </action>
      <action dev="luc" type="update">
        The GeodeticPoint constructor arguments has been reordered to reflect more
        traditional usage, latitude coming before longitude.
      </action>
      <action dev="luc" type="update">
        The low accuracy Sun model based on Newcomb theory and the Moon model based
        on Brown theory have been withdrawn as they are superseded by the support of JPL
        DE 405 binary ephemerides files.
      </action>
      <action dev="luc" type="update">
        The ThirdBody abstract class has been removed and its specific method
        getMu has been moved up into CelestialBody interface and
        renamed getGM.
      </action>
      <action dev="luc" type="update">
        Improved external data configuration. The java property is now called
        orekit.data.path and is a colon or semicolon separated path containing
        directories or zip archives, themselves containing embedded directories
        or zip archives and data files. This allows easy roll-out of system-wide
        configuration data that individual users can override by prepending their
        own data trees in front of the path. This also allows simple configuration
        since many data files can be stored in easy to handle zip archives.
      </action>
      <action dev="luc" type="update">
        Renamed the iers package into data, as it is not IERS specific anymore. Some
        classes where also moved out of the package and into the frame and time
        package and their visibility reduced to package only. This improves decoupling
        and reduces clutter on users by limiting the number of visible classes.
      </action>
      <action dev="luc" type="update">
        The performance of IAU-2000 precession-nutation model computation has been
        tremendously improved, using a combined caching and interpolation approach. The
        simplified model (which was quite inaccurate in version 3.1) has therefore been
        removed as it was not needed anymore.
      </action>
      <action dev="luc" type="update">
        The ITRF 2005 frame is now supported instead of the older ITRF 2000 frame. The
        Earth Orientation Parameters data handling classes have been updated to match
        this change and read the new file format provided by IERS.
      </action>
      <action dev="luc" type="update">
        The J2000 frame has been renamed as EME2000 as this name seems to be more
        widely accepted and reduces confusion with the J2000.0 epoch. The
        Frame.getJ2000() method is still available, but has been deprecated
        and will be removed in the future.
      </action>
      <action dev="luc" type="update">
        Changed TimeScale from base abstract class to interface only.
      </action>
      <action dev="luc" type="update">
        Renamed some classes for better understanding: ChunkedDate is now DateComponents,
        ChunkedTime is now TimeComponents, ChunksPair is now DateTimeComponents. The
        getChunks method from AbsoluteDate as also been renamed into getComponents accordingly.
      </action>
      <action dev="pascal" type="add">
        Added new tutorials.
      </action>
      <action dev="luc" type="add">
        Added predefined local orbital frames: the (t, n, w) frame aligned with velocity
        and the (q, s, w) frame aligned with position.
      </action>
      <action dev="luc" type="add">
        Added a predefined detector for altitude crossing events.
      </action>
      <action dev="luc" type="add">
        Added methods to get zenith, nadir, north, south, east and west direction for
        any GeodeticPoint.
      </action>
      <action dev="luc" type="add" due-to="Silvia Ríos Bergantiños">
        Added spanish localization for error messages.
      </action>
      <action dev="luc" type="add" due-to="Espen Bjørntvedt">
        Added norse localization for error messages.
      </action>
      <action dev="luc" type="add" due-to="Francesco Coccoluto">
        Added italian localization for error messages.
      </action>
      <action dev="luc" type="add" due-to="Derek Surka">
        Added support for mean motion first and second derivatives fields in TLE.
      </action>
      <action dev="luc" type="add" >
        Added a way to rebuild the two lines of TLE instances.
      </action>
      <action dev="luc" type="add" due-to="Derek Surka">
        Added constructor from already parsed elements for TLE.
      </action>
      <action dev="luc" type="add">
        Added a method to retrieve a body-centered inertial frame to the
        CelestialBody interface. As a consequence, thirteen new frames are
        predefined: Sun, Moon, planets and barycenters provided by JPL binary
        ephemerides.
      </action>
      <action dev="luc" type="add">
        Support for the JPL DE 405 and DE 406 binary ephemerides files has been added
        and a factory class SolarSystemBody uses these files to provide implementations
        of the CelestialBody interface for Sun, Moon, the eight solar system
        planets,the Pluto dwarf planet as well as the solar system barycenter and Earth-Moon
        barycenter points.
      </action>
      <action dev="luc" type="add">
        The CelestialBody interface now provides velocity as well as position.
      </action>
      <action dev="luc" type="add">
        A getCalls() method has been added to the NumericalPropagator class to count the
        number of calls to the differential equations computation method. This helps
        tuning the underlying integrator settings in order to improve performances.
      </action>
      <action dev="luc" type="add">
        A lot more classes and interfaces are now serializable, to help users embed
        instance in their own serializable classes.
      </action>
      <action dev="luc" type="add">
        Added predefined leap seconds to allow proper turn-key use of the library
        even without an already configured environment. All known leap seconds at
        time of writing (2008) are predefined, from 1972-01-01 to 2009-01-01 (the
        last one has been announced in Bulletin C 36 on 2008-07-04 and is not yet
        present in the UTC-TAI.history published file)
      </action>
      <action dev="luc" type="add">
        Improved user-friendliness of the time-scales by changing methods parameters
        types to more easily understandable ones.
      </action>
      <action dev="luc" type="add">
        Improved user-friendliness of the AbsoluteDate class by adding several
        new constructors and methods for common cases. It is in particular now possible
        to use offsets within a time scale, for example to build a date given as a
        fractional number of days since a reference date in UTC, explicitly ignoring
        intermediate leap seconds.
      </action>
      <action dev="luc" type="add">
        Improved the class handling date/time components: added a constructor to allow building
        from an offset with respect to a reference epoch, implemented Comparable interface and
        added equals and hashCode methods.
      </action>
      <action dev="luc" type="add">
        Improved the class handling date components: added a constructor to allow building
        from any reference epoch, not only J2000.0 (thus simplifying use of modified julian day),
        added getMJD() method, added several constants JULIAN_EPOCH, MODIFIED_JULIAN_EPOCH,
        FIFTIES_EPOCH, GPS_EPOCH, J2000_EPOCH and JAVA_EPOCH.
      </action>
      <action dev="luc" type="add">
        Added a new time scale: GPSScale.
      </action>
      <action dev="luc" type="add">
        Added the changes page to the generated site.
      </action>
    </release>
    <release version="3.1" date="2008-07-16"
             description="This release is the first public release of Orekit."/>
  </body>
</document><|MERGE_RESOLUTION|>--- conflicted
+++ resolved
@@ -21,12 +21,9 @@
   </properties>
   <body>
     <release version="11.0" date="TBD" description="TBD">
-<<<<<<< HEAD
    	  <action dev="thomas" type="add" issue="712">
       	Added IGS clock file support.
       </action>
-   	  <action dev="bryan" type="update" issue="743">
-=======
       <action dev="bryan" type="update" issue="650">
         Methods computeMeanState() and computeOsculatingState()
         of FieldDSSTPropagator are now statics.
@@ -82,7 +79,6 @@
       	Fixed calculation of CR3BP constants.
       </action>
       <action dev="bryan" type="update" issue="743">
->>>>>>> 3d77bcf3
       	Updated JUnit version to 4.13.1.
       </action>
     </release>

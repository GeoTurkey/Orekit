--- conflicted
+++ resolved
@@ -21,7 +21,6 @@
   </properties>
   <body>
   <release version="12.1" date="TBD" description="TBD">
-<<<<<<< HEAD
       <action dev="luc" type="add">
           Added Askne-Nordius tropospheric model.
       </action>
@@ -78,10 +77,9 @@
       </action>
       <action dev="luc" type="update" issue="1287">
           Replaced DiscreteTroposphericModel by TroposphericModel.
-=======
+      </action>
       <action dev="luc" type="add" issue="1294">
           Added NsgfV00Filter to allow parsing some wrong SP3 files.
->>>>>>> 1c36a01c
       </action>
       <action dev="serrof" type="add" issue="1260">
           Started using new square method for Field.

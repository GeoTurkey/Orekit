--- conflicted
+++ resolved
@@ -21,7 +21,6 @@
   </properties>
   <body>
     <release version="11.2" date="TBD" description="TBD">
-<<<<<<< HEAD
       <action dev="louis" type="fix" issue="886">
         Fixed rollover in CRD parser.
       </action>
@@ -55,6 +54,10 @@
       </action>
       <action dev="evan" type="fix" issue="912">
         Fix StreamingOemWriter without acceleration.
+      </action>
+      <action dev="luc" type="fix" issue="184">
+        Fixed non-bracketing issue when RESET_STATE slightly moves an event at the start
+        of a step and another regular event happens in the first half of the same step
       </action>
     </release>
     <release version="11.1.1" date="2022-03-17"
@@ -82,11 +85,6 @@
       </action>
       <action dev="luc" type="add" issue="902">
         Take additional derivatives into account in {Field}SpacecraftState.shiftedBy.
-=======
-      <action dev="luc" type="fix" issue="184">
-        Fixed non-bracketing issue when RESET_STATE slightly moves an event at the start
-        of a step and another regular event happens in the first half of the same step
->>>>>>> 2ab09f0f
       </action>
     </release>
     <release version="11.1" date="2022-02-14"

--- conflicted
+++ resolved
@@ -756,10 +756,8 @@
 # inconsistent parameters selection between pairs {0}/{1} and {2}/{3}
 INCONSISTENT_SELECTION = inconsistent parameters selection between pairs {0}/{1} and {2}/{3}
 
-<<<<<<< HEAD
 # no unscented transform configured
 NO_UNSCENTED_TRANSFORM_CONFIGURED = no unscented transform configured
-=======
+
 # value is not strictly positive: {0}
-NOT_STRICTLY_POSITIVE = value is not strictly positive: {0}
->>>>>>> f6d3c8ea
+NOT_STRICTLY_POSITIVE = value is not strictly positive: {0}
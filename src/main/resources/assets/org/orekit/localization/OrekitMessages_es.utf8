--- conflicted
+++ resolved
@@ -92,7 +92,7 @@
 NON_CHRONOLOGICAL_DATES_IN_FILE = fechas no cronológicas en el fichero {0} en la línea {1}
 
 # inconsistent sampling date: expected {0} but got {1}
-INCONSISTENT_SAMPLING_DATE = <MISSING TRANSLATION>
+INCONSISTENT_SAMPLING_DATE = fechas de las muestras incoherentes: se esperaba {0} , pero se ha dado {1}
 
 # no IERS UTC-TAI history data loaded
 NO_IERS_UTC_TAI_HISTORY_DATA_LOADED = los datos históricos IERSD UTC-TAI no están cargados
@@ -850,14 +850,10 @@
 WRONG_INTERPOLATOR_DEFINED_FOR_STATE_INTERPOLATION = interpolador mal definido por este tipo de definición del vehiculo espacial (orbita or PV absolutos)
 
 # multiple interpolators are used so they may use different numbers of interpolation points
-<<<<<<< HEAD
-MULTIPLE_INTERPOLATOR_USED = <MISSING TRANSLATION>
+MULTIPLE_INTERPOLATOR_USED = mala interpolación definida por este tipo de definición del vehículo espacial (orbita ou PV)
 
 # header for file {0} has not been written yet
-HEADER_NOT_WRITTEN = <MISSING TRANSLATION>
+HEADER_NOT_WRITTEN = la cabezera del fichero {0} aún no se ha escrito
 
 # header for file {0} has already been written
-HEADER_ALREADY_WRITTEN = <MISSING TRANSLATION>
-=======
-MULTIPLE_INTERPOLATOR_USED = mala interpolación definida por este tipo de definición del vehículo espacial (orbita ou PV)
->>>>>>> af3f46e2
+HEADER_ALREADY_WRITTEN = la cabezera del fichero {0} ya se ha escrito
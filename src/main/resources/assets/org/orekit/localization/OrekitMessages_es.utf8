# internal error, contact maintenance at {0}
INTERNAL_ERROR = error interno, contacte al soporte técnico en {0}

# altitude ({0} m) is below the {1} m allowed threshold
ALTITUDE_BELOW_ALLOWED_THRESHOLD = altitud ({0} m) inferior al umbral permitido {1} m

# point is inside ellipsoid
POINT_INSIDE_ELLIPSOID = el punto se encuentra en el interior del elipsoide

# trajectory inside the Brillouin sphere (r = {0})
TRAJECTORY_INSIDE_BRILLOUIN_SPHERE = trayectoria interior a la esfera de Brillouin (r = {0})

# almost equatorial orbit (i = {0} degrees)
ALMOST_EQUATORIAL_ORBIT = órbita casi ecuatorial (i = {0} grados)

# almost critically inclined orbit (i = {0} degrees)
ALMOST_CRITICALLY_INCLINED_ORBIT = órbita con inclinación casi crítica (i = {0} grados)

# unable to compute Eckstein-Hechler mean parameters after {0} iterations
UNABLE_TO_COMPUTE_ECKSTEIN_HECHLER_MEAN_PARAMETERS = después de {0} iteraciones no se han conseguido calcular los parámetros medios de Eckstein-Hechler 

# null parent for frame {0}
NULL_PARENT_FOR_FRAME = sistema de referencia {0} huérfano en el árbol de sistemas de referencia

# frame {0} is already attached to frame {1}
FRAME_ALREADY_ATTACHED = el sistema de referencia {0} está ya ligado al sistema de referencia {1}

# frame {0} is not attached to the main frames tree
FRAME_NOT_ATTACHED = el sistema de referencia {0} todavía no está ligado al árbol principal de sistemas de referencia

# frame {0} is an ancestor of both frames {1} and {2}
FRAME_ANCESTOR_OF_BOTH_FRAMES = el sistema de referencia {0} es ancestro de ambos sistemas de referencia {1} y {2}

# frame {0} is an ancestor of neither frame {1} nor {2}
FRAME_ANCESTOR_OF_NEITHER_FRAME = el sistema de referencia {0} no es ancestro ni del sistema de referencia {1} ni del sistema de referencia {2}

# frame {0} has depth {1}, it cannot have an ancestor {2} levels above
FRAME_NO_NTH_ANCESTOR = el sistema de referencia {0} está a una profundidad {1}, no puede tener un ancestro {2} niveles por encima

# unsupported local orbital frame, supported types: {0} and {1}
UNSUPPORTED_LOCAL_ORBITAL_FRAME = sistema de referencia orbital local no reconocido, sistemas de referencia reconocidos : {0} y {1}

# non pseudo-inertial frame "{0}"
NON_PSEUDO_INERTIAL_FRAME = sistema de referencia no pseudo-inercial "{0}"

# data root directory {0} does not exist
DATA_ROOT_DIRECTORY_DOES_NOT_EXIST = repertorio de datos raíz {0} inexistente

# {0} is not a directory
NOT_A_DIRECTORY = {0} no es un repertorio

# {0} is neither a directory nor a zip/jar archive file
NEITHER_DIRECTORY_NOR_ZIP_OR_JAR = {0} no es ni un repertorio ni un fichero de archivo zip/jar

# unable to find resource {0} in classpath
UNABLE_TO_FIND_RESOURCE = {0} no existe en el "classpath"

# no Earth Orientation Parameters loaded
NO_EARTH_ORIENTATION_PARAMETERS_LOADED = los parámetros de orientación de la Tierra no están cargados

# missing Earth Orientation Parameters between {0} and {1}
MISSING_EARTH_ORIENTATION_PARAMETERS_BETWEEN_DATES = faltan parámetros de orientación de la Tierra entre {0} y {1}

# file {0} is not a supported IERS data file
NOT_A_SUPPORTED_IERS_DATA_FILE = el fichero {0} no es un fichero de datos IERS reconocido

# inconsistent dates in IERS file {0}: {1}-{2}-{3} and MJD {4}
INCONSISTENT_DATES_IN_IERS_FILE = fechas {1}-{2}-{3} y MJD {4} incoherentes en el fichero IERS {0}

# unexpected data after line {0} in file {1}: {2}
UNEXPECTED_DATA_AFTER_LINE_IN_FILE = datos imprevistos en la línea {0} del fichero {1} : {2}

# non-chronological dates in file {0}, line {1}
NON_CHRONOLOGICAL_DATES_IN_FILE = fechas no cronológicas en el fichero {0} en la línea {1}

# no IERS UTC-TAI history data loaded
NO_IERS_UTC_TAI_HISTORY_DATA_LOADED = los datos históricos IERSD UTC-TAI no están cargados

# no entries found in IERS UTC-TAI history file {0}
NO_ENTRIES_IN_IERS_UTC_TAI_HISTORY_FILE =  no se encuentran datos en el fichero histórico UTC-TAI del IERS {0}

# missing serie j = {0} in file {1} (line {2})
MISSING_SERIE_J_IN_FILE = falta la serie j = {0} en el fichero {1} (línea {2})

# cannot parse both τ and γ from the same Poissons series file
CANNOT_PARSE_BOTH_TAU_AND_GAMMA = no se pueden leer a la vez τ y γ de un mismo fichero de serie de Poisson

# unexpected end of file {0} (after line {1})
UNEXPECTED_END_OF_FILE_AFTER_LINE = fin imprevisto del fichero {0} (después de la línea {1})

# unable to parse line {0} of file {1}:\n{2}
UNABLE_TO_PARSE_LINE_IN_FILE = imposible de analizar la línea {0} del fichero {1} :\n{2}

# unable to find file {0}
UNABLE_TO_FIND_FILE = imposible de encontrar el fichero {0}

# spacecraft mass becomes negative: {0} kg
SPACECRAFT_MASS_BECOMES_NEGATIVE = masa del vehículo adquiere un valor negativo : {0} kg

# positive flow rate (q: {0})
POSITIVE_FLOW_RATE = flujo de masa positiva (q : {0}) 

# no gravity field data loaded
NO_GRAVITY_FIELD_DATA_LOADED = los datos del campo de gravedad no están cargados

# gravity field normalization underflow for degree {0} and order {1}
GRAVITY_FIELD_NORMALIZATION_UNDERFLOW  = underflow aritmético en la normalización de un campo de gravedad para grado {0} y orden {1}

# no ocean tide data loaded
NO_OCEAN_TIDE_DATA_LOADED = los datos de las mareas oceánicas no están cargados

# ocean tide data file {0} limited to degree {1} and order {2}
OCEAN_TIDE_DATA_DEGREE_ORDER_LIMITS = el fichero de datos de las mareas oceánicas {0} está limitado a grado {1} y orden {2}  

# load deformation coefficients limited to degree {0}, cannot parse degree {1} term from file {2}
OCEAN_TIDE_LOAD_DEFORMATION_LIMITS = los coeficientes de deformación bajo carga están limitados a grado {0}, no se pueden leer términos de grado {1} en el fichero {2}    

# polar trajectory (distance to polar axis: {0})
POLAR_TRAJECTORY = trayectoria polar (distancia al eje de los polos : {0})

# unexpected format error for file {0} with loader {1}
UNEXPECTED_FILE_FORMAT_ERROR_FOR_LOADER = error de formato imprevisto para el fichero {0} al cargarlo con {1} 

# duplicated gravity field coefficient {0}({1}, {2}) in file {3}
DUPLICATED_GRAVITY_FIELD_COEFFICIENT_IN_FILE = coeficiente {0}({1}, {2}) de campo de gravedad duplicado en el fichero {3}

# missing gravity field coefficient {0}({1}, {2}) in file {3}
MISSING_GRAVITY_FIELD_COEFFICIENT_IN_FILE = falta el coeficiente {0}({1}, {2}) de campo de gravedad en el fichero {3}

# too large degree (n = {0}, potential maximal degree is {1})
TOO_LARGE_DEGREE_FOR_GRAVITY_FIELD = grado demasiado alto (n = {0}, el grado de potencial máximo es {1})

# too large order (m = {0}, potential maximal order is {1})
TOO_LARGE_ORDER_FOR_GRAVITY_FIELD = orden demasiado alto (n = {0}, el orden de potencial máximo es {1})

# several reference dates ({0} and {1}) found in gravity field file {2}
SEVERAL_REFERENCE_DATES_IN_GRAVITY_FIELD = se han encontrado varias fechas de referencia ({0} y {1}) en el fichero de campo de gravedad {2}

# no TLE data available for object {0}
NO_TLE_FOR_OBJECT = no hay datos TLE disponibles para el objeto {0}

# no TLE data available for launch year {0}, launch number {1}, launch piece {2}
NO_TLE_FOR_LAUNCH_YEAR_NUMBER_PIECE = no hay datos TLE disponibles para el año de lanzamiento {0}, número de lanzamiento {1}, objeto lanzado {2}

# lines {0} and {1} are not TLE lines:\n{0}: "{2}"\n{1}: "{3}"
NOT_TLE_LINES = las líneas {0} y {1} no son líneas TLE:\n{0}: "{2}"\n{1}: "{3}"

# expected a second TLE line after line {0}:\n{0}: "{1}"
MISSING_SECOND_TLE_LINE = esperaba una segunda línea TLE después de la línea {0}:\n{0}: "{1}"

# TLE lines do not refer to the same object:\n{0}\n{1}
TLE_LINES_DO_NOT_REFER_TO_SAME_OBJECT = las líneas TLE no se refieren al mismo objeto:\n{0}\n{1}

# invalid TLE parameter for object {0}: {1} = {2}
TLE_INVALID_PARAMETER = parámetro del TLE inválido para el objeto {0}: {1} = {2}

# wrong checksum of TLE line {0}, expected {1} but got {2} ({3})
TLE_CHECKSUM_ERROR = suma de control incorrecta para la línea TLE {0}, en vez del valor esperado {1} se obtiene {2} ({3})

# no TLE data available
NO_TLE_DATA_AVAILABLE = no hay datos TLE disponibles

# spacecraft mass is not positive: {0} kg
NOT_POSITIVE_SPACECRAFT_MASS = la masa del vehículo espacial no es positiva: {0} kg

# too large eccentricity for propagation model: e = {0}
TOO_LARGE_ECCENTRICITY_FOR_PROPAGATION_MODEL = la excentricidad es demasiado alta para el modelo de propagación (e : {0})

# no solar activity available at {0}, data available only in range [{1}, {2}]
NO_SOLAR_ACTIVITY_AT_DATE = no hay parámetros de actividad solar disponibles el {0}, datos disponibles únicamente para el intervalo [{1}, {2}]

# non-existent month {0}
NON_EXISTENT_MONTH = mes inexistente {0}

# non-existent date {0}-{1}-{2}
NON_EXISTENT_YEAR_MONTH_DAY = fecha inexistente {0}-{1}-{2}

# non-existent week date {0}-W{1}-{2}
NON_EXISTENT_WEEK_DATE = fecha de la semana inexistente {0}-W{1}-{2}

# non-existent date {0}
NON_EXISTENT_DATE = fecha inexistente {0}

# no day number {0} in year {1}
NON_EXISTENT_DAY_NUMBER_IN_YEAR = no hay día número {0} en el año {1}

# non-existent time {0}:{1}:{2}
NON_EXISTENT_HMS_TIME = hora inexistente {0}:{1}:{2}

# non-existent time {0}
NON_EXISTENT_TIME = hora inexistente {0}

# out of range seconds number: {0}
OUT_OF_RANGE_SECONDS_NUMBER = número de segundos fuera de rango : {0}

# angle type not supported, supported angles: {0}, {1} and {2}
ANGLE_TYPE_NOT_SUPPORTED = tipo de ángulo no reconocido, ángulos reconocidos : {0}, {1} y {2}

# satellite collided with target
SATELLITE_COLLIDED_WITH_TARGET = el satélite se estrella contra su objetivo

# attitude pointing law misses ground
ATTITUDE_POINTING_LAW_DOES_NOT_POINT_TO_GROUND = la ley de actitud no apunta hacia el suelo

# {0} seconds transition time for attitudes switch is too short, should be longer than {1} seconds
TOO_SHORT_TRANSITION_TIME_FOR_ATTITUDES_SWITCH = {0} segundos para una transición entre actitudes es poco tiempo, se necesitarían al menos {1} segundos

# orbit date ({0}) does not match attitude date ({1})
ORBIT_AND_ATTITUDE_DATES_MISMATCH = la fecha de la órbita({0}) no es coherente con la fecha de la actitud ({1})

# frame ({0}) does not match frame ({1})
FRAMES_MISMATCH = el sistema de referencia ({0}) no corresponde al sistema de referencia ({1})

# initial state not specified for orbit propagation
INITIAL_STATE_NOT_SPECIFIED_FOR_ORBIT_PROPAGATION = estado inicial no especificado para la extrapolación de órbita

# propagator is not in ephemeris generation mode
PROPAGATOR_NOT_IN_EPHEMERIS_GENERATION_MODE = el extrapolador no está en modo de generación de efemérides

# event date {0}, greater than {1} minus {3} seconds and smaller than {2} plus {3} seconds, cannot be added
EVENT_DATE_TOO_CLOSE = la fecha acontecimiento {0}, más grande que {1} menos {3} segundos y más pequeña que {2} más {3} segundos, no puede ser añadida

# unable to read header record from JPL ephemerides binary file {0}
UNABLE_TO_READ_JPL_HEADER = imposible de leer el encabezado del fichero binario de efemérides del JPL {0}

# inconsistent values of astronomical unit in JPL ephemerides files: ({0} and {1})
INCONSISTENT_ASTRONOMICAL_UNIT_IN_FILES = valores incoherentes de la unidad astronómica en los ficheros de efemérides del JPL : ({0} y {1})

# inconsistent values of Earth/Moon mass ratio in JPL ephemerides files: ({0} and {1})
INCONSISTENT_EARTH_MOON_RATIO_IN_FILES = valores incoherentes de la relación de masa Tierra/Luna en los ficheros de efemérides del JPL : ({0} y {1})

# no data loaded for celestial body {0}
NO_DATA_LOADED_FOR_CELESTIAL_BODY = no hay datos cargados para el cuerpo celeste {0}

# file {0} is not a JPL ephemerides binary file
NOT_A_JPL_EPHEMERIDES_BINARY_FILE = el fichero {0} no es un fichero de efemérides binario del JPL

# file {0} is not a Marshall Solar Activity Future Estimation (MSAFE) file
NOT_A_MARSHALL_SOLAR_ACTIVITY_FUTURE_ESTIMATION_FILE = el fichero {0} no es un fichero de Estimación de Actividad Solar Futura Marshall (MSAFE)

# no JPL ephemerides binary files found
NO_JPL_EPHEMERIDES_BINARY_FILES_FOUND = no se ha encontrado ningún fichero binario de las efemérides JPL

# out of range date for {0} ephemerides: {1}
OUT_OF_RANGE_BODY_EPHEMERIDES_DATE = fecha fuera del rango de validez de las efemérides « {0} » : {1}

# out of range date for ephemerides: {0}, [{1}, {2}]
OUT_OF_RANGE_EPHEMERIDES_DATE = fecha fuera del rango de validez de las efemérides : {0}, [{1}, {2}]

# unexpected two elevation values: {0} and {1}, for one azimuth: {2}
UNEXPECTED_TWO_ELEVATION_VALUES_FOR_ONE_AZIMUTH = datos inesperados, dos valores de elevación: {0} y {1}, para un acimut : {2}

# unsupported parameter name {0}, supported names: {1}
UNSUPPORTED_PARAMETER_NAME = nombre de parámetro no conocido {0}, parámetro conocido {1}

# scale factor for parameter {0} is too small: {1}
TOO_SMALL_SCALE_FOR_PARAMETER = <MISSING TRANSLATION>

# unknown additional state "{0}"
UNKNOWN_ADDITIONAL_STATE = estado adicional desconocido "{0}"

# unknown month "{0}"
UNKNOWN_MONTH = mes desconocido "{0}"

# Jacobian matrix for type {0} is singular with current orbit
SINGULAR_JACOBIAN_FOR_ORBIT_TYPE = la matriz jacobiana asociada al tipo {0} es singular para la órbita corriente

# state Jacobian has not been initialized yet
STATE_JACOBIAN_NOT_INITIALIZED = la matriz jacobiana del estado no ha sido todavía inicializada

# state Jacobian is a {0}x{1} matrix, it should be either a 6x6 or a 7x7 matrix
STATE_JACOBIAN_NEITHER_6X6_NOR_7X7 = la matriz jacobiana del estado es una matriz {0}x{1}, y debería ser una matriz 6x6 o 7x7

# state Jacobian has {0} rows but parameters Jacobian has {1} rows
STATE_AND_PARAMETERS_JACOBIANS_ROWS_MISMATCH = la matriz jacobiana del estado tiene {0} líneas mientras que la matriz jacobiana de parámetros tiene {1}

# initial Jacobian matrix has {0} columns, but {1} parameters have been selected
INITIAL_MATRIX_AND_PARAMETERS_NUMBER_MISMATCH = la matriz jacobiana inicial tiene {0} columnas mientras que {1} parámetros fueron seleccionados

# orbit should be either elliptic with a > 0 and e < 1 or hyperbolic with a < 0 and e > 1, a = {0}, e = {1}
ORBIT_A_E_MISMATCH_WITH_CONIC_TYPE = la órbita debería ser elíptica con a > 0 y e < 1 o bien hiperbólica con a < 0 y e > 1, a = {0}, e = {1} 

# true anomaly {0} out of hyperbolic range (e = {1}, {2} < v < {3})
ORBIT_ANOMALY_OUT_OF_HYPERBOLIC_RANGE = la anomalía verdadera {0} está fuera del rango para la órbita hiperbólica (e = {1}, {2} < v < {3})

# hyperbolic orbits cannot be handled as {0} instances
HYPERBOLIC_ORBIT_NOT_HANDLED_AS = las órbitas hiperbólicas no pueden ser casos de {0}

# invalid preamble field in CCSDS date: {0}
CCSDS_DATE_INVALID_PREAMBLE_FIELD = campo de preámbulo inválido en una fecha CCSDS : {0}

# invalid time field length in CCSDS date: {0}, expected {1}
CCSDS_DATE_INVALID_LENGTH_TIME_FIELD = longitud inválida para el campo fecha en una fecha CCSDS : {0} en vez del valor esperado {1}

# missing agency epoch in CCSDS date
CCSDS_DATE_MISSING_AGENCY_EPOCH = falta época de referencia específica agencia en una fecha CCSDS

# unexpected keyword in CCSDS line number {0} of file {1}:\n{2}
CCSDS_UNEXPECTED_KEYWORD = palabra clave inesperada en la línea {0} del fichero CCSDS {1}:\n{2}

# the central body gravitational coefficient cannot be retrieved from the ODM
CCSDS_UNKNOWN_GM = el coeficiente gravitacional del cuerpo central no se puede recuperar del ODM

# there is no spacecraft mass associated with this ODM file
CCSDS_UNKNOWN_SPACECRAFT_MASS = no hay masa de satélite asociada a este fichero ODM

# no IERS conventions have been set before parsing
CCSDS_UNKNOWN_CONVENTIONS = no se ha inicializado ninguna convención IERS antes de la lectura

# frame {0} is not valid in this ODM file context
CCSDS_INVALID_FRAME = el sistema de referencia {0} no es válido en este contexto de fichero ODM  

# inconsistent time systems in the ephemeris blocks: {0} ≠ {1}
CCSDS_OEM_INCONSISTENT_TIME_SYSTEMS = sistemas temporales inconsistentes en los bloques de efemérides: {0} ≠ {1}

# Inconsistent time systems in the observations blocks: {0} ≠ {1}
CCSDS_TDM_INCONSISTENT_TIME_SYSTEMS = <MISSING TRANSLATION>

# Inconsistent data line in TDM file at line {0} of file {1}.\nA TDM data line should be as follows \"keyword = epoch value\".\nWhereas read data line is: {2}
CCSDS_TDM_INCONSISTENT_DATA_LINE = <MISSING TRANSLATION>

# No CCSDS TDM keyword was found at line {0} of file {1}:\n{2}
CCSDS_TDM_KEYWORD_NOT_FOUND = <MISSING TRANSLATION>

# Parameter {0} needs a time system to be interpreted
CCSDS_TIME_SYSTEM_NOT_READ_YET = <MISSING TRANSLATION>

# Inconsistent XML observation block at line {0} of TDM file {1}.\nA TDM observation block should be as follows\n\t<observation>\n\t\t<EPOCH>epoch</EPOCH>\n\t\t<KEYWORD>value</KEYWORD>\n\t</observation>
CCSDS_TDM_XML_INCONSISTENT_DATA_BLOCK = <MISSING TRANSLATION>

# TDM file {0} format is unknown. Please specify a file format: KEYVALUE or XML
CCSDS_TDM_UNKNOWN_FORMAT = <MISSING TRANSLATION>

# name "{0}" is already used for an additional state
ADDITIONAL_STATE_NAME_ALREADY_IN_USE =  el nombre "{0}" ya está utilizado para un estado adicional

# reset state not allowed
NON_RESETABLE_STATE = reinicialización del estado no autorizada

# Cannot compute Newcomb operators for sigma > rho ({0} > {1})
DSST_NEWCOMB_OPERATORS_COMPUTATION = no se pueden calcular los operadores de Newcomb con sigma ({0}) > rho ({1}) 

# Cannot compute the Vmns coefficient with m > n ({0} > {1})
DSST_VMNS_COEFFICIENT_ERROR_MS = no se pueden calcular los coeficientes Vmns con  m > n ({0} > {1})

# inconsistent shadow computation: entry = {0} whereas exit = {1}
DSST_SPR_SHADOW_INCONSISTENT = cálculo de sombra incoherente : entrada = {0} mientras que salida = {1}

# The current orbit has an eccentricity ({0} > 0.5). DSST needs an unimplemented time dependent numerical method to compute the averaged rates
DSST_ECC_NO_NUMERICAL_AVERAGING_METHOD = la órbita tiene una excentricidad ({0} > 0.5). DSST necesita para calcular las derivadas medias un método numérico dependiente del tiempo que no está implementado

# unsupported sp3 file version {0}
SP3_UNSUPPORTED_VERSION = versión de formato sp3 {0} no reconocida

# unexpected end of file in sp3 file (after line {0})
SP3_UNEXPECTED_END_OF_FILE = final inesperado de un fichero sp3 (después de la línea {0})

# non-existent geomagnetic model {0} for year {1}
NON_EXISTENT_GEOMAGNETIC_MODEL = no existe el fichero de modelo geomagnético {0} para el año {1}

# geomagnetic model {0} with epoch {1} does not support time transformation, no secular variation coefficients defined
UNSUPPORTED_TIME_TRANSFORM = el modelo geomagnético {0} en la época {1} no tiene en cuenta las transformaciones temporales, no hay definido ningún coeficiente de variación secular

# time transformation of geomagnetic model {0} with epoch {1} is outside its validity range: {2} != [{3}, {4}]
OUT_OF_RANGE_TIME_TRANSFORM = la transformación temporal del modelo geomagnético {0} en la época {1} está fuera del dominio de validez: {2} != [{3}, {4}]

# not enough data for interpolation (sample size = {0})
NOT_ENOUGH_DATA_FOR_INTERPOLATION = no hay datos suficientes como para interpolar (tamaño de la muestra = {0})

# too small number of cached neighbors: {0} (must be at least {1})
NOT_ENOUGH_CACHED_NEIGHBORS = número de vecinos almacenados demasiado pequeño : {0} (debe ser por lo menos {1})

# no cached entries
NO_CACHED_ENTRIES = ninguna entrada almacenada

# generated entries not sorted: {0} > {1}
NON_CHRONOLOGICALLY_SORTED_ENTRIES = las entradas generadas no están ordenadas: {0} > {1}

# no data generated around date: {0}
NO_DATA_GENERATED = ningún dato generado alrededor de la fecha: {0}

# unable to generate new data before {0}
UNABLE_TO_GENERATE_NEW_DATA_BEFORE = no se pueden generar datos antes de {0}

# unable to generate new data after {0}
UNABLE_TO_GENERATE_NEW_DATA_AFTER = no se pueden generar datos después de {0}

# unable to compute hyperbolic eccentric anomaly from the mean anomaly after {0} iterations
UNABLE_TO_COMPUTE_HYPERBOLIC_ECCENTRIC_ANOMALY = después de {0} iteraciones no se ha conseguido calcular la anomalía excéntrica hiperbólica a partir de la anomalía media 

# unable to compute mean orbit from osculating orbit after {0} iterations
UNABLE_TO_COMPUTE_DSST_MEAN_PARAMETERS = no se puede calcular la órbita media a partir de la órbita osculatriz tras {0} iteraciones 

# derivation order {0} is out of range
OUT_OF_RANGE_DERIVATION_ORDER = el orden de derivación {0} está fuera de rango

# out of range latitude: {0}, [{1}, {2}]
OUT_OF_RANGE_LATITUDE = la latitud está fuera de rango: {0}, [{1}, {2}]

# orbit type {0} not allowed here, allowed types: {1}
<<<<<<< HEAD
ORBIT_TYPE_NOT_ALLOWED = <MISSING TRANSLATION>

# non pseudo-inertial frame {0} is not suitable as reference for inertial forces
NON_PSEUDO_INERTIAL_FRAME_NOT_SUITABLE_AS_REFERENCE_FOR_INERTIAL_FORCES = <MISSING TRANSLATION>

# method not available in the absence of a central body
METHOD_NOT_AVAILABLE_WITHOUT_CENTRAL_BODY = <MISSING TRANSLATION>

# operation not available between frames {0} and {1}
INCOMPATIBLE_FRAMES = <MISSING TRANSLATION>

# orbit not defined, state rather contains an absolute position-velocity-acceleration
UNDEFINED_ORBIT = <MISSING TRANSLATION>

# absolute position-velocity-acceleration not defined, state rather contains an orbit
UNDEFINED_ABSOLUTE_PVCOORDINATES = <MISSING TRANSLATION>

# an inertial force model has to be used when propagating in non-inertial frame {0}
INERTIAL_FORCE_MODEL_MISSING = <MISSING TRANSLATION>
=======
ORBIT_TYPE_NOT_ALLOWED = tipo de órbita {0} no permitida, los tipos permitidos son: {1}

# no SEM almanac file found
NO_SEM_ALMANAC_AVAILABLE = <MISSING TRANSLATION>

# file {0} is not a supported SEM almanac file
NOT_A_SUPPORTED_SEM_ALMANAC_FILE = <MISSING TRANSLATION>

# no Yuma almanac file found
NO_YUMA_ALMANAC_AVAILABLE = <MISSING TRANSLATION>

# file {0} is not a supported Yuma almanac file
NOT_A_SUPPORTED_YUMA_ALMANAC_FILE = <MISSING TRANSLATION>

# only {0} GNSS orbits are provided while {1} are needed to compute the DOP
NOT_ENOUGH_GNSS_FOR_DOP = <MISSING TRANSLATION>

# the CCSDS time system {0} has no corresponding Orekit TimeScale.
CCSDS_NO_CORRESPONDING_TIME_SCALE = <MISSING TRANSLATION>

# use of time system {0} in CCSDS files requires an additional ICD and is not implemented in Orekit
CCSDS_TIME_SYSTEM_NOT_IMPLEMENTED = <MISSING TRANSLATION>

# Creating an aggregate propagator requires at least one constituent propagator, but none were provided.
NOT_ENOUGH_PROPAGATORS = <MISSING TRANSLATION>

# argument {0} cannot be null
NULL_ARGUMENT = <MISSING TRANSLATION>

# value {0} not found in {1}
VALUE_NOT_FOUND = <MISSING TRANSLATION>

# Ephemeris file format does not support multiple space objects
EPHEMERIS_FILE_NO_MULTI_SUPPORT = <MISSING TRANSLATION>

# Klobuchar coefficients α or β could not be loaded from {0}
KLOBUCHAR_ALPHA_BETA_NOT_LOADED = <MISSING TRANSLATION>

# Klobuchar coefficients α or β not available for date {0}
KLOBUCHAR_ALPHA_BETA_NOT_AVAILABLE_FOR_DATE = <MISSING TRANSLATION>

# file {0} does not contain Klobuchar coefficients α or β
NO_KLOBUCHAR_ALPHA_BETA_IN_FILE = <MISSING TRANSLATION>

# no reference date set for parameter {0}
NO_REFERENCE_DATE_FOR_PARAMETER = <MISSING TRANSLATION>
>>>>>>> b4d4529b
<|MERGE_RESOLUTION|>--- conflicted
+++ resolved
@@ -398,8 +398,7 @@
 OUT_OF_RANGE_LATITUDE = la latitud está fuera de rango: {0}, [{1}, {2}]
 
 # orbit type {0} not allowed here, allowed types: {1}
-<<<<<<< HEAD
-ORBIT_TYPE_NOT_ALLOWED = <MISSING TRANSLATION>
+ORBIT_TYPE_NOT_ALLOWED = tipo de órbita {0} no permitida, los tipos permitidos son: {1}
 
 # non pseudo-inertial frame {0} is not suitable as reference for inertial forces
 NON_PSEUDO_INERTIAL_FRAME_NOT_SUITABLE_AS_REFERENCE_FOR_INERTIAL_FORCES = <MISSING TRANSLATION>
@@ -418,8 +417,6 @@
 
 # an inertial force model has to be used when propagating in non-inertial frame {0}
 INERTIAL_FORCE_MODEL_MISSING = <MISSING TRANSLATION>
-=======
-ORBIT_TYPE_NOT_ALLOWED = tipo de órbita {0} no permitida, los tipos permitidos son: {1}
 
 # no SEM almanac file found
 NO_SEM_ALMANAC_AVAILABLE = <MISSING TRANSLATION>
@@ -464,5 +461,4 @@
 NO_KLOBUCHAR_ALPHA_BETA_IN_FILE = <MISSING TRANSLATION>
 
 # no reference date set for parameter {0}
-NO_REFERENCE_DATE_FOR_PARAMETER = <MISSING TRANSLATION>
->>>>>>> b4d4529b
+NO_REFERENCE_DATE_FOR_PARAMETER = <MISSING TRANSLATION>
--- conflicted
+++ resolved
@@ -567,7 +567,6 @@
 # file {0} is not a supported Hatanaka-compressed file
 NOT_A_SUPPORTED_HATANAKA_COMPRESSED_FILE = <MISSING TRANSLATION>
 
-<<<<<<< HEAD
 # Cannot compute around {0}
 CANNOT_COMPUTE_LAGRANGIAN = <MISSING TRANSLATION>
 
@@ -579,7 +578,7 @@
 
 # The multiple shooting problem is underconstrained : {0} free variables, {1} constraints
 MULTIPLE_SHOOTING_UNDERCONSTRAINED = <MISSING TRANSLATION>
-=======
+
 # invalid measurement types {0} and {1} for the combination of measurements {2}
 INVALID_MEASUREMENT_TYPES_FOR_COMBINATION_OF_MEASUREMENTS = <MISSING TRANSLATION>
 
@@ -608,5 +607,4 @@
 NON_DIFFERENT_DATES_FOR_OBSERVATIONS = <MISSING TRANSLATION>
 
 # observations are not in the same plane
-NON_COPLANAR_POINTS = <MISSING TRANSLATION>
->>>>>>> 3c94cbc1
+NON_COPLANAR_POINTS = <MISSING TRANSLATION>
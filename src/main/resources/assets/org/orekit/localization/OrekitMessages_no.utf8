# internal error, contact maintenance at {0}
INTERNAL_ERROR = intern feil. Kontakt vedlikeholdsansvarlig på {0}

# altitude ({0} m) is below the {1} m allowed threshold
ALTITUDE_BELOW_ALLOWED_THRESHOLD = høyde ({0} m) er under den tillate terskelen {1} m

# trajectory inside the Brillouin sphere (r = {0})
TRAJECTORY_INSIDE_BRILLOUIN_SPHERE = bane innenfor Brillouins sfære (r = {0})

# almost equatorial orbit (i = {0} degrees)
ALMOST_EQUATORIAL_ORBIT = nesten ekvatorialsk bane (i = {0} grader)

# almost critically inclined orbit (i = {0} degrees)
ALMOST_CRITICALLY_INCLINED_ORBIT = banen er nær kritisk helning (i = {0} grader)

# unable to compute Eckstein-Hechler mean parameters after {0} iterations
UNABLE_TO_COMPUTE_ECKSTEIN_HECHLER_MEAN_PARAMETERS = umulig å regne ut Eckstein-Hechlers middelsparameterene etter {0} iterasjoner

# null parent for frame {0}
NULL_PARENT_FOR_FRAME = null forelder for ramme {0}

# frame {0} is already attached to frame {1}
FRAME_ALREADY_ATTACHED = ramme {0} er allerede knyttet til ramme {1}

# frame {0} is not attached to the main frames tree
FRAME_NOT_ATTACHED = ramme {0} er ikke knyttet til hovedramme treet

# frame {0} is an ancestor of both frames {1} and {2}
FRAME_ANCESTOR_OF_BOTH_FRAMES = ramme {0} er en forgjenger for begge rammene {1} og {2}

# frame {0} is an ancestor of neither frame {1} nor {2}
FRAME_ANCESTOR_OF_NEITHER_FRAME = ramme {0} er ikke en forgjenger for verken ramme {1} eller {2}

# frame {0} has depth {1}, it cannot have an ancestor {2} levels above
FRAME_NO_NTH_ANCESTOR = ramme {0} har dybden {1}, den kan ikke ha en forgjenger {2} nivåer ovenfor

# unsupported local orbital frame, supported types: {0} and {1}
UNSUPPORTED_LOCAL_ORBITAL_FRAME = ikke understøttet baneramme, støttete typer: {0} og {1}

# non pseudo-inertial frame "{0}" is not suitable for defining orbits
NON_PSEUDO_INERTIAL_FRAME_NOT_SUITABLE_FOR_DEFINING_ORBITS = ikke pseudo-treghet ramme "{0}" er ikke passende for å definere baner

# data root directory {0} does not exist
DATA_ROOT_DIRECTORY_DOES_NOT_EXIST = data rotmappen {0} finnes ikke

# {0} is not a directory
NOT_A_DIRECTORY = {0} er ikke en mappe

# {0} is neither a directory nor a zip/jar archive file
NEITHER_DIRECTORY_NOR_ZIP_OR_JAR = {0} er verken en mappe eller en zip/jar-arkiv fil

# unable to find resource {0} in classpath
UNABLE_TO_FIND_RESOURCE = Filen {0} finnes ikke i classpath''en

# no Earth Orientation Parameters loaded
NO_EARTH_ORIENTATION_PARAMETERS_LOADED = ingen jordorienteringsparametere er lastet

# missing Earth Orientation Parameters between {0} and {1}
MISSING_EARTH_ORIENTATION_PARAMETERS_BETWEEN_DATES = manglende jordorienteringsparametere mellom {0} og {1}

# file {0} is not a supported IERS data file
NOT_A_SUPPORTED_IERS_DATA_FILE = filen {0} er ikke en støttet IERS datafil

# inconsistent dates in IERS file {0}: {1}-{2}-{3} and MJD {4}
INCONSISTENT_DATES_IN_IERS_FILE = ukonsekvente datoer i IERS filen {0}: {1}-{2}-{3} og MJD {4}

# unexpected data after line {0} in file {1}: {2}
UNEXPECTED_DATA_AFTER_LINE_IN_FILE = uventet data etter linje {0} i filen {1}: {2}

# non-chronological dates in file {0}, line {1}
NON_CHRONOLOGICAL_DATES_IN_FILE = ikkekronologiske datoer i filen {0}, linje {1}

# no IERS UTC-TAI history data loaded
NO_IERS_UTC_TAI_HISTORY_DATA_LOADED = ingen IERS UTC-TAI historikk data er lastet

# no entries found in IERS UTC-TAI history file {0}
NO_ENTRIES_IN_IERS_UTC_TAI_HISTORY_FILE =  ingen data funnet i IERS UTC-TAI historiefilen {0}

# missing serie j = {0} in file {1} (line {2})
MISSING_SERIE_J_IN_FILE = rekke j = {0} mangler i filen {1} (linje {2})

# cannot parse both τ and γ from the same Poissons series file
CANNOT_PARSE_BOTH_TAU_AND_GAMMA = kan ikke lese både τ og γ fra den samme Poissons-serie filen

# unexpected end of file {0} (after line {1})
UNEXPECTED_END_OF_FILE_AFTER_LINE = uventet slutt på filen {0} (etter linje {1})

# unable to parse line {0} of file {1}:\n{2}
UNABLE_TO_PARSE_LINE_IN_FILE = umulig å analyserer linje {0} i filen {1}:\n{2}

# unable to find file {0}
UNABLE_TO_FIND_FILE = umulig å finne filen {0}

# spacecraft mass becomes negative: {0} kg
SPACECRAFT_MASS_BECOMES_NEGATIVE = romfartøyets masse blir negativ (m: {0})

# positive flow rate (q: {0})
POSITIVE_FLOW_RATE = positiv strøm (q: {0})

# no gravity field data loaded
NO_GRAVITY_FIELD_DATA_LOADED = ingen tyngdefeltsdata er lastet

# gravity field normalization underflow for degree {0} and order {1}
GRAVITY_FIELD_NORMALIZATION_UNDERFLOW  = tyngdefeltsnormalisering underflyt for grad {0} og rekkefølge {1}

# no ocean tide data loaded
NO_OCEAN_TIDE_DATA_LOADED = ingen tidevannsdata lastet

# ocean tide data file {0} limited to degree {1} and order {2}
OCEAN_TIDE_DATA_DEGREE_ORDER_LIMITS = tidevannsdatafilen {0} er begrenset til grad {1} og rekkefølge {2}

# load deformation coefficients limited to degree {0}, cannot parse degree {1} term from file {2}
OCEAN_TIDE_LOAD_DEFORMATION_LIMITS = lastdeformasjonskoeffisientene er begrenset til grad {0}, kan ikke lese gradterm {1} fra fil {2}

# polar trajectory (distance to polar axis: {0})
POLAR_TRAJECTORY = polar bane (avstand til polaksen: {0})

# unexpected format error for file {0} with loader {1}
UNEXPECTED_FILE_FORMAT_ERROR_FOR_LOADER = uventet filformat for filen {0} med lasteren {1}

# duplicated gravity field coefficient {0}({1}, {2}) in file {3}
DUPLICATED_GRAVITY_FIELD_COEFFICIENT_IN_FILE = duplisert tyngdefeltskoeffisient {0}({1}, {2}) i filen {3}

# missing gravity field coefficient {0}({1}, {2}) in file {3}
MISSING_GRAVITY_FIELD_COEFFICIENT_IN_FILE = manglende tyngdefeltskoeffisient {0}({1}, {2}) i filen {3}

# too large degree (n = {0}, potential maximal degree is {1})
TOO_LARGE_DEGREE_FOR_GRAVITY_FIELD = for høy grad (n = {0}, maksimal potensial grad er {1})

# too large order (m = {0}, potential maximal order is {1})
TOO_LARGE_ORDER_FOR_GRAVITY_FIELD = for høy kontroll (m = {0}, maksimal potensial kontrol er {1})

# several reference dates ({0} and {1}) found in gravity field file {2}
SEVERAL_REFERENCE_DATES_IN_GRAVITY_FIELD = flere referansedatoer ({0} og {1}) funnet i tyngdefeltsfilen {2}

# no TLE data available for object {0}
NO_TLE_FOR_OBJECT = ingen TLE data tilgjengelig for objektet {0}

# no TLE data available for launch year {0}, launch number {1}, launch piece {2}
NO_TLE_FOR_LAUNCH_YEAR_NUMBER_PIECE = ingen TLE data tilgjengelig for oppskytningsår {0}, oppskytningsnummer {1}, oppskytningsdel {2}

# lines {0} and {1} are not TLE lines:\n{0}: "{2}"\n{1}: "{3}"
NOT_TLE_LINES = linjene {0} og {1} er ikke TLE linjer:\n{0}: "{2}"\n{1}: "{3}"

# expected a second TLE line after line {0}:\n{0}: "{1}"
MISSING_SECOND_TLE_LINE = forventet en annen TLE linje etter linje {0}:\n{0}: "{1}"

# TLE lines do not refer to the same object:\n{0}\n{1}
TLE_LINES_DO_NOT_REFER_TO_SAME_OBJECT = TLE linjene refererer ikke til det samme objektet:\n{0}\n{1}

# wrong checksum of TLE line {0}, expected {1} but got {2} ({3})
TLE_CHECKSUM_ERROR = gal sjekksum for TLE linje {0}, verdien {1} var ventet men fant {2} ({3})

# no TLE data available
NO_TLE_DATA_AVAILABLE = ingen TLE data tilgjengelig

# spacecraft mass is not positive: {0} kg
NOT_POSITIVE_SPACECRAFT_MASS = romfartøyets masse er ikke positiv: {0} kg

# too large eccentricity for propagation model: e = {0}
TOO_LARGE_ECCENTRICITY_FOR_PROPAGATION_MODEL = for eksentrisk bane for høy til propagasjon (e: {0})

# no solar activity available at {0}, data available only in range [{1}, {2}]
NO_SOLAR_ACTIVITY_AT_DATE = ingen disponibel solaktivitet {0}, kun disponibel data i området [{1}, {2}]

# non-existent month {0}
NON_EXISTENT_MONTH = måneden {0} eksisterer ikke

# non-existent date {0}-{1}-{2}
NON_EXISTENT_YEAR_MONTH_DAY = datoen {0}-{1}-{2} eksisterer ikke

# non-existent week date {0}-W{1}-{2}
NON_EXISTENT_WEEK_DATE = ukedatoen {0}-W{1}-{2} eksisterer ikke

# non-existent date {0}
NON_EXISTENT_DATE = datoen {0} eksisterer ikke

# no day number {0} in year {1}
NON_EXISTENT_DAY_NUMBER_IN_YEAR = ingen dag nummer {0} i år {1}

# non-existent time {0}:{1}:{2}
NON_EXISTENT_HMS_TIME = klokkeslettet {0}:{1}:{2} eksisterer ikke

# non-existent time {0}
NON_EXISTENT_TIME = klokkeslettet {0} eksisterer ikke

# out of range seconds number: {0}
OUT_OF_RANGE_SECONDS_NUMBER = sekundnummer {0} overskrider området

# angle type not supported, supported angles: {0}, {1} and {2}
ANGLE_TYPE_NOT_SUPPORTED = vinkeltypen er ikke støttet, støttede vinkler: {0}, {1} og {2}

# satellite collided with target
SATELLITE_COLLIDED_WITH_TARGET = satellitten kræsjet med målet

# attitude pointing law misses ground
ATTITUDE_POINTING_LAW_DOES_NOT_POINT_TO_GROUND = attitydesikteloven bommer på baken

# orbit date ({0}) does not match attitude date ({1})
ORBIT_AND_ATTITUDE_DATES_MISMATCH = banedatoen ({0}) passer ikke med attitydedatoen ({1})

# frame ({0}) does not match frame ({1})
FRAMES_MISMATCH = ramme ({0}) passer ikke med ramme ({1})

# initial state not specified for orbit propagation
INITIAL_STATE_NOT_SPECIFIED_FOR_ORBIT_PROPAGATION = initialstatusen er ikke presisert for banepropagasjon

# propagator is not in ephemeris generation mode
PROPAGATOR_NOT_IN_EPHEMERIS_GENERATION_MODE = propagtøren er ikke satt i stillingen efemeridegenerasjon

# event date {0}, greater than {1} minus {3} seconds and smaller than {2} plus {3} seconds, cannot be added
EVENT_DATE_TOO_CLOSE = hendelsedatoen {0}, større enn {1} minus {3} sekunder og mindre enn {2} pluss {3} sekunder, kan ikke bli legget til

# unable to read header record from JPL ephemerides binary file {0}
UNABLE_TO_READ_JPL_HEADER = umulig å lese startblokken fra den binære JPL efemeridefilen {0}

# inconsistent values of astronomical unit in JPL ephemerides files: ({0} and {1})
INCONSISTENT_ASTRONOMICAL_UNIT_IN_FILES = selvmotsigende verdier for de astronomiske enhetene i JPL efemeridefilene: ({0} og {1})

# inconsistent values of Earth/Moon mass ratio in JPL ephemerides files: ({0} and {1})
INCONSISTENT_EARTH_MOON_RATIO_IN_FILES = selvmotsigende verdier for masseforholdet Jord/Måne i JPL efemeridefilene: ({0} og {1})

# no data loaded for celestial body {0}
NO_DATA_LOADED_FOR_CELESTIAL_BODY = ingen data er lastet for himmellegeme {0}

# file {0} is not a JPL ephemerides binary file
NOT_A_JPL_EPHEMERIDES_BINARY_FILE = filen {0} er ikke en binær JPL efemeridefil

# file {0} is not a Marshall Solar Activity Future Estimation (MSAFE) file
NOT_A_MARSHALL_SOLAR_ACTIVITY_FUTURE_ESTIMATION_FILE = filen {0} er ikke en Marshall Solar Activity Future Estimation (MSAFE) fil

# no JPL ephemerides binary files found
NO_JPL_EPHEMERIDES_BINARY_FILES_FOUND = ingen binære JPL efemeridefil funnet

# out of range date for {0} ephemerides: {1}
OUT_OF_RANGE_BODY_EPHEMERIDES_DATE = dato utenfor gyldighetsperioden til {0} efemeridene: {1}

# out of range date for ephemerides: {0}, [{1}, {2}]
OUT_OF_RANGE_EPHEMERIDES_DATE = dato utenfor gyldighetsperioden til efemeridene: {0}, [{1}, {2}]

# unexpected two elevation values: {0} and {1}, for one azimuth: {2}
UNEXPECTED_TWO_ELEVATION_VALUES_FOR_ONE_AZIMUTH = uventete to høydeverdier: {0} og {1}, for en asimut: {2}

# unsupported parameter name {0}, supported names: {1}
UNSUPPORTED_PARAMETER_NAME = ustøttet parameter navn {0}, støttete navn: {1}

# unknown additional state "{0}"
UNKNOWN_ADDITIONAL_STATE = ukjent ytterligere tilstand "{0}"

# unknown month "{0}"
UNKNOWN_MONTH = ukjent måned "{0}"

# Jacobian matrix for type {0} is singular with current orbit
SINGULAR_JACOBIAN_FOR_ORBIT_TYPE = jacobianmatrisen assosiert med type {0} er singulær for den gjeldende banen

# state Jacobian has not been initialized yet
STATE_JACOBIAN_NOT_INITIALIZED = Jacobian-tilstanden har ikke blitt initialisert ennå

# state Jacobian is a {0}x{1} matrix, it should be either a 6x6 or a 7x7 matrix
STATE_JACOBIAN_NEITHER_6X6_NOR_7X7 = Jacobian-tilstanden er en {0}x{1} matrise, den burde enten være en 6x6 eller en 7x7 matrise

# state Jacobian has {0} rows but parameters Jacobian has {1} rows
STATE_AND_PARAMETERS_JACOBIANS_ROWS_MISMATCH = Jacobian-tilstanden har {0} rader men Jacobian parameterene har {1} rader

# finite differences steps for force models derivatives not initialized
STEPS_NOT_INITIALIZED_FOR_FINITE_DIFFERENCES = endelige forskjellige trinn for kraftmodelderivater ikke initialisert

# initial Jacobian matrix has {0} columns, but {1} parameters have been selected
INITIAL_MATRIX_AND_PARAMETERS_NUMBER_MISMATCH = initiale Jacobian matrisen har {0} kolonner, men {1} parametere har blitt valgt

# orbit should be either elliptic with a > 0 and e < 1 or hyperbolic with a < 0 and e > 1, a = {0}, e = {1}
ORBIT_A_E_MISMATCH_WITH_CONIC_TYPE = banen burde enten være elliptisk med a > 0 og e < 1 eller hyperbolsk med a < 0 og e > 1, a = {0}, e = {1}

# true anomaly {0} out of hyperbolic range (e = {1}, {2} < v < {3})
ORBIT_ANOMALY_OUT_OF_HYPERBOLIC_RANGE = sann anomali {0} utenfor det hyperbolske området (e = {1}, {2} < v < {3})

# hyperbolic orbits cannot be handled as {0} instances
HYPERBOLIC_ORBIT_NOT_HANDLED_AS = hyperbolske baner kan ikke bli behandlet som {0} enheter

# invalid preamble field in CCSDS date: {0}
CCSDS_DATE_INVALID_PREAMBLE_FIELD = ugyldig blokkstartfelt for CCSDS dato: {0}

# invalid time field length in CCSDS date: {0}, expected {1}
CCSDS_DATE_INVALID_LENGTH_TIME_FIELD = ugyldig datofelt-lengde for CCSDS dato: {0}, ventet {1}

# missing agency epoch in CCSDS date
CCSDS_DATE_MISSING_AGENCY_EPOCH = manglende byrå epoke for CCSDS dato

# unexpected keyword in CCSDS line number {0} of file {1}:\n{2}
CCSDS_UNEXPECTED_KEYWORD = uventet nøkkelord på linje nummer {0} i CCSDS-filen {1}:\n{2}

# the central body gravitational coefficient cannot be retrieved from the ODM
CCSDS_UNKNOWN_GM = sentralelegemets tiltrekningskraftkoeffisient kan ikke bli lastet fra ODM'en

# there is no spacecraft mass associated with this ODM file
CCSDS_UNKNOWN_SPACECRAFT_MASS = ingen romfartøysmasse er assosiert til denne ODM filen

# no IERS conventions have been set before parsing
CCSDS_UNKNOWN_CONVENTIONS = ingen IERS-konvensjoner er blitt satt før lesingen

# frame {0} is not valid in this ODM file context
CCSDS_INVALID_FRAME = ramme {0} er ikke gyldig i denne ODM filens sammenheng

# inconsistent time systems in the ephemeris blocks: {0} ≠ {1}
CCSDS_OEM_INCONSISTENT_TIME_SYSTEMS = ukonsekvente tidssystemer i efemerideblokkene: {0} ≠ {1}

# name "{0}" is already used for an additional state
ADDITIONAL_STATE_NAME_ALREADY_IN_USE = navnet "{0}" er allerede brukt for en annen tilstand

# reset state not allowed
NON_RESETABLE_STATE = tilbakestille-tilstand er ikke tillatt

# Cannot compute Newcomb operators for sigma > rho ({0} > {1})
DSST_NEWCOMB_OPERATORS_COMPUTATION = kan ikke beregne Newcomp operatører for sigma > rho ({0} > {1})

# Cannot compute the Vmns coefficient with m > n ({0} > {1})
DSST_VMNS_COEFFICIENT_ERROR_MS = kan ikke beregne Vmns-koeffisienten for m > n ({0} > {1})

# inconsistent shadow computation: entry = {0} whereas exit = {1}
DSST_SPR_SHADOW_INCONSISTENT = ukonsekvent skyggeberegning: inngang = {0} og utgang = {1}

# The current orbit has an eccentricity ({0} > 0.5). DSST needs an unimplemented time dependent numerical method to compute the averaged rates
DSST_ECC_NO_NUMERICAL_AVERAGING_METHOD = Den aktuelle banen har en eksentrisitet ({0} > 0.5). DSST trenger en implementert tid avhengig numerisk metode til å beregne de gjennomsnittlige hastighetene

# unsupported sp3 file version {0}
SP3_UNSUPPORTED_VERSION = ustøttet version for sp3 filen {0}

# unsupported time system {0}
SP3_UNSUPPORTED_TIMESYSTEM = ustøttet tidssystem {0}

# unexpected end of file in sp3 file (after line {0})
SP3_UNEXPECTED_END_OF_FILE = uventet slutt på fil for sp3 fil (etter linje {0})

# non-existent geomagnetic model {0} for year {1}
NON_EXISTENT_GEOMAGNETIC_MODEL = ikke-eksisterende geomagnetisk model {0} for år {1}

# geomagnetic model {0} with epoch {1} does not support time transformation, no secular variation coefficients defined
UNSUPPORTED_TIME_TRANSFORM = geomagnetisk model {0} med epoke {1} støtter ikke tidstransformasjon, ingen sekulær variasjonskoeffisient er definert

# time transformation of geomagnetic model {0} with epoch {1} is outside its validity range: {2} != [{3}, {4}]
OUT_OF_RANGE_TIME_TRANSFORM = tidstransformasjonen av den geomagnetiske modelen {0} med epoke {1} er utenfor sitt gyldighetsområde: {2} != [{3}, {4}]

# not enough data for interpolation (sample size = {0})
NOT_ENOUGH_DATA_FOR_INTERPOLATION = <MISSING TRANSLATION>

# too small number of cached neighbors: {0} (must be at least {1})
NOT_ENOUGH_CACHED_NEIGHBORS = for få bufrete naboer: {0} (må i allefall være {1})

# no cached entries
NO_CACHED_ENTRIES = ingen bufrete oppføringer

# generated entries not sorted: {0} > {1}
NON_CHRONOLOGICALLY_SORTED_ENTRIES = generte oppføringer er ikke sorterte: {0} > {1}

# no data generated around date: {0}
NO_DATA_GENERATED = ingen data generert rundt dato: {0}

# unable to generate new data before {0}
UNABLE_TO_GENERATE_NEW_DATA_BEFORE = kan ikke generere ny data før {0}

# unable to generate new data after {0}
UNABLE_TO_GENERATE_NEW_DATA_AFTER = kan ikke generere ny data etter {0}

# unable to compute hyperbolic eccentric anomaly from the mean anomaly after {0} iterations
UNABLE_TO_COMPUTE_HYPERBOLIC_ECCENTRIC_ANOMALY = kan ikke beregne hyperbolsk eksentrisk anomali fra hovedanomalien etter {0} iterasjoner

<<<<<<< HEAD
# unable to compute mean orbit from osculating orbit after {0} iterations
UNABLE_TO_COMPUTE_DSST_MEAN_PARAMETERS = <MISSING TRANSLATION>
=======
# derivation order {0} is out of range
OUT_OF_RANGE_DERIVATION_ORDER = <MISSING TRANSLATION>
>>>>>>> b61ab3ba
<|MERGE_RESOLUTION|>--- conflicted
+++ resolved
@@ -364,10 +364,8 @@
 # unable to compute hyperbolic eccentric anomaly from the mean anomaly after {0} iterations
 UNABLE_TO_COMPUTE_HYPERBOLIC_ECCENTRIC_ANOMALY = kan ikke beregne hyperbolsk eksentrisk anomali fra hovedanomalien etter {0} iterasjoner
 
-<<<<<<< HEAD
 # unable to compute mean orbit from osculating orbit after {0} iterations
 UNABLE_TO_COMPUTE_DSST_MEAN_PARAMETERS = <MISSING TRANSLATION>
-=======
+
 # derivation order {0} is out of range
-OUT_OF_RANGE_DERIVATION_ORDER = <MISSING TRANSLATION>
->>>>>>> b61ab3ba
+OUT_OF_RANGE_DERIVATION_ORDER = <MISSING TRANSLATION>
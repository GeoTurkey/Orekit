# internal error, please notify development team by creating a new topic at {0}
INTERNAL_ERROR = Errore interno, informare il team dev per creare un nuovo argomento su {0}

# altitude ({0} m) is below the {1} m allowed threshold
ALTITUDE_BELOW_ALLOWED_THRESHOLD = L''altitudine ({0} m) è inferiore alla soglia ammessa di {1} m

# point is inside ellipsoid
POINT_INSIDE_ELLIPSOID = il punto è all''interno dell''ellissoide

# trajectory inside the Brillouin sphere (r = {0})
TRAJECTORY_INSIDE_BRILLOUIN_SPHERE = traiettoria interna alla sfera di Brillouin (r = {0})

# almost equatorial orbit (i = {0} degrees)
ALMOST_EQUATORIAL_ORBIT = orbita quasi equatoriale (i = {0} gradi)

# almost critically inclined orbit (i = {0} degrees)
ALMOST_CRITICALLY_INCLINED_ORBIT = orbita con inclinazione quasi critica (i = {0} gradi)

# unable to compute Eckstein-Hechler mean parameters after {0} iterations
UNABLE_TO_COMPUTE_ECKSTEIN_HECHLER_MEAN_PARAMETERS = impossibile calcolare i parametri medi secondo Eckstein-Hechler dopo {0} iterazioni

# unable to compute Brouwer-Lyddane mean parameters after {0} iterations
UNABLE_TO_COMPUTE_BROUWER_LYDDANE_MEAN_PARAMETERS = impossibile calcolare i parametri medi secondo Brouwer-Lyddane dopo {0} iterazioni

# unable to compute TLE after {0} iterations
UNABLE_TO_COMPUTE_TLE = impossibile calcolare il TLE dopo {0} iterazioni

# null parent for frame {0}
NULL_PARENT_FOR_FRAME = padre del sistema di riferimento {0} nullo

# frame {0} is already attached to frame {1}
FRAME_ALREADY_ATTACHED = il sistema di riferimento {0} è già allegato al sistema di riferimento {1}

# frame {0} is not attached to the main frames tree
FRAME_NOT_ATTACHED = il sistema di riferimento {0} non è ancora allegato all''albero dei sistemi di riferimento.

# frame {0} is an ancestor of both frames {1} and {2}
FRAME_ANCESTOR_OF_BOTH_FRAMES = il sistema di riferimento {0} è un antenato di entrambi i sistemi di riferimento {1} e {2}

# frame {0} is an ancestor of neither frame {1} nor {2}
FRAME_ANCESTOR_OF_NEITHER_FRAME = il sistema di riferimento {0} non è antenato né del sistema di riferimento {1} né del sistema di riferimento {2}

# frame {0} has depth {1}, it cannot have an ancestor {2} levels above
FRAME_NO_NTH_ANCESTOR = il sistema di riferimento {0} ha profondità {1}: non può avere un antenato {2} livelli più in alto

# ITRF frame {0} not found
NO_SUCH_ITRF_FRAME = il sistema di riferimento {0} non è stato trovato

# unsupported local orbital frame {0}
UNSUPPORTED_LOCAL_ORBITAL_FRAME = sistema di riferimento orbitale locale non supportato {0}

# non pseudo-inertial frame "{0}"
NON_PSEUDO_INERTIAL_FRAME = il sistema di riferimento "{0}" non è pseudo-inerziale

# data root directory {0} does not exist
DATA_ROOT_DIRECTORY_DOES_NOT_EXIST = cartella di dati radice {0} inesistente

# {0} is not a directory
NOT_A_DIRECTORY = {0} non è una cartella

# {0} is neither a directory nor a zip/jar archive file
NEITHER_DIRECTORY_NOR_ZIP_OR_JAR = {0} non è una cartella né un file d''archivio zip/jar

# unable to find resource {0} in classpath
UNABLE_TO_FIND_RESOURCE = {0} inesistente nel classpath

# no Earth Orientation Parameters loaded
NO_EARTH_ORIENTATION_PARAMETERS_LOADED = nessun Parametro d''Orientamento della Terra caricato

# missing Earth Orientation Parameters between {0} and {1}
MISSING_EARTH_ORIENTATION_PARAMETERS_BETWEEN_DATES = Parametri d''Orientamento della Terra mancanti tra {0} e {1}

# missing Earth Orientation Parameters between {0} and {1}, gap is {2,number,0.0##############E0} s
MISSING_EARTH_ORIENTATION_PARAMETERS_BETWEEN_DATES_GAP = Parametri d''Orientamento della Terra mancanti tra {0} e {1}, interruzione di {2,number,0.0##############E0} s

# missing Earth Orientation Parameters
NO_EARTH_ORIENTATION_PARAMETERS = Parametri d''Orientamento della Terra mancanti

# file {0} is not a supported IERS data file
NOT_A_SUPPORTED_IERS_DATA_FILE = il file {0} non è un file di dati IERS supportato

# inconsistent dates in IERS file {0}: {1}-{2}-{3} and MJD {4}
INCONSISTENT_DATES_IN_IERS_FILE = date {1}-{2}-{3} e MJD {4} incoerenti nel file IERS {0}

# unexpected data after line {0} in file {1}: {2}
UNEXPECTED_DATA_AFTER_LINE_IN_FILE = dati inattesi oltre la linea {0} del file {1}: {2}

# unexpected data at line {0} in file {1}
UNEXPECTED_DATA_AT_LINE_IN_FILE = il file {1} contiene un dato inatteso alla linea {0}

# non-chronological dates in file {0}, line {1}
NON_CHRONOLOGICAL_DATES_IN_FILE = date non cronologiche nel file {0} alla linea {1}

# inconsistent sampling date: expected {0} but got {1}
INCONSISTENT_SAMPLING_DATE = <MISSING TRANSLATION>

# no IERS UTC-TAI history data loaded
NO_IERS_UTC_TAI_HISTORY_DATA_LOADED = nessun dato storico IERS UTC-TAI caricato

# no entries found in IERS UTC-TAI history file {0}
NO_ENTRIES_IN_IERS_UTC_TAI_HISTORY_FILE =  nessun dato trovato nel file storico UTC-TAI dell''IERS {0}

# missing serie j = {0} in file {1} (line {2})
MISSING_SERIE_J_IN_FILE = serie j = {0} mancante nel file {1} (linea {2})

# cannot parse both τ and γ from the same Poissons series file
CANNOT_PARSE_BOTH_TAU_AND_GAMMA = impossibile leggere allo stesso tempo τ e γ a partire dallo stesso file di serie di Poisson

# unexpected end of file {0} (after line {1})
UNEXPECTED_END_OF_FILE_AFTER_LINE = fine inattesa del file {0} (dopo la linea {1})

# unable to parse line {0} of file {1}:\n{2}
UNABLE_TO_PARSE_LINE_IN_FILE = impossibile analizzare la linea {0} del file {1}:\n{2}

# unable to parse element {0} at line {1}, file {2}
UNABLE_TO_PARSE_ELEMENT_IN_FILE = impossibile analizzare l'' elemento {0} alla linea {1} del file {2}

# unable to find file {0}
UNABLE_TO_FIND_FILE = impossibile trovare il file {0}

# positive flow rate (q: {0})
POSITIVE_FLOW_RATE = portata del flusso positiva (q: {0})

# no gravity field data loaded
NO_GRAVITY_FIELD_DATA_LOADED = non è stato caricato nessun dato del campo gravitazionale

# gravity field normalization underflow for degree {0} and order {1}
GRAVITY_FIELD_NORMALIZATION_UNDERFLOW  = sottoflusso della normalizzazione del campo gravitazionale per il grado {0} e l''ordine {1}

# no ocean tide data loaded
NO_OCEAN_TIDE_DATA_LOADED = non è stato caricato nessun dato di marea oceanica

# ocean tide data file {0} limited to degree {1} and order {2}
OCEAN_TIDE_DATA_DEGREE_ORDER_LIMITS = il file di maree oceaniche {0} è limitato al grado {1} e all''ordine {2}

# load deformation coefficients limited to degree {0}, cannot parse degree {1} term from file {2}
OCEAN_TIDE_LOAD_DEFORMATION_LIMITS = coefficienti di deformazione sotto carico limitati al grado {0}, impossibile leggere un termine di grado {1} nel file {2}

# polar trajectory (distance to polar axis: {0})
POLAR_TRAJECTORY = traiettoria polare (distanza dall''asse polare: {0})

# unexpected format error for file {0} with loader {1}
UNEXPECTED_FILE_FORMAT_ERROR_FOR_LOADER = errore di formato inatteso per il file {0} con il lettore {1}

# duplicated gravity field coefficient {0}({1}, {2}) in file {3}
DUPLICATED_GRAVITY_FIELD_COEFFICIENT_IN_FILE = coefficiente {0}({1}, {2}) duplicato nel file di campo gravitazionale {3}

# missing gravity field coefficient {0}({1}, {2}) in file {3}
MISSING_GRAVITY_FIELD_COEFFICIENT_IN_FILE = coefficiente {0}({1}, {2}) mancante nel file di campo gravitazionale {3}

# too large degree (n = {0}, potential maximal degree is {1})
TOO_LARGE_DEGREE_FOR_GRAVITY_FIELD = grado troppo elevato (n = {0}, il grado massimo per il potenziale è {1})

# too large order (m = {0}, potential maximal order is {1})
TOO_LARGE_ORDER_FOR_GRAVITY_FIELD = ordine troppo elevato (m = {0}, l''ordine massimo per il potenziale è {1})

# no term ({0}, {1}) in a {2}x{3} spherical harmonics decomposition
WRONG_DEGREE_OR_ORDER = nessun termine ({0}, {1}) nella decomposizione armonica sferica {2}x{3}

# wrong orbital elements for averaging theory
WRONG_ELEMENTS_FOR_AVERAGING_THEORY = <MISSING TRANSLATION>

# several reference dates ({0} and {1} differ by {3,number,0.0##############E0} s) found in gravity field file {2}
SEVERAL_REFERENCE_DATES_IN_GRAVITY_FIELD = sono state trovate varie date di riferimento ({0} e {1} differenti di {3,number,0.0##############E0} s) nel file del campo gravitazionale {2}

# no TLE data available for object {0}
NO_TLE_FOR_OBJECT = dati TLE non disponibili per l''oggetto {0}

# no TLE data available for launch year {0}, launch number {1}, launch piece {2}
NO_TLE_FOR_LAUNCH_YEAR_NUMBER_PIECE = dati TLE non disponibili per l''anno di lancio {0}, il numero di lancio {1}, la componente lanciata {2}

# lines {0} and {1} are not TLE lines:\n{0}: "{2}"\n{1}: "{3}"
NOT_TLE_LINES = le linee {0} e {1} non sono linee TLE:\n{0}: "{2}"\n{1}: "{3}"

# expected a second TLE line after line {0}:\n{0}: "{1}"
MISSING_SECOND_TLE_LINE = una seconda linea TLE attesa dopo la linea {0}:\n{0}: "{1}"

# TLE lines do not refer to the same object:\n{0}\n{1}
TLE_LINES_DO_NOT_REFER_TO_SAME_OBJECT = le linee TLE non si riferiscono allo stesso oggetto:\n{0}\n{1}

# invalid TLE parameter for object {0}: {1} = {2}
TLE_INVALID_PARAMETER = parametro TLE non valido per l''oggetto {0}: {1} = {2}

# wrong checksum of TLE line {0}, expected {1} but got {2} ({3})
TLE_CHECKSUM_ERROR = somma di controllo incorretta per la linea TLE {0}, {2} invece del valore atteso {1} ({3})

# no TLE data available
NO_TLE_DATA_AVAILABLE = Nessun dato TLE disponibile

# spacecraft mass is not positive: {0} kg
NOT_POSITIVE_SPACECRAFT_MASS = La massa del veicolo spaziale non è positiva: {0} kg

# too large eccentricity for propagation model: e = {0}
TOO_LARGE_ECCENTRICITY_FOR_PROPAGATION_MODEL = eccentricità eccessiva per il modello di propagazione: e = {0}

# no solar activity available at {0}, data available only in range [{1}, {2}]
NO_SOLAR_ACTIVITY_AT_DATE = attività solare non disponibile il {0}, dati disponibili unicamente per l''intervallo [{1}, {2}]

# non-existent month {0}
NON_EXISTENT_MONTH = mese inesistente {0}

# non-existent date {0}-{1}-{2}
NON_EXISTENT_YEAR_MONTH_DAY = data inesistente {0}-{1}-{2}

# non-existent week date {0}-W{1}-{2}
NON_EXISTENT_WEEK_DATE = data della settimana inesistente {0}-W{1}-{2}

# non-existent date {0}
NON_EXISTENT_DATE = data inesistente {0}

# no day number {0} in year {1}
NON_EXISTENT_DAY_NUMBER_IN_YEAR = giorno numero {0} inesistente nell''anno {1}

# non-existent time {0}:{1}:{2}
NON_EXISTENT_HMS_TIME = ora inesistente {0}:{1}:{2}

# non-existent time {0}
NON_EXISTENT_TIME = ora inesistente {0}

# out of range seconds number: {0}
OUT_OF_RANGE_SECONDS_NUMBER = numero di secondi fuori dell''intervallo: {0}

# out of range seconds number: {0} is not in [{1}, {2}]
OUT_OF_RANGE_SECONDS_NUMBER_DETAIL = numero di secondi fuori dell''intervallo: {0} non appartiene all'' intervallo [{1}, {2}]

# angle type not supported, supported angles: {0}, {1} and {2}
ANGLE_TYPE_NOT_SUPPORTED = tipo d''angolo non supportato, angoli supportati: {0}, {1} e {2}

# satellite collided with target
SATELLITE_COLLIDED_WITH_TARGET = il satellite si è schiantato sull''obiettivo

# attitude pointing law misses ground
ATTITUDE_POINTING_LAW_DOES_NOT_POINT_TO_GROUND = la legge di puntamento dell''assetto non punta verso il suolo

# {0} seconds transition time for attitudes switch is too short, should be longer than {1} seconds
TOO_SHORT_TRANSITION_TIME_FOR_ATTITUDES_SWITCH = {0} secondi è una durata troppo breve per una transizione di assetto, servono almeno {1} secondi

# orbit date ({0}) does not match attitude date ({1})
ORBIT_AND_ATTITUDE_DATES_MISMATCH = la data dell''orbita ({0}) non corrisponde alla data dell''assetto ({1})

# frame ({0}) does not match frame ({1})
FRAMES_MISMATCH = il sistema di riferimento ({0}) non corrisponde al sistema di riferimento ({1})

# initial state not specified for orbit propagation
INITIAL_STATE_NOT_SPECIFIED_FOR_ORBIT_PROPAGATION = stato iniziale non specificato per la propagazione dell''orbita

# target event date must be before {1} by {3,number,0.0##############E0} seconds or after {2} by {3,number,0.0##############E0} seconds, but target event date {0} is {4,number,0.0##############E0} seconds before {1} and {5,number,0.0##############E0} seconds after {2} so it cannot be added
EVENT_DATE_TOO_CLOSE = la data obiettivo dell'evento deve essere prima del {1} di {3,number,0.0##############E0} secondi o dopo il {2} di {3,number,0.0##############E0} secondi, ma la data obiettivo dell'evento {0} è {4,number,0.0##############E0} secondi prima del {1} e {5,number,0.0##############E0} secondi dopo il {2} quindi non può essere aggiunta

# trying to propagate Cartesian adjoint whilst integration equations of motion with non-Cartesian coordinates
WRONG_COORDINATES_FOR_ADJOINT_EQUATION = <MISSING TRANSLATION>

# unable to read header record from JPL ephemerides binary file {0}
UNABLE_TO_READ_JPL_HEADER = impossibile leggere l''intestazione del file di effemeridi del JPL {0}

# inconsistent values of astronomical unit in JPL ephemerides files: ({0} and {1})
INCONSISTENT_ASTRONOMICAL_UNIT_IN_FILES = valori incoerenti per l''unità astronomica nei files d''effemeridi del JPL: ({0} e {1})

# inconsistent values of Earth/Moon mass ratio in JPL ephemerides files: ({0} and {1})
INCONSISTENT_EARTH_MOON_RATIO_IN_FILES = valori incoerenti per il rapporto di massa Terra/Luna nei files di effemeridi del JPL: ({0} e {1})

# no data loaded for celestial body {0}
NO_DATA_LOADED_FOR_CELESTIAL_BODY = dati non caricati per il corpo celeste {0}

# file {0} is not a JPL ephemerides binary file
NOT_A_JPL_EPHEMERIDES_BINARY_FILE = il file {0} non è un file binario di effemeridi del JPL

# file {0} is not a Marshall Solar Activity Future Estimation (MSAFE) file
NOT_A_MARSHALL_SOLAR_ACTIVITY_FUTURE_ESTIMATION_FILE = il file {0} non è un Marshall Solar Activity Future Estimation (MSAFE) file

# no JPL ephemerides binary files found
NO_JPL_EPHEMERIDES_BINARY_FILES_FOUND = nessun file binario di effemeridi del JPL trovato

# out of range date for {0} ephemerides: {1}
OUT_OF_RANGE_BODY_EPHEMERIDES_DATE = data fuori dell''intervallo di validità per le effemeridi {0}: {1}

# out of range date: {0}, [{1}, {2}]
OUT_OF_RANGE_DATE = data fuori dell''intervallo di validità: {0}, [{1}, {2}]

# out of range date for ephemerides: {0} is {3,number,0.0##############E0} s before [{1}, {2}]
OUT_OF_RANGE_EPHEMERIDES_DATE_BEFORE = data fuori dall''intervallo di validità delle effemeridi: {0} è {3,number,0.0##############E0} s prima del [{1}, {2}]

# out of range date for ephemerides: {0} is {3,number,0.0##############E0} s after [{1}, {2}]
OUT_OF_RANGE_EPHEMERIDES_DATE_AFTER = data fuori dall''intervallo di validità delle effemeridi: {0} è {3,number,0.0##############E0} s dopo del [{1}, {2}]

# unexpected two elevation values: {0} and {1}, for one azimuth: {2}
UNEXPECTED_TWO_ELEVATION_VALUES_FOR_ONE_AZIMUTH = due valori di elevazione inattesi: {0} e {1}, per un solo azimut: {2}

# unsupported parameter name {0}, supported names: {1}
UNSUPPORTED_PARAMETER_NAME = nome del parametro {0} sconosciuto, parametri conosciuti: {1}

# {0} parameter contains several span in its value TimeSpanMap, the {1} method must be called
PARAMETER_WITH_SEVERAL_ESTIMATED_VALUES = <MISSING TRANSLATION>

# setPeriod was already called once on {0} parameter, another parameter should be created if the periods have to be changed
PARAMETER_PERIODS_HAS_ALREADY_BEEN_SET = <MISSING TRANSLATION>

# scale factor for parameter {0} is too small: {1}
TOO_SMALL_SCALE_FOR_PARAMETER = il fattore di scala per il parametro {0} è troppo piccolo: {1}

# unknown additional state "{0}"
UNKNOWN_ADDITIONAL_STATE = stato aggiuntivo "{0}" sconosciuto

# unknown month "{0}"
UNKNOWN_MONTH = mese sconosciuto "{0}"

# Jacobian matrix for type {0} is singular with current orbit
SINGULAR_JACOBIAN_FOR_ORBIT_TYPE = la matrice jacobiana associata al tipo {0} è singolare per l''orbita corrente

# state Jacobian has not been initialized yet
STATE_JACOBIAN_NOT_INITIALIZED = lo stato Jacobiano non è stato ancora inizializzato

# state Jacobian is a {0}x{1} matrix, it should be a 6x6 matrix
STATE_JACOBIAN_NOT_6X6 = lo stato Jacobiano è una matrice {0}x{1}, mentre dovrebbe essere una matrice 6x6

# state Jacobian has {0} rows but parameters Jacobian has {1} rows
STATE_AND_PARAMETERS_JACOBIANS_ROWS_MISMATCH = lo stato Jacobiano ha {0} righe ma i parametri Jacobiani hanno {1} righe

# initial Jacobian matrix has {0} columns, but {1} parameters have been selected
INITIAL_MATRIX_AND_PARAMETERS_NUMBER_MISMATCH = la matrice Jacobiana iniziale ha {0} colonne, mentre {1} parametri sono stati selezionati

# orbit should be either elliptic with a > 0 and e < 1 or hyperbolic with a < 0 and e > 1, a = {0}, e = {1}
ORBIT_A_E_MISMATCH_WITH_CONIC_TYPE = l''orbita dovrebbe essere ellittica con a > 0 ed e < 1 o iperbolica con a < 0 ed e > 1, a = {0}, e = {1}

# true anomaly {0} out of hyperbolic range (e = {1}, {2} < v < {3})
ORBIT_ANOMALY_OUT_OF_HYPERBOLIC_RANGE = l''anomalia vera {0} è fuori dall''intervallo per un''orbita iperbolica (e = {1}, {2} < v <{3})

# hyperbolic orbits cannot be handled as {0} instances
HYPERBOLIC_ORBIT_NOT_HANDLED_AS = le orbite iperboliche non possono essere trattate come istanze di {0}

# invalid preamble field in CCSDS date: {0}
CCSDS_DATE_INVALID_PREAMBLE_FIELD = preambolo non valido nella data CCSDS: {0}

# invalid time field length in CCSDS date: {0}, expected {1}
CCSDS_DATE_INVALID_LENGTH_TIME_FIELD = lunghezza non valida per il campo del tempo nella data CCSDS: {0}, valore atteso {1}

# missing agency epoch in CCSDS date
CCSDS_DATE_MISSING_AGENCY_EPOCH = epoca di riferimento specifica dell''agenzia mancante nella data CCSDS

# missing mandatory key {0} in CCSDS file {1}
CCSDS_MISSING_KEYWORD = chiave {0} mancante nel file CCSDS {1}

# key {0} is not allowed in format version {1}
CCSDS_KEYWORD_NOT_ALLOWED_IN_VERSION = la parola chiave {0} non è consentita nella versione {1} del formato

# unexpected keyword in CCSDS line number {0} of file {1}:\n{2}
CCSDS_UNEXPECTED_KEYWORD = parola-chiave inattesa alla linea {0} del file CCSDS {1}:\n{2}

# the central body gravitational coefficient cannot be retrieved from the ODM
CCSDS_UNKNOWN_GM = il coefficiente d''attrazione gravitazionale del corpo centrale non può essere recuperato nell''ODM

# there is no spacecraft mass associated with this ODM file
CCSDS_UNKNOWN_SPACECRAFT_MASS = nessuna massa associata al veicolo spaziale nel file ODM

# no IERS conventions have been set before parsing
CCSDS_UNKNOWN_CONVENTIONS = le convenzioni IERS non sono state inizializzate prima della lettura

# frame {0} is not valid in this CCSDS file context
CCSDS_INVALID_FRAME = il sistema di riferimento {0} non è valido in questo contesto del file CCSDS

# this LVLH local orbital frame uses a different definition, please use LVLH_CCSDS instead
CCSDS_DIFFERENT_LVLH_DEFINITION = <MISSING TRANSLATION>

# inconsistent time systems: {0} ≠ {1}
CCSDS_INCONSISTENT_TIME_SYSTEMS = sistemi temporali incoerenti: {0} ≠ {1}

# No CCSDS TDM keyword was found at line {0} of file {1}:\n{2}
CCSDS_TDM_KEYWORD_NOT_FOUND = nessuna parola chiave CCSDS TDM trovata alla linea {0} del file {1}:\n{2}

# no Range Units converter configured for parsing Tracking Data Message
CCSDS_TDM_MISSING_RANGE_UNITS_CONVERTER = non è stato configurato un convertitore di unità di pseudo-distanza per la lettura dei Tracking Data Message

# Time system should have already been set before line {0} of file {1}
CCSDS_TIME_SYSTEM_NOT_READ_YET = Nel file {1}, il sistema temporale deve essere impostato prima della linea {0} 

# cannot estimate precession without proper derivatives
CANNOT_ESTIMATE_PRECESSION_WITHOUT_PROPER_DERIVATIVES = <MISSING TRANSLATION>

# name "{0}" is already used for an additional state
ADDITIONAL_STATE_NAME_ALREADY_IN_USE = il nome "{0}" è già utilizzato per uno stato aggiuntivo

# reset state not allowed
NON_RESETABLE_STATE = reinizializzazione dello stato non autorizzata

# Cannot compute Newcomb operators for sigma > rho ({0} > {1})
DSST_NEWCOMB_OPERATORS_COMPUTATION = impossibile calcolare gli operatori di Newcomb per sigma > rho ({0} > {1})

# Cannot compute the Vmns coefficient with m > n ({0} > {1})
DSST_VMNS_COEFFICIENT_ERROR_MS = impossibile calcolare i coefficienti Vmns con m > n ({0} > {1})

# inconsistent shadow computation: entry = {0} whereas exit = {1}
DSST_SPR_SHADOW_INCONSISTENT = calcolo dell''ombra incoerente: ingresso = {0} mentre uscita = {1}

# The current orbit has an eccentricity ({0} > 0.5). DSST needs an unimplemented time dependent numerical method to compute the averaged rates
DSST_ECC_NO_NUMERICAL_AVERAGING_METHOD = l''orbita attuale ha un''eccentricità {0} > 0.5; il DSST ha bisogno di un metodo di calcolo della media dipendente dal tempo che non è implementato.

# unsupported sp3 file version "{0}"
SP3_UNSUPPORTED_VERSION = versione del file sp3 "{0}" non supportata

# invalid header entry {0} "{1}" in file {2} (format version {3})
SP3_INVALID_HEADER_ENTRY = <MISSING TRANSLATION>

# version "{0}" supports only up to {1} satellites, found {2} in file {3}
SP3_TOO_MANY_SATELLITES_FOR_VERSION = <MISSING TRANSLATION>

# found {0} epochs in file {1}, expected {2}
SP3_NUMBER_OF_EPOCH_MISMATCH = {0} epoche trovate nel file {1} invece di {2} attese

# cannot splice sp3 files with incompatible metadata
SP3_INCOMPATIBLE_FILE_METADATA = <MISSING TRANSLATION>

# cannot splice sp3 files with incompatible satellite metadata for satellite {0}
SP3_INCOMPATIBLE_SATELLITE_MEDATADA = <MISSING TRANSLATION>

# frame {0} not allowed here
FRAME_NOT_ALLOWED = <MISSING TRANSLATION>

# STK coordinate system "{0}" is invalid or not yet supported
STK_INVALID_OR_UNSUPPORTED_COORDINATE_SYSTEM = <MISSING TRANSLATION>

# STK coordinate system "{0}" has not been mapped to an Orekit frame
STK_UNMAPPED_COORDINATE_SYSTEM = <MISSING TRANSLATION>

# unexpected end of STK file (after line {0})
STK_UNEXPECTED_END_OF_FILE = fine inattesa di un file STK (dopo la linea {0})

# unsupported clock file version {0}
CLOCK_FILE_UNSUPPORTED_VERSION = versione del file orologio {0} non supportata 

# version {0} from file {1} is not supported, supported version: {2}
UNSUPPORTED_FILE_FORMAT_VERSION = <MISSING TRANSLATION>

# non-existent geomagnetic model {0} for year {1}
NON_EXISTENT_GEOMAGNETIC_MODEL = modello geomagnetico {0} inesistente per l''anno {1}

# geomagnetic model {0} with epoch {1} does not support time transformation, no secular variation coefficients defined
UNSUPPORTED_TIME_TRANSFORM = il modello geomagnetico {0} all''epoca {1} non supporta le trasformazioni temporali, i coefficienti di variazione secolare non sono definiti

# time transformation of geomagnetic model {0} with epoch {1} is outside its validity range: {2} != [{3}, {4}]
OUT_OF_RANGE_TIME_TRANSFORM = la trasformazione temporale del modello geomagnetico {0} all''epoca {1} è al di fuori del suo intervallo di validità: {2} != [{3}, {4}]

# not enough data (sample size = {0})
NOT_ENOUGH_DATA = dati insufficienti (passo di campionamento = {0})

# too small number of cached neighbors: {0} (must be at least {1})
NOT_ENOUGH_CACHED_NEIGHBORS = numero di vicini in cache troppo piccolo: {0} (devono essere almeno {1})

# no cached entries
NO_CACHED_ENTRIES = nessun dato nella cache

# generated entries not sorted: {0} > {1} by {2,number,0.0##############E0} s
NON_CHRONOLOGICALLY_SORTED_ENTRIES = le voci generate non sono ordinate cronologicamente: {0} > {1} di {2,number,0.0##############E0} s

# no data generated around date: {0}
NO_DATA_GENERATED = nessun dato generato intorno alla data: {0}

# unable to generate new data before {0}, but data is requested for {1} which is {2,number,0.0##############E0} s before
UNABLE_TO_GENERATE_NEW_DATA_BEFORE = impossibile generare nuovi dati prima del {0}, dati richiesti per il {1} che è {2,number,0.0##############E0} s prima

# unable to generate new data after {0}, but data is requested for {1} which is {2,number,0.0##############E0} s after
UNABLE_TO_GENERATE_NEW_DATA_AFTER =impossibile generare dati dopo il {0}, dati richiesti per il {1} che è {2,number,0.0##############E0} s dopo

# unable to compute hyperbolic eccentric anomaly from the mean anomaly after {0} iterations
UNABLE_TO_COMPUTE_HYPERBOLIC_ECCENTRIC_ANOMALY = impossibile calcolare l''anomalia eccentrica iperbolica a partire dall''anomalia media dopo {0} iterazioni

# unable to compute eccentric longitude argument from the mean one after {0} iterations
UNABLE_TO_COMPUTE_ECCENTRIC_LONGITUDE_ARGUMENT = unable to compute eccentric longitude argument from the mean one after {0} iterations

# unable to compute eccentric latitude argument from the mean one after {0} iterations
UNABLE_TO_COMPUTE_ECCENTRIC_LATITUDE_ARGUMENT = unable to compute eccentric latitude argument from the mean one after {0} iterations

# unable to compute mean orbit from osculating orbit after {0} iterations
UNABLE_TO_COMPUTE_DSST_MEAN_PARAMETERS = impossibile calcolare l''orbita media a partire dall''orbita osculatrice dopo {0} iterazioni

# derivation order {0} is out of range
OUT_OF_RANGE_DERIVATION_ORDER = l''ordine di derivazione {0} è al di fuori dell''intervallo

# orbit type {0} not allowed here, allowed types: {1}
ORBIT_TYPE_NOT_ALLOWED = tipo di orbita {0} non autorizzato in questo contesto, tipi autorizzati: {1}

# non pseudo-inertial frame {0} is not suitable as reference for inertial forces
NON_PSEUDO_INERTIAL_FRAME_NOT_SUITABLE_AS_REFERENCE_FOR_INERTIAL_FORCES = il sistema di riferimento pseudo-inerziale {0} non è adatto per le forze inerziali

# method not available in the absence of a central body
METHOD_NOT_AVAILABLE_WITHOUT_CENTRAL_BODY = il metodo non è applicabile in assenza di un corpo centrale

# operation not available between frames {0} and {1}
INCOMPATIBLE_FRAMES = l'' operazione non è disponibile tra il sitema di riferimento {0} e {1}

# orbit not defined, state rather contains an absolute position-velocity-acceleration
UNDEFINED_ORBIT = l'' orbita non è definita, ma lo stato contiene informazioni su posizione, velocità e accelerazione assolute

# absolute position-velocity-acceleration not defined, state rather contains an orbit
UNDEFINED_ABSOLUTE_PVCOORDINATES = posizione, velocità e accelerazione assolute non sono definite, ma lo stato contiene informazioni sul'' orbita

# an inertial force model has to be used when propagating in non-inertial frame {0}
INERTIAL_FORCE_MODEL_MISSING = bisogna utilizzare un modello inerziale di forze quando si propaga nel sistema di riferimento non-inerziale {0}

# no SEM almanac file found
NO_SEM_ALMANAC_AVAILABLE = nessun file d''almanacco SEM trovato

# file {0} is not a supported SEM almanac file
NOT_A_SUPPORTED_SEM_ALMANAC_FILE = il file {0} non è un file d''almanacco SEM supportato

# no Yuma almanac file found
NO_YUMA_ALMANAC_AVAILABLE = nessun file d''almanacco Yuma trovato

# file {0} is not a supported Yuma almanac file
NOT_A_SUPPORTED_YUMA_ALMANAC_FILE = il file {0} non è un file d''almanacco Yuma supportato

# only {0} GNSS orbits are provided while {1} are needed to compute the DOP
NOT_ENOUGH_GNSS_FOR_DOP = solo {0} orbite GNSS fornite, mentre ne servono {1} per calcolare la DOP

# use of time system {0} in CCSDS files requires an additional ICD and is not implemented in Orekit
CCSDS_TIME_SYSTEM_NOT_IMPLEMENTED = l''utilizzo del sistema temporale {0} nei file CCSDS richiede un ICD aggiuntivo e non è implementato in Orekit

# unknown attitude type {0}
CCSDS_UNKNOWN_ATTITUDE_TYPE = <MISSING TRANSLATION>

# incomplete data
CCSDS_INCOMPLETE_DATA = <MISSING TRANSLATION>

# invalid rotation sequence {0} at line {1} of file {2}
CCSDS_INVALID_ROTATION_SEQUENCE = la sequenza di rotazione {0} presente alla linea {1} del file {2} è inconsistente

# element set type {0} ({1}) is not supported yet
CCSDS_UNSUPPORTED_ELEMENT_SET_TYPE = il tipo di settaggio {0} ({1}) non è ancora supportato in Orekit

# retrograde factor not supported in element set {0}
CCSDS_UNSUPPORTED_RETROGRADE_EQUINOCTIAL = fattore retrogrado non supportato per il tipo di elementi {0}

# wrong number of units for maneuver {0}
CCSDS_MANEUVER_UNITS_WRONG_NB_COMPONENTS = errato numero di unità per la manovra {0}

# missing time field for maneuver {0}
CCSDS_MANEUVER_MISSING_TIME = campo temporale manacante per la manovra {0}

# attitude type {0} and rate type {1} calls for {2} states, got {3}
CCSDS_INCONSISTENT_NUMBER_OF_ATTITUDE_STATES = <MISSING TRANSLATION>

# incompatible keys {0} and {1} should not both be used
CCSDS_INCOMPATIBLE_KEYS_BOTH_USED = <MISSING TRANSLATION>

# sensor index {0} is already used
CCSDS_SENSOR_INDEX_ALREADY_USED = <MISSING TRANSLATION>

# missing sensor index {0}
CCSDS_MISSING_SENSOR_INDEX = <MISSING TRANSLATION>

# inconsistent number of elements: expected {0}, got {1}
INCONSISTENT_NUMBER_OF_ELEMENTS = <MISSING TRANSLATION>

# Creating an aggregate propagator requires at least one constituent propagator, but none were provided.
NOT_ENOUGH_PROPAGATORS = la creazione di un propagatore combinato richiede almeno un propagatore, ma non ne è stato fornito alcuno

# Creating an aggregate attitude provider requires at least one constituent attitude provider, but none were provided.
NOT_ENOUGH_ATTITUDE_PROVIDERS = non è stato fornito nessun provider d'assetto fondamentale per creare  l'aggregazione

# argument {0} cannot be null
NULL_ARGUMENT = l''argomento {0} non può essere nullo

# value {0} not found in {1}
VALUE_NOT_FOUND = valore {0} non trovato in {1}

# Klobuchar coefficients α or β could not be loaded from {0}
KLOBUCHAR_ALPHA_BETA_NOT_LOADED = impossibile caricare da {0} i coefficienti di Klobuchar α o β

# Klobuchar coefficients α or β not available for date {0}
KLOBUCHAR_ALPHA_BETA_NOT_AVAILABLE_FOR_DATE = coefficienti di Klobuchar α o β non disponibili alla data {0}

# file {0} does not contain Klobuchar coefficients α or β
NO_KLOBUCHAR_ALPHA_BETA_IN_FILE = il file {0} non contiene i coefficienti di Klobuchar α o β

# no reference date set for parameter {0}
NO_REFERENCE_DATE_FOR_PARAMETER = data di riferimento non inizializzata per il parametro {0}

# station {0} not found, known stations: {1}
STATION_NOT_FOUND = stazione {0} non trovata, stazioni conosciute: {1}

# unknown satellite system {0}
UNKNOWN_SATELLITE_SYSTEM = sistema satellitare {0} sconosciuto

# unknown time system {0}
UNKNOWN_TIME_SYSTEM = sistema orario sconosciuto {0}

# unknown UTC Id {0}
UNKNOWN_UTC_ID = <MISSING TRANSLATION>

# unknown clock data type {0}
UNKNOWN_CLOCK_DATA_TYPE = tipo di dati dell''orologio sconosciuto {0}

# unknown satellite antenna code {0}
UNKNOWN_SATELLITE_ANTENNA_CODE = codice d''antenna satellite {0} sconosciuto

# frequency {0} is not supported by antenna {1}
UNSUPPORTED_FREQUENCY_FOR_ANTENNA = l'' antenna {1} non supporta la frequenza {0}

# cannot find satellite {0} in satellite system {1}
CANNOT_FIND_SATELLITE_IN_SYSTEM = satellite {0} introvabile nel sistema satellitare {1}

# unknown RINEX frequency {0} in file {1}, line {2}
UNKNOWN_RINEX_FREQUENCY = frequenza RINEX {0} sconociuta alla linea {2} del file {1}

# mismatched frequencies in file {0}, line {1} (expected {2}, got {3})
MISMATCHED_FREQUENCIES = frequenza incoerente alla linea {1} del file {0} (letta {3}, attesa {2})

# wrong parsing type for file {0}
WRONG_PARSING_TYPE = <MISSING TRANSLATION>

# wrong number of columns in file {0}, line {1} (expected {2} columns, got {3} columns)
WRONG_COLUMNS_NUMBER = numero di colonne errato alla linea {1} del file {0} ({3} colonne invece di {2} attese)

# unsupported format for file {0}
UNSUPPORTED_FILE_FORMAT = formato non riconosciuto per il file {0}

# incomplete header in file {0}
INCOMPLETE_HEADER = intestazione incompleta nel file {0}

# inconsistent number of satellites in line {0}, file {1}: observation with {2} satellites and number of max satellites is {3}
INCONSISTENT_NUMBER_OF_SATS = numero incoerente di satelliti alla linea {0} del file {1}, l''osservazione riporta {2} satelliti mentre il numero massimo di satelliti è {3}

# the satellite system {3} from line {0}, file {1} is not consistent with the Rinex Satellite System {2} in header
INCONSISTENT_SATELLITE_SYSTEM = sistema satellitare {3} incoerente alla linea {0} del file {1}, l''intestazione riporta {2} come sistema satellitare Rinex

# no propagator configured
NO_PROPAGATOR_CONFIGURED = nessun propagatore configurato

# dimension {0} is inconsistent with parameters list: {1}
DIMENSION_INCONSISTENT_WITH_PARAMETERS = la dimensione {0} è incoerente con la lista di parametri: {1}

# file {0} is not a supported Unix-compressed file
NOT_A_SUPPORTED_UNIX_COMPRESSED_FILE = il file {0} non rispetta il formato Unix-compressed riconosciuto

# unexpected end of file {0}
UNEXPECTED_END_OF_FILE = fine inattesa del file {0}

# file {0} is corrupted
CORRUPTED_FILE = dati corrotti nel file {0}

# Vienna coefficients ah or aw or zh or zw could not be loaded from {0}
VIENNA_ACOEF_OR_ZENITH_DELAY_NOT_LOADED = impossibile caricare i coefficienti di Vienna ah o aw o zh o zw da {0}

# Vienna coefficients ah or aw or zh or zw not available for date {0}
VIENNA_ACOEF_OR_ZENITH_DELAY_NOT_AVAILABLE_FOR_DATE = coefficienti di Vienna ah o aw o zh o zw non disponibili per la data {0}

# file {0} does not contain Vienna coefficients ah, aw, zh or zw
NO_VIENNA_ACOEF_OR_ZENITH_DELAY_IN_FILE = il file {0} non contiene i coefficienti di Vienna ah, aw, zh o zw

# irregular or incomplete grid in file {0}
IRREGULAR_OR_INCOMPLETE_GRID = griglia irregolare o incompleta nel file {0}

# invalid satellite system {0}
INVALID_SATELLITE_SYSTEM = sistema satellitare invalido {0}

# IONEX files {0} does not contain TEC data for date {1}
NO_TEC_DATA_IN_FILES_FOR_DATE = il file IONEX {0} non contiene dati TEC per la data {1}

# number of maps {0} is inconsistent with header specification: {1}
INCONSISTENT_NUMBER_OF_TEC_MAPS_IN_FILE = il numero di mappe {0} è incoerente con le specifiche dell''intestazione: {1} 

# file {0} does not contain latitude and longitude bondaries in its header section
NO_LATITUDE_LONGITUDE_BONDARIES_IN_IONEX_HEADER = informazioni mancanti sugli estremi di latitude e longitudine nell'' intestazione del file {0}

# file {0} does not contain epoch of first or last map in its header section
NO_EPOCH_IN_IONEX_HEADER = l'' intestazione del file {0} non contiene informazioni sull'' epoca della prima o dell'' ultima mappa

# The first column of itrf-versions.conf is a plain prefix that is matched against the
# name of each loaded file. It should not contain any regular expression syntax or
# directory components, i.e. \"/\" or \"\\\". Actual value: \"{0}\".
ITRF_VERSIONS_PREFIX_ONLY = la prima colonna di itrf-versions.conf è un prefisso semplice che viene confrontato con il nome di ciascun file caricato. Non dovrebbe contenere alcuna sintassi di espressioni regolari o componenti di directory, ad esempio \"/\" or \"\\\". Valore effettivo: \"{0}\".

# cannot compute aiming direction at singular point: latitude = {0}, longitude = {1}
CANNOT_COMPUTE_AIMING_AT_SINGULAR_POINT = impossibile calcolare la direzione di mira al punto singolare: latitudine = {0}, longitudine = {1}

# STEC integration did not converge
STEC_INTEGRATION_DID_NOT_CONVERGE = l'' integrazione STEC non converge

# MODIP grid not be loaded from {0}
MODIP_GRID_NOT_LOADED = la griglia MODIP non è stata correttamente caricata dal file {0}

# NeQuick coefficient f2 or fm3 not be loaded from {0}
NEQUICK_F2_FM3_NOT_LOADED = fallimento nel caricare il coefficiente NeQuick f2 o fm3 dal file {0}

# file {0} is not a supported Hatanaka-compressed file
NOT_A_SUPPORTED_HATANAKA_COMPRESSED_FILE = il file {0} non è un Hatanaka-file supportato

# Cannot compute around {0}
CANNOT_COMPUTE_LAGRANGIAN = non è possibile realizzare il calcolo nell'' intorno di {0}

# The trajectory does not cross XZ Plane, it will not result in a Halo Orbit
TRAJECTORY_NOT_CROSSING_XZPLANE = La traiettoria non attraversa il piano XZ, non è un'' Orbita Halo

# The multiple shooting problem is underconstrained : {0} free variables, {1} constraints
MULTIPLE_SHOOTING_UNDERCONSTRAINED = il problema di multiple shooting risulta sottovincolato: ci sono {0} gradi di libertà per {1} vincoli 

# invalid measurement types {0} and {1} for the combination of measurements {2}
INVALID_MEASUREMENT_TYPES_FOR_COMBINATION_OF_MEASUREMENTS = impossibile realizzare la combinazione di misure {2} a partire dai tipi {0} e {1}

# frequencies {0} and {1} are incompatibles for the {2} combination
INCOMPATIBLE_FREQUENCIES_FOR_COMBINATION_OF_MEASUREMENTS = impossibile combinare le frequenze {0} e {1} per ottenere {2}

# observations are not in chronological order: {0} is {2,number,0.0##############E0} s after {1}
NON_CHRONOLOGICAL_DATES_FOR_OBSERVATIONS = le osservazioni non sono in ordine cronologico: {0} è {2,number,0.0##############E0} s dopo {1}

# Use of the ExceptionalDataContext detected. This is typically used to detect developer errors.
EXCEPTIONAL_DATA_CONTEXT = rilevato utilizzo di ExceptionalDataContext. Si utilizza solitamente per rilevare errori di programmazione

# Observations must have different dates: {0}, {1} ({3,number,0.0##############E0} s from first observation), and {2} ({4,number,0.0##############E0} s from first observation, {5,number,0.0##############E0} s from second observation)
NON_DIFFERENT_DATES_FOR_OBSERVATIONS = Le osservazioni devono avere date differenti: {0}, {1} ({3,number,0.0##############E0} s dalla prima osservazione), e {2} ({4,number,0.0##############E0} s dalla prima osservazione, {5,number,0.0##############E0} s dalla seconda osservazione)

# observations are not in the same plane
NON_COPLANAR_POINTS = le osservazioni non sono sullo stesso piano

# invalid parameter {0}: {1} not in range [{2}, {3}]
INVALID_PARAMETER_RANGE = parametro {0} non valido: {1} non appartiene all'' intervallo [{2}, {3}]

# The parameter {0} should not be null in {1}
PARAMETER_NOT_SET = il parametro {0} dovrebbe essere non nullo in {1}

# {0} is not implemented
FUNCTION_NOT_IMPLEMENTED = {0} non implementato

# Impossible to execute {0} with {1} set to {2}
INVALID_TYPE_FOR_FUNCTION = impossibile eseguire {0} quando {1} è impostato su {2}

# No data could be parsed from file {0}
NO_DATA_IN_FILE = Nessun dato da analizzare nel file {0}

# Unexpected end of CPF file (after line {0})
CPF_UNEXPECTED_END_OF_FILE = Inattesa fine del file CPF alla linea {0}

# Unexpected file format. Must be {0} but is {1}
UNEXPECTED_FORMAT_FOR_ILRS_FILE = Inaspettato formato del file. Dovrebbe essere {0} ma è {1}

# Invalid range indicator {0} in CRD file header
INVALID_RANGE_INDICATOR_IN_CRD_FILE = L'' intestazione del file CDR contiene un indicatore di intervallo {0} non valido

# Unexpected end of CRD file (after line {0})
CRD_UNEXPECTED_END_OF_FILE = Inattesa fine del file CRD alla linea {0}

# end of encoded message reached
END_OF_ENCODED_MESSAGE = è stata raggiunta la fine del messaggio 

# too large data type ({0} bits)
TOO_LARGE_DATA_TYPE = dato troppo ingombrante ({0} bits}

# unknown encoded message number {0}
UNKNOWN_ENCODED_MESSAGE_NUMBER = il numero {0} del messaggio in codice è sconosciuto 

# unknown authentication method: {0}
UNKNOWN_AUTHENTICATION_METHOD = il metodo di autentificazione {0} è sconosciuto

# unknown carrier phase code: {0}
UNKNOWN_CARRIER_PHASE_CODE = il codice {0} per la fase portante è sconosciuto

# unknown data format: {0}
UNKNOWN_DATA_FORMAT = il formato {0} è sconosciuto

# unknown navigation system: {0}
UNKNOWN_NAVIGATION_SYSTEM = il sistema di navigazione {0} è sconosciuto

# data stream {0} requires a NMEA fix data
STREAM_REQUIRES_NMEA_FIX = il flusso di dati {0} richiede lo standard NMEA fisso

# failed authentication for mountpoint {0}
FAILED_AUTHENTICATION = l'' autentificazione del mountpoint {0} è fallita

# error connecting to {0}: {1}
CONNECTION_ERROR = errore nella connessione tra {0} e {1}

# unexpected content type {0}
UNEXPECTED_CONTENT_TYPE = tipo di contenuto {0} inatteso 

# cannot parse GNSS data from {0}
CANNOT_PARSE_GNSS_DATA = impossibile ricavare dati GNSS da {0}

# invalid GNSS data: {0}
INVALID_GNSS_DATA = <MISSING TRANSLATION>

# GNSS parity error on word {0}
GNSS_PARITY_ERROR = <MISSING TRANSLATION>

# unknown host {0}
UNKNOWN_HOST = host {0} sconosciuto

# error parsing sourcetable line {0} from {1}: {2}
SOURCETABLE_PARSE_ERROR = errore nell'' analisi della tabella sorgente: linea {0} da {1} a {2} 

# cannot parse sourcetable from {0}
CANNOT_PARSE_SOURCETABLE = impossibile leggere la tabella sorgente a partire dalla linea {0}

# mount point {0} is already connected
MOUNPOINT_ALREADY_CONNECTED = il mount point {0} è già connesso

# missing header from {0}: {1}
MISSING_HEADER = header mancante in {0}: {1}

# {0} is not a valid international designator
NOT_VALID_INTERNATIONAL_DESIGNATOR = {0} non è una designazione internazionale valida

# value for key {0} has not been initialized
UNINITIALIZED_VALUE_FOR_KEY = il valore della chiave {0} non è stato inizializzato

# unknown unit {0}
UNKNOWN_UNIT = l'' unità {0} è sconosciuta

# units {0} and {1} are not compatible
INCOMPATIBLE_UNITS = le unità {0} e {1} non sono compatibili

# missing velocity data
MISSING_VELOCITY = informazioni mancanti su velocità

# attempt to generate file {0} with a formatting error
ATTEMPT_TO_GENERATE_MALFORMED_FILE = tentativo di generare il file {0} con un errore di formattazione

# {0} failed to find root between {1} (g={2,number,0.0##############E0}) and {3} (g={4,number,0.0##############E0})\nLast iteration at {5} (g={6,number,0.0##############E0})
FIND_ROOT = {0} non ha trovato una soluzione tra {1} (g={2,number,0.0##############E0}) e {3} (g={4,number,0.0##############E0})\nUltima iterazione a {5} (g={6,number,0.0##############E0})

# missing station data for epoch {0}
MISSING_STATION_DATA_FOR_EPOCH = <MISSING TRANSLATION>

# inconsistent parameters selection between pairs {0}/{1} and {2}/{3}
INCONSISTENT_SELECTION = <MISSING TRANSLATION>

# no unscented transform configured
NO_UNSCENTED_TRANSFORM_CONFIGURED = <MISSING TRANSLATION>

# value is not strictly positive: {0}
NOT_STRICTLY_POSITIVE = <MISSING TRANSLATION>

# transform from {0} to {1} is not implemented
UNSUPPORTED_TRANSFORM = <MISSING TRANSLATION>

# orbital parameters type: {0} is different from expected orbital type : {1}
WRONG_ORBIT_PARAMETERS_TYPE = <MISSING TRANSLATION>

# {0} expects {1} elements, got {2}
WRONG_NB_COMPONENTS = <MISSING TRANSLATION>

# cannot change covariance type if defined in a local orbital frame
CANNOT_CHANGE_COVARIANCE_TYPE_IF_DEFINED_IN_LOF = <MISSING TRANSLATION>

# cannot change covariance type if defined in a non pseudo-inertial reference frame
CANNOT_CHANGE_COVARIANCE_TYPE_IF_DEFINED_IN_NON_INERTIAL_FRAME = <MISSING TRANSLATION>

# primary collision object time of closest approach is different from the secondary collision object's one
DIFFERENT_TIME_OF_CLOSEST_APPROACH = <MISSING TRANSLATION>

# first date {0} does not match second date {1}
DATES_MISMATCH = <MISSING TRANSLATION>

# first orbit mu {0} does not match second orbit mu {1}
ORBITS_MUS_MISMATCH = <MISSING TRANSLATION>

# one state is defined using an orbit while the other is defined using an absolute position-velocity-acceleration
DIFFERENT_STATE_DEFINITION = <MISSING TRANSLATION>

# state date {0} does not match its covariance date {1}
STATE_AND_COVARIANCE_DATES_MISMATCH = <MISSING TRANSLATION>

# creating a spacecraft state interpolator requires at least one orbit interpolator or an absolute position-velocity-acceleration interpolator
NO_INTERPOLATOR_FOR_STATE_DEFINITION = <MISSING TRANSLATION>

# wrong interpolator defined for this spacecraft state type (orbit or absolute PV)
WRONG_INTERPOLATOR_DEFINED_FOR_STATE_INTERPOLATION = <MISSING TRANSLATION>

# multiple interpolators are used so they may use different numbers of interpolation points
MULTIPLE_INTERPOLATOR_USED = <MISSING TRANSLATION>

# header for file {0} has not been written yet
HEADER_NOT_WRITTEN = <MISSING TRANSLATION>

# header for file {0} has already been written
HEADER_ALREADY_WRITTEN = <MISSING TRANSLATION>

# Cannot start the propagation from an infinitely far date
CANNOT_START_PROPAGATION_FROM_INFINITY = <MISSING TRANSLATION>

# Too long time gap between data points: {0} s
TOO_LONG_TIME_GAP_BETWEEN_DATA_POINTS = <MISSING TRANSLATION>

# invalid satellite id {0}
INVALID_SATELLITE_ID = <MISSING TRANSLATION>

# EOP interpolation degree must be of the form 4k-1, got {0}
WRONG_EOP_INTERPOLATION_DEGREE = <MISSING TRANSLATION>

# number of planes {0} is inconsistent with number of satellites {1} in Walker constellation
WALKER_INCONSISTENT_PLANES = <MISSING TRANSLATION>

# Infinite value appears during computation of atmospheric density in NRLMSISE00 model
INFINITE_NRLMSISE00_DENSITY = <MISSING TRANSLATION>

<<<<<<< HEAD
# Propagator builder cannot be cloned
PROPAGATOR_BUILDER_NOT_CLONEABLE = <MISSING TRANSLATION>
=======
# field "{0}" is too long, maximum length is {1} characters
FIELD_TOO_LONG = <MISSING TRANSLATION>
>>>>>>> 265fcc4b
<|MERGE_RESOLUTION|>--- conflicted
+++ resolved
@@ -891,10 +891,8 @@
 # Infinite value appears during computation of atmospheric density in NRLMSISE00 model
 INFINITE_NRLMSISE00_DENSITY = <MISSING TRANSLATION>
 
-<<<<<<< HEAD
 # Propagator builder cannot be cloned
 PROPAGATOR_BUILDER_NOT_CLONEABLE = <MISSING TRANSLATION>
-=======
+
 # field "{0}" is too long, maximum length is {1} characters
-FIELD_TOO_LONG = <MISSING TRANSLATION>
->>>>>>> 265fcc4b
+FIELD_TOO_LONG = <MISSING TRANSLATION>
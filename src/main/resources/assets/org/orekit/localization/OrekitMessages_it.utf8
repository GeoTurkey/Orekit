# internal error, contact maintenance at {0}
INTERNAL_ERROR = errore interno, contattare l''assistenza a {0}

# altitude ({0} m) is below the {1} m allowed threshold
ALTITUDE_BELOW_ALLOWED_THRESHOLD = L''altitudine ({0} m) è inferiore alla soglia ammessa di {1} m

# point is inside ellipsoid
POINT_INSIDE_ELLIPSOID = il punto è all''interno dell''ellissoide

# trajectory inside the Brillouin sphere (r = {0})
TRAJECTORY_INSIDE_BRILLOUIN_SPHERE = traiettoria interna alla sfera di Brillouin (r = {0})

# almost equatorial orbit (i = {0} degrees)
ALMOST_EQUATORIAL_ORBIT = orbita quasi equatoriale (i = {0} gradi)

# almost critically inclined orbit (i = {0} degrees)
ALMOST_CRITICALLY_INCLINED_ORBIT = orbita con inclinazione quasi critica (i = {0} gradi)

# unable to compute Eckstein-Hechler mean parameters after {0} iterations
UNABLE_TO_COMPUTE_ECKSTEIN_HECHLER_MEAN_PARAMETERS = impossibile calcolare i parametri medi secondo Eckstein-Hechler dopo {0} iterazioni

# null parent for frame {0}
NULL_PARENT_FOR_FRAME = padre del sistema di riferimento {0} nullo

# frame {0} is already attached to frame {1}
FRAME_ALREADY_ATTACHED = il sistema di riferimento {0} è già allegato al sistema di riferimento {1}

# frame {0} is not attached to the main frames tree
FRAME_NOT_ATTACHED = il sistema di riferimento {0} non è ancora allegato all''albero dei sistemi di riferimento.

# frame {0} is an ancestor of both frames {1} and {2}
FRAME_ANCESTOR_OF_BOTH_FRAMES = il sistema di riferimento {0} è un antenato di entrambi i sistemi di riferimento {1} e {2}

# frame {0} is an ancestor of neither frame {1} nor {2}
FRAME_ANCESTOR_OF_NEITHER_FRAME = il sistema di riferimento {0} non è antenato né del sistema di riferimento {1} né del sistema di riferimento {2}

# frame {0} has depth {1}, it cannot have an ancestor {2} levels above
FRAME_NO_NTH_ANCESTOR = il sistema di riferimento {0} ha profondità {1}: non può avere un antenato {2} livelli più in alto

# unsupported local orbital frame, supported types: {0} and {1}
UNSUPPORTED_LOCAL_ORBITAL_FRAME = sistema di riferimento orbitale locale non supportato, sistemi di riferimento supportati: {0} e {1}

# non pseudo-inertial frame "{0}"
NON_PSEUDO_INERTIAL_FRAME = il sistema di riferimento "{0}" non è pseudo-inerziale

# data root directory {0} does not exist
DATA_ROOT_DIRECTORY_DOES_NOT_EXIST = cartella di dati radice {0} inesistente

# {0} is not a directory
NOT_A_DIRECTORY = {0} non è una cartella

# {0} is neither a directory nor a zip/jar archive file
NEITHER_DIRECTORY_NOR_ZIP_OR_JAR = {0} non è una cartella né un file d''archivio zip/jar

# unable to find resource {0} in classpath
UNABLE_TO_FIND_RESOURCE = {0} inesistente nel classpath

# no Earth Orientation Parameters loaded
NO_EARTH_ORIENTATION_PARAMETERS_LOADED = nessun Parametro d''Orientamento della Terra caricato

# missing Earth Orientation Parameters between {0} and {1}
MISSING_EARTH_ORIENTATION_PARAMETERS_BETWEEN_DATES = Parametri d''Orientamento della Terra mancanti tra {0} e {1}

# file {0} is not a supported IERS data file
NOT_A_SUPPORTED_IERS_DATA_FILE = il file {0} non è un file di dati IERS supportato

# inconsistent dates in IERS file {0}: {1}-{2}-{3} and MJD {4}
INCONSISTENT_DATES_IN_IERS_FILE = date {1}-{2}-{3} e MJD {4} incoerenti nel file IERS {0}

# unexpected data after line {0} in file {1}: {2}
UNEXPECTED_DATA_AFTER_LINE_IN_FILE = dati inattesi oltre la linea {0} del file {1}: {2}

# non-chronological dates in file {0}, line {1}
NON_CHRONOLOGICAL_DATES_IN_FILE = date non cronologiche nel file {0} alla linea {1}

# no IERS UTC-TAI history data loaded
NO_IERS_UTC_TAI_HISTORY_DATA_LOADED = nessun dato storico IERS UTC-TAI caricato

# no entries found in IERS UTC-TAI history file {0}
NO_ENTRIES_IN_IERS_UTC_TAI_HISTORY_FILE =  nessun dato trovato nel file storico UTC-TAI dell''IERS {0}

# missing serie j = {0} in file {1} (line {2})
MISSING_SERIE_J_IN_FILE = serie j = {0} mancante nel file {1} (linea {2})

# cannot parse both τ and γ from the same Poissons series file
CANNOT_PARSE_BOTH_TAU_AND_GAMMA = impossibile leggere allo stesso tempo τ e γ a partire dallo stesso file di serie di Poisson

# unexpected end of file {0} (after line {1})
UNEXPECTED_END_OF_FILE_AFTER_LINE = fine inattesa del file {0} (dopo la linea {1})

# unable to parse line {0} of file {1}:\n{2}
UNABLE_TO_PARSE_LINE_IN_FILE = impossibile analizzare la linea {0} del file {1}:\n{2}

# unable to find file {0}
UNABLE_TO_FIND_FILE = impossibile trovare il file {0}

# spacecraft mass becomes negative: {0} kg
SPACECRAFT_MASS_BECOMES_NEGATIVE = la massa del veicolo sta diventando negativa: {0} kg

# positive flow rate (q: {0})
POSITIVE_FLOW_RATE = portata del flusso positiva (q: {0})

# no gravity field data loaded
NO_GRAVITY_FIELD_DATA_LOADED = non è stato caricato nessun dato del campo gravitazionale

# gravity field normalization underflow for degree {0} and order {1}
GRAVITY_FIELD_NORMALIZATION_UNDERFLOW  = sottoflusso della normalizzazione del campo gravitazionale per il grado {0} e l''ordine {1}

# no ocean tide data loaded
NO_OCEAN_TIDE_DATA_LOADED = non è stato caricato nessun dato di marea oceanica

# ocean tide data file {0} limited to degree {1} and order {2}
OCEAN_TIDE_DATA_DEGREE_ORDER_LIMITS = il file di maree oceaniche {0} è limitato al grado {1} e all''ordine {2}

# load deformation coefficients limited to degree {0}, cannot parse degree {1} term from file {2}
OCEAN_TIDE_LOAD_DEFORMATION_LIMITS = coefficienti di deformazione sotto carico limitati al grado {0}, impossibile leggere un termine di grado {1} nel file {2}

# polar trajectory (distance to polar axis: {0})
POLAR_TRAJECTORY = traiettoria polare (distanza dall''asse polare: {0})

# unexpected format error for file {0} with loader {1}
UNEXPECTED_FILE_FORMAT_ERROR_FOR_LOADER = errore di formato inatteso per il file {0} con il lettore {1}

# duplicated gravity field coefficient {0}({1}, {2}) in file {3}
DUPLICATED_GRAVITY_FIELD_COEFFICIENT_IN_FILE = coefficiente {0}({1}, {2}) duplicato nel file di campo gravitazionale {3}

# missing gravity field coefficient {0}({1}, {2}) in file {3}
MISSING_GRAVITY_FIELD_COEFFICIENT_IN_FILE = coefficiente {0}({1}, {2}) mancante nel file di campo gravitazionale {3}

# too large degree (n = {0}, potential maximal degree is {1})
TOO_LARGE_DEGREE_FOR_GRAVITY_FIELD = grado troppo elevato (n = {0}, il grado massimo per il potenziale è {1})

# too large order (m = {0}, potential maximal order is {1})
TOO_LARGE_ORDER_FOR_GRAVITY_FIELD = ordine troppo elevato (m = {0}, l''ordine massimo per il potenziale è {1})

# several reference dates ({0} and {1}) found in gravity field file {2}
SEVERAL_REFERENCE_DATES_IN_GRAVITY_FIELD = diverse date di riferimento ({0} e {1}) trovate nel file di campo gravitazionale {2}

# no TLE data available for object {0}
NO_TLE_FOR_OBJECT = dati TLE non disponibili per l''oggetto {0}

# no TLE data available for launch year {0}, launch number {1}, launch piece {2}
NO_TLE_FOR_LAUNCH_YEAR_NUMBER_PIECE = dati TLE non disponibili per l''anno di lancio {0}, il numero di lancio {1}, la componente lanciata {2}

# lines {0} and {1} are not TLE lines:\n{0}: "{2}"\n{1}: "{3}"
NOT_TLE_LINES = le linee {0} e {1} non sono linee TLE:\n{0}: "{2}"\n{1}: "{3}"

# expected a second TLE line after line {0}:\n{0}: "{1}"
MISSING_SECOND_TLE_LINE = una seconda linea TLE attesa dopo la linea {0}:\n{0}: "{1}"

# TLE lines do not refer to the same object:\n{0}\n{1}
TLE_LINES_DO_NOT_REFER_TO_SAME_OBJECT = le linee TLE non si riferiscono allo stesso oggetto:\n{0}\n{1}

# invalid TLE parameter for object {0}: {1} = {2}
TLE_INVALID_PARAMETER = parametro TLE non valido per l''oggetto {0}: {1} = {2}

# wrong checksum of TLE line {0}, expected {1} but got {2} ({3})
TLE_CHECKSUM_ERROR = somma di controllo incorretta per la linea TLE {0}, {2} invece del valore atteso {1} ({3})

# no TLE data available
NO_TLE_DATA_AVAILABLE = Nessun dato TLE disponibile

# spacecraft mass is not positive: {0} kg
NOT_POSITIVE_SPACECRAFT_MASS = La massa del veicolo spaziale non è positiva: {0} kg

# too large eccentricity for propagation model: e = {0}
TOO_LARGE_ECCENTRICITY_FOR_PROPAGATION_MODEL = eccentricità eccessiva per il modello di propagazione: e = {0}

# no solar activity available at {0}, data available only in range [{1}, {2}]
NO_SOLAR_ACTIVITY_AT_DATE = attività solare non disponibile il {0}, dati disponibili unicamente per l''intervallo [{1}, {2}]

# non-existent month {0}
NON_EXISTENT_MONTH = mese inesistente {0}

# non-existent date {0}-{1}-{2}
NON_EXISTENT_YEAR_MONTH_DAY = data inesistente {0}-{1}-{2}

# non-existent week date {0}-W{1}-{2}
NON_EXISTENT_WEEK_DATE = data della settimana inesistente {0}-W{1}-{2}

# non-existent date {0}
NON_EXISTENT_DATE = data inesistente {0}

# no day number {0} in year {1}
NON_EXISTENT_DAY_NUMBER_IN_YEAR = giorno numero {0} inesistente nell''anno {1}

# non-existent time {0}:{1}:{2}
NON_EXISTENT_HMS_TIME = ora inesistente {0}:{1}:{2}

# non-existent time {0}
NON_EXISTENT_TIME = ora inesistente {0}

# out of range seconds number: {0}
OUT_OF_RANGE_SECONDS_NUMBER = numero di secondi fuori dell''intervallo: {0}

# angle type not supported, supported angles: {0}, {1} and {2}
ANGLE_TYPE_NOT_SUPPORTED = tipo d''angolo non supportato, angoli supportati: {0}, {1} e {2}

# satellite collided with target
SATELLITE_COLLIDED_WITH_TARGET = il satellite si è schiantato sull''obiettivo

# attitude pointing law misses ground
ATTITUDE_POINTING_LAW_DOES_NOT_POINT_TO_GROUND = la legge di puntamento dell''assetto non punta verso il suolo

# {0} seconds transition time for attitudes switch is too short, should be longer than {1} seconds
TOO_SHORT_TRANSITION_TIME_FOR_ATTITUDES_SWITCH = {0} secondi è una durata troppo breve per una transizione di assetto, servono almeno {1} secondi

# orbit date ({0}) does not match attitude date ({1})
ORBIT_AND_ATTITUDE_DATES_MISMATCH = la data dell''orbita ({0}) non corrisponde alla data dell''assetto ({1})

# frame ({0}) does not match frame ({1})
FRAMES_MISMATCH = il sistema di riferimento ({0}) non corrisponde al sistema di riferimento ({1})

# initial state not specified for orbit propagation
INITIAL_STATE_NOT_SPECIFIED_FOR_ORBIT_PROPAGATION = stato iniziale non specificato per la propagazione dell''orbita

# propagator is not in ephemeris generation mode
PROPAGATOR_NOT_IN_EPHEMERIS_GENERATION_MODE = il propagatore non è in modalità di generazione delle effemeridi

# event date {0}, greater than {1} minus {3} seconds and smaller than {2} plus {3} seconds, cannot be added
EVENT_DATE_TOO_CLOSE = la data dell''evento {0}, superiore a {1} meno {3} secondi e inferiore a {2} più {3} secondi, non può esses aggiunta

# unable to read header record from JPL ephemerides binary file {0}
UNABLE_TO_READ_JPL_HEADER = impossibile leggere l''intestazione del file di effemeridi del JPL {0}

# inconsistent values of astronomical unit in JPL ephemerides files: ({0} and {1})
INCONSISTENT_ASTRONOMICAL_UNIT_IN_FILES = valori incoerenti per l''unità astronomica nei files d''effemeridi del JPL: ({0} e {1})

# inconsistent values of Earth/Moon mass ratio in JPL ephemerides files: ({0} and {1})
INCONSISTENT_EARTH_MOON_RATIO_IN_FILES = valori incoerenti per il rapporto di massa Terra/Luna nei files di effemeridi del JPL: ({0} e {1})

# no data loaded for celestial body {0}
NO_DATA_LOADED_FOR_CELESTIAL_BODY = dati non caricati per il corpo celeste {0}

# file {0} is not a JPL ephemerides binary file
NOT_A_JPL_EPHEMERIDES_BINARY_FILE = il file {0} non è un file binario di effemeridi del JPL

# file {0} is not a Marshall Solar Activity Future Estimation (MSAFE) file
NOT_A_MARSHALL_SOLAR_ACTIVITY_FUTURE_ESTIMATION_FILE = il file {0} non è un Marshall Solar Activity Future Estimation (MSAFE) file

# no JPL ephemerides binary files found
NO_JPL_EPHEMERIDES_BINARY_FILES_FOUND = nessun file binario di effemeridi del JPL trovato

# out of range date for {0} ephemerides: {1}
OUT_OF_RANGE_BODY_EPHEMERIDES_DATE = data fuori dell''intervallo di validità per le effemeridi {0}: {1}

# out of range date for ephemerides: {0}, [{1}, {2}]
OUT_OF_RANGE_EPHEMERIDES_DATE = data fuori dell''intervallo di validità per le effemeridi: {0}, [{1}, {2}]

# unexpected two elevation values: {0} and {1}, for one azimuth: {2}
UNEXPECTED_TWO_ELEVATION_VALUES_FOR_ONE_AZIMUTH = due valori di elevazione inattesi: {0} e {1}, per un solo azimut: {2}

# unsupported parameter name {0}, supported names: {1}
UNSUPPORTED_PARAMETER_NAME = nome del parametro {0} sconosciuto, parametri conosciuti: {1}

# scale factor for parameter {0} is too small: {1}
TOO_SMALL_SCALE_FOR_PARAMETER = il fattore di scala per il parametro {0} è troppo piccolo: {1}

# unknown additional state "{0}"
UNKNOWN_ADDITIONAL_STATE = stato aggiuntivo "{0}" sconosciuto

# unknown month "{0}"
UNKNOWN_MONTH = mese sconosciuto "{0}"

# Jacobian matrix for type {0} is singular with current orbit
SINGULAR_JACOBIAN_FOR_ORBIT_TYPE = la matrice jacobiana associata al tipo {0} è singolare per l''orbita corrente

# state Jacobian has not been initialized yet
STATE_JACOBIAN_NOT_INITIALIZED = lo stato Jacobiano non è stato ancora inizializzato

# state Jacobian is a {0}x{1} matrix, it should be either a 6x6 or a 7x7 matrix
STATE_JACOBIAN_NEITHER_6X6_NOR_7X7 = lo stato Jacobiano è una matrice {0}x{1}, mentre dovrebbe essere una matrice 6x6 o 7x7

# state Jacobian has {0} rows but parameters Jacobian has {1} rows
STATE_AND_PARAMETERS_JACOBIANS_ROWS_MISMATCH = lo stato Jacobiano ha {0} righe ma i parametri Jacobiani hanno {1} righe

# initial Jacobian matrix has {0} columns, but {1} parameters have been selected
INITIAL_MATRIX_AND_PARAMETERS_NUMBER_MISMATCH = la matrice Jacobiana iniziale ha {0} colonne, mentre {1} parametri sono stati selezionati

# orbit should be either elliptic with a > 0 and e < 1 or hyperbolic with a < 0 and e > 1, a = {0}, e = {1}
ORBIT_A_E_MISMATCH_WITH_CONIC_TYPE = l''orbita dovrebbe essere ellittica con a > 0 ed e < 1 o iperbolica con a < 0 ed e > 1, a = {0}, e = {1}

# true anomaly {0} out of hyperbolic range (e = {1}, {2} < v < {3})
ORBIT_ANOMALY_OUT_OF_HYPERBOLIC_RANGE = l''anomalia vera {0} è fuori dall''intervallo per un''orbita iperbolica (e = {1}, {2} < v <{3})

# hyperbolic orbits cannot be handled as {0} instances
HYPERBOLIC_ORBIT_NOT_HANDLED_AS = le orbite iperboliche non possono essere trattate come istanze di {0}

# invalid preamble field in CCSDS date: {0}
CCSDS_DATE_INVALID_PREAMBLE_FIELD = preambolo non valido nella data CCSDS: {0}

# invalid time field length in CCSDS date: {0}, expected {1}
CCSDS_DATE_INVALID_LENGTH_TIME_FIELD = lunghezza non valida per il campo del tempo nella data CCSDS: {0}, valore atteso {1}

# missing agency epoch in CCSDS date
CCSDS_DATE_MISSING_AGENCY_EPOCH = epoca di riferimento specifica dell''agenzia mancante nella data CCSDS

# unexpected keyword in CCSDS line number {0} of file {1}:\n{2}
CCSDS_UNEXPECTED_KEYWORD = parola-chiave inattesa alla linea {0} del file CCSDS {1}:\n{2}

# the central body gravitational coefficient cannot be retrieved from the ODM
CCSDS_UNKNOWN_GM = il coefficiente d''attrazione gravitazionale del corpo centrale non può essere recuperato nell''ODM

# there is no spacecraft mass associated with this ODM file
CCSDS_UNKNOWN_SPACECRAFT_MASS = nessuna massa associata al veicolo spaziale nel file ODM

# no IERS conventions have been set before parsing
CCSDS_UNKNOWN_CONVENTIONS = le convenzioni IERS non sono state inizializzate prima della lettura

# frame {0} is not valid in this ODM file context
CCSDS_INVALID_FRAME = il sistema di riferimento {0} non è valido in questo contesto del file ODM

# inconsistent time systems in the ephemeris blocks: {0} ≠ {1}
CCSDS_OEM_INCONSISTENT_TIME_SYSTEMS = sistemi temporali incoerenti nei blocchi di effemeridi: {0} ≠ {1}

# Inconsistent time systems in the observations blocks: {0} ≠ {1}
CCSDS_TDM_INCONSISTENT_TIME_SYSTEMS = sistemi temporali incoerenti nei blocchi d''osservazione: {0} ≠ {1}

# Inconsistent data line in TDM file at line {0} of file {1}.\nA TDM data line should be as follows \"keyword = epoch value\".\nWhereas read data line is: {2}
CCSDS_TDM_INCONSISTENT_DATA_LINE = dati incoerenti alla linea {0} del file TDM {1}.\nUna linea di dati TDM dovrebbe avere la forma \"keyword = epoch value\".\nLa linea di dati letta è: {2}

# No CCSDS TDM keyword was found at line {0} of file {1}:\n{2}
CCSDS_TDM_KEYWORD_NOT_FOUND = nessuna parola chiave CCSDS TDM trovata alla linea {0} del file {1}:\n{2}

# Parameter {0} needs a time system to be interpreted
CCSDS_TIME_SYSTEM_NOT_READ_YET = il parametro {0} ha bisogno di un sistema temporale per essere interpretato

# Inconsistent XML observation block at line {0} of TDM file {1}.\nA TDM observation block should be as follows\n\t<observation>\n\t\t<EPOCH>epoch</EPOCH>\n\t\t<KEYWORD>value</KEYWORD>\n\t</observation>
CCSDS_TDM_XML_INCONSISTENT_DATA_BLOCK = blocco d''osservazione XML incoerente alla linea {0} del file TDM {1}.\nUn blocco d''osservazione TDM dovrebbe avere la forma seguente\n\t<observation>\n\t\t<EPOCH>epoch</EPOCH>\n\t\t<KEYWORD>value</KEYWORD>\n\t</observation>

# TDM file {0} format is unknown. Please specify a file format: KEYVALUE or XML
CCSDS_TDM_UNKNOWN_FORMAT = il formato del file TDM {0} è sconosciuto. Indicare un formato di file: KEYVALUE o XML

# name "{0}" is already used for an additional state
ADDITIONAL_STATE_NAME_ALREADY_IN_USE = il nome "{0}" è già utilizzato per uno stato aggiuntivo

# reset state not allowed
NON_RESETABLE_STATE = reinizializzazione dello stato non autorizzata

# Cannot compute Newcomb operators for sigma > rho ({0} > {1})
DSST_NEWCOMB_OPERATORS_COMPUTATION = impossibile calcolare gli operatori di Newcomb per sigma > rho ({0} > {1})

# Cannot compute the Vmns coefficient with m > n ({0} > {1})
DSST_VMNS_COEFFICIENT_ERROR_MS = impossibile calcolare i coefficienti Vmns con m > n ({0} > {1})

# inconsistent shadow computation: entry = {0} whereas exit = {1}
DSST_SPR_SHADOW_INCONSISTENT = calcolo dell''ombra incoerente: ingresso = {0} mentre uscita = {1}

# The current orbit has an eccentricity ({0} > 0.5). DSST needs an unimplemented time dependent numerical method to compute the averaged rates
DSST_ECC_NO_NUMERICAL_AVERAGING_METHOD = l''orbita attuale ha un''eccentricità {0} > 0.5; il DSST ha bisogno di un metodo di calcolo della media dipendente dal tempo che non è implementato.

# unsupported sp3 file version {0}
SP3_UNSUPPORTED_VERSION = versione del file sp3 {0} non supportata

# unexpected end of file in sp3 file (after line {0})
SP3_UNEXPECTED_END_OF_FILE = fine inattesa di un file sp3 (dopo la linea {0})

# non-existent geomagnetic model {0} for year {1}
NON_EXISTENT_GEOMAGNETIC_MODEL = modello geomagnetico {0} inesistente per l''anno {1}

# geomagnetic model {0} with epoch {1} does not support time transformation, no secular variation coefficients defined
UNSUPPORTED_TIME_TRANSFORM = il modello geomagnetico {0} all''epoca {1} non supporta le trasformazioni temporali, i coefficienti di variazione secolare non sono definiti

# time transformation of geomagnetic model {0} with epoch {1} is outside its validity range: {2} != [{3}, {4}]
OUT_OF_RANGE_TIME_TRANSFORM = la trasformazione temporale del modello geomagnetico {0} all''epoca {1} è al di fuori del suo intervallo di validità: {2} != [{3}, {4}]

# not enough data for interpolation (sample size = {0})
NOT_ENOUGH_DATA_FOR_INTERPOLATION = dati insufficienti per realizzare un''interpolazione (passo di campionamento = {0})

# too small number of cached neighbors: {0} (must be at least {1})
NOT_ENOUGH_CACHED_NEIGHBORS = numero di vicini in cache troppo piccolo: {0} (devono essere almeno {1})

# no cached entries
NO_CACHED_ENTRIES = nessun dato nella cache

# generated entries not sorted: {0} > {1}
NON_CHRONOLOGICALLY_SORTED_ENTRIES = dati generati non in ordine cronologico: {0} > {1}

# no data generated around date: {0}
NO_DATA_GENERATED = nessun dato generato intorno alla data: {0}

# unable to generate new data before {0}
UNABLE_TO_GENERATE_NEW_DATA_BEFORE = impossibile generare dati prima del {0}

# unable to generate new data after {0}
UNABLE_TO_GENERATE_NEW_DATA_AFTER = impossibile generare dati dopo il {0}

# unable to compute hyperbolic eccentric anomaly from the mean anomaly after {0} iterations
UNABLE_TO_COMPUTE_HYPERBOLIC_ECCENTRIC_ANOMALY = impossibile calcolare l''anomalia eccentrica iperbolica a partire dall''anomalia media dopo {0} iterazioni

# unable to compute mean orbit from osculating orbit after {0} iterations
UNABLE_TO_COMPUTE_DSST_MEAN_PARAMETERS = impossibile calcolare l''orbita media a partire dall''orbita osculatrice dopo {0} iterazioni

# derivation order {0} is out of range
OUT_OF_RANGE_DERIVATION_ORDER = l''ordine di derivazione {0} è al di fuori dell''intervallo

# out of range latitude: {0}, [{1}, {2}]
OUT_OF_RANGE_LATITUDE = latitudine {0} fuori dall''intervallo [{1}, {2}]

# orbit type {0} not allowed here, allowed types: {1}
<<<<<<< HEAD
ORBIT_TYPE_NOT_ALLOWED = <MISSING TRANSLATION>

# non pseudo-inertial frame {0} is not suitable as reference for inertial forces
NON_PSEUDO_INERTIAL_FRAME_NOT_SUITABLE_AS_REFERENCE_FOR_INERTIAL_FORCES = <MISSING TRANSLATION>

# method not available in the absence of a central body
METHOD_NOT_AVAILABLE_WITHOUT_CENTRAL_BODY = <MISSING TRANSLATION>

# operation not available between frames {0} and {1}
INCOMPATIBLE_FRAMES = <MISSING TRANSLATION>

# orbit not defined, state rather contains an absolute position-velocity-acceleration
UNDEFINED_ORBIT = <MISSING TRANSLATION>

# absolute position-velocity-acceleration not defined, state rather contains an orbit
UNDEFINED_ABSOLUTE_PVCOORDINATES = <MISSING TRANSLATION>

# an inertial force model has to be used when propagating in non-inertial frame {0}
INERTIAL_FORCE_MODEL_MISSING = <MISSING TRANSLATION>
=======
ORBIT_TYPE_NOT_ALLOWED = tipo di orbita {0} non autorizzato in questo contesto, tipi autorizzati: {1}

# no SEM almanac file found
NO_SEM_ALMANAC_AVAILABLE = nessun file d''almanacco SEM trovato

# file {0} is not a supported SEM almanac file
NOT_A_SUPPORTED_SEM_ALMANAC_FILE = il file {0} non è un file d''almanacco SEM supportato

# no Yuma almanac file found
NO_YUMA_ALMANAC_AVAILABLE = nessun file d''almanacco Yuma trovato

# file {0} is not a supported Yuma almanac file
NOT_A_SUPPORTED_YUMA_ALMANAC_FILE = il file {0} non è un file d''almanacco Yuma supportato

# only {0} GNSS orbits are provided while {1} are needed to compute the DOP
NOT_ENOUGH_GNSS_FOR_DOP = solo {0} orbite GNSS fornite, mentre ne servono {1} per calcolare la DOP

# the CCSDS time system {0} has no corresponding Orekit TimeScale.
CCSDS_NO_CORRESPONDING_TIME_SCALE = il sistema temporale {0} del CCSDS non ha un equivalente tra le scale temporali di Orekit

# use of time system {0} in CCSDS files requires an additional ICD and is not implemented in Orekit
CCSDS_TIME_SYSTEM_NOT_IMPLEMENTED = l''utilizzo del sistema temporale {0} nei file CCSDS richiede un ICD aggiuntivo e non è implementato in Orekit

# Creating an aggregate propagator requires at least one constituent propagator, but none were provided.
NOT_ENOUGH_PROPAGATORS = la creazione di un propagatore combinato richiede almeno un propagatore, ma non ne è stato fornito alcuno

# argument {0} cannot be null
NULL_ARGUMENT = l''argomento {0} non può essere nullo

# value {0} not found in {1}
VALUE_NOT_FOUND = valore {0} non trovato in {1}

# Ephemeris file format does not support multiple space objects
EPHEMERIS_FILE_NO_MULTI_SUPPORT = il formato del file d''effemeridi non supporta oggetti spaziali molteplici

# Klobuchar coefficients α or β could not be loaded from {0}
KLOBUCHAR_ALPHA_BETA_NOT_LOADED = impossibile caricare da {0} i coefficienti di Klobuchar α o β

# Klobuchar coefficients α or β not available for date {0}
KLOBUCHAR_ALPHA_BETA_NOT_AVAILABLE_FOR_DATE = coefficienti di Klobuchar α o β non disponibili alla data {0}

# file {0} does not contain Klobuchar coefficients α or β
NO_KLOBUCHAR_ALPHA_BETA_IN_FILE = il file {0} non contiene i coefficienti di Klobuchar α o β

# no reference date set for parameter {0}
NO_REFERENCE_DATE_FOR_PARAMETER = data di riferimento non inizializzata per il parametro {0}
>>>>>>> b4d4529b
<|MERGE_RESOLUTION|>--- conflicted
+++ resolved
@@ -398,7 +398,6 @@
 OUT_OF_RANGE_LATITUDE = latitudine {0} fuori dall''intervallo [{1}, {2}]
 
 # orbit type {0} not allowed here, allowed types: {1}
-<<<<<<< HEAD
 ORBIT_TYPE_NOT_ALLOWED = <MISSING TRANSLATION>
 
 # non pseudo-inertial frame {0} is not suitable as reference for inertial forces
@@ -418,7 +417,6 @@
 
 # an inertial force model has to be used when propagating in non-inertial frame {0}
 INERTIAL_FORCE_MODEL_MISSING = <MISSING TRANSLATION>
-=======
 ORBIT_TYPE_NOT_ALLOWED = tipo di orbita {0} non autorizzato in questo contesto, tipi autorizzati: {1}
 
 # no SEM almanac file found
@@ -464,5 +462,4 @@
 NO_KLOBUCHAR_ALPHA_BETA_IN_FILE = il file {0} non contiene i coefficienti di Klobuchar α o β
 
 # no reference date set for parameter {0}
-NO_REFERENCE_DATE_FOR_PARAMETER = data di riferimento non inizializzata per il parametro {0}
->>>>>>> b4d4529b
+NO_REFERENCE_DATE_FOR_PARAMETER = data di riferimento non inizializzata per il parametro {0}
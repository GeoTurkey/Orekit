--- conflicted
+++ resolved
@@ -756,10 +756,8 @@
 # inconsistent parameters selection between pairs {0}/{1} and {2}/{3}
 INCONSISTENT_SELECTION = sélection de paramètres incohérents entre les paires {0}/{1} et {2}/{3}
 
-<<<<<<< HEAD
 # no unscented transform configured
 NO_UNSCENTED_TRANSFORM_CONFIGURED = aucune transformation unscented configurée
-=======
+
 # value is not strictly positive: {0}
-NOT_STRICTLY_POSITIVE = la valeur {0} n''est pas strictement positive
->>>>>>> f6d3c8ea
+NOT_STRICTLY_POSITIVE = la valeur {0} n''est pas strictement positive
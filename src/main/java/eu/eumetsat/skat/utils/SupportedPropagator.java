--- conflicted
+++ resolved
@@ -27,10 +27,6 @@
 import org.orekit.propagation.semianalytical.dsst.dsstforcemodel.DSSTForceModel;
 import org.orekit.propagation.semianalytical.dsst.dsstforcemodel.DSSTSolarRadiationPressure;
 import org.orekit.propagation.semianalytical.dsst.dsstforcemodel.DSSTThirdBody;
-<<<<<<< HEAD
-import org.orekit.propagation.semianalytical.dsst.dsstforcemodel.ResonantCouple;
-=======
->>>>>>> d0d27d9a
 import org.orekit.utils.Constants;
 
 import eu.eumetsat.skat.Skat;
@@ -176,11 +172,7 @@
                                                 gravityField.getMu(),
                                                 gravityField.getC(degree, order, false),
                                                 gravityField.getS(degree, order, false),
-<<<<<<< HEAD
-                                                new ArrayList<ResonantCouple>()));
-=======
                                                 null));
->>>>>>> d0d27d9a
 
             // drag
             final double dragStandardDeviation =

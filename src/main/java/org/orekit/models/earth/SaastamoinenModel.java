/* Copyright 2011-2012 Space Applications Services
 * Licensed to CS Communication & Systèmes (CS) under one or more
 * contributor license agreements.  See the NOTICE file distributed with
 * this work for additional information regarding copyright ownership.
 * CS licenses this file to You under the Apache License, Version 2.0
 * (the "License"); you may not use this file except in compliance with
 * the License.  You may obtain a copy of the License at
 *
 *   http://www.apache.org/licenses/LICENSE-2.0
 *
 * Unless required by applicable law or agreed to in writing, software
 * distributed under the License is distributed on an "AS IS" BASIS,
 * WITHOUT WARRANTIES OR CONDITIONS OF ANY KIND, either express or implied.
 * See the License for the specific language governing permissions and
 * limitations under the License.
 */
package org.orekit.models.earth;

<<<<<<< HEAD
import java.io.Serializable;
=======
import java.util.Arrays;
>>>>>>> 1672239b

import org.hipparchus.analysis.UnivariateFunction;
import org.hipparchus.analysis.interpolation.BilinearInterpolatingFunction;
import org.hipparchus.analysis.interpolation.LinearInterpolator;
import org.hipparchus.analysis.polynomials.PolynomialFunction;
import org.hipparchus.util.FastMath;
import org.orekit.data.DataProvidersManager;
import org.orekit.errors.OrekitException;
import org.orekit.errors.OrekitMessages;
import org.orekit.utils.InterpolationTableLoader;

/** The modified Saastamoinen model. Estimates the path delay imposed to
 * electro-magnetic signals by the troposphere according to the formula:
 * <pre>
 * δ = 2.277e-3 / cos z * (P + (1255 / T + 0.05) * e - B * tan²
 * z) + δR
 * </pre>
 * with the following input data provided to the model:
 * <ul>
 * <li>z: zenith angle</li>
 * <li>P: atmospheric pressure</li>
 * <li>T: temperature</li>
 * <li>e: partial pressure of water vapour</li>
 * <li>B, δR: correction terms</li>
 * </ul>
 * <p>
 * The model supports custom δR correction terms to be read from a
 * configuration file (saastamoinen-correction.txt) via the
 * {@link DataProvidersManager}.
 * </p>
 * @author Thomas Neidhart
 * @see "Guochang Xu, GPS - Theory, Algorithms and Applications, Springer, 2007"
 */
public class SaastamoinenModel implements TroposphericModel {

    /** Default file name for δR correction term table. */
    public static final String DELTA_R_FILE_NAME = "^saastamoinen-correction\\.txt$";

    /** X values for the B function. */
    private static final double[] X_VALUES_FOR_B = {
        0.0, 0.5, 1.0, 1.5, 2.0, 2.5, 3.0, 4.0, 5.0
    };

    /** E values for the B function. */
    private static final double[] Y_VALUES_FOR_B = {
        1.156, 1.079, 1.006, 0.938, 0.874, 0.813, 0.757, 0.654, 0.563
    };

    /** Coefficients for the partial pressure of water vapor polynomial. */
    private static final double[] E_COEFFICIENTS = {
        -37.2465, 0.213166, -0.000256908
    };

    /** Interpolation function for the B correction term. */
    private final transient UnivariateFunction bFunction;

    /** Polynomial function for the e term. */
    private final transient PolynomialFunction eFunction;

    /** Interpolation function for the delta R correction term. */
    private final transient BilinearInterpolatingFunction deltaRFunction;

    /** The temperature at the station [K]. */
    private double t0;

    /** The atmospheric pressure [mbar]. */
    private double p0;

    /** The humidity [percent]. */
    private double r0;

    /** Regular expression for filename containing δR correction term table. */
    private String fileName;

    /** Create a new Saastamoinen model for the troposphere using the given
     * environmental conditions.
     * @param t0 the temperature at the station [K]
     * @param p0 the atmospheric pressure at the station [mbar]
     * @param r0 the humidity at the station [fraction] (50% -&gt; 0.5)
     * @param deltaRFileName regular expression for filename containing δR
     * correction term table (typically {@link #DELTA_R_FILE_NAME}), if null
     * default values from the reference book are used
     * @since 7.1
     */
    public SaastamoinenModel(final double t0, final double p0, final double r0,
                             final String deltaRFileName) {
        this(t0, p0, r0,
             deltaRFileName == null ? defaultDeltaR() : loadDeltaR(deltaRFileName));
        this.fileName = deltaRFileName;
    }

    /** Create a new Saastamoinen model.
     * @param t0 the temperature at the station [K]
     * @param p0 the atmospheric pressure at the station [mbar]
     * @param r0 the humidity at the station [fraction] (50% -> 0.5)
     * @param deltaR δR correction term function
     * @since 7.1
     */
    private SaastamoinenModel(final double t0, final double p0, final double r0,
                              final BilinearInterpolatingFunction deltaR) {
        this.t0             = t0;
        this.p0             = p0;
        this.r0             = r0;
        this.bFunction      = new LinearInterpolator().interpolate(X_VALUES_FOR_B, Y_VALUES_FOR_B);
        this.eFunction      = new PolynomialFunction(E_COEFFICIENTS);
        this.deltaRFunction = deltaR;
    }

    /** Create a new Saastamoinen model using a standard atmosphere model.
     *
     * <ul>
     * <li>temperature: 18 degree Celsius
     * <li>pressure: 1013.25 mbar
     * <li>humidity: 50%
     * </ul>
     *
     * @return a Saastamoinen model with standard environmental values
     */
    public static SaastamoinenModel getStandardModel() {
        return new SaastamoinenModel(273.16 + 18, 1013.25, 0.5, (String) null);
    }

    /** {@inheritDoc}
     * <p>
     * The Saastamoinen model is not defined for altitudes below 0.0. for continuity
     * reasons, we use the value for h = 0 when altitude is negative.
     * </p>
     */
    public double pathDelay(final double elevation, final double height) {

        // there are no data in the model for negative altitudes
        // we use the data for the lowest available altitude: 0.0
        final double fixedHeight = FastMath.max(0.0, height);

        // the corrected temperature using a temperature gradient of -6.5 K/km
        final double T = t0 - 6.5e-3 * fixedHeight;
        // the corrected pressure
        final double P = p0 * FastMath.pow(1.0 - 2.26e-5 * fixedHeight, 5.225);
        // the corrected humidity
        final double R = r0 * FastMath.exp(-6.396e-4 * fixedHeight);

        // interpolate the b correction term
        final double B = bFunction.value(fixedHeight / 1e3);
        // calculate e
        final double e = R * FastMath.exp(eFunction.value(T));

        // calculate the zenith angle from the elevation
        final double z = FastMath.abs(0.5 * FastMath.PI - elevation);

        // get correction factor
        final double deltaR = getDeltaR(fixedHeight, z);

        // calculate the path delay in m
        final double tan = FastMath.tan(z);
        final double delta = 2.277e-3 / FastMath.cos(z) *
                             (P + (1255d / T + 5e-2) * e - B * tan * tan) + deltaR;

        return delta;
    }

    /** Calculates the delta R correction term using linear interpolation.
     * @param height the height of the station in m
     * @param zenith the zenith angle of the satellite
     * @return the delta R correction term in m
     */
    private double getDeltaR(final double height, final double zenith) {
        // limit the height to a range of [0, 5000] m
        final double h = FastMath.min(FastMath.max(0, height), 5000);
        // limit the zenith angle to 90 degree
        // Note: the function is symmetric for negative zenith angles
        final double z = FastMath.min(Math.abs(zenith), 0.5 * FastMath.PI);
        return deltaRFunction.value(h, z);
    }

    /** Load δR function.
     * @param deltaRFileName regular expression for filename containing δR
     * correction term table
     * @return δR function
     */
    private static BilinearInterpolatingFunction loadDeltaR(final String deltaRFileName) {

        // read the δR interpolation function from the config file
        final InterpolationTableLoader loader = new InterpolationTableLoader();
        DataProvidersManager.getInstance().feed(deltaRFileName, loader);
        if (!loader.stillAcceptsData()) {
            final double[] elevations = loader.getOrdinateGrid();
            for (int i = 0; i < elevations.length; ++i) {
                elevations[i] = FastMath.toRadians(elevations[i]);
            }
            return new BilinearInterpolatingFunction(loader.getAbscissaGrid(), elevations,
                                                     loader.getValuesSamples());
        }
        throw new OrekitException(OrekitMessages.UNABLE_TO_FIND_FILE,
                                  deltaRFileName.replaceAll("^\\^", "").replaceAll("\\$$", ""));
    }

    /** Create the default δR function.
     * @return δR function
     */
    private static BilinearInterpolatingFunction defaultDeltaR() {

        // the correction table in the referenced book only contains values for an angle of 60 - 80
        // degree, thus for 0 degree, the correction term is assumed to be 0, for degrees > 80 it
        // is assumed to be the same value as for 80.

        // the height in m
        final double xValForR[] = {
            0, 500, 1000, 1500, 2000, 3000, 4000, 5000
        };

        // the zenith angle
        final double yValForR[] = {
            FastMath.toRadians( 0.00), FastMath.toRadians(60.00), FastMath.toRadians(66.00), FastMath.toRadians(70.00),
            FastMath.toRadians(73.00), FastMath.toRadians(75.00), FastMath.toRadians(76.00), FastMath.toRadians(77.00),
            FastMath.toRadians(78.00), FastMath.toRadians(78.50), FastMath.toRadians(79.00), FastMath.toRadians(79.50),
            FastMath.toRadians(79.75), FastMath.toRadians(80.00), FastMath.toRadians(90.00)
        };

        final double[][] fval = new double[][] {
            {
                0.000, 0.003, 0.006, 0.012, 0.020, 0.031, 0.039, 0.050, 0.065, 0.075, 0.087, 0.102, 0.111, 0.121, 0.121
            }, {
                0.000, 0.003, 0.006, 0.011, 0.018, 0.028, 0.035, 0.045, 0.059, 0.068, 0.079, 0.093, 0.101, 0.110, 0.110
            }, {
                0.000, 0.002, 0.005, 0.010, 0.017, 0.025, 0.032, 0.041, 0.054, 0.062, 0.072, 0.085, 0.092, 0.100, 0.100
            }, {
                0.000, 0.002, 0.005, 0.009, 0.015, 0.023, 0.029, 0.037, 0.049, 0.056, 0.065, 0.077, 0.083, 0.091, 0.091
            }, {
                0.000, 0.002, 0.004, 0.008, 0.013, 0.021, 0.026, 0.033, 0.044, 0.051, 0.059, 0.070, 0.076, 0.083, 0.083
            }, {
                0.000, 0.002, 0.003, 0.006, 0.011, 0.017, 0.021, 0.027, 0.036, 0.042, 0.049, 0.058, 0.063, 0.068, 0.068
            }, {
                0.000, 0.001, 0.003, 0.005, 0.009, 0.014, 0.017, 0.022, 0.030, 0.034, 0.040, 0.047, 0.052, 0.056, 0.056
            }, {
                0.000, 0.001, 0.002, 0.004, 0.007, 0.011, 0.014, 0.018, 0.024, 0.028, 0.033, 0.039, 0.043, 0.047, 0.047
            }
        };

        // the actual delta R is interpolated using a a bilinear interpolator
        return new BilinearInterpolatingFunction(xValForR, yValForR, fval);

    }

<<<<<<< HEAD
    /** Replace the instance with a data transfer object for serialization.
     * @return data transfer object that will be serialized
     */
    private Object writeReplace() {
        return new DataTransferObject(this);
    }

    /** Specialization of the data transfer object for serialization. */
    private static class DataTransferObject implements Serializable {

        /** Serializable UID. */
        private static final long serialVersionUID = 20160126L;

        /** The temperature at the station [K]. */
        private double t0;

        /** The atmospheric pressure [mbar]. */
        private double p0;

        /** The humidity [percent]. */
        private double r0;

        /** Regular expression for filename containing δR correction term table. */
        private String fileName;

        /** Simple constructor.
         * @param model model to serialize
         */
        DataTransferObject(final SaastamoinenModel model) {
            this.t0 = model.t0;
            this.p0 = model.p0;
            this.r0 = model.r0;
            this.fileName = model.fileName;
        }

        /** Replace the deserialized data transfer object with a {@link SaastamoinenModel}.
         * @return replacement {@link SaastamoinenModel}
         */
        private Object readResolve() {
            return new SaastamoinenModel(t0, p0, r0, fileName);
=======
    /**
     * Function that implements a standard bilinear interpolation.
     * The interpolation as found
     * in the Wikipedia reference <a href =
     * "http://en.wikipedia.org/wiki/Bilinear_interpolation">BiLinear
     * Interpolation</a>. This is a stand-in until Apache Math has a
     * bilinear interpolator
     */
    private static class BilinearInterpolatingFunction implements BivariateFunction {

        /**
         * The minimum number of points that are needed to compute the
         * function.
         */
        private static final int MIN_NUM_POINTS = 2;

        /** Samples x-coordinates. */
        private final double[] xval;

        /** Samples y-coordinates. */
        private final double[] yval;

        /** Set of cubic splines patching the whole data grid. */
        private final double[][] fval;

        /**
         * @param x Sample values of the x-coordinate, in increasing order.
         * @param y Sample values of the y-coordinate, in increasing order.
         * @param f Values of the function on every grid point. the expected
         *        number of elements.
         * @throws MathIllegalArgumentException if the length of x and y don't
         *         match the row, column height of f, or if any of the arguments
         *         are null, or if any of the arrays has zero length, or if
         *         {@code x} or {@code y} are not strictly increasing.
         */
        BilinearInterpolatingFunction(final double[] x, final double[] y, final double[][] f)
                        throws MathIllegalArgumentException {

            if (x == null || y == null || f == null || f[0] == null) {
                throw new IllegalArgumentException("All arguments must be non-null");
            }

            final int xLen = x.length;
            final int yLen = y.length;

            if (xLen == 0 || yLen == 0 || f.length == 0 || f[0].length == 0) {
                throw new MathIllegalArgumentException(LocalizedCoreFormats.NO_DATA);
            }

            if (xLen < MIN_NUM_POINTS || yLen < MIN_NUM_POINTS || f.length < MIN_NUM_POINTS ||
                            f[0].length < MIN_NUM_POINTS) {
                throw new MathIllegalArgumentException(LocalizedCoreFormats.INSUFFICIENT_DATA);
            }

            if (xLen != f.length) {
                throw new MathIllegalArgumentException(LocalizedCoreFormats.DIMENSIONS_MISMATCH,
                                                       xLen, f.length);
            }

            if (yLen != f[0].length) {
                throw new MathIllegalArgumentException(LocalizedCoreFormats.DIMENSIONS_MISMATCH,
                                                       yLen, f[0].length);
            }

            MathArrays.checkOrder(x);
            MathArrays.checkOrder(y);

            xval = x.clone();
            yval = y.clone();
            fval = f.clone();
        }

        @Override
        public double value(final double x, final double y) {
            final int offset = 1;
            final int count = offset + 1;
            final int i = searchIndex(x, xval, offset, count);
            final int j = searchIndex(y, yval, offset, count);

            final double x1 = xval[i];
            final double x2 = xval[i + 1];
            final double y1 = yval[j];
            final double y2 = yval[j + 1];
            final double fQ11 = fval[i][j];
            final double fQ21 = fval[i + 1][j];
            final double fQ12 = fval[i][j + 1];
            final double fQ22 = fval[i + 1][j + 1];

            final double f = (fQ11 * (x2 - x)  * (y2 - y) +
                            fQ21 * (x  - x1) * (y2 - y) +
                            fQ12 * (x2 - x)  * (y  - y1) +
                            fQ22 * (x  - x1) * (y  - y1)) /
                            ((x2 - x1) * (y2 - y1));

            return f;
        }

        /**
         * @param c Coordinate.
         * @param val Coordinate samples.
         * @param offset how far back from found value to offset for
         *        querying
         * @param count total number of elements forward from beginning that
         *        will be queried
         * @return the index in {@code val} corresponding to the interval
         *         containing {@code c}.
         * @throws MathIllegalArgumentException if {@code c} is out of the range
         *         defined by the boundary values of {@code val}.
         */
        private int searchIndex(final double c, final double[] val, final int offset, final int count)
            throws MathIllegalArgumentException {
            int r = Arrays.binarySearch(val, c);

            if (r == -1 || r == -val.length - 1) {
                throw new MathIllegalArgumentException(LocalizedCoreFormats.OUT_OF_RANGE_SIMPLE,
                                                       c, val[0], val[val.length - 1]);
            }

            if (r < 0) {
                // "c" in within an interpolation sub-interval, which
                // returns
                // negative
                // need to remove the negative sign for consistency
                r = -r - offset - 1;
            } else {
                r -= offset;
            }

            if (r < 0) {
                r = 0;
            }

            if ((r + count) >= val.length) {
                // "c" is the last sample of the range: Return the index
                // of the sample at the lower end of the last sub-interval.
                r = val.length - count;
            }

            return r;
>>>>>>> 1672239b
        }

    }

}
<|MERGE_RESOLUTION|>--- conflicted
+++ resolved
@@ -15,12 +15,6 @@
  * limitations under the License.
  */
 package org.orekit.models.earth;
-
-<<<<<<< HEAD
-import java.io.Serializable;
-=======
-import java.util.Arrays;
->>>>>>> 1672239b
 
 import org.hipparchus.analysis.UnivariateFunction;
 import org.hipparchus.analysis.interpolation.BilinearInterpolatingFunction;
@@ -92,9 +86,6 @@
     /** The humidity [percent]. */
     private double r0;
 
-    /** Regular expression for filename containing δR correction term table. */
-    private String fileName;
-
     /** Create a new Saastamoinen model for the troposphere using the given
      * environmental conditions.
      * @param t0 the temperature at the station [K]
@@ -109,7 +100,6 @@
                              final String deltaRFileName) {
         this(t0, p0, r0,
              deltaRFileName == null ? defaultDeltaR() : loadDeltaR(deltaRFileName));
-        this.fileName = deltaRFileName;
     }
 
     /** Create a new Saastamoinen model.
@@ -264,190 +254,4 @@
 
     }
 
-<<<<<<< HEAD
-    /** Replace the instance with a data transfer object for serialization.
-     * @return data transfer object that will be serialized
-     */
-    private Object writeReplace() {
-        return new DataTransferObject(this);
-    }
-
-    /** Specialization of the data transfer object for serialization. */
-    private static class DataTransferObject implements Serializable {
-
-        /** Serializable UID. */
-        private static final long serialVersionUID = 20160126L;
-
-        /** The temperature at the station [K]. */
-        private double t0;
-
-        /** The atmospheric pressure [mbar]. */
-        private double p0;
-
-        /** The humidity [percent]. */
-        private double r0;
-
-        /** Regular expression for filename containing δR correction term table. */
-        private String fileName;
-
-        /** Simple constructor.
-         * @param model model to serialize
-         */
-        DataTransferObject(final SaastamoinenModel model) {
-            this.t0 = model.t0;
-            this.p0 = model.p0;
-            this.r0 = model.r0;
-            this.fileName = model.fileName;
-        }
-
-        /** Replace the deserialized data transfer object with a {@link SaastamoinenModel}.
-         * @return replacement {@link SaastamoinenModel}
-         */
-        private Object readResolve() {
-            return new SaastamoinenModel(t0, p0, r0, fileName);
-=======
-    /**
-     * Function that implements a standard bilinear interpolation.
-     * The interpolation as found
-     * in the Wikipedia reference <a href =
-     * "http://en.wikipedia.org/wiki/Bilinear_interpolation">BiLinear
-     * Interpolation</a>. This is a stand-in until Apache Math has a
-     * bilinear interpolator
-     */
-    private static class BilinearInterpolatingFunction implements BivariateFunction {
-
-        /**
-         * The minimum number of points that are needed to compute the
-         * function.
-         */
-        private static final int MIN_NUM_POINTS = 2;
-
-        /** Samples x-coordinates. */
-        private final double[] xval;
-
-        /** Samples y-coordinates. */
-        private final double[] yval;
-
-        /** Set of cubic splines patching the whole data grid. */
-        private final double[][] fval;
-
-        /**
-         * @param x Sample values of the x-coordinate, in increasing order.
-         * @param y Sample values of the y-coordinate, in increasing order.
-         * @param f Values of the function on every grid point. the expected
-         *        number of elements.
-         * @throws MathIllegalArgumentException if the length of x and y don't
-         *         match the row, column height of f, or if any of the arguments
-         *         are null, or if any of the arrays has zero length, or if
-         *         {@code x} or {@code y} are not strictly increasing.
-         */
-        BilinearInterpolatingFunction(final double[] x, final double[] y, final double[][] f)
-                        throws MathIllegalArgumentException {
-
-            if (x == null || y == null || f == null || f[0] == null) {
-                throw new IllegalArgumentException("All arguments must be non-null");
-            }
-
-            final int xLen = x.length;
-            final int yLen = y.length;
-
-            if (xLen == 0 || yLen == 0 || f.length == 0 || f[0].length == 0) {
-                throw new MathIllegalArgumentException(LocalizedCoreFormats.NO_DATA);
-            }
-
-            if (xLen < MIN_NUM_POINTS || yLen < MIN_NUM_POINTS || f.length < MIN_NUM_POINTS ||
-                            f[0].length < MIN_NUM_POINTS) {
-                throw new MathIllegalArgumentException(LocalizedCoreFormats.INSUFFICIENT_DATA);
-            }
-
-            if (xLen != f.length) {
-                throw new MathIllegalArgumentException(LocalizedCoreFormats.DIMENSIONS_MISMATCH,
-                                                       xLen, f.length);
-            }
-
-            if (yLen != f[0].length) {
-                throw new MathIllegalArgumentException(LocalizedCoreFormats.DIMENSIONS_MISMATCH,
-                                                       yLen, f[0].length);
-            }
-
-            MathArrays.checkOrder(x);
-            MathArrays.checkOrder(y);
-
-            xval = x.clone();
-            yval = y.clone();
-            fval = f.clone();
-        }
-
-        @Override
-        public double value(final double x, final double y) {
-            final int offset = 1;
-            final int count = offset + 1;
-            final int i = searchIndex(x, xval, offset, count);
-            final int j = searchIndex(y, yval, offset, count);
-
-            final double x1 = xval[i];
-            final double x2 = xval[i + 1];
-            final double y1 = yval[j];
-            final double y2 = yval[j + 1];
-            final double fQ11 = fval[i][j];
-            final double fQ21 = fval[i + 1][j];
-            final double fQ12 = fval[i][j + 1];
-            final double fQ22 = fval[i + 1][j + 1];
-
-            final double f = (fQ11 * (x2 - x)  * (y2 - y) +
-                            fQ21 * (x  - x1) * (y2 - y) +
-                            fQ12 * (x2 - x)  * (y  - y1) +
-                            fQ22 * (x  - x1) * (y  - y1)) /
-                            ((x2 - x1) * (y2 - y1));
-
-            return f;
-        }
-
-        /**
-         * @param c Coordinate.
-         * @param val Coordinate samples.
-         * @param offset how far back from found value to offset for
-         *        querying
-         * @param count total number of elements forward from beginning that
-         *        will be queried
-         * @return the index in {@code val} corresponding to the interval
-         *         containing {@code c}.
-         * @throws MathIllegalArgumentException if {@code c} is out of the range
-         *         defined by the boundary values of {@code val}.
-         */
-        private int searchIndex(final double c, final double[] val, final int offset, final int count)
-            throws MathIllegalArgumentException {
-            int r = Arrays.binarySearch(val, c);
-
-            if (r == -1 || r == -val.length - 1) {
-                throw new MathIllegalArgumentException(LocalizedCoreFormats.OUT_OF_RANGE_SIMPLE,
-                                                       c, val[0], val[val.length - 1]);
-            }
-
-            if (r < 0) {
-                // "c" in within an interpolation sub-interval, which
-                // returns
-                // negative
-                // need to remove the negative sign for consistency
-                r = -r - offset - 1;
-            } else {
-                r -= offset;
-            }
-
-            if (r < 0) {
-                r = 0;
-            }
-
-            if ((r + count) >= val.length) {
-                // "c" is the last sample of the range: Return the index
-                // of the sample at the lower end of the last sub-interval.
-                r = val.length - count;
-            }
-
-            return r;
->>>>>>> 1672239b
-        }
-
-    }
-
 }

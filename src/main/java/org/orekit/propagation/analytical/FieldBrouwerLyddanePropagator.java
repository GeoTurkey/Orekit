/* Copyright 2002-2022 CS GROUP
 * Licensed to CS GROUP (CS) under one or more
 * contributor license agreements.  See the NOTICE file distributed with
 * this work for additional information regarding copyright ownership.
 * CS licenses this file to You under the Apache License, Version 2.0
 * (the "License"); you may not use this file except in compliance with
 * the License.  You may obtain a copy of the License at
 *
 *   http://www.apache.org/licenses/LICENSE-2.0
 *
 * Unless required by applicable law or agreed to in writing, software
 * distributed under the License is distributed on an "AS IS" BASIS,
 * WITHOUT WARRANTIES OR CONDITIONS OF ANY KIND, either express or implied.
 * See the License for the specific language governing permissions and
 * limitations under the License.
 */
package org.orekit.propagation.analytical;

import java.util.Collections;
import java.util.List;

import org.hipparchus.CalculusFieldElement;
import org.hipparchus.Field;
import org.hipparchus.analysis.differentiation.FieldUnivariateDerivative2;
import org.hipparchus.util.CombinatoricsUtils;
import org.hipparchus.util.FastMath;
import org.hipparchus.util.FieldSinCos;
import org.hipparchus.util.MathUtils;
import org.hipparchus.util.Precision;
import org.orekit.attitudes.AttitudeProvider;
import org.orekit.attitudes.InertialProvider;
import org.orekit.errors.OrekitException;
import org.orekit.errors.OrekitMessages;
import org.orekit.forces.gravity.potential.UnnormalizedSphericalHarmonicsProvider;
import org.orekit.forces.gravity.potential.UnnormalizedSphericalHarmonicsProvider.UnnormalizedSphericalHarmonics;
import org.orekit.orbits.FieldKeplerianOrbit;
import org.orekit.orbits.FieldOrbit;
import org.orekit.orbits.OrbitType;
import org.orekit.orbits.PositionAngle;
import org.orekit.propagation.FieldSpacecraftState;
import org.orekit.propagation.PropagationType;
import org.orekit.propagation.analytical.tle.FieldTLE;
import org.orekit.time.AbsoluteDate;
import org.orekit.time.FieldAbsoluteDate;
import org.orekit.utils.FieldTimeSpanMap;
import org.orekit.utils.ParameterDriver;

/** This class propagates a {@link org.orekit.propagation.FieldSpacecraftState}
 *  using the analytical Brouwer-Lyddane model (from J2 to J5 zonal harmonics).
 * <p>
 * At the opposite of the {@link FieldEcksteinHechlerPropagator}, the Brouwer-Lyddane model is
 * suited for elliptical orbits, there is no problem having a rather small eccentricity or inclination
 * (Lyddane helped to solve this issue with the Brouwer model). Singularity for the critical
 * inclination i = 63.4° is avoided using the method developed in Warren Phipps' 1992 thesis.
 * <p>
 * By default, Brouwer-Lyddane model considers only the perturbations due to zonal harmonics.
 * However, for low Earth orbits, the magnitude of the perturbative acceleration due to
 * atmospheric drag can be significant. Warren Phipps' 1992 thesis considered the atmospheric
 * drag by time derivatives of the <i>mean</i> mean anomaly using the catch-all coefficient
 * {@link #M2Driver}.
 *
 * Usually, M2 is adjusted during an orbit determination process and it represents the
 * combination of all unmodeled secular along-track effects (i.e. not just the atmospheric drag).
 * The behavior of M2 is close to the {@link FieldTLE#getBStar()} parameter for the TLE.
 *
 * If the value of M2 is equal to {@link BrouwerLyddanePropagator#M2 0.0}, the along-track secular
 * effects are not considered in the dynamical model. Typical values for M2 are not known.
 * It depends on the orbit type. However, the value of M2 must be very small (e.g. between 1.0e-14 and 1.0e-15).
 * The unit of M2 is rad/s².
 *
 * The along-track effects, represented by the secular rates of the mean semi-major axis
 * and eccentricity, are computed following Eq. 2.38, 2.41, and 2.45 of Warren Phipps' thesis.
 *
 * @see "Brouwer, Dirk. Solution of the problem of artificial satellite theory without drag.
 *       YALE UNIV NEW HAVEN CT NEW HAVEN United States, 1959."
 *
 * @see "Lyddane, R. H. Small eccentricities or inclinations in the Brouwer theory of the
 *       artificial satellite. The Astronomical Journal 68 (1963): 555."
 *
 * @see "Phipps Jr, Warren E. Parallelization of the Navy Space Surveillance Center
 *       (NAVSPASUR) Satellite Model. NAVAL POSTGRADUATE SCHOOL MONTEREY CA, 1992."
 *
 * @author Melina Vanel
 * @author Bryan Cazabonne
 * @since 11.1
 */
public class FieldBrouwerLyddanePropagator<T extends CalculusFieldElement<T>> extends FieldAbstractAnalyticalPropagator<T>  {

    /** Default convergence threshold for mean parameters conversion. */
    private static final double EPSILON_DEFAULT = 1.0e-13;

    /** Default value for maxIterations. */
    private static final int MAX_ITERATIONS_DEFAULT = 200;

    /** Parameters scaling factor.
     * <p>
     * We use a power of 2 to avoid numeric noise introduction
     * in the multiplications/divisions sequences.
     * </p>
     */
    private static final double SCALE = FastMath.scalb(1.0, -20);

    /** Beta constant used by T2 function. */
    private static final double BETA = FastMath.scalb(100, -11);

    /** Initial Brouwer-Lyddane model. */
    private FieldBLModel<T> initialModel;

    /** All models. */
    private transient FieldTimeSpanMap<FieldBLModel<T>, T> models;

    /** Reference radius of the central body attraction model (m). */
    private double referenceRadius;

    /** Central attraction coefficient (m³/s²). */
    private T mu;

    /** Un-normalized zonal coefficients. */
    private double[] ck0;

    /** Empirical coefficient used in the drag modeling. */
    private final ParameterDriver M2Driver;

    /** Build a propagator from orbit and potential provider.
     * <p>Mass and attitude provider are set to unspecified non-null arbitrary values.</p>
     *
     * <p>Using this constructor, an initial osculating orbit is considered.</p>
     *
     * @param initialOrbit initial orbit
     * @param provider for un-normalized zonal coefficients
     * @param M2 value of empirical drag coefficient in rad/s².
     *        If equal to {@link BrouwerLyddanePropagator#M2} drag is not computed
     * @see #FieldBrouwerLyddanePropagator(FieldOrbit, UnnormalizedSphericalHarmonicsProvider, PropagationType, double)
     */
    public FieldBrouwerLyddanePropagator(final FieldOrbit<T> initialOrbit,
                                         final UnnormalizedSphericalHarmonicsProvider provider,
                                         final double M2) {
        this(initialOrbit, InertialProvider.of(initialOrbit.getFrame()),
             initialOrbit.getMu().newInstance(DEFAULT_MASS), provider,
             provider.onDate(initialOrbit.getDate().toAbsoluteDate()), M2);
    }

    /**
     * Private helper constructor.
     * <p>Using this constructor, an initial osculating orbit is considered.</p>
     * @param initialOrbit initial orbit
     * @param attitude attitude provider
     * @param mass spacecraft mass
     * @param provider for un-normalized zonal coefficients
     * @param harmonics {@code provider.onDate(initialOrbit.getDate())}
     * @param M2 value of empirical drag coefficient in rad/s².
     *        If equal to {@link BrouwerLyddanePropagator#M2} drag is not computed
     * @see #FieldBrouwerLyddanePropagator(FieldOrbit, AttitudeProvider, CalculusFieldElement,
     * UnnormalizedSphericalHarmonicsProvider, UnnormalizedSphericalHarmonicsProvider.UnnormalizedSphericalHarmonics, PropagationType, double)
     */
    public FieldBrouwerLyddanePropagator(final FieldOrbit<T> initialOrbit,
                                         final AttitudeProvider attitude,
                                         final T mass,
                                         final UnnormalizedSphericalHarmonicsProvider provider,
                                         final UnnormalizedSphericalHarmonics harmonics,
                                         final double M2) {
        this(initialOrbit, attitude,  mass, provider.getAe(), initialOrbit.getMu().newInstance(provider.getMu()),
             harmonics.getUnnormalizedCnm(2, 0),
             harmonics.getUnnormalizedCnm(3, 0),
             harmonics.getUnnormalizedCnm(4, 0),
             harmonics.getUnnormalizedCnm(5, 0),
             M2);
    }

    /** Build a propagator from orbit and potential.
     * <p>Mass and attitude provider are set to unspecified non-null arbitrary values.</p>
     * <p>The C<sub>n,0</sub> coefficients are the denormalized zonal coefficients, they
     * are related to both the normalized coefficients
     * <span style="text-decoration: overline">C</span><sub>n,0</sub>
     *  and the J<sub>n</sub> one as follows:</p>
     *
     * <p> C<sub>n,0</sub> = [(2-δ<sub>0,m</sub>)(2n+1)(n-m)!/(n+m)!]<sup>½</sup>
     * <span style="text-decoration: overline">C</span><sub>n,0</sub>
     *
     * <p> C<sub>n,0</sub> = -J<sub>n</sub>
     *
     * <p>Using this constructor, an initial osculating orbit is considered.</p>
     *
     * @param initialOrbit initial orbit
     * @param referenceRadius reference radius of the Earth for the potential model (m)
     * @param mu central attraction coefficient (m³/s²)
     * @param c20 un-normalized zonal coefficient (about -1.08e-3 for Earth)
     * @param c30 un-normalized zonal coefficient (about +2.53e-6 for Earth)
     * @param c40 un-normalized zonal coefficient (about +1.62e-6 for Earth)
     * @param c50 un-normalized zonal coefficient (about +2.28e-7 for Earth)
     * @param M2 value of empirical drag coefficient in rad/s².
     *        If equal to {@link BrouwerLyddanePropagator#M2} drag is not computed
     * @see org.orekit.utils.Constants
     * @see #FieldBrouwerLyddanePropagator(FieldOrbit, AttitudeProvider, double, CalculusFieldElement, double, double, double, double, double)
     */
    public FieldBrouwerLyddanePropagator(final FieldOrbit<T> initialOrbit,
                                         final double referenceRadius, final T mu,
                                         final double c20, final double c30, final double c40,
                                         final double c50, final double M2) {
        this(initialOrbit, InertialProvider.of(initialOrbit.getFrame()),
             initialOrbit.getMu().newInstance(DEFAULT_MASS),
             referenceRadius, mu, c20, c30, c40, c50, M2);
    }

    /** Build a propagator from orbit, mass and potential provider.
     * <p>Attitude law is set to an unspecified non-null arbitrary value.</p>
     *
     * <p>Using this constructor, an initial osculating orbit is considered.</p>
     *
     * @param initialOrbit initial orbit
     * @param mass spacecraft mass
     * @param provider for un-normalized zonal coefficients
     * @param M2 value of empirical drag coefficient in rad/s².
     *        If equal to {@link BrouwerLyddanePropagator#M2} drag is not computed
     * @see #FieldBrouwerLyddanePropagator(FieldOrbit, AttitudeProvider, CalculusFieldElement, UnnormalizedSphericalHarmonicsProvider, double)
     */
    public FieldBrouwerLyddanePropagator(final FieldOrbit<T> initialOrbit, final T mass,
                                         final UnnormalizedSphericalHarmonicsProvider provider,
                                         final double M2) {
        this(initialOrbit, InertialProvider.of(initialOrbit.getFrame()),
             mass, provider, provider.onDate(initialOrbit.getDate().toAbsoluteDate()), M2);
    }

    /** Build a propagator from orbit, mass and potential.
     * <p>Attitude law is set to an unspecified non-null arbitrary value.</p>
     * <p>The C<sub>n,0</sub> coefficients are the denormalized zonal coefficients, they
     * are related to both the normalized coefficients
     * <span style="text-decoration: overline">C</span><sub>n,0</sub>
     *  and the J<sub>n</sub> one as follows:</p>
     *
     * <p> C<sub>n,0</sub> = [(2-δ<sub>0,m</sub>)(2n+1)(n-m)!/(n+m)!]<sup>½</sup>
     * <span style="text-decoration: overline">C</span><sub>n,0</sub>
     *
     * <p> C<sub>n,0</sub> = -J<sub>n</sub>
     *
     * <p>Using this constructor, an initial osculating orbit is considered.</p>
     *
     * @param initialOrbit initial orbit
     * @param mass spacecraft mass
     * @param referenceRadius reference radius of the Earth for the potential model (m)
     * @param mu central attraction coefficient (m³/s²)
     * @param c20 un-normalized zonal coefficient (about -1.08e-3 for Earth)
     * @param c30 un-normalized zonal coefficient (about +2.53e-6 for Earth)
     * @param c40 un-normalized zonal coefficient (about +1.62e-6 for Earth)
     * @param c50 un-normalized zonal coefficient (about +2.28e-7 for Earth)
     * @param M2 value of empirical drag coefficient in rad/s².
     *        If equal to {@link BrouwerLyddanePropagator#M2} drag is not computed
     * @see #FieldBrouwerLyddanePropagator(FieldOrbit, AttitudeProvider, CalculusFieldElement, double, CalculusFieldElement, double, double, double, double, double)
     */
    public FieldBrouwerLyddanePropagator(final FieldOrbit<T> initialOrbit, final T mass,
                                         final double referenceRadius, final T mu,
                                         final double c20, final double c30, final double c40,
                                         final double c50, final double M2) {
        this(initialOrbit, InertialProvider.of(initialOrbit.getFrame()),
             mass, referenceRadius, mu, c20, c30, c40, c50, M2);
    }

    /** Build a propagator from orbit, attitude provider and potential provider.
     * <p>Mass is set to an unspecified non-null arbitrary value.</p>
     * <p>Using this constructor, an initial osculating orbit is considered.</p>
     * @param initialOrbit initial orbit
     * @param attitudeProv attitude provider
     * @param provider for un-normalized zonal coefficients
     * @param M2 value of empirical drag coefficient in rad/s².
     *        If equal to {@link BrouwerLyddanePropagator#M2} drag is not computed
     */
    public FieldBrouwerLyddanePropagator(final FieldOrbit<T> initialOrbit,
                                         final AttitudeProvider attitudeProv,
                                         final UnnormalizedSphericalHarmonicsProvider provider,
                                         final double M2) {
        this(initialOrbit, attitudeProv, initialOrbit.getMu().newInstance(DEFAULT_MASS), provider,
             provider.onDate(initialOrbit.getDate().toAbsoluteDate()), M2);
    }

    /** Build a propagator from orbit, attitude provider and potential.
     * <p>Mass is set to an unspecified non-null arbitrary value.</p>
     * <p>The C<sub>n,0</sub> coefficients are the denormalized zonal coefficients, they
     * are related to both the normalized coefficients
     * <span style="text-decoration: overline">C</span><sub>n,0</sub>
     *  and the J<sub>n</sub> one as follows:</p>
     *
     * <p> C<sub>n,0</sub> = [(2-δ<sub>0,m</sub>)(2n+1)(n-m)!/(n+m)!]<sup>½</sup>
     * <span style="text-decoration: overline">C</span><sub>n,0</sub>
     *
     * <p> C<sub>n,0</sub> = -J<sub>n</sub>
     *
     * <p>Using this constructor, an initial osculating orbit is considered.</p>
     *
     * @param initialOrbit initial orbit
     * @param attitudeProv attitude provider
     * @param referenceRadius reference radius of the Earth for the potential model (m)
     * @param mu central attraction coefficient (m³/s²)
     * @param c20 un-normalized zonal coefficient (about -1.08e-3 for Earth)
     * @param c30 un-normalized zonal coefficient (about +2.53e-6 for Earth)
     * @param c40 un-normalized zonal coefficient (about +1.62e-6 for Earth)
     * @param c50 un-normalized zonal coefficient (about +2.28e-7 for Earth)
     * @param M2 value of empirical drag coefficient in rad/s².
     *        If equal to {@link BrouwerLyddanePropagator#M2} drag is not computed
     */
    public FieldBrouwerLyddanePropagator(final FieldOrbit<T> initialOrbit,
                                         final AttitudeProvider attitudeProv,
                                         final double referenceRadius, final T mu,
                                         final double c20, final double c30, final double c40,
                                         final double c50, final double M2) {
        this(initialOrbit, attitudeProv, initialOrbit.getMu().newInstance(DEFAULT_MASS),
             referenceRadius, mu, c20, c30, c40, c50, M2);
    }

    /** Build a propagator from orbit, attitude provider, mass and potential provider.
     * <p>Using this constructor, an initial osculating orbit is considered.</p>
     * @param initialOrbit initial orbit
     * @param attitudeProv attitude provider
     * @param mass spacecraft mass
     * @param provider for un-normalized zonal coefficients
     * @param M2 value of empirical drag coefficient in rad/s².
     *        If equal to {@link BrouwerLyddanePropagator#M2} drag is not computed
     * @see #FieldBrouwerLyddanePropagator(FieldOrbit, AttitudeProvider, CalculusFieldElement, UnnormalizedSphericalHarmonicsProvider, PropagationType, double)
     */
    public FieldBrouwerLyddanePropagator(final FieldOrbit<T> initialOrbit,
                                         final AttitudeProvider attitudeProv,
                                         final T mass,
                                         final UnnormalizedSphericalHarmonicsProvider provider,
                                         final double M2) {
        this(initialOrbit, attitudeProv, mass, provider, provider.onDate(initialOrbit.getDate().toAbsoluteDate()), M2);
    }

    /** Build a propagator from orbit, attitude provider, mass and potential.
     * <p>The C<sub>n,0</sub> coefficients are the denormalized zonal coefficients, they
     * are related to both the normalized coefficients
     * <span style="text-decoration: overline">C</span><sub>n,0</sub>
     *  and the J<sub>n</sub> one as follows:</p>
     *
     * <p> C<sub>n,0</sub> = [(2-δ<sub>0,m</sub>)(2n+1)(n-m)!/(n+m)!]<sup>½</sup>
     * <span style="text-decoration: overline">C</span><sub>n,0</sub>
     *
     * <p> C<sub>n,0</sub> = -J<sub>n</sub>
     *
     * <p>Using this constructor, an initial osculating orbit is considered.</p>
     *
     * @param initialOrbit initial orbit
     * @param attitudeProv attitude provider
     * @param mass spacecraft mass
     * @param referenceRadius reference radius of the Earth for the potential model (m)
     * @param mu central attraction coefficient (m³/s²)
     * @param c20 un-normalized zonal coefficient (about -1.08e-3 for Earth)
     * @param c30 un-normalized zonal coefficient (about +2.53e-6 for Earth)
     * @param c40 un-normalized zonal coefficient (about +1.62e-6 for Earth)
     * @param c50 un-normalized zonal coefficient (about +2.28e-7 for Earth)
     * @param M2 value of empirical drag coefficient in rad/s².
     *        If equal to {@link BrouwerLyddanePropagator#M2} drag is not computed
     * @see #FieldBrouwerLyddanePropagator(FieldOrbit, AttitudeProvider, CalculusFieldElement, double, CalculusFieldElement, double, double, double, double, PropagationType, double)
     */
    public FieldBrouwerLyddanePropagator(final FieldOrbit<T> initialOrbit,
                                         final AttitudeProvider attitudeProv,
                                         final T mass,
                                         final double referenceRadius, final T mu,
                                         final double c20, final double c30, final double c40,
                                         final double c50, final double M2) {
        this(initialOrbit, attitudeProv, mass, referenceRadius, mu, c20, c30, c40, c50, PropagationType.OSCULATING, M2);
    }


    /** Build a propagator from orbit and potential provider.
     * <p>Mass and attitude provider are set to unspecified non-null arbitrary values.</p>
     *
     * <p>Using this constructor, it is possible to define the initial orbit as
     * a mean Brouwer-Lyddane orbit or an osculating one.</p>
     *
     * @param initialOrbit initial orbit
     * @param provider for un-normalized zonal coefficients
     * @param initialType initial orbit type (mean Brouwer-Lyddane orbit or osculating orbit)
     * @param M2 value of empirical drag coefficient in rad/s².
     *        If equal to {@link BrouwerLyddanePropagator#M2} drag is not computed
     */
    public FieldBrouwerLyddanePropagator(final FieldOrbit<T> initialOrbit,
                                         final UnnormalizedSphericalHarmonicsProvider provider,
                                         final PropagationType initialType,
                                         final double M2) {
        this(initialOrbit, InertialProvider.of(initialOrbit.getFrame()),
             initialOrbit.getMu().newInstance(DEFAULT_MASS), provider,
             provider.onDate(initialOrbit.getDate().toAbsoluteDate()), initialType, M2);
    }

    /** Build a propagator from orbit, attitude provider, mass and potential provider.
     * <p>Using this constructor, it is possible to define the initial orbit as
     * a mean Brouwer-Lyddane orbit or an osculating one.</p>
     * @param initialOrbit initial orbit
     * @param attitudeProv attitude provider
     * @param mass spacecraft mass
     * @param provider for un-normalized zonal coefficients
     * @param initialType initial orbit type (mean Brouwer-Lyddane orbit or osculating orbit)
     * @param M2 value of empirical drag coefficient in rad/s².
     *        If equal to {@link BrouwerLyddanePropagator#M2} drag is not computed
     */
    public FieldBrouwerLyddanePropagator(final FieldOrbit<T> initialOrbit,
                                         final AttitudeProvider attitudeProv,
                                         final T mass,
                                         final UnnormalizedSphericalHarmonicsProvider provider,
                                         final PropagationType initialType,
                                         final double M2) {
        this(initialOrbit, attitudeProv, mass, provider, provider.onDate(initialOrbit.getDate().toAbsoluteDate()), initialType, M2);
    }

    /**
     * Private helper constructor.
     * <p>Using this constructor, it is possible to define the initial orbit as
     * a mean Brouwer-Lyddane orbit or an osculating one.</p>
     * @param initialOrbit initial orbit
     * @param attitude attitude provider
     * @param mass spacecraft mass
     * @param provider for un-normalized zonal coefficients
     * @param harmonics {@code provider.onDate(initialOrbit.getDate())}
     * @param initialType initial orbit type (mean Brouwer-Lyddane orbit or osculating orbit)
     * @param M2 value of empirical drag coefficient in rad/s².
     *        If equal to {@link BrouwerLyddanePropagator#M2} drag is not computed
     */
    public FieldBrouwerLyddanePropagator(final FieldOrbit<T> initialOrbit,
                                         final AttitudeProvider attitude,
                                         final T mass,
                                         final UnnormalizedSphericalHarmonicsProvider provider,
                                         final UnnormalizedSphericalHarmonics harmonics,
                                         final PropagationType initialType,
                                         final double M2) {
        this(initialOrbit, attitude, mass, provider.getAe(), initialOrbit.getMu().newInstance(provider.getMu()),
             harmonics.getUnnormalizedCnm(2, 0),
             harmonics.getUnnormalizedCnm(3, 0),
             harmonics.getUnnormalizedCnm(4, 0),
             harmonics.getUnnormalizedCnm(5, 0),
             initialType, M2);
    }

    /** Build a propagator from orbit, attitude provider, mass and potential.
     * <p>The C<sub>n,0</sub> coefficients are the denormalized zonal coefficients, they
     * are related to both the normalized coefficients
     * <span style="text-decoration: overline">C</span><sub>n,0</sub>
     *  and the J<sub>n</sub> one as follows:</p>
     *
     * <p> C<sub>n,0</sub> = [(2-δ<sub>0,m</sub>)(2n+1)(n-m)!/(n+m)!]<sup>½</sup>
     * <span style="text-decoration: overline">C</span><sub>n,0</sub>
     *
     * <p> C<sub>n,0</sub> = -J<sub>n</sub>
     *
     * <p>Using this constructor, it is possible to define the initial orbit as
     * a mean Brouwer-Lyddane orbit or an osculating one.</p>
     *
     * @param initialOrbit initial orbit
     * @param attitudeProv attitude provider
     * @param mass spacecraft mass
     * @param referenceRadius reference radius of the Earth for the potential model (m)
     * @param mu central attraction coefficient (m³/s²)
     * @param c20 un-normalized zonal coefficient (about -1.08e-3 for Earth)
     * @param c30 un-normalized zonal coefficient (about +2.53e-6 for Earth)
     * @param c40 un-normalized zonal coefficient (about +1.62e-6 for Earth)
     * @param c50 un-normalized zonal coefficient (about +2.28e-7 for Earth)
     * @param initialType initial orbit type (mean Brouwer-Lyddane orbit or osculating orbit)
     * @param M2 value of empirical drag coefficient in rad/s².
     *        If equal to {@link BrouwerLyddanePropagator#M2} drag is not computed
     */
    public FieldBrouwerLyddanePropagator(final FieldOrbit<T> initialOrbit,
                                         final AttitudeProvider attitudeProv,
                                         final T mass,
                                         final double referenceRadius, final T mu,
                                         final double c20, final double c30, final double c40,
                                         final double c50,
                                         final PropagationType initialType,
                                         final double M2) {
        this(initialOrbit, attitudeProv, mass, referenceRadius, mu,
             c20, c30, c40, c50, initialType, M2, EPSILON_DEFAULT, MAX_ITERATIONS_DEFAULT);
    }

    /** Build a propagator from orbit, attitude provider, mass and potential.
     * <p>The C<sub>n,0</sub> coefficients are the denormalized zonal coefficients, they
     * are related to both the normalized coefficients
     * <span style="text-decoration: overline">C</span><sub>n,0</sub>
     *  and the J<sub>n</sub> one as follows:</p>
     *
     * <p> C<sub>n,0</sub> = [(2-δ<sub>0,m</sub>)(2n+1)(n-m)!/(n+m)!]<sup>½</sup>
     * <span style="text-decoration: overline">C</span><sub>n,0</sub>
     *
     * <p> C<sub>n,0</sub> = -J<sub>n</sub>
     *
     * <p>Using this constructor, it is possible to define the initial orbit as
     * a mean Brouwer-Lyddane orbit or an osculating one.</p>
     *
     * @param initialOrbit initial orbit
     * @param attitudeProv attitude provider
     * @param mass spacecraft mass
     * @param referenceRadius reference radius of the Earth for the potential model (m)
     * @param mu central attraction coefficient (m³/s²)
     * @param c20 un-normalized zonal coefficient (about -1.08e-3 for Earth)
     * @param c30 un-normalized zonal coefficient (about +2.53e-6 for Earth)
     * @param c40 un-normalized zonal coefficient (about +1.62e-6 for Earth)
     * @param c50 un-normalized zonal coefficient (about +2.28e-7 for Earth)
     * @param initialType initial orbit type (mean Brouwer-Lyddane orbit or osculating orbit)
     * @param M2 value of empirical drag coefficient in rad/s².
     *        If equal to {@link BrouwerLyddanePropagator#M2} drag is not computed
     * @param epsilon convergence threshold for mean parameters conversion
     * @param maxIterations maximum iterations for mean parameters conversion
     * @since 11.2
     */
    public FieldBrouwerLyddanePropagator(final FieldOrbit<T> initialOrbit,
                                         final AttitudeProvider attitudeProv,
                                         final T mass,
                                         final double referenceRadius, final T mu,
                                         final double c20, final double c30, final double c40,
                                         final double c50,
                                         final PropagationType initialType,
                                         final double M2, final double epsilon, final int maxIterations) {

        super(mass.getField(), attitudeProv);

        // store model coefficients
        this.referenceRadius = referenceRadius;
        this.mu  = mu;
        this.ck0 = new double[] {0.0, 0.0, c20, c30, c40, c50};

        // initialize M2 driver
        this.M2Driver = new ParameterDriver(BrouwerLyddanePropagator.M2_NAME, M2, SCALE,
                                            Double.NEGATIVE_INFINITY,
                                            Double.POSITIVE_INFINITY);

        // compute mean parameters if needed
        resetInitialState(new FieldSpacecraftState<>(initialOrbit,
                                                 attitudeProv.getAttitude(initialOrbit,
                                                                          initialOrbit.getDate(),
                                                                          initialOrbit.getFrame()),
                                                 mass),
                                                 initialType, epsilon, maxIterations);

    }

    /** Conversion from osculating to mean orbit.
     * <p>
     * Compute mean orbit <b>in a Brouwer-Lyddane sense</b>, corresponding to the
     * osculating SpacecraftState in input.
     * </p>
     * <p>
     * Since the osculating orbit is obtained with the computation of
     * short-periodic variation, the resulting output will depend on
     * both the gravity field parameterized in input and the
     * atmospheric drag represented by the {@code m2} parameter.
     * </p>
     * <p>
     * The computation is done through a fixed-point iteration process.
     * </p>
     * @param <T> type of the filed elements
     * @param osculating osculating orbit to convert
     * @param provider for un-normalized zonal coefficients
     * @param harmonics {@code provider.onDate(osculating.getDate())}
     * @param M2Value value of empirical drag coefficient in rad/s².
     *        If equal to {@code BrouwerLyddanePropagator.M2} drag is not considered
     * @return mean orbit in a Brouwer-Lyddane sense
     * @since 11.2
     */
    public static <T extends CalculusFieldElement<T>> FieldKeplerianOrbit<T> computeMeanOrbit(final FieldOrbit<T> osculating,
                                                                                              final UnnormalizedSphericalHarmonicsProvider provider,
                                                                                              final UnnormalizedSphericalHarmonics harmonics,
                                                                                              final double M2Value) {
        return computeMeanOrbit(osculating, provider, harmonics, M2Value, EPSILON_DEFAULT, MAX_ITERATIONS_DEFAULT);
    }

    /** Conversion from osculating to mean orbit.
     * <p>
     * Compute mean orbit <b>in a Brouwer-Lyddane sense</b>, corresponding to the
     * osculating SpacecraftState in input.
     * </p>
     * <p>
     * Since the osculating orbit is obtained with the computation of
     * short-periodic variation, the resulting output will depend on
     * both the gravity field parameterized in input and the
     * atmospheric drag represented by the {@code m2} parameter.
     * </p>
     * <p>
     * The computation is done through a fixed-point iteration process.
     * </p>
     * @param <T> type of the filed elements
     * @param osculating osculating orbit to convert
     * @param provider for un-normalized zonal coefficients
     * @param harmonics {@code provider.onDate(osculating.getDate())}
     * @param M2Value value of empirical drag coefficient in rad/s².
     *        If equal to {@code BrouwerLyddanePropagator.M2} drag is not considered
     * @param epsilon convergence threshold for mean parameters conversion
     * @param maxIterations maximum iterations for mean parameters conversion
     * @return mean orbit in a Brouwer-Lyddane sense
     * @since 11.2
     */
    public static <T extends CalculusFieldElement<T>> FieldKeplerianOrbit<T> computeMeanOrbit(final FieldOrbit<T> osculating,
                                                                                              final UnnormalizedSphericalHarmonicsProvider provider,
                                                                                              final UnnormalizedSphericalHarmonics harmonics,
                                                                                              final double M2Value,
                                                                                              final double epsilon, final int maxIterations) {
        return computeMeanOrbit(osculating,
                                provider.getAe(), provider.getMu(),
                                harmonics.getUnnormalizedCnm(2, 0),
                                harmonics.getUnnormalizedCnm(3, 0),
                                harmonics.getUnnormalizedCnm(4, 0),
                                harmonics.getUnnormalizedCnm(5, 0),
                                M2Value, epsilon, maxIterations);
    }

    /** Conversion from osculating to mean orbit.
     * <p>
     * Compute mean orbit <b>in a Brouwer-Lyddane sense</b>, corresponding to the
     * osculating SpacecraftState in input.
     * </p>
     * <p>
     * Since the osculating orbit is obtained with the computation of
     * short-periodic variation, the resulting output will depend on
     * both the gravity field parameterized in input and the
     * atmospheric drag represented by the {@code m2} parameter.
     * </p>
     * <p>
     * The computation is done through a fixed-point iteration process.
     * </p>
     * @param <T> type of the filed elements
     * @param osculating osculating orbit to convert
     * @param referenceRadius reference radius of the Earth for the potential model (m)
     * @param mu central attraction coefficient (m³/s²)
     * @param c20 un-normalized zonal coefficient (about -1.08e-3 for Earth)
     * @param c30 un-normalized zonal coefficient (about +2.53e-6 for Earth)
     * @param c40 un-normalized zonal coefficient (about +1.62e-6 for Earth)
     * @param c50 un-normalized zonal coefficient (about +2.28e-7 for Earth)
     * @param M2Value value of empirical drag coefficient in rad/s².
     *        If equal to {@code BrouwerLyddanePropagator.M2} drag is not considered
     * @param epsilon convergence threshold for mean parameters conversion
     * @param maxIterations maximum iterations for mean parameters conversion
     * @return mean orbit in a Brouwer-Lyddane sense
     * @since 11.2
     */
    public static <T extends CalculusFieldElement<T>> FieldKeplerianOrbit<T> computeMeanOrbit(final FieldOrbit<T> osculating,
                                                                                             final double referenceRadius, final double mu,
                                                                                             final double c20, final double c30, final double c40,
                                                                                             final double c50, final double M2Value,
                                                                                             final double epsilon, final int maxIterations) {
        final FieldBrouwerLyddanePropagator<T> propagator =
                        new FieldBrouwerLyddanePropagator<>(osculating,
                                                            InertialProvider.of(osculating.getFrame()),
                                                            osculating.getMu().newInstance(DEFAULT_MASS),
                                                            referenceRadius, osculating.getMu().newInstance(mu),
                                                            c20, c30, c40, c50,
                                                            PropagationType.OSCULATING, M2Value,
                                                            epsilon, maxIterations);
        return propagator.initialModel.mean;
    }

    /** {@inheritDoc}
     * <p>The new initial state to consider
     * must be defined with an osculating orbit.</p>
     * @see #resetInitialState(FieldSpacecraftState, PropagationType)
     */
    @Override
    public void resetInitialState(final FieldSpacecraftState<T> state) {
        resetInitialState(state, PropagationType.OSCULATING);
    }

    /** Reset the propagator initial state.
     * @param state new initial state to consider
     * @param stateType mean Brouwer-Lyddane orbit or osculating orbit
     */
    public void resetInitialState(final FieldSpacecraftState<T> state, final PropagationType stateType) {
        resetInitialState(state, stateType, EPSILON_DEFAULT, MAX_ITERATIONS_DEFAULT);
    }

    /** Reset the propagator initial state.
     * @param state new initial state to consider
     * @param stateType mean Brouwer-Lyddane orbit or osculating orbit
     * @param epsilon convergence threshold for mean parameters conversion
     * @param maxIterations maximum iterations for mean parameters conversion
     * @since 11.2
     */
    public void resetInitialState(final FieldSpacecraftState<T> state, final PropagationType stateType,
                                  final double epsilon, final int maxIterations) {
        super.resetInitialState(state);
        final FieldKeplerianOrbit<T> keplerian = (FieldKeplerianOrbit<T>) OrbitType.KEPLERIAN.convertType(state.getOrbit());
        this.initialModel = (stateType == PropagationType.MEAN) ?
                             new FieldBLModel<>(keplerian, state.getMass(), referenceRadius, mu, ck0) :
                             computeMeanParameters(keplerian, state.getMass(), epsilon, maxIterations);
        this.models = new FieldTimeSpanMap<FieldBLModel<T>, T>(initialModel, state.getA().getField());
    }

    /** {@inheritDoc} */
    @Override
    protected void resetIntermediateState(final FieldSpacecraftState<T> state, final boolean forward) {
        resetIntermediateState(state, forward, EPSILON_DEFAULT, MAX_ITERATIONS_DEFAULT);
    }

    /** Reset an intermediate state.
     * @param state new intermediate state to consider
     * @param forward if true, the intermediate state is valid for
     * propagations after itself
     * @param epsilon convergence threshold for mean parameters conversion
     * @param maxIterations maximum iterations for mean parameters conversion
     * @since 11.2
     */
    protected void resetIntermediateState(final FieldSpacecraftState<T> state, final boolean forward,
                                          final double epsilon, final int maxIterations) {
        final FieldBLModel<T> newModel = computeMeanParameters((FieldKeplerianOrbit<T>) OrbitType.KEPLERIAN.convertType(state.getOrbit()),
                                                               state.getMass(), epsilon, maxIterations);
        if (forward) {
            models.addValidAfter(newModel, state.getDate());
        } else {
            models.addValidBefore(newModel, state.getDate());
        }
        stateChanged(state);
    }

    /** Compute mean parameters according to the Brouwer-Lyddane analytical model computation
     * in order to do the propagation.
     * @param osculating osculating orbit
     * @param mass constant mass
     * @param epsilon convergence threshold for mean parameters conversion
     * @param maxIterations maximum iterations for mean parameters conversion
     * @return Brouwer-Lyddane mean model
     */
    private FieldBLModel<T> computeMeanParameters(final FieldKeplerianOrbit<T> osculating, final T mass,
                                                  final double epsilon, final int maxIterations) {

        // sanity check
        if (osculating.getA().getReal() < referenceRadius) {
            throw new OrekitException(OrekitMessages.TRAJECTORY_INSIDE_BRILLOUIN_SPHERE,
                                           osculating.getA());
        }

        final Field<T> field = mass.getField();
        final T one = field.getOne();
        final T zero = field.getZero();
        // rough initialization of the mean parameters
        FieldBLModel<T> current = new FieldBLModel<T>(osculating, mass, referenceRadius, mu, ck0);

        // threshold for each parameter
        final T thresholdA      = current.mean.getA().abs().add(1.0).multiply(epsilon);
        final T thresholdE      = current.mean.getE().add(1.0).multiply(epsilon);
        final T thresholdAngles = one.getPi().multiply(epsilon);

        int i = 0;
        while (i++ < maxIterations) {

            // recompute the osculating parameters from the current mean parameters
<<<<<<< HEAD
            final FieldUnivariateDerivative2<T>[] parameters = current.propagateParameters(current.mean.getDate(), getParameters(mass.getField(), current.mean.getDate()));
=======
            final FieldKeplerianOrbit<T> parameters = current.propagateParameters(current.mean.getDate(), getParameters(mass.getField()));
>>>>>>> be42ef39

            // adapted parameters residuals
            final T deltaA     = osculating.getA()  .subtract(parameters.getA());
            final T deltaE     = osculating.getE()  .subtract(parameters.getE());
            final T deltaI     = osculating.getI()  .subtract(parameters.getI());
            final T deltaOmega = MathUtils.normalizeAngle(osculating.getPerigeeArgument().subtract(parameters.getPerigeeArgument()), zero);
            final T deltaRAAN  = MathUtils.normalizeAngle(osculating.getRightAscensionOfAscendingNode().subtract(parameters.getRightAscensionOfAscendingNode()), zero);
            final T deltaAnom  = MathUtils.normalizeAngle(osculating.getMeanAnomaly().subtract(parameters.getMeanAnomaly()), zero);


            // update mean parameters
            current = new FieldBLModel<T>(new FieldKeplerianOrbit<T>(current.mean.getA()            .add(deltaA),
                                                     FastMath.max(current.mean.getE().add(deltaE), zero),
                                                     current.mean.getI()                            .add(deltaI),
                                                     current.mean.getPerigeeArgument()              .add(deltaOmega),
                                                     current.mean.getRightAscensionOfAscendingNode().add(deltaRAAN),
                                                     current.mean.getMeanAnomaly()                  .add(deltaAnom),
                                                     PositionAngle.MEAN,
                                                     current.mean.getFrame(),
                                                     current.mean.getDate(), mu),
                                  mass, referenceRadius, mu, ck0);
            // check convergence
            if (FastMath.abs(deltaA.getReal())     < thresholdA.getReal() &&
                FastMath.abs(deltaE.getReal())     < thresholdE.getReal() &&
                FastMath.abs(deltaI.getReal())     < thresholdAngles.getReal() &&
                FastMath.abs(deltaOmega.getReal()) < thresholdAngles.getReal() &&
                FastMath.abs(deltaRAAN.getReal())  < thresholdAngles.getReal() &&
                FastMath.abs(deltaAnom.getReal())  < thresholdAngles.getReal()) {
                return current;
            }
        }
        throw new OrekitException(OrekitMessages.UNABLE_TO_COMPUTE_BROUWER_LYDDANE_MEAN_PARAMETERS, i);
    }


    /** {@inheritDoc} */
    public FieldKeplerianOrbit<T> propagateOrbit(final FieldAbsoluteDate<T> date, final T[] parameters) {
        // compute Cartesian parameters, taking derivatives into account
        final FieldBLModel<T> current = models.get(date);
        return current.propagateParameters(date, parameters);
    }

    /**
     * Get the value of the M2 drag parameter.
     * @param date date at which the model parameters want to be known
     * @return the value of the M2 drag parameter
     */
    public double getM2(final AbsoluteDate date) {
        return M2Driver.getValue(date);
    }

    /** Local class for Brouwer-Lyddane model. */
    private static class FieldBLModel<T extends CalculusFieldElement<T>> {

        /** Mean orbit. */
        private final FieldKeplerianOrbit<T> mean;

        /** Constant mass. */
        private final T mass;

        /** Central attraction coefficient. */
        private final T mu;

        // CHECKSTYLE: stop JavadocVariable check

        // preprocessed values

        // Constant for secular terms l'', g'', h''
        // l standing for true anomaly, g for perigee argument and h for raan
        private final T xnotDot;
        private final T n;
        private final T lt;
        private final T gt;
        private final T ht;


        // Long periodT
        private final T dei3sg;
        private final T de2sg;
        private final T deisg;
        private final T de;


        private final T dlgs2g;
        private final T dlgc3g;
        private final T dlgcg;


        private final T dh2sgcg;
        private final T dhsgcg;
        private final T dhcg;


        // Short perioTs
        private final T aC;
        private final T aCbis;
        private final T ac2g2f;


        private final T eC;
        private final T ecf;
        private final T e2cf;
        private final T e3cf;
        private final T ec2f2g;
        private final T ecfc2f2g;
        private final T e2cfc2f2g;
        private final T e3cfc2f2g;
        private final T ec2gf;
        private final T ec2g3f;


        private final T ide;
        private final T isfs2f2g;
        private final T icfc2f2g;
        private final T ic2f2g;


        private final T glf;
        private final T gll;
        private final T glsf;
        private final T glosf;
        private final T gls2f2g;
        private final T gls2gf;
        private final T glos2gf;
        private final T gls2g3f;
        private final T glos2g3f;


        private final T hf;
        private final T hl;
        private final T hsf;
        private final T hcfs2g2f;
        private final T hs2g2f;
        private final T hsfc2g2f;


        private final T edls2g;
        private final T edlcg;
        private final T edlc3g;
        private final T edlsf;
        private final T edls2gf;
        private final T edls2g3f;

        // Drag terms
        private final T aRate;
        private final T eRate;

        // CHECKSTYLE: resume JavadocVariable check

        /** Create a model for specified mean orbit.
         * @param mean mean Fieldorbit
         * @param mass constant mass
         * @param referenceRadius reference radius of the central body attraction model (m)
         * @param mu central attraction coefficient (m³/s²)
         * @param ck0 un-normalized zonal coefficients
         */
        FieldBLModel(final FieldKeplerianOrbit<T> mean, final T mass,
                final double referenceRadius, final T mu, final double[] ck0) {

            this.mean = mean;
            this.mass = mass;
            this.mu   = mu;
            final T one  = mass.getField().getOne();

            final T app = mean.getA();
            xnotDot = mu.divide(app).sqrt().divide(app);

            // preliminary processing
            final T q = app.divide(referenceRadius).reciprocal();
            T ql = q.multiply(q);
            final T y2 = ql.multiply(-0.5 * ck0[2]);

            n = ((mean.getE().multiply(mean.getE()).negate()).add(1.0)).sqrt();
            final T n2 = n.multiply(n);
            final T n3 = n2.multiply(n);
            final T n4 = n2.multiply(n2);
            final T n6 = n4.multiply(n2);
            final T n8 = n4.multiply(n4);
            final T n10 = n8.multiply(n2);

            final T yp2 = y2.divide(n4);
            ql = ql.multiply(q);
            final T yp3 = ql.multiply(ck0[3]).divide(n6);
            ql = ql.multiply(q);
            final T yp4 = ql.multiply(0.375 * ck0[4]).divide(n8);
            ql = ql.multiply(q);
            final T yp5 = ql.multiply(ck0[5]).divide(n10);


            final FieldSinCos<T> sc = FastMath.sinCos(mean.getI());
            final T sinI1 = sc.sin();
            final T sinI2 = sinI1.multiply(sinI1);
            final T cosI1 = sc.cos();
            final T cosI2 = cosI1.multiply(cosI1);
            final T cosI3 = cosI2.multiply(cosI1);
            final T cosI4 = cosI2.multiply(cosI2);
            final T cosI6 = cosI4.multiply(cosI2);
            final T C5c2 = T2(cosI1).reciprocal();
            final T C3c2 = cosI2.multiply(3.0).subtract(1.0);

            final T epp = mean.getE();
            final T epp2 = epp.multiply(epp);
            final T epp3 = epp2.multiply(epp);
            final T epp4 = epp2.multiply(epp2);

            if (epp.getReal() >= 1) {
                // Only for elliptical (e < 1) orbits
                throw new OrekitException(OrekitMessages.TOO_LARGE_ECCENTRICITY_FOR_PROPAGATION_MODEL,
                                          mean.getE().getReal());
            }

            // secular multiplicative
            lt = one.add(yp2.multiply(n).multiply(C3c2).multiply(1.5)).
                     add(yp2.multiply(0.09375).multiply(yp2).multiply(n).multiply(n2.multiply(25.0).add(n.multiply(16.0)).add(-15.0).
                             add(cosI2.multiply(n2.multiply(-90.0).add(n.multiply(-96.0)).add(30.0))).
                             add(cosI4.multiply(n2.multiply(25.0).add(n.multiply(144.0)).add(105.0))))).
                     add(yp4.multiply(0.9375).multiply(n).multiply(epp2).multiply(cosI4.multiply(35.0).add(cosI2.multiply(-30.0)).add(3.0)));

            gt = yp2.multiply(-1.5).multiply(C5c2).
                     add(yp2.multiply(0.09375).multiply(yp2).multiply(n2.multiply(25.0).add(n.multiply(24.0)).add(-35.0).
                            add(cosI2.multiply(n2.multiply(-126.0).add(n.multiply(-192.0)).add(90.0))).
                            add(cosI4.multiply(n2.multiply(45.0).add(n.multiply(360.0)).add(385.0))))).
                     add(yp4.multiply(0.3125).multiply(n2.multiply(-9.0).add(21.0).
                            add(cosI2.multiply(n2.multiply(126.0).add(-270.0))).
                            add(cosI4.multiply(n2.multiply(-189.0).add(385.0)))));

            ht = yp2.multiply(-3.0).multiply(cosI1).
                     add(yp2.multiply(0.375).multiply(yp2).multiply(cosI1.multiply(n2.multiply(9.0).add(n.multiply(12.0)).add(-5.0)).
                                                                    add(cosI3.multiply(n2.multiply(-5.0).add(n.multiply(-36.0)).add(-35.0))))).
                     add(yp4.multiply(1.25).multiply(cosI1).multiply(n2.multiply(-3.0).add(5.0)).multiply(cosI2.multiply(-7.0).add(3.0)));

            final T cA = one.subtract(cosI2.multiply(11.0)).subtract(cosI4.multiply(40.0).divide(C5c2));
            final T cB = one.subtract(cosI2.multiply(3.0)).subtract(cosI4.multiply(8.0).divide(C5c2));
            final T cC = one.subtract(cosI2.multiply(9.0)).subtract(cosI4.multiply(24.0).divide(C5c2));
            final T cD = one.subtract(cosI2.multiply(5.0)).subtract(cosI4.multiply(16.0).divide(C5c2));

            final T qyp2_4 = yp2.multiply(3.0).multiply(yp2).multiply(cA).
                             subtract(yp4.multiply(10.0).multiply(cB));
            final T qyp52 = cosI1.multiply(epp3).multiply(cD.multiply(0.5).divide(sinI1).
                                                          add(sinI1.multiply(cosI4.divide(C5c2).divide(C5c2).multiply(80.0).
                                                                             add(cosI2.divide(C5c2).multiply(32.0).
                                                                             add(5.0)))));
            final T qyp22 = epp2.add(2.0).subtract(epp2.multiply(3.0).add(2.0).multiply(11.0).multiply(cosI2)).
                            subtract(epp2.multiply(5.0).add(2.0).multiply(40.0).multiply(cosI4.divide(C5c2))).
                            subtract(epp2.multiply(400.0).multiply(cosI6).divide(C5c2).divide(C5c2));
            final T qyp42 = one.divide(5.0).multiply(qyp22.
                                                     add(one.multiply(4.0).multiply(epp2.
                                                                                    add(2.0).
                                                                                    subtract(cosI2.multiply(epp2.multiply(3.0).add(2.0))))));
            final T qyp52bis = cosI1.multiply(sinI1).multiply(epp).multiply(epp2.multiply(3.0).add(4.0)).
                                                                   multiply(cosI4.divide(C5c2).divide(C5c2).multiply(40.0).
                                                                            add(cosI2.divide(C5c2).multiply(16.0)).
                                                                            add(3.0));
           // long periodic multiplicative
            dei3sg =  yp5.divide(yp2).multiply(35.0 / 96.0).multiply(epp2).multiply(n2).multiply(cD).multiply(sinI1);
            de2sg = qyp2_4.divide(yp2).multiply(epp).multiply(n2).multiply(-1.0 / 12.0);
            deisg = sinI1.multiply(yp5.multiply(-35.0 / 128.0).divide(yp2).multiply(epp2).multiply(n2).multiply(cD).
                            add(n2.multiply(0.25).divide(yp2).multiply(yp3.add(yp5.multiply(5.0 / 16.0).multiply(epp2.multiply(3.0).add(4.0)).multiply(cC)))));
            de = epp2.multiply(n2).multiply(qyp2_4).divide(24.0).divide(yp2);

            final T qyp52quotient = epp.multiply(epp4.multiply(81.0).add(-32.0)).divide(n.multiply(epp2.multiply(9.0).add(4.0)).add(epp2.multiply(3.0)).add(4.0));
            dlgs2g = yp2.multiply(48.0).reciprocal().multiply(yp2.multiply(-3.0).multiply(yp2).multiply(qyp22).
                            add(yp4.multiply(10.0).multiply(qyp42))).
                            add(n3.divide(yp2).multiply(qyp2_4).divide(24.0));
            dlgc3g =  yp5.multiply(35.0 / 384.0).divide(yp2).multiply(n3).multiply(epp).multiply(cD).multiply(sinI1).
                            add(yp5.multiply(35.0 / 1152.0).divide(yp2).multiply(qyp52.multiply(2.0).multiply(cosI1).subtract(epp.multiply(cD).multiply(sinI1).multiply(epp2.multiply(2.0).add(3.0)))));
            dlgcg = yp3.negate().multiply(cosI2).multiply(epp).divide(yp2.multiply(sinI1).multiply(4.0)).
                    add(yp5.divide(yp2).multiply(0.078125).multiply(cC).multiply(cosI2.divide(sinI1).multiply(epp.negate()).multiply(epp2.multiply(3.0).add(4.0)).
                                                                    add(sinI1.multiply(epp2).multiply(epp2.multiply(9.0).add(26.0)))).
                    subtract(yp5.divide(yp2).multiply(0.46875).multiply(qyp52bis).multiply(cosI1)).
                    add(yp3.divide(yp2).multiply(0.25).multiply(sinI1).multiply(epp).divide(n3.add(1.0)).multiply(epp2.multiply(epp2.subtract(3.0)).add(3.0))).
                    add(yp5.divide(yp2).multiply(0.078125).multiply(n2).multiply(cC).multiply(qyp52quotient).multiply(sinI1)));
            final T qyp24 = yp2.multiply(yp2).multiply(3.0).multiply(cosI4.divide(sinI2).multiply(200.0).add(cosI2.divide(sinI1).multiply(80.0)).add(11.0)).
                            subtract(yp4.multiply(10.0).multiply(cosI4.divide(sinI2).multiply(40.0).add(cosI2.divide(sinI1).multiply(16.0)).add(3.0)));
            dh2sgcg = yp5.divide(yp2).multiply(qyp52).multiply(35.0 / 144.0);
            dhsgcg = qyp24.multiply(cosI1).multiply(epp2.negate()).divide(yp2.multiply(12.0));
            dhcg = yp5.divide(yp2).multiply(qyp52).multiply(-35.0 / 576.0).
                   add(cosI1.multiply(epp).divide(yp2.multiply(sinI1).multiply(4.0)).multiply(yp3.add(yp5.multiply(0.3125).multiply(cC).multiply(epp2.multiply(3.0).add(4.0))))).
                   add(yp5.multiply(qyp52bis).multiply(1.875).divide(yp2.multiply(4.0)));

            // short periodic multiplicative
            aC = yp2.negate().multiply(C3c2).multiply(app).divide(n3);
            aCbis = y2.multiply(app).multiply(C3c2);
            ac2g2f = y2.multiply(app).multiply(sinI2).multiply(3.0);

            T qe = y2.multiply(C3c2).multiply(0.5).multiply(n2).divide(n6);
            eC = qe.multiply(epp).divide(n3.add(1.0)).multiply(epp2.multiply(epp2.subtract(3.0)).add(3.0));
            ecf = qe.multiply(3.0);
            e2cf = qe.multiply(3.0).multiply(epp);
            e3cf = qe.multiply(epp2);
            qe = y2.multiply(0.5).multiply(n2).multiply(3.0).multiply(cosI2.negate().add(1.0)).divide(n6);
            ec2f2g = qe.multiply(epp);
            ecfc2f2g = qe.multiply(3.0);
            e2cfc2f2g = qe.multiply(3.0).multiply(epp);
            e3cfc2f2g = qe.multiply(epp2);
            qe = yp2.multiply(-0.5).multiply(n2).multiply(cosI2.negate().add(1.0));
            ec2gf = qe.multiply(3.0);
            ec2g3f = qe;

            T qi = yp2.multiply(epp).multiply(cosI1).multiply(sinI1);
            ide = cosI1.multiply(epp.negate()).divide(sinI1.multiply(n2));
            isfs2f2g = qi;
            icfc2f2g = qi.multiply(2.0);
            qi = yp2.multiply(cosI1).multiply(sinI1);
            ic2f2g = qi.multiply(1.5);

            T qgl1 = yp2.multiply(0.25);
            T qgl2 =  yp2.multiply(epp).multiply(n2).multiply(0.25).divide(n.add(1.0));
            glf = qgl1.multiply(C5c2).multiply(-6.0);
            gll = qgl1.multiply(C5c2).multiply(6.0);
            glsf = qgl1.multiply(C5c2).multiply(-6.0).multiply(epp).
                   add(qgl2.multiply(C3c2).multiply(2.0));
            glosf = qgl2.multiply(C3c2).multiply(2.0);
            qgl1 = qgl1.multiply(cosI2.multiply(-5.0).add(3.0));
            qgl2 = qgl2.multiply(3.0).multiply(cosI2.negate().add(1.0));
            gls2f2g = qgl1.multiply(3.0);
            gls2gf = qgl1.multiply(3.0).multiply(epp).
                     add(qgl2);
            glos2gf = qgl2.negate();
            gls2g3f = qgl1.multiply(epp).
                      add(qgl2.multiply(1.0 / 3.0));
            glos2g3f = qgl2;

            final T qh = yp2.multiply(cosI1).multiply(3.0);
            hf = qh.negate();
            hl = qh;
            hsf = qh.multiply(epp).negate();
            hcfs2g2f = yp2.multiply(cosI1).multiply(epp).multiply(2.0);
            hs2g2f = yp2.multiply(cosI1).multiply(1.5);
            hsfc2g2f = yp2.multiply(cosI1).multiply(epp).negate();

            final T qedl = yp2.multiply(n3).multiply(-0.25);
            edls2g = qyp2_4.multiply(1.0 / 24.0).multiply(epp).multiply(n3).divide(yp2);
            edlcg = yp3.divide(yp2).multiply(-0.25).multiply(n3).multiply(sinI1).
                    subtract(yp5.divide(yp2).multiply(0.078125).multiply(n3).multiply(sinI1).multiply(cC).multiply(epp2.multiply(9.0).add(4.0)));
            edlc3g = yp5.divide(yp2).multiply(n3).multiply(epp2).multiply(cD).multiply(sinI1).multiply(35.0 / 384.0);
            edlsf = qedl.multiply(C3c2).multiply(2.0);
            edls2gf = qedl.multiply(3.0).multiply(cosI2.negate().add(1.0));
            edls2g3f = qedl.multiply(1.0 / 3.0);

            // secular rates of the mean semi-major axis and eccentricity
            // Eq. 2.41 and Eq. 2.45 of Phipps' 1992 thesis
            aRate = app.multiply(-4.0).divide(xnotDot.multiply(3.0));
            eRate = epp.multiply(n).multiply(n).multiply(-4.0).divide(xnotDot.multiply(3.0));

        }

        /**
         * Accurate computation of E - e sin(E).
         *
         * @param E eccentric anomaly
         * @return E - e sin(E)
         */
        private FieldUnivariateDerivative2<T> eMeSinE(final FieldUnivariateDerivative2<T> E) {
            FieldUnivariateDerivative2<T> x = E.sin().multiply(mean.getE().negate().add(1.0));
            final FieldUnivariateDerivative2<T> mE2 = E.negate().multiply(E);
            FieldUnivariateDerivative2<T> term = E;
            FieldUnivariateDerivative2<T> d    = E.getField().getZero();
            // the inequality test below IS intentional and should NOT be replaced by a check with a small tolerance
            for (FieldUnivariateDerivative2<T> x0 = d.add(Double.NaN); !Double.valueOf(x.getValue().getReal()).equals(Double.valueOf(x0.getValue().getReal()));) {
                d = d.add(2);
                term = term.multiply(mE2.divide(d.multiply(d.add(1))));
                x0 = x;
                x = x.subtract(term);
            }
            return x;
        }

        /**
         * Gets eccentric anomaly from mean anomaly.
         * <p>The algorithm used to solve the Kepler equation has been published in:
         * "Procedures for  solving Kepler's Equation", A. W. Odell and R. H. Gooding,
         * Celestial Mechanics 38 (1986) 307-334</p>
         * <p>It has been copied from the OREKIT library (KeplerianOrbit class).</p>
         *
         * @param mk the mean anomaly (rad)
         * @return the eccentric anomaly (rad)
         */
        private FieldUnivariateDerivative2<T> getEccentricAnomaly(final FieldUnivariateDerivative2<T> mk) {
            final double k1 = 3 * FastMath.PI + 2;
            final double k2 = FastMath.PI - 1;
            final double k3 = 6 * FastMath.PI - 1;
            final double A  = 3.0 * k2 * k2 / k1;
            final double B  = k3 * k3 / (6.0 * k1);

            final T zero = mean.getE().getField().getZero();

            // reduce M to [-PI PI] interval
            final FieldUnivariateDerivative2<T> reducedM = new FieldUnivariateDerivative2<T>(MathUtils.normalizeAngle(mk.getValue(), zero ),
                                                                             mk.getFirstDerivative(),
                                                                             mk.getSecondDerivative());

            // compute start value according to A. W. Odell and R. H. Gooding S12 starter
            FieldUnivariateDerivative2<T> ek;
            if (reducedM.getValue().abs().getReal() < 1.0 / 6.0) {
                if (reducedM.getValue().abs().getReal() < Precision.SAFE_MIN) {
                    // this is an Orekit change to the S12 starter.
                    // If reducedM is 0.0, the derivative of cbrt is infinite which induces NaN appearing later in
                    // the computation. As in this case E and M are almost equal, we initialize ek with reducedM
                    ek = reducedM;
                } else {
                    // this is the standard S12 starter
                    ek = reducedM.add(reducedM.multiply(6).cbrt().subtract(reducedM).multiply(mean.getE()));
                }
            } else {
                if (reducedM.getValue().getReal() < 0) {
                    final FieldUnivariateDerivative2<T> w = reducedM.add(FastMath.PI);
                    ek = reducedM.add(w.multiply(-A).divide(w.subtract(B)).subtract(FastMath.PI).subtract(reducedM).multiply(mean.getE()));
                } else {
                    final FieldUnivariateDerivative2<T> minusW = reducedM.subtract(FastMath.PI);
                    ek = reducedM.add(minusW.multiply(A).divide(minusW.add(B)).add(FastMath.PI).subtract(reducedM).multiply(mean.getE()));
                }
            }

            final T e1 = mean.getE().negate().add(1.0);
            final boolean noCancellationRisk = (e1.add(ek.getValue().multiply(ek.getValue())).getReal() / 6) >= 0.1;

            // perform two iterations, each consisting of one Halley step and one Newton-Raphson step
            for (int j = 0; j < 2; ++j) {
                final FieldUnivariateDerivative2<T> f;
                FieldUnivariateDerivative2<T> fd;
                final FieldUnivariateDerivative2<T> fdd  = ek.sin().multiply(mean.getE());
                final FieldUnivariateDerivative2<T> fddd = ek.cos().multiply(mean.getE());
                if (noCancellationRisk) {
                    f  = ek.subtract(fdd).subtract(reducedM);
                    fd = fddd.subtract(1).negate();
                } else {
                    f  = eMeSinE(ek).subtract(reducedM);
                    final FieldUnivariateDerivative2<T> s = ek.multiply(0.5).sin();
                    fd = s.multiply(s).multiply(mean.getE().multiply(2.0)).add(e1);
                }
                final FieldUnivariateDerivative2<T> dee = f.multiply(fd).divide(f.multiply(0.5).multiply(fdd).subtract(fd.multiply(fd)));

                // update eccentric anomaly, using expressions that limit underflow problems
                final FieldUnivariateDerivative2<T> w = fd.add(dee.multiply(0.5).multiply(fdd.add(dee.multiply(fdd).divide(3))));
                fd = fd.add(dee.multiply(fdd.add(dee.multiply(0.5).multiply(fdd))));
                ek = ek.subtract(f.subtract(dee.multiply(fd.subtract(w))).divide(fd));
            }

            // expand the result back to original range
            ek = ek.add(mk.getValue().subtract(reducedM.getValue()));

            // Returns the eccentric anomaly
            return ek;
        }

        /**
         * This method is used in Brouwer-Lyddane model to avoid singularity at the
         * critical inclination (i = 63.4°).
         * <p>
         * This method, based on Warren Phipps's 1992 thesis (Eq. 2.47 and 2.48),
         * approximate the factor (1.0 - 5.0 * cos²(inc))^-1 (causing the singularity)
         * by a function, named T2 in the thesis.
         * </p>
         * @param cosInc cosine of the mean inclination
         * @return an approximation of (1.0 - 5.0 * cos²(inc))^-1 term
         */
        private T T2(final T cosInc) {

            // X = (1.0 - 5.0 * cos²(inc))
            final T x  = cosInc.multiply(cosInc).multiply(-5.0).add(1.0);
            final T x2 = x.multiply(x);

            // Eq. 2.48
            T sum = x.getField().getZero();
            for (int i = 0; i <= 12; i++) {
                final double sign = i % 2 == 0 ? +1.0 : -1.0;
                sum = sum.add(FastMath.pow(x2, i).multiply(FastMath.pow(BETA, i)).multiply(sign).divide(CombinatoricsUtils.factorialDouble(i + 1)));
            }

            // Right term of equation 2.47
            T product = x.getField().getOne();
            for (int i = 0; i <= 10; i++) {
                product = product.multiply(FastMath.exp(x2.multiply(BETA).multiply(FastMath.scalb(-1.0, i))).add(1.0));
            }

            // Return (Eq. 2.47)
            return x.multiply(BETA).multiply(sum).multiply(product);

        }

        /** Extrapolate an orbit up to a specific target date.
         * @param date target date for the orbit
         * @param parameters model parameters
         * @return propagated parameters
         */
        public FieldKeplerianOrbit<T> propagateParameters(final FieldAbsoluteDate<T> date, final T[] parameters) {

            // Field
            final Field<T> field = date.getField();
            final T one  = field.getOne();
            final T zero = field.getZero();

            // Empirical drag coefficient M2
            final T m2 = parameters[0];

            // Keplerian evolution
            final FieldUnivariateDerivative2<T> dt = new FieldUnivariateDerivative2<>(date.durationFrom(mean.getDate()), one, zero);
            final FieldUnivariateDerivative2<T> xnot = dt.multiply(xnotDot);

            //____________________________________
            // secular effects

            // mean mean anomaly
            final FieldUnivariateDerivative2<T> dtM2  = dt.multiply(m2);
            final FieldUnivariateDerivative2<T> dt2M2 = dt.multiply(dtM2);
            final FieldUnivariateDerivative2<T> lpp = new FieldUnivariateDerivative2<T>(MathUtils.normalizeAngle(mean.getMeanAnomaly().add(lt.multiply(xnot.getValue())).add(dt2M2.getValue()),
                                                                                        one.getPi()),
                                                                                        lt.multiply(xnotDot).add(dtM2.multiply(2.0).getValue()),
                                                                                        m2.multiply(2.0));
            // mean argument of perigee
            final FieldUnivariateDerivative2<T> gpp = new FieldUnivariateDerivative2<T>(MathUtils.normalizeAngle(mean.getPerigeeArgument().add(gt.multiply(xnot.getValue())),
                                                                                        one.getPi()),
                                                                                        gt.multiply(xnotDot),
                                                                                        zero);
            // mean longitude of ascending node
            final FieldUnivariateDerivative2<T> hpp = new FieldUnivariateDerivative2<T>(MathUtils.normalizeAngle(mean.getRightAscensionOfAscendingNode().add(ht.multiply(xnot.getValue())),
                                                                                        one.getPi()),
                                                                                        ht.multiply(xnotDot),
                                                                                        zero);

            // ________________________________________________
            // secular rates of the mean semi-major axis and eccentricity

            // semi-major axis
            final FieldUnivariateDerivative2<T> appDrag = dt.multiply(aRate.multiply(m2));

            // eccentricity
            final FieldUnivariateDerivative2<T> eppDrag = dt.multiply(eRate.multiply(m2));

            //____________________________________
            // Long periodical terms
            final FieldUnivariateDerivative2<T> cg1 = gpp.cos();
            final FieldUnivariateDerivative2<T> sg1 = gpp.sin();
            final FieldUnivariateDerivative2<T> c2g = cg1.multiply(cg1).subtract(sg1.multiply(sg1));
            final FieldUnivariateDerivative2<T> s2g = cg1.multiply(sg1).add(sg1.multiply(cg1));
            final FieldUnivariateDerivative2<T> c3g = c2g.multiply(cg1).subtract(s2g.multiply(sg1));
            final FieldUnivariateDerivative2<T> sg2 = sg1.multiply(sg1);
            final FieldUnivariateDerivative2<T> sg3 = sg1.multiply(sg2);


            // de eccentricity
            final FieldUnivariateDerivative2<T> d1e = sg3.multiply(dei3sg).
                                               add(sg1.multiply(deisg)).
                                               add(sg2.multiply(de2sg)).
                                               add(de);

            // l' + g'
            final FieldUnivariateDerivative2<T> lp_p_gp = s2g.multiply(dlgs2g).
                                               add(c3g.multiply(dlgc3g)).
                                               add(cg1.multiply(dlgcg)).
                                               add(lpp).
                                               add(gpp);

            // h'
            final FieldUnivariateDerivative2<T> hp = sg2.multiply(cg1).multiply(dh2sgcg).
                                               add(sg1.multiply(cg1).multiply(dhsgcg)).
                                               add(cg1.multiply(dhcg)).
                                               add(hpp);

            // Short periodical terms
            // eccentric anomaly
            final FieldUnivariateDerivative2<T> Ep = getEccentricAnomaly(lpp);
            final FieldUnivariateDerivative2<T> cf1 = (Ep.cos().subtract(mean.getE())).divide(Ep.cos().multiply(mean.getE().negate()).add(1.0));
            final FieldUnivariateDerivative2<T> sf1 = (Ep.sin().multiply(n)).divide(Ep.cos().multiply(mean.getE().negate()).add(1.0));
            final FieldUnivariateDerivative2<T> f = FastMath.atan2(sf1, cf1);

            final FieldUnivariateDerivative2<T> c2f = cf1.multiply(cf1).subtract(sf1.multiply(sf1));
            final FieldUnivariateDerivative2<T> s2f = cf1.multiply(sf1).add(sf1.multiply(cf1));
            final FieldUnivariateDerivative2<T> c3f = c2f.multiply(cf1).subtract(s2f.multiply(sf1));
            final FieldUnivariateDerivative2<T> s3f = c2f.multiply(sf1).add(s2f.multiply(cf1));
            final FieldUnivariateDerivative2<T> cf2 = cf1.multiply(cf1);
            final FieldUnivariateDerivative2<T> cf3 = cf1.multiply(cf2);

            final FieldUnivariateDerivative2<T> c2g1f = cf1.multiply(c2g).subtract(sf1.multiply(s2g));
            final FieldUnivariateDerivative2<T> c2g2f = c2f.multiply(c2g).subtract(s2f.multiply(s2g));
            final FieldUnivariateDerivative2<T> c2g3f = c3f.multiply(c2g).subtract(s3f.multiply(s2g));
            final FieldUnivariateDerivative2<T> s2g1f = cf1.multiply(s2g).add(c2g.multiply(sf1));
            final FieldUnivariateDerivative2<T> s2g2f = c2f.multiply(s2g).add(c2g.multiply(s2f));
            final FieldUnivariateDerivative2<T> s2g3f = c3f.multiply(s2g).add(c2g.multiply(s3f));

            final FieldUnivariateDerivative2<T> eE = (Ep.cos().multiply(mean.getE().negate()).add(1.0)).reciprocal();
            final FieldUnivariateDerivative2<T> eE3 = eE.multiply(eE).multiply(eE);
            final FieldUnivariateDerivative2<T> sigma = eE.multiply(n.multiply(n)).multiply(eE).add(eE);

            // Semi-major axis
            final FieldUnivariateDerivative2<T> a = eE3.multiply(aCbis).add(appDrag.add(mean.getA())).
                                            add(aC).
                                            add(eE3.multiply(c2g2f).multiply(ac2g2f));

            // Eccentricity
            final FieldUnivariateDerivative2<T> e = d1e.add(eppDrag.add(mean.getE())).
                                            add(eC).
                                            add(cf1.multiply(ecf)).
                                            add(cf2.multiply(e2cf)).
                                            add(cf3.multiply(e3cf)).
                                            add(c2g2f.multiply(ec2f2g)).
                                            add(c2g2f.multiply(cf1).multiply(ecfc2f2g)).
                                            add(c2g2f.multiply(cf2).multiply(e2cfc2f2g)).
                                            add(c2g2f.multiply(cf3).multiply(e3cfc2f2g)).
                                            add(c2g1f.multiply(ec2gf)).
                                            add(c2g3f.multiply(ec2g3f));

            // Inclination
            final FieldUnivariateDerivative2<T> i = d1e.multiply(ide).
                                            add(mean.getI()).
                                            add(sf1.multiply(s2g2f.multiply(isfs2f2g))).
                                            add(cf1.multiply(c2g2f.multiply(icfc2f2g))).
                                            add(c2g2f.multiply(ic2f2g));

            // Argument of perigee + True anomaly
            final FieldUnivariateDerivative2<T> g_p_l = lp_p_gp.add(f.multiply(glf)).
                                             add(lpp.multiply(gll)).
                                             add(sf1.multiply(glsf)).
                                             add(sigma.multiply(sf1).multiply(glosf)).
                                             add(s2g2f.multiply(gls2f2g)).
                                             add(s2g1f.multiply(gls2gf)).
                                             add(sigma.multiply(s2g1f).multiply(glos2gf)).
                                             add(s2g3f.multiply(gls2g3f)).
                                             add(sigma.multiply(s2g3f).multiply(glos2g3f));


            // Longitude of ascending node
            final FieldUnivariateDerivative2<T> h = hp.add(f.multiply(hf)).
                                            add(lpp.multiply(hl)).
                                            add(sf1.multiply(hsf)).
                                            add(cf1.multiply(s2g2f).multiply(hcfs2g2f)).
                                            add(s2g2f.multiply(hs2g2f)).
                                            add(c2g2f.multiply(sf1).multiply(hsfc2g2f));

            final FieldUnivariateDerivative2<T> edl = s2g.multiply(edls2g).
                                            add(cg1.multiply(edlcg)).
                                            add(c3g.multiply(edlc3g)).
                                            add(sf1.multiply(edlsf)).
                                            add(s2g1f.multiply(edls2gf)).
                                            add(s2g3f.multiply(edls2g3f)).
                                            add(sf1.multiply(sigma).multiply(edlsf)).
                                            add(s2g1f.multiply(sigma).multiply(edls2gf.negate())).
                                            add(s2g3f.multiply(sigma).multiply(edls2g3f.multiply(3.0)));

            final FieldUnivariateDerivative2<T> A = e.multiply(lpp.cos()).subtract(edl.multiply(lpp.sin()));
            final FieldUnivariateDerivative2<T> B = e.multiply(lpp.sin()).add(edl.multiply(lpp.cos()));

            // True anomaly
            final FieldUnivariateDerivative2<T> l = FastMath.atan2(B, A);

            // Argument of perigee
            final FieldUnivariateDerivative2<T> g = g_p_l.subtract(l);

            // Return a keplerian orbit
            return new FieldKeplerianOrbit<>(a.getValue(), e.getValue(), i.getValue(),
                                             g.getValue(), h.getValue(), l.getValue(),
                                             a.getFirstDerivative(), e.getFirstDerivative(), i.getFirstDerivative(),
                                             g.getFirstDerivative(), h.getFirstDerivative(), l.getFirstDerivative(),
                                             PositionAngle.MEAN, mean.getFrame(), date, this.mu);

        }
    }

    /** {@inheritDoc} */
    @Override
    protected T getMass(final FieldAbsoluteDate<T> date) {
        return models.get(date).mass;
    }

    /** {@inheritDoc} */
    @Override
    protected List<ParameterDriver> getParametersDrivers() {
        return Collections.singletonList(M2Driver);
    }

}<|MERGE_RESOLUTION|>--- conflicted
+++ resolved
@@ -736,11 +736,7 @@
         while (i++ < maxIterations) {
 
             // recompute the osculating parameters from the current mean parameters
-<<<<<<< HEAD
-            final FieldUnivariateDerivative2<T>[] parameters = current.propagateParameters(current.mean.getDate(), getParameters(mass.getField(), current.mean.getDate()));
-=======
-            final FieldKeplerianOrbit<T> parameters = current.propagateParameters(current.mean.getDate(), getParameters(mass.getField()));
->>>>>>> be42ef39
+            final FieldKeplerianOrbit<T> parameters = current.propagateParameters(current.mean.getDate(), getParameters(mass.getField(), current.mean.getDate()));
 
             // adapted parameters residuals
             final T deltaA     = osculating.getA()  .subtract(parameters.getA());
@@ -781,6 +777,14 @@
         // compute Cartesian parameters, taking derivatives into account
         final FieldBLModel<T> current = models.get(date);
         return current.propagateParameters(date, parameters);
+    }
+
+    /**
+     * Get the value of the M2 drag parameter.
+     * @return the value of the M2 drag parameter
+     */
+    public double getM2() {
+        return M2Driver.getValue();
     }
 
     /**

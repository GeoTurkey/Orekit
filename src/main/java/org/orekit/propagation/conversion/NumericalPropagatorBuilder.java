/* Copyright 2002-2018 CS Systèmes d'Information
 * Licensed to CS Systèmes d'Information (CS) under one or more
 * contributor license agreements.  See the NOTICE file distributed with
 * this work for additional information regarding copyright ownership.
 * CS licenses this file to You under the Apache License, Version 2.0
 * (the "License"); you may not use this file except in compliance with
 * the License.  You may obtain a copy of the License at
 *
 *   http://www.apache.org/licenses/LICENSE-2.0
 *
 * Unless required by applicable law or agreed to in writing, software
 * distributed under the License is distributed on an "AS IS" BASIS,
 * WITHOUT WARRANTIES OR CONDITIONS OF ANY KIND, either express or implied.
 * See the License for the specific language governing permissions and
 * limitations under the License.
 */
package org.orekit.propagation.conversion;

import java.util.ArrayList;
import java.util.Collections;
import java.util.List;

import org.orekit.attitudes.Attitude;
import org.orekit.attitudes.AttitudeProvider;
import org.orekit.errors.OrekitException;
import org.orekit.estimation.leastsquares.Model;
import org.orekit.estimation.leastsquares.ModelObserver;
import org.orekit.estimation.measurements.ObservedMeasurement;
import org.orekit.forces.ForceModel;
import org.orekit.orbits.Orbit;
import org.orekit.orbits.PositionAngle;
import org.orekit.propagation.Propagator;
import org.orekit.propagation.SpacecraftState;
import org.orekit.propagation.numerical.NumericalPropagator;
import org.orekit.utils.ParameterDriver;
import org.orekit.utils.ParameterDriversList;

/** Builder for numerical propagator.
 * @author Pascal Parraud
 * @since 6.0
 */
public class NumericalPropagatorBuilder extends AbstractPropagatorBuilder implements IntegratedPropagatorBuilder {

    /** First order integrator builder for propagation. */
    private final ODEIntegratorBuilder builder;

    /** Force models used during the extrapolation of the orbit. */
    private final List<ForceModel> forceModels;

    /** Current mass for initial state (kg). */
    private double mass;

    /** Attitude provider. */
    private AttitudeProvider attProvider;

    /** Build a new instance.
     * <p>
     * The reference orbit is used as a model to {@link
     * #createInitialOrbit() create initial orbit}. It defines the
     * inertial frame, the central attraction coefficient, and is also used together
     * with the {@code positionScale} to convert from the {@link
     * ParameterDriver#setNormalizedValue(double) normalized} parameters used by the
     * callers of this builder to the real orbital parameters.
     * </p>
     * @param referenceOrbit reference orbit from which real orbits will be built
     * @param builder first order integrator builder
     * @param positionAngle position angle type to use
     * @param positionScale scaling factor used for orbital parameters normalization
     * (typically set to the expected standard deviation of the position)
     * @exception OrekitException if parameters drivers cannot be scaled
     * @since 8.0
     */
    public NumericalPropagatorBuilder(final Orbit referenceOrbit,
                                      final ODEIntegratorBuilder builder,
                                      final PositionAngle positionAngle,
                                      final double positionScale)
        throws OrekitException {
        super(referenceOrbit, positionAngle, positionScale, true);
        this.builder     = builder;
        this.forceModels = new ArrayList<ForceModel>();
        this.mass        = Propagator.DEFAULT_MASS;
        this.attProvider = Propagator.DEFAULT_LAW;
    }

    /** Create a copy of a NumericalPropagatorBuilder object.
     * @return Copied version of the NumericalPropagatorBuilder
     * @throws OrekitException if parameters drivers cannot be scaled
     */
    public NumericalPropagatorBuilder copy() throws OrekitException {
        final NumericalPropagatorBuilder copyBuilder =
                        new NumericalPropagatorBuilder(createInitialOrbit(),
                                                       builder,
                                                       getPositionAngle(),
                                                       getPositionScale());
        copyBuilder.setAttitudeProvider(attProvider);
        copyBuilder.setMass(mass);
        for (ForceModel model : forceModels) {
            copyBuilder.addForceModel(model);
        }
        return copyBuilder;
    }

    /** Get the integrator builder.
     * @return the integrator builder
     * @since 9.2
     */
    public ODEIntegratorBuilder getIntegratorBuilder()
    {
        return builder;
    }

    /** Get the list of all force models.
     * @return the list of all force models
     * @since 9.2
     */
    public List<ForceModel> getAllForceModels()
    {
        return Collections.unmodifiableList(forceModels);
    }

    /** Add a force model to the global perturbation model.
     * <p>If this method is not called at all, the integrated orbit will follow
     * a Keplerian evolution only.</p>
     * @param model perturbing {@link ForceModel} to add
     * @exception OrekitException if model parameters cannot be set
     */
    public void addForceModel(final ForceModel model)
        throws OrekitException {
        forceModels.add(model);
        for (final ParameterDriver driver : model.getParametersDrivers()) {
            addSupportedParameter(driver);
        }
    }

    /** Get the mass.
     * @return the mass
     * @since 9.2
     */
    public double getMass()
    {
        return mass;
    }

    /** Set the initial mass.
     * @param mass the mass (kg)
     */
    public void setMass(final double mass) {
        this.mass = mass;
    }

    /** Get the attitudeProvider.
     * @return the attitude provider
     * @since 9.2
     */
    public AttitudeProvider getAttitudeProvider()
    {
        return attProvider;
    }

    /** Set the attitude provider.
     * @param attitudeProvider attitude provider
     */
    public void setAttitudeProvider(final AttitudeProvider attitudeProvider) {
        this.attProvider = attitudeProvider;
    }

    /** {@inheritDoc} */
    public NumericalPropagator buildPropagator(final double[] normalizedParameters)
        throws OrekitException {

        setParameters(normalizedParameters);
        final Orbit           orbit    = createInitialOrbit();
        final Attitude        attitude = attProvider.getAttitude(orbit, orbit.getDate(), getFrame());
        final SpacecraftState state    = new SpacecraftState(orbit, attitude, mass);

        final NumericalPropagator propagator = new NumericalPropagator(builder.buildIntegrator(orbit, getOrbitType()));
        propagator.setOrbitType(getOrbitType());
        propagator.setPositionAngleType(getPositionAngle());
        propagator.setAttitudeProvider(attProvider);
        for (ForceModel model : forceModels) {
            propagator.addForceModel(model);
        }
        propagator.resetInitialState(state);

        return propagator;
    }
<<<<<<< HEAD

    /** {@inheritDoc} */
    public Model buildModel(final IntegratedPropagatorBuilder[] builders,
                            final List<ObservedMeasurement<?>> measurements,
                            final ParameterDriversList estimatedMeasurementsParameters,
                            final ModelObserver observer)
        throws OrekitException {
        return new Model(builders, measurements, estimatedMeasurementsParameters, observer);
    }

=======
>>>>>>> ff51eb67
}<|MERGE_RESOLUTION|>--- conflicted
+++ resolved
@@ -184,7 +184,6 @@
 
         return propagator;
     }
-<<<<<<< HEAD
 
     /** {@inheritDoc} */
     public Model buildModel(final IntegratedPropagatorBuilder[] builders,
@@ -195,6 +194,4 @@
         return new Model(builders, measurements, estimatedMeasurementsParameters, observer);
     }
 
-=======
->>>>>>> ff51eb67
 }
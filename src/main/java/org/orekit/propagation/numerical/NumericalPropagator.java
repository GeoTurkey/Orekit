--- conflicted
+++ resolved
@@ -777,14 +777,9 @@
      */
     protected void setUpEventDetector(final EventDetector osf) {
         final EventHandler handler =
-<<<<<<< HEAD
-            new AdaptedEventDetector(osf, this, orbitType, angleType, attitudeProvider,
+            new AdaptedEventDetector(osf, orbitType, angleType, attitudeProvider,
                                      referenceDate, newtonianAttraction.getMu(),
                                      initialState.getFrame());
-=======
-            new AdaptedEventDetector(osf, mapper, referenceDate,
-                                     newtonianAttraction.getMu(), initialState.getFrame());
->>>>>>> ef770553
         integrator.addEventHandler(handler,
                                    osf.getMaxCheckInterval(),
                                    osf.getThreshold(),

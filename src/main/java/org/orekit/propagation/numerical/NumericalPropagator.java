--- conflicted
+++ resolved
@@ -611,18 +611,7 @@
         }
 
         /** {@inheritDoc} */
-<<<<<<< HEAD
-        public void addAcceleration(final Vector3D gamma, final Frame frame)
-            throws OrekitException {
-            final Transform t = frame.getTransformTo(currentState.getFrame(), currentState.getDate());
-            final Vector3D gammInRefFrame = t.transformVector(gamma);
-            addXYZAcceleration(gammInRefFrame.getX(), gammInRefFrame.getY(), gammInRefFrame.getZ());
-        }
-
-        /** {@inheritDoc} */
-=======
         @Override
->>>>>>> f2576294
         public void addMassDerivative(final double q) {
             if (q > 0) {
                 throw new OrekitIllegalArgumentException(OrekitMessages.POSITIVE_FLOW_RATE, q);

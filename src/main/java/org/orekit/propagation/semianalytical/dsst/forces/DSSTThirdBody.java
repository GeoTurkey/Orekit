/* Copyright 2002-2018 CS Systèmes d'Information
 * Licensed to CS Systèmes d'Information (CS) under one or more
 * contributor license agreements.  See the NOTICE file distributed with
 * this work for additional information regarding copyright ownership.
 * CS licenses this file to You under the Apache License, Version 2.0
 * (the "License"); you may not use this file except in compliance with
 * the License.  You may obtain a copy of the License at
 *
 *   http://www.apache.org/licenses/LICENSE-2.0
 *
 * Unless required by applicable law or agreed to in writing, software
 * distributed under the License is distributed on an "AS IS" BASIS,
 * WITHOUT WARRANTIES OR CONDITIONS OF ANY KIND, either express or implied.
 * See the License for the specific language governing permissions and
 * limitations under the License.
 */
package org.orekit.propagation.semianalytical.dsst.forces;

import java.io.NotSerializableException;
import java.io.Serializable;
import java.lang.reflect.Array;
import java.util.ArrayList;
import java.util.Arrays;
import java.util.Collections;
import java.util.HashMap;
import java.util.List;
import java.util.Map;
import java.util.Set;
import java.util.SortedSet;

import org.hipparchus.Field;
import org.hipparchus.RealFieldElement;
import org.hipparchus.analysis.differentiation.DerivativeStructure;
import org.hipparchus.analysis.differentiation.FieldDerivativeStructure;
import org.hipparchus.util.CombinatoricsUtils;
import org.hipparchus.util.FastMath;
import org.hipparchus.util.MathArrays;
import org.orekit.attitudes.AttitudeProvider;
import org.orekit.bodies.CelestialBody;
import org.orekit.errors.OrekitException;
import org.orekit.errors.OrekitInternalError;
import org.orekit.orbits.FieldOrbit;
import org.orekit.orbits.Orbit;
import org.orekit.propagation.FieldSpacecraftState;
import org.orekit.propagation.PropagationType;
import org.orekit.propagation.SpacecraftState;
import org.orekit.propagation.events.EventDetector;
import org.orekit.propagation.events.FieldEventDetector;
import org.orekit.propagation.semianalytical.dsst.utilities.AuxiliaryElements;
import org.orekit.propagation.semianalytical.dsst.utilities.CjSjCoefficient;
import org.orekit.propagation.semianalytical.dsst.utilities.CoefficientsFactory;
import org.orekit.propagation.semianalytical.dsst.utilities.CoefficientsFactory.NSKey;
import org.orekit.propagation.semianalytical.dsst.utilities.FieldAuxiliaryElements;
import org.orekit.propagation.semianalytical.dsst.utilities.FieldCjSjCoefficient;
import org.orekit.propagation.semianalytical.dsst.utilities.FieldShortPeriodicsInterpolatedCoefficient;
import org.orekit.propagation.semianalytical.dsst.utilities.JacobiPolynomials;
import org.orekit.propagation.semianalytical.dsst.utilities.ShortPeriodicsInterpolatedCoefficient;
import org.orekit.propagation.semianalytical.dsst.utilities.hansen.FieldHansenThirdBodyLinear;
import org.orekit.propagation.semianalytical.dsst.utilities.hansen.HansenThirdBodyLinear;
import org.orekit.time.AbsoluteDate;
import org.orekit.time.FieldAbsoluteDate;
import org.orekit.utils.FieldTimeSpanMap;
import org.orekit.utils.ParameterDriver;
import org.orekit.utils.TimeSpanMap;

/** Third body attraction perturbation to the
 *  {@link org.orekit.propagation.semianalytical.dsst.DSSTPropagator DSSTPropagator}.
 *
 *  @author Romain Di Costanzo
 *  @author Pascal Parraud
 */
public class DSSTThirdBody implements DSSTForceModel {

    /**  Name of the prefix for short period coefficients keys. */
    public static final String SHORT_PERIOD_PREFIX = "DSST-3rd-body-";

    /** Name of the single parameter of this model: the attraction coefficient. */
    public static final String ATTRACTION_COEFFICIENT = " attraction coefficient";

    /** Central attraction scaling factor.
     * <p>
     * We use a power of 2 to avoid numeric noise introduction
     * in the multiplications/divisions sequences.
     * </p>
     */
    private static final double MU_SCALE = FastMath.scalb(1.0, 32);

    /** Retrograde factor I.
     *  <p>
     *  DSST model needs equinoctial orbit as internal representation.
     *  Classical equinoctial elements have discontinuities when inclination
     *  is close to zero. In this representation, I = +1. <br>
     *  To avoid this discontinuity, another representation exists and equinoctial
     *  elements can be expressed in a different way, called "retrograde" orbit.
     *  This implies I = -1. <br>
     *  As Orekit doesn't implement the retrograde orbit, I is always set to +1.
     *  But for the sake of consistency with the theory, the retrograde factor
     *  has been kept in the formulas.
     *  </p>
     */
    private static final int    I = 1;

    /** Number of points for interpolation. */
    private static final int    INTERPOLATION_POINTS = 3;

    /** Maximum power for eccentricity used in short periodic computation. */
    private static final int    MAX_ECCPOWER_SP = 4;

    /** Max frequency of F. */
    private int    maxFreqF;

    /** Max frequency of F for field initialization. */
    private int    maxFieldFreqF;

    /** The 3rd body to consider. */
    private final CelestialBody    body;

    /** Short period terms. */
    private ThirdBodyShortPeriodicCoefficients shortPeriods;

    /** Short period terms. */
    private Map<Field<?>, FieldThirdBodyShortPeriodicCoefficients<?>> fieldShortPeriods;

    /** Drivers for third body attraction coefficient. */
    private final ParameterDriver bodyParameterDriver;

    /** Driver for gravitational parameter. */
    private final ParameterDriver gmParameterDriver;

    /** Hansen objects. */
    private HansenObjects hansen;

    /** Hansen objects for field elements. */
    private Map<Field<?>, FieldHansenObjects<?>> fieldHansen;

    /** Flag for force model initialization with field elements. */
    private boolean pendingInitialization;

    /** Complete constructor.
     *  @param body the 3rd body to consider
     *  @param mu central attraction coefficient
     *  @see org.orekit.bodies.CelestialBodyFactory
     */
    public DSSTThirdBody(final CelestialBody body, final double mu) {
        try {
            bodyParameterDriver = new ParameterDriver(body.getName() + DSSTThirdBody.ATTRACTION_COEFFICIENT,
                                                     body.getGM(), MU_SCALE,
                                                     0.0, Double.POSITIVE_INFINITY);
            gmParameterDriver = new ParameterDriver(DSSTNewtonianAttraction.CENTRAL_ATTRACTION_COEFFICIENT,
                                                    mu, MU_SCALE,
                                                    0.0, Double.POSITIVE_INFINITY);

        } catch (OrekitException e) {
            // this should never occur as valueChanged above never throws an exception
            throw new OrekitInternalError(e);
        }

        this.body = body;

        pendingInitialization = true;

        fieldShortPeriods = new HashMap<>();
        fieldHansen       = new HashMap<>();
    }

    /** Get third body.
     *  @return third body
     */
    public CelestialBody getBody() {
        return body;
    }

    /** Computes the highest power of the eccentricity and the highest power
     *  of a/R3 to appear in the truncated analytical power series expansion.
     *  <p>
     *  This method computes the upper value for the 3rd body potential and
     *  determines the maximal powers for the eccentricity and a/R3 producing
     *  potential terms bigger than a defined tolerance.
     *  </p>
     *  @param auxiliaryElements auxiliary elements related to the current orbit
     *  @param type type of the elements used during the propagation
     *  @param parameters values of the force model parameters
     *  @throws OrekitException if some specific error occurs
     */
    @Override
<<<<<<< HEAD
    public List<ShortPeriodTerms> initialize(final AuxiliaryElements auxiliaryElements,
                                             final PropagationType type,
                                             final double[] parameters)
        throws OrekitException {
=======
    public List<ShortPeriodTerms> initialize(final AuxiliaryElements aux, final boolean meanOnly) {
>>>>>>> ad5c7ecb

        // Initializes specific parameters.
        final DSSTThirdBodyContext context = initializeStep(auxiliaryElements, parameters);

        maxFreqF = context.getMaxFreqF();

        hansen = new HansenObjects();

        final int jMax = maxFreqF;
        shortPeriods = new ThirdBodyShortPeriodicCoefficients(jMax, INTERPOLATION_POINTS,
                                                              maxFreqF, body.getName(),
                                                              new TimeSpanMap<Slot>(new Slot(jMax, INTERPOLATION_POINTS)));

        final List<ShortPeriodTerms> list = new ArrayList<ShortPeriodTerms>();
        list.add(shortPeriods);
        return list;

    }

    /** {@inheritDoc} */
    @Override
<<<<<<< HEAD
    public <T extends RealFieldElement<T>> List<FieldShortPeriodTerms<T>> initialize(final FieldAuxiliaryElements<T> auxiliaryElements,
                                                                                     final PropagationType type,
                                                                                     final T[] parameters)
        throws OrekitException {

        // Field used by default
        final Field<T> field = auxiliaryElements.getDate().getField();

        if (pendingInitialization == true) {
            // Initializes specific parameters.
            final FieldDSSTThirdBodyContext<T> context = initializeStep(auxiliaryElements, parameters);

            maxFieldFreqF = context.getMaxFreqF();

            fieldHansen.put(field, new FieldHansenObjects<>(field));

            pendingInitialization = false;
        }

        final int jMax = maxFieldFreqF;
        final FieldThirdBodyShortPeriodicCoefficients<T> ftbspc =
                        new FieldThirdBodyShortPeriodicCoefficients<>(jMax, INTERPOLATION_POINTS,
                                                                      maxFieldFreqF, body.getName(),
                                                                      new FieldTimeSpanMap<>(new FieldSlot<>(jMax,
                                                                                                             INTERPOLATION_POINTS),
                                                                                             field));
        fieldShortPeriods.put(field, ftbspc);
        return Collections.singletonList(ftbspc);
    }

    /** Performs initialization at each integration step for the current force model.
     *  <p>
     *  This method aims at being called before mean elements rates computation.
     *  </p>
     *  @param auxiliaryElements auxiliary elements related to the current orbit
     *  @param parameters values of the force model parameters
     *  @return new force model context
     *  @throws OrekitException if some specific error occurs
     */
    private DSSTThirdBodyContext initializeStep(final AuxiliaryElements auxiliaryElements, final double[] parameters)
        throws OrekitException {
        return new DSSTThirdBodyContext(auxiliaryElements, body, parameters);
    }

    /** Performs initialization at each integration step for the current force model.
     *  <p>
     *  This method aims at being called before mean elements rates computation.
     *  </p>
     *  @param <T> type of the elements
     *  @param auxiliaryElements auxiliary elements related to the current orbit
     *  @param parameters values of the force model parameters
     *  @return new force model context
     *  @throws OrekitException if some specific error occurs
     */
    private <T extends RealFieldElement<T>> FieldDSSTThirdBodyContext<T> initializeStep(final FieldAuxiliaryElements<T> auxiliaryElements,
                                                                                        final T[] parameters)
        throws OrekitException {
        return new FieldDSSTThirdBodyContext<>(auxiliaryElements, body, parameters);
=======
    public void initializeStep(final AuxiliaryElements aux) {

        // Equinoctial elements
        a = aux.getSma();
        k = aux.getK();
        h = aux.getH();
        q = aux.getQ();
        p = aux.getP();

        // Eccentricity
        ecc = aux.getEcc();

        // Distance from center of mass of the central body to the 3rd body
        final Vector3D bodyPos = body.getPVCoordinates(aux.getDate(), aux.getFrame()).getPosition();
        R3 = bodyPos.getNorm();

        // Direction cosines
        final Vector3D bodyDir = bodyPos.normalize();
        alpha = bodyDir.dotProduct(aux.getVectorF());
        beta  = bodyDir.dotProduct(aux.getVectorG());
        gamma = bodyDir.dotProduct(aux.getVectorW());

        // Equinoctial coefficients
        A = aux.getA();
        B = aux.getB();
        C = aux.getC();
        meanMotion = aux.getMeanMotion();

        //&Chi;<sup>-2</sup>.
        BB = B * B;
        //&Chi;<sup>-3</sup>.
        BBB = BB * B;

        //b = 1 / (1 + B)
        b = 1. / (1. + B);

        // &Chi;
        X = 1. / B;
        XX = X * X;
        XXX = X * XX;
        // -2 * a / A
        m2aoA = -2. * a / A;
        // B / A
        BoA = B / A;
        // 1 / AB
        ooAB = 1. / (A * B);
        // -C / 2AB
        mCo2AB = -C * ooAB / 2.;
        // B / A(1 + B)
        BoABpo = BoA / (1. + B);

        // mu3 / R3
        muoR3 = gm / R3;

        //h * &Chi;³
        hXXX = h * XXX;
        //k * &Chi;³
        kXXX = k * XXX;
>>>>>>> ad5c7ecb
    }

    /** {@inheritDoc} */
    @Override
    public double[] getMeanElementRate(final SpacecraftState currentState, final AuxiliaryElements auxiliaryElements, final double[] parameters)
        throws OrekitException {

        // Container for attributes
        final DSSTThirdBodyContext context = initializeStep(auxiliaryElements, parameters);
        // Access to potential U derivatives
        final UAnddU udu = new UAnddU(context, hansen);

        // Compute cross derivatives [Eq. 2.2-(8)]
        // U(alpha,gamma) = alpha * dU/dgamma - gamma * dU/dalpha
        final double UAlphaGamma   = context.getAlpha() * udu.getdUdGa() - context.getGamma() * udu.getdUdAl();
        // U(beta,gamma) = beta * dU/dgamma - gamma * dU/dbeta
        final double UBetaGamma    =  context.getBeta() * udu.getdUdGa() - context.getGamma() * udu.getdUdBe();
        // Common factor
        final double pUAGmIqUBGoAB = (auxiliaryElements.getP() * UAlphaGamma - I * auxiliaryElements.getQ() * UBetaGamma) * context.getOoAB();

        // Compute mean elements rates [Eq. 3.1-(1)]
        final double da =  0.;
        final double dh =  context.getBoA() * udu.getdUdk() + auxiliaryElements.getK() * pUAGmIqUBGoAB;
        final double dk = -context.getBoA() * udu.getdUdh() - auxiliaryElements.getH() * pUAGmIqUBGoAB;
        final double dp =  context.getMCo2AB() * UBetaGamma;
        final double dq =  context.getMCo2AB() * UAlphaGamma * I;
        final double dM =  context.getM2aoA() * udu.getdUda() + context.getBoABpo() * (auxiliaryElements.getH() * udu.getdUdh() + auxiliaryElements.getK() * udu.getdUdk()) + pUAGmIqUBGoAB;

        return new double[] {da, dk, dh, dq, dp, dM};

    }

    /** {@inheritDoc} */
    @Override
<<<<<<< HEAD
    public <T extends RealFieldElement<T>> T[] getMeanElementRate(final FieldSpacecraftState<T> currentState,
                                                                  final FieldAuxiliaryElements<T> auxiliaryElements,
                                                                  final T[] parameters)
        throws OrekitException {

        // Parameters for array building
        final Field<T> field = currentState.getDate().getField();
        final T        zero  = field.getZero();

        // Container for attributes
        final FieldDSSTThirdBodyContext<T> context = initializeStep(auxiliaryElements, parameters);

        @SuppressWarnings("unchecked")
        final FieldHansenObjects<T> fho = (FieldHansenObjects<T>) fieldHansen.get(field);

        // Access to potential U derivatives
        final FieldUAnddU<T> udu = new FieldUAnddU<>(context, fho);

        // Compute cross derivatives [Eq. 2.2-(8)]
        // U(alpha,gamma) = alpha * dU/dgamma - gamma * dU/dalpha
        final T UAlphaGamma   = udu.getdUdGa().multiply(context.getAlpha()).subtract(udu.getdUdAl().multiply(context.getGamma()));
        // U(beta,gamma) = beta * dU/dgamma - gamma * dU/dbeta
        final T UBetaGamma    = udu.getdUdGa().multiply(context.getBeta()).subtract(udu.getdUdBe().multiply(context.getGamma()));
        // Common factor
        final T pUAGmIqUBGoAB = (UAlphaGamma.multiply(auxiliaryElements.getP()).subtract(UBetaGamma.multiply(auxiliaryElements.getQ()).multiply(I))).multiply(context.getOoAB());

        // Compute mean elements rates [Eq. 3.1-(1)]
        final T da =  zero;
        final T dh =  udu.getdUdk().multiply(context.getBoA()).add(pUAGmIqUBGoAB.multiply(auxiliaryElements.getK()));
        final T dk =  ((udu.getdUdh().multiply(context.getBoA())).negate()).subtract(pUAGmIqUBGoAB.multiply(auxiliaryElements.getH()));
        final T dp =  UBetaGamma.multiply(context.getMCo2AB());
        final T dq =  UAlphaGamma.multiply(I).multiply(context.getMCo2AB());
        final T dM =  pUAGmIqUBGoAB.add(udu.getdUda().multiply(context.getM2aoA())).add((udu.getdUdh().multiply(auxiliaryElements.getH()).add(udu.getdUdk().multiply(auxiliaryElements.getK()))).multiply(context.getBoABpo()));

        final T[] elements = MathArrays.buildArray(field, 6);
        elements[0] = da;
        elements[1] = dk;
        elements[2] = dh;
        elements[3] = dq;
        elements[4] = dp;
        elements[5] = dM;

        return elements;

    }

    /** {@inheritDoc} */
    @Override
    public void updateShortPeriodTerms(final double[] parameters, final SpacecraftState... meanStates)
        throws OrekitException {
=======
    public void updateShortPeriodTerms(final SpacecraftState... meanStates) {
>>>>>>> ad5c7ecb

        final Slot slot = shortPeriods.createSlot(meanStates);

        for (final SpacecraftState meanState : meanStates) {

            // Auxiliary elements related to the current orbit
            final AuxiliaryElements auxiliaryElements = new AuxiliaryElements(meanState.getOrbit(), I);

            // Container of attributes
            final DSSTThirdBodyContext context = initializeStep(auxiliaryElements, parameters);

            final GeneratingFunctionCoefficients gfCoefs =
                            new GeneratingFunctionCoefficients(context.getMaxAR3Pow(), MAX_ECCPOWER_SP, context.getMaxAR3Pow() + 1, context, hansen);

            //Compute additional quantities
            // 2 * a / An
            final double ax2oAn  = -context.getM2aoA() / context.getMeanMotion();
            // B / An
            final double BoAn    = context.getBoA() / context.getMeanMotion();
            // 1 / ABn
            final double ooABn   = context.getOoAB() / context.getMeanMotion();
            // C / 2ABn
            final double Co2ABn  = -context.getMCo2AB() / context.getMeanMotion();
            // B / (A * (1 + B) * n)
            final double BoABpon = context.getBoABpo() / context.getMeanMotion();
            // -3 / n²a² = -3 / nA
            final double m3onA   = -3 / (context.getA() * context.getMeanMotion());

            //Compute the C<sub>i</sub><sup>j</sup> and S<sub>i</sub><sup>j</sup> coefficients.
            for (int j = 1; j < slot.cij.length; j++) {
                // First compute the C<sub>i</sub><sup>j</sup> coefficients
                final double[] currentCij = new double[6];

                // Compute the cross derivatives operator :
                final double SAlphaGammaCj    = context.getAlpha() * gfCoefs.getdSdgammaCj(j) - context.getGamma() * gfCoefs.getdSdalphaCj(j);
                final double SAlphaBetaCj     = context.getAlpha() * gfCoefs.getdSdbetaCj(j)  - context.getBeta()  * gfCoefs.getdSdalphaCj(j);
                final double SBetaGammaCj     = context.getBeta() * gfCoefs.getdSdgammaCj(j) - context.getGamma() * gfCoefs.getdSdbetaCj(j);
                final double ShkCj            = auxiliaryElements.getH() * gfCoefs.getdSdkCj(j)     -  auxiliaryElements.getK()    * gfCoefs.getdSdhCj(j);
                final double pSagmIqSbgoABnCj = (auxiliaryElements.getP() * SAlphaGammaCj - I * auxiliaryElements.getQ() * SBetaGammaCj) * ooABn;
                final double ShkmSabmdSdlCj   = ShkCj - SAlphaBetaCj - gfCoefs.getdSdlambdaCj(j);

                currentCij[0] =  ax2oAn * gfCoefs.getdSdlambdaCj(j);
                currentCij[1] =  -(BoAn * gfCoefs.getdSdhCj(j) + auxiliaryElements.getH() * pSagmIqSbgoABnCj + auxiliaryElements.getK() * BoABpon * gfCoefs.getdSdlambdaCj(j));
                currentCij[2] =    BoAn * gfCoefs.getdSdkCj(j) + auxiliaryElements.getK() * pSagmIqSbgoABnCj - auxiliaryElements.getH() * BoABpon * gfCoefs.getdSdlambdaCj(j);
                currentCij[3] =  Co2ABn * (auxiliaryElements.getQ() * ShkmSabmdSdlCj - I * SAlphaGammaCj);
                currentCij[4] =  Co2ABn * (auxiliaryElements.getP() * ShkmSabmdSdlCj - SBetaGammaCj);
                currentCij[5] = -ax2oAn * gfCoefs.getdSdaCj(j) + BoABpon * (auxiliaryElements.getH() * gfCoefs.getdSdhCj(j) + auxiliaryElements.getK() * gfCoefs.getdSdkCj(j)) + pSagmIqSbgoABnCj + m3onA * gfCoefs.getSCj(j);

                // add the computed coefficients to the interpolators
                slot.cij[j].addGridPoint(meanState.getDate(), currentCij);

                // Compute the S<sub>i</sub><sup>j</sup> coefficients
                final double[] currentSij = new double[6];

                // Compute the cross derivatives operator :
                final double SAlphaGammaSj    = context.getAlpha() * gfCoefs.getdSdgammaSj(j) - context.getGamma() * gfCoefs.getdSdalphaSj(j);
                final double SAlphaBetaSj     = context.getAlpha() * gfCoefs.getdSdbetaSj(j)  - context.getBeta()  * gfCoefs.getdSdalphaSj(j);
                final double SBetaGammaSj     =  context.getBeta() * gfCoefs.getdSdgammaSj(j) - context.getGamma() * gfCoefs.getdSdbetaSj(j);
                final double ShkSj            =     auxiliaryElements.getH() * gfCoefs.getdSdkSj(j)     -  auxiliaryElements.getK()    * gfCoefs.getdSdhSj(j);
                final double pSagmIqSbgoABnSj = (auxiliaryElements.getP() * SAlphaGammaSj - I * auxiliaryElements.getQ() * SBetaGammaSj) * ooABn;
                final double ShkmSabmdSdlSj   =  ShkSj - SAlphaBetaSj - gfCoefs.getdSdlambdaSj(j);

                currentSij[0] =  ax2oAn * gfCoefs.getdSdlambdaSj(j);
                currentSij[1] =  -(BoAn * gfCoefs.getdSdhSj(j) + auxiliaryElements.getH() * pSagmIqSbgoABnSj + auxiliaryElements.getK() * BoABpon * gfCoefs.getdSdlambdaSj(j));
                currentSij[2] =    BoAn * gfCoefs.getdSdkSj(j) + auxiliaryElements.getK() * pSagmIqSbgoABnSj - auxiliaryElements.getH() * BoABpon * gfCoefs.getdSdlambdaSj(j);
                currentSij[3] =  Co2ABn * (auxiliaryElements.getQ() * ShkmSabmdSdlSj - I * SAlphaGammaSj);
                currentSij[4] =  Co2ABn * (auxiliaryElements.getP() * ShkmSabmdSdlSj - SBetaGammaSj);
                currentSij[5] = -ax2oAn * gfCoefs.getdSdaSj(j) + BoABpon * (auxiliaryElements.getH() * gfCoefs.getdSdhSj(j) + auxiliaryElements.getK() * gfCoefs.getdSdkSj(j)) + pSagmIqSbgoABnSj + m3onA * gfCoefs.getSSj(j);

                // add the computed coefficients to the interpolators
                slot.sij[j].addGridPoint(meanState.getDate(), currentSij);

                if (j == 1) {
                    //Compute the C⁰ coefficients using Danielson 2.5.2-15a.
                    final double[] value = new double[6];
                    for (int i = 0; i < 6; ++i) {
                        value[i] = currentCij[i] * auxiliaryElements.getK() / 2. + currentSij[i] * auxiliaryElements.getH() / 2.;
                    }
                    slot.cij[0].addGridPoint(meanState.getDate(), value);
                }
            }
        }
    }

    /** {@inheritDoc} */
    @Override
    @SuppressWarnings("unchecked")
    public <T extends RealFieldElement<T>> void updateShortPeriodTerms(final T[] parameters,
                                                                       final FieldSpacecraftState<T>... meanStates)
        throws OrekitException {

        // Field used by default
        final Field<T> field = meanStates[0].getDate().getField();

        final FieldThirdBodyShortPeriodicCoefficients<T> ftbspc = (FieldThirdBodyShortPeriodicCoefficients<T>) fieldShortPeriods.get(field);
        final FieldSlot<T> slot = ftbspc.createSlot(meanStates);
        for (final FieldSpacecraftState<T> meanState : meanStates) {

            // Auxiliary elements related to the current orbit
            final FieldAuxiliaryElements<T> auxiliaryElements = new FieldAuxiliaryElements<>(meanState.getOrbit(), I);

            // Container of attributes
            final FieldDSSTThirdBodyContext<T> context = initializeStep(auxiliaryElements, parameters);

            final FieldHansenObjects<T> fho = (FieldHansenObjects<T>) fieldHansen.get(field);

            final FieldGeneratingFunctionCoefficients<T> gfCoefs =
                            new FieldGeneratingFunctionCoefficients<>(context.getMaxAR3Pow(), MAX_ECCPOWER_SP, context.getMaxAR3Pow() + 1, context, fho, field);

            //Compute additional quantities
            // 2 * a / An
            final T ax2oAn  = context.getM2aoA().negate().divide(context.getMeanMotion());
            // B / An
            final T BoAn    = context.getBoA().divide(context.getMeanMotion());
            // 1 / ABn
            final T ooABn   = context.getOoAB().divide(context.getMeanMotion());
            // C / 2ABn
            final T Co2ABn  = context.getMCo2AB().negate().divide(context.getMeanMotion());
            // B / (A * (1 + B) * n)
            final T BoABpon = context.getBoABpo().divide(context.getMeanMotion());
            // -3 / n²a² = -3 / nA
            final T m3onA   = context.getA().multiply(context.getMeanMotion()).divide(-3.).reciprocal();

            //Compute the C<sub>i</sub><sup>j</sup> and S<sub>i</sub><sup>j</sup> coefficients.
            for (int j = 1; j < slot.cij.length; j++) {
                // First compute the C<sub>i</sub><sup>j</sup> coefficients
                final T[] currentCij = MathArrays.buildArray(field, 6);

                // Compute the cross derivatives operator :
                final T SAlphaGammaCj    = context.getAlpha().multiply(gfCoefs.getdSdgammaCj(j)).subtract(context.getGamma().multiply(gfCoefs.getdSdalphaCj(j)));
                final T SAlphaBetaCj     = context.getAlpha().multiply(gfCoefs.getdSdbetaCj(j)).subtract(context.getBeta().multiply(gfCoefs.getdSdalphaCj(j)));
                final T SBetaGammaCj     = context.getBeta().multiply(gfCoefs.getdSdgammaCj(j)).subtract(context.getGamma().multiply(gfCoefs.getdSdbetaCj(j)));
                final T ShkCj            = auxiliaryElements.getH().multiply(gfCoefs.getdSdkCj(j)).subtract(auxiliaryElements.getK().multiply(gfCoefs.getdSdhCj(j)));
                final T pSagmIqSbgoABnCj = ooABn.multiply(auxiliaryElements.getP().multiply(SAlphaGammaCj).subtract(auxiliaryElements.getQ().multiply(SBetaGammaCj).multiply(I)));
                final T ShkmSabmdSdlCj   = ShkCj.subtract(SAlphaBetaCj).subtract(gfCoefs.getdSdlambdaCj(j));

                currentCij[0] = ax2oAn.multiply(gfCoefs.getdSdlambdaCj(j));
                currentCij[1] = BoAn.multiply(gfCoefs.getdSdhCj(j)).add(auxiliaryElements.getH().multiply(pSagmIqSbgoABnCj)).add(auxiliaryElements.getK().multiply(BoABpon).multiply(gfCoefs.getdSdlambdaCj(j))).negate();
                currentCij[2] = BoAn.multiply(gfCoefs.getdSdkCj(j)).add(auxiliaryElements.getK().multiply(pSagmIqSbgoABnCj)).subtract(auxiliaryElements.getH().multiply(BoABpon).multiply(gfCoefs.getdSdlambdaCj(j)));
                currentCij[3] = Co2ABn.multiply(auxiliaryElements.getQ().multiply(ShkmSabmdSdlCj).subtract(SAlphaGammaCj.multiply(I)));
                currentCij[4] = Co2ABn.multiply(auxiliaryElements.getP().multiply(ShkmSabmdSdlCj).subtract(SBetaGammaCj));
                currentCij[5] = ax2oAn.negate().multiply(gfCoefs.getdSdaCj(j)).add(BoABpon.multiply(auxiliaryElements.getH().multiply(gfCoefs.getdSdhCj(j)).add(auxiliaryElements.getK().multiply(gfCoefs.getdSdkCj(j))))).add(pSagmIqSbgoABnCj).add(m3onA.multiply(gfCoefs.getSCj(j)));

                // add the computed coefficients to the interpolators
                slot.cij[j].addGridPoint(meanState.getDate(), currentCij);

                // Compute the S<sub>i</sub><sup>j</sup> coefficients
                final T[] currentSij = MathArrays.buildArray(field, 6);

                // Compute the cross derivatives operator :
                final T SAlphaGammaSj    = context.getAlpha().multiply(gfCoefs.getdSdgammaSj(j)).subtract(context.getGamma().multiply(gfCoefs.getdSdalphaSj(j)));
                final T SAlphaBetaSj     = context.getAlpha().multiply(gfCoefs.getdSdbetaSj(j)).subtract(context.getBeta().multiply(gfCoefs.getdSdalphaSj(j)));
                final T SBetaGammaSj     = context.getBeta().multiply(gfCoefs.getdSdgammaSj(j)).subtract(context.getGamma().multiply(gfCoefs.getdSdbetaSj(j)));
                final T ShkSj            = auxiliaryElements.getH().multiply(gfCoefs.getdSdkSj(j)).subtract(auxiliaryElements.getK().multiply(gfCoefs.getdSdhSj(j)));
                final T pSagmIqSbgoABnSj = ooABn.multiply(auxiliaryElements.getP().multiply(SAlphaGammaSj).subtract(auxiliaryElements.getQ().multiply(SBetaGammaSj).multiply(I)));
                final T ShkmSabmdSdlSj   = ShkSj.subtract(SAlphaBetaSj).subtract(gfCoefs.getdSdlambdaSj(j));

                currentSij[0] = ax2oAn.multiply(gfCoefs.getdSdlambdaSj(j));
                currentSij[1] = BoAn.multiply(gfCoefs.getdSdhSj(j)).add(auxiliaryElements.getH().multiply(pSagmIqSbgoABnSj)).add(auxiliaryElements.getK().multiply(BoABpon).multiply(gfCoefs.getdSdlambdaSj(j))).negate();
                currentSij[2] = BoAn.multiply(gfCoefs.getdSdkSj(j)).add(auxiliaryElements.getK().multiply(pSagmIqSbgoABnSj)).subtract(auxiliaryElements.getH().multiply(BoABpon).multiply(gfCoefs.getdSdlambdaSj(j)));
                currentSij[3] = Co2ABn.multiply(auxiliaryElements.getQ().multiply(ShkmSabmdSdlSj).subtract(SAlphaGammaSj.multiply(I)));
                currentSij[4] = Co2ABn.multiply(auxiliaryElements.getP().multiply(ShkmSabmdSdlSj).subtract(SBetaGammaSj));
                currentSij[5] = ax2oAn.negate().multiply(gfCoefs.getdSdaSj(j)).add(BoABpon.multiply(auxiliaryElements.getH().multiply(gfCoefs.getdSdhSj(j)).add(auxiliaryElements.getK().multiply(gfCoefs.getdSdkSj(j))))).add(pSagmIqSbgoABnSj).add(m3onA.multiply(gfCoefs.getSSj(j)));

                // add the computed coefficients to the interpolators
                slot.sij[j].addGridPoint(meanState.getDate(), currentSij);

                if (j == 1) {
                    //Compute the C⁰ coefficients using Danielson 2.5.2-15a.
                    final T[] value = MathArrays.buildArray(field, 6);
                    for (int i = 0; i < 6; ++i) {
                        value[i] = currentCij[i].multiply(auxiliaryElements.getK()).divide(2.).add(currentSij[i].multiply(auxiliaryElements.getH()).divide(2.));
                    }
                    slot.cij[0].addGridPoint(meanState.getDate(), value);
                }
            }
        }
    }

    /** {@inheritDoc} */
    @Override
    public EventDetector[] getEventsDetectors() {
        return null;
    }

    /** {@inheritDoc} */
    @Override
    public <T extends RealFieldElement<T>> FieldEventDetector<T>[] getFieldEventsDetectors(final Field<T> field) {
        return null;
    }

    /** {@inheritDoc} */
    @Override
    public void registerAttitudeProvider(final AttitudeProvider provider) {
        //nothing is done since this contribution is not sensitive to attitude
    }

    /** {@inheritDoc} */
    @Override
    public ParameterDriver[] getParametersDrivers() {
        return new ParameterDriver[] {
            bodyParameterDriver,
            gmParameterDriver
        };
    }

    /** Computes the C<sup>j</sup> and S<sup>j</sup> coefficients Danielson 4.2-(15,16)
     * and their derivatives.
     *  <p>
     *  CS Mathematical Report $3.5.3.2
     *  </p>
     */
    private class FourierCjSjCoefficients {

        /** The coefficients G<sub>n, s</sub> and their derivatives. */
        private final GnsCoefficients gns;

        /** the coefficients e<sup>-|j-s|</sup>*w<sub>j</sub><sup>n, s</sup> and their derivatives by h and k. */
        private final WnsjEtomjmsCoefficient wnsjEtomjmsCoefficient;

        /** The terms containing the coefficients C<sub>j</sub> and S<sub>j</sub> of (α, β) or (k, h). */
        private final CjSjAlphaBetaKH ABDECoefficients;

        /** The Fourier coefficients C<sup>j</sup> and their derivatives.
         * <p>
         * Each column of the matrix contains the following values: <br/>
         * - C<sup>j</sup> <br/>
         * - dC<sup>j</sup> / da <br/>
         * - dC<sup>j</sup> / dk <br/>
         * - dC<sup>j</sup> / dh <br/>
         * - dC<sup>j</sup> / dα <br/>
         * - dC<sup>j</sup> / dβ <br/>
         * - dC<sup>j</sup> / dγ <br/>
         * </p>
         */
        private final double[][] cj;

        /** The S<sup>j</sup> coefficients and their derivatives.
         * <p>
         * Each column of the matrix contains the following values: <br/>
         * - S<sup>j</sup> <br/>
         * - dS<sup>j</sup> / da <br/>
         * - dS<sup>j</sup> / dk <br/>
         * - dS<sup>j</sup> / dh <br/>
         * - dS<sup>j</sup> / dα <br/>
         * - dS<sup>j</sup> / dβ <br/>
         * - dS<sup>j</sup> / dγ <br/>
         * </p>
         */
        private final double[][] sj;

        /** The Coefficients C<sup>j</sup><sub>,λ</sub>.
         * <p>
         * See Danielson 4.2-21
         * </p>
         */
        private final double[] cjlambda;

        /** The Coefficients S<sup>j</sup><sub>,λ</sub>.
        * <p>
        * See Danielson 4.2-21
        * </p>
        */
        private final double[] sjlambda;

        /** Maximum value for n. */
        private final int nMax;

        /** Maximum value for s. */
        private final int sMax;

        /** Maximum value for j. */
        private final int jMax;

        /**
         * Private constructor.
         *
         * @param nMax maximum value for n index
         * @param sMax maximum value for s index
         * @param jMax maximum value for j index
         * @param context container for attributes
         */
        FourierCjSjCoefficients(final int nMax, final int sMax, final int jMax, final DSSTThirdBodyContext context) {
            //Save parameters
            this.nMax = nMax;
            this.sMax = sMax;
            this.jMax = jMax;

            //Create objects
            wnsjEtomjmsCoefficient = new WnsjEtomjmsCoefficient(context);
            ABDECoefficients = new CjSjAlphaBetaKH(context);
            gns = new GnsCoefficients(nMax, sMax, context);

            //create arays
            this.cj = new double[7][jMax + 1];
            this.sj = new double[7][jMax + 1];
            this.cjlambda = new double[jMax];
            this.sjlambda = new double[jMax];

            computeCoefficients(context);
        }

        /**
         * Compute all coefficients.
         * @param context container for attributes
         */
        private void computeCoefficients(final DSSTThirdBodyContext context) {

            final AuxiliaryElements auxiliaryElements = context.getAuxiliaryElements();

            for (int j = 1; j <= jMax; j++) {
                // initialise the coefficients
                for (int i = 0; i <= 6; i++) {
                    cj[i][j] = 0.;
                    sj[i][j] = 0.;
                }
                if (j < jMax) {
                    // initialise the C<sup>j</sup><sub>,λ</sub> and S<sup>j</sup><sub>,λ</sub> coefficients
                    cjlambda[j] = 0.;
                    sjlambda[j] = 0.;
                }
                for (int s = 0; s <= sMax; s++) {

                    // Compute the coefficients A<sub>j, s</sub>, B<sub>j, s</sub>, D<sub>j, s</sub> and E<sub>j, s</sub>
                    ABDECoefficients.computeCoefficients(j, s);

                    // compute starting value for n
                    final int minN = FastMath.max(2, FastMath.max(j - 1, s));

                    for (int n = minN; n <= nMax; n++) {
                        // check if n-s is even
                        if ((n - s) % 2 == 0) {
                            // compute the coefficient e<sup>-|j-s|</sup>*w<sub>j</sub><sup>n+1, s</sup> and its derivatives
                            final double[] wjnp1semjms = wnsjEtomjmsCoefficient.computeWjnsEmjmsAndDeriv(j, s, n + 1, context);

                            // compute the coefficient e<sup>-|j-s|</sup>*w<sub>-j</sub><sup>n+1, s</sup> and its derivatives
                            final double[] wmjnp1semjms = wnsjEtomjmsCoefficient.computeWjnsEmjmsAndDeriv(-j, s, n + 1, context);

                            // compute common factors
                            final double coef1 = -(wjnp1semjms[0] * ABDECoefficients.getCoefA() + wmjnp1semjms[0] * ABDECoefficients.getCoefB());
                            final double coef2 =   wjnp1semjms[0] * ABDECoefficients.getCoefD() + wmjnp1semjms[0] * ABDECoefficients.getCoefE();

                            //Compute C<sup>j</sup>
                            cj[0][j] += gns.getGns(n, s) * coef1;
                            //Compute dC<sup>j</sup> / da
                            cj[1][j] += gns.getdGnsda(n, s) * coef1;
                            //Compute dC<sup>j</sup> / dk
                            cj[2][j] += -gns.getGns(n, s) *
                                        (
                                            wjnp1semjms[1] * ABDECoefficients.getCoefA() +
                                            wjnp1semjms[0] * ABDECoefficients.getdCoefAdk() +
                                            wmjnp1semjms[1] * ABDECoefficients.getCoefB() +
                                            wmjnp1semjms[0] * ABDECoefficients.getdCoefBdk()
                                         );
                            //Compute dC<sup>j</sup> / dh
                            cj[3][j] += -gns.getGns(n, s) *
                                        (
                                            wjnp1semjms[2] * ABDECoefficients.getCoefA() +
                                            wjnp1semjms[0] * ABDECoefficients.getdCoefAdh() +
                                            wmjnp1semjms[2] * ABDECoefficients.getCoefB() +
                                            wmjnp1semjms[0] * ABDECoefficients.getdCoefBdh()
                                         );
                            //Compute dC<sup>j</sup> / dα
                            cj[4][j] += -gns.getGns(n, s) *
                                        (
                                            wjnp1semjms[0] * ABDECoefficients.getdCoefAdalpha() +
                                            wmjnp1semjms[0] * ABDECoefficients.getdCoefBdalpha()
                                        );
                            //Compute dC<sup>j</sup> / dβ
                            cj[5][j] += -gns.getGns(n, s) *
                                        (
                                            wjnp1semjms[0] * ABDECoefficients.getdCoefAdbeta() +
                                            wmjnp1semjms[0] * ABDECoefficients.getdCoefBdbeta()
                                        );
                            //Compute dC<sup>j</sup> / dγ
                            cj[6][j] += gns.getdGnsdgamma(n, s) * coef1;

                            //Compute S<sup>j</sup>
                            sj[0][j] += gns.getGns(n, s) * coef2;
                            //Compute dS<sup>j</sup> / da
                            sj[1][j] += gns.getdGnsda(n, s) * coef2;
                            //Compute dS<sup>j</sup> / dk
                            sj[2][j] += gns.getGns(n, s) *
                                        (
                                            wjnp1semjms[1] * ABDECoefficients.getCoefD() +
                                            wjnp1semjms[0] * ABDECoefficients.getdCoefDdk() +
                                            wmjnp1semjms[1] * ABDECoefficients.getCoefE() +
                                            wmjnp1semjms[0] * ABDECoefficients.getdCoefEdk()
                                         );
                            //Compute dS<sup>j</sup> / dh
                            sj[3][j] += gns.getGns(n, s) *
                                        (
                                            wjnp1semjms[2] * ABDECoefficients.getCoefD() +
                                            wjnp1semjms[0] * ABDECoefficients.getdCoefDdh() +
                                            wmjnp1semjms[2] * ABDECoefficients.getCoefE() +
                                            wmjnp1semjms[0] * ABDECoefficients.getdCoefEdh()
                                         );
                            //Compute dS<sup>j</sup> / dα
                            sj[4][j] += gns.getGns(n, s) *
                                        (
                                            wjnp1semjms[0] * ABDECoefficients.getdCoefDdalpha() +
                                            wmjnp1semjms[0] * ABDECoefficients.getdCoefEdalpha()
                                        );
                            //Compute dS<sup>j</sup> / dβ
                            sj[5][j] += gns.getGns(n, s) *
                                        (
                                            wjnp1semjms[0] * ABDECoefficients.getdCoefDdbeta() +
                                            wmjnp1semjms[0] * ABDECoefficients.getdCoefEdbeta()
                                        );
                            //Compute dS<sup>j</sup> / dγ
                            sj[6][j] += gns.getdGnsdgamma(n, s) * coef2;

                            //Check if n is greater or equal to j and j is at most jMax-1
                            if (n >= j && j < jMax) {
                                // compute the coefficient e<sup>-|j-s|</sup>*w<sub>j</sub><sup>n, s</sup> and its derivatives
                                final double[] wjnsemjms = wnsjEtomjmsCoefficient.computeWjnsEmjmsAndDeriv(j, s, n, context);

                                // compute the coefficient e<sup>-|j-s|</sup>*w<sub>-j</sub><sup>n, s</sup> and its derivatives
                                final double[] wmjnsemjms = wnsjEtomjmsCoefficient.computeWjnsEmjmsAndDeriv(-j, s, n, context);

                                //Compute C<sup>j</sup><sub>,λ</sub>
                                cjlambda[j] += gns.getGns(n, s) * (wjnsemjms[0] * ABDECoefficients.getCoefD() + wmjnsemjms[0] * ABDECoefficients.getCoefE());
                                //Compute S<sup>j</sup><sub>,λ</sub>
                                sjlambda[j] += gns.getGns(n, s) * (wjnsemjms[0] * ABDECoefficients.getCoefA() + wmjnsemjms[0] * ABDECoefficients.getCoefB());
                            }
                        }
                    }
                }
                // Divide by j
                for (int i = 0; i <= 6; i++) {
                    cj[i][j] /= j;
                    sj[i][j] /= j;
                }
            }
            //The C⁰ coefficients are not computed here.
            //They are evaluated at the final point.

            //C⁰<sub>,λ</sub>
            cjlambda[0] = auxiliaryElements.getK() * cjlambda[1] / 2. + auxiliaryElements.getH() * sjlambda[1] / 2.;
        }

        /** Get the Fourier coefficient C<sup>j</sup>.
         * @param j j index
         * @return C<sup>j</sup>
         */
        public double getCj(final int j) {
            return cj[0][j];
        }

        /** Get the derivative dC<sup>j</sup>/da.
         * @param j j index
         * @return dC<sup>j</sup>/da
         */
        public double getdCjda(final int j) {
            return cj[1][j];
        }

        /** Get the derivative dC<sup>j</sup>/dk.
         * @param j j index
         * @return dC<sup>j</sup>/dk
         */
        public double getdCjdk(final int j) {
            return cj[2][j];
        }

        /** Get the derivative dC<sup>j</sup>/dh.
         * @param j j index
         * @return dC<sup>j</sup>/dh
         */
        public double getdCjdh(final int j) {
            return cj[3][j];
        }

        /** Get the derivative dC<sup>j</sup>/dα.
         * @param j j index
         * @return dC<sup>j</sup>/dα
         */
        public double getdCjdalpha(final int j) {
            return cj[4][j];
        }

        /** Get the derivative dC<sup>j</sup>/dβ.
         * @param j j index
         * @return dC<sup>j</sup>/dβ
         */
        public double getdCjdbeta(final int j) {
            return cj[5][j];
        }

        /** Get the derivative dC<sup>j</sup>/dγ.
         * @param j j index
         * @return dC<sup>j</sup>/dγ
         */
        public double getdCjdgamma(final int j) {
            return cj[6][j];
        }

        /** Get the Fourier coefficient S<sup>j</sup>.
         * @param j j index
         * @return S<sup>j</sup>
         */
        public double getSj(final int j) {
            return sj[0][j];
        }

        /** Get the derivative dS<sup>j</sup>/da.
         * @param j j index
         * @return dS<sup>j</sup>/da
         */
        public double getdSjda(final int j) {
            return sj[1][j];
        }

        /** Get the derivative dS<sup>j</sup>/dk.
         * @param j j index
         * @return dS<sup>j</sup>/dk
         */
        public double getdSjdk(final int j) {
            return sj[2][j];
        }

        /** Get the derivative dS<sup>j</sup>/dh.
         * @param j j index
         * @return dS<sup>j</sup>/dh
         */
        public double getdSjdh(final int j) {
            return sj[3][j];
        }

        /** Get the derivative dS<sup>j</sup>/dα.
         * @param j j index
         * @return dS<sup>j</sup>/dα
         */
        public double getdSjdalpha(final int j) {
            return sj[4][j];
        }

        /** Get the derivative dS<sup>j</sup>/dβ.
         * @param j j index
         * @return dS<sup>j</sup>/dβ
         */
        public double getdSjdbeta(final int j) {
            return sj[5][j];
        }

        /** Get the derivative dS<sup>j</sup>/dγ.
         * @param j j index
         * @return dS<sup>j</sup>/dγ
         */
        public double getdSjdgamma(final int j) {
            return sj[6][j];
        }

        /** Get the coefficient C⁰<sub>,λ</sub>.
         * @return C⁰<sub>,λ</sub>
         */
        public double getC0Lambda() {
            return cjlambda[0];
        }

        /** Get the coefficient C<sup>j</sup><sub>,λ</sub>.
         * @param j j index
         * @return C<sup>j</sup><sub>,λ</sub>
         */
        public double getCjLambda(final int j) {
            if (j < 1 || j >= jMax) {
                return 0.;
            }
            return cjlambda[j];
        }

        /** Get the coefficient S<sup>j</sup><sub>,λ</sub>.
         * @param j j index
         * @return S<sup>j</sup><sub>,λ</sub>
         */
        public double getSjLambda(final int j) {
            if (j < 1 || j >= jMax) {
                return 0.;
            }
            return sjlambda[j];
        }
    }

    /** Computes the C<sup>j</sup> and S<sup>j</sup> coefficients Danielson 4.2-(15,16)
     * and their derivatives.
     *  <p>
     *  CS Mathematical Report $3.5.3.2
     *  </p>
     */
    private class FieldFourierCjSjCoefficients <T extends RealFieldElement<T>> {

        /** The coefficients G<sub>n, s</sub> and their derivatives. */
        private final FieldGnsCoefficients<T> gns;

        /** the coefficients e<sup>-|j-s|</sup>*w<sub>j</sub><sup>n, s</sup> and their derivatives by h and k. */
        private final FieldWnsjEtomjmsCoefficient<T> wnsjEtomjmsCoefficient;

        /** The terms containing the coefficients C<sub>j</sub> and S<sub>j</sub> of (α, β) or (k, h). */
        private final FieldCjSjAlphaBetaKH<T> ABDECoefficients;

        /** The Fourier coefficients C<sup>j</sup> and their derivatives.
         * <p>
         * Each column of the matrix contains the following values: <br/>
         * - C<sup>j</sup> <br/>
         * - dC<sup>j</sup> / da <br/>
         * - dC<sup>j</sup> / dk <br/>
         * - dC<sup>j</sup> / dh <br/>
         * - dC<sup>j</sup> / dα <br/>
         * - dC<sup>j</sup> / dβ <br/>
         * - dC<sup>j</sup> / dγ <br/>
         * </p>
         */
        private final T[][] cj;

        /** The S<sup>j</sup> coefficients and their derivatives.
         * <p>
         * Each column of the matrix contains the following values: <br/>
         * - S<sup>j</sup> <br/>
         * - dS<sup>j</sup> / da <br/>
         * - dS<sup>j</sup> / dk <br/>
         * - dS<sup>j</sup> / dh <br/>
         * - dS<sup>j</sup> / dα <br/>
         * - dS<sup>j</sup> / dβ <br/>
         * - dS<sup>j</sup> / dγ <br/>
         * </p>
         */
        private final T[][] sj;

        /** The Coefficients C<sup>j</sup><sub>,λ</sub>.
         * <p>
         * See Danielson 4.2-21
         * </p>
         */
        private final T[] cjlambda;

        /** The Coefficients S<sup>j</sup><sub>,λ</sub>.
        * <p>
        * See Danielson 4.2-21
        * </p>
        */
        private final T[] sjlambda;

        /** Zero. */
        private final T zero;

        /** Maximum value for n. */
        private final int nMax;

        /** Maximum value for s. */
        private final int sMax;

        /** Maximum value for j. */
        private final int jMax;

        /**
         * Private constructor.
         *
         * @param nMax maximum value for n index
         * @param sMax maximum value for s index
         * @param jMax maximum value for j index
         * @param context container for attributes
         * @param field field used by default
         */
        FieldFourierCjSjCoefficients(final int nMax, final int sMax, final int jMax,
                                     final FieldDSSTThirdBodyContext<T> context,
                                     final Field<T> field) {
            //Zero
            this.zero = field.getZero();

            //Save parameters
            this.nMax = nMax;
            this.sMax = sMax;
            this.jMax = jMax;

            //Create objects
            wnsjEtomjmsCoefficient = new FieldWnsjEtomjmsCoefficient<>(context, field);
            ABDECoefficients       = new FieldCjSjAlphaBetaKH<>(context, field);
            gns                    = new FieldGnsCoefficients<>(nMax, sMax, context, field);

            //create arays
            this.cj = MathArrays.buildArray(field, 7, jMax + 1);
            this.sj = MathArrays.buildArray(field, 7, jMax + 1);
            this.cjlambda = MathArrays.buildArray(field, jMax);
            this.sjlambda = MathArrays.buildArray(field, jMax);

            computeCoefficients(context, field);
        }

        /**
         * Compute all coefficients.
         * @param context container for attributes
         * @param field field used by default
         */
        private void computeCoefficients(final FieldDSSTThirdBodyContext<T> context,
                                         final Field<T> field) {

            final FieldAuxiliaryElements<T> auxiliaryElements = context.getFieldAuxiliaryElements();

            for (int j = 1; j <= jMax; j++) {
                // initialise the coefficients
                for (int i = 0; i <= 6; i++) {
                    cj[i][j] = zero;
                    sj[i][j] = zero;
                }
                if (j < jMax) {
                    // initialise the C<sup>j</sup><sub>,λ</sub> and S<sup>j</sup><sub>,λ</sub> coefficients
                    cjlambda[j] = zero;
                    sjlambda[j] = zero;
                }
                for (int s = 0; s <= sMax; s++) {

                    // Compute the coefficients A<sub>j, s</sub>, B<sub>j, s</sub>, D<sub>j, s</sub> and E<sub>j, s</sub>
                    ABDECoefficients.computeCoefficients(j, s);

                    // compute starting value for n
                    final int minN = FastMath.max(2, FastMath.max(j - 1, s));

                    for (int n = minN; n <= nMax; n++) {
                        // check if n-s is even
                        if ((n - s) % 2 == 0) {
                            // compute the coefficient e<sup>-|j-s|</sup>*w<sub>j</sub><sup>n+1, s</sup> and its derivatives
                            final T[] wjnp1semjms = wnsjEtomjmsCoefficient.computeWjnsEmjmsAndDeriv(j, s, n + 1, context, field);

                            // compute the coefficient e<sup>-|j-s|</sup>*w<sub>-j</sub><sup>n+1, s</sup> and its derivatives
                            final T[] wmjnp1semjms = wnsjEtomjmsCoefficient.computeWjnsEmjmsAndDeriv(-j, s, n + 1, context, field);

                            // compute common factors
                            final T coef1 = (wjnp1semjms[0].multiply(ABDECoefficients.getCoefA()).add(wmjnp1semjms[0].multiply(ABDECoefficients.getCoefB()))).negate();
                            final T coef2 =  wjnp1semjms[0].multiply(ABDECoefficients.getCoefD()).add(wmjnp1semjms[0].multiply(ABDECoefficients.getCoefE()));

                            //Compute C<sup>j</sup>
                            cj[0][j] = cj[0][j].add(gns.getGns(n, s).multiply(coef1));
                            //Compute dC<sup>j</sup> / da
                            cj[1][j] = cj[1][j].add(gns.getdGnsda(n, s).multiply(coef1));
                            //Compute dC<sup>j</sup> / dk
                            cj[2][j] = cj[2][j].add(gns.getGns(n, s).negate().
                                       multiply(
                                            wjnp1semjms[1].multiply(ABDECoefficients.getCoefA()).
                                            add(wjnp1semjms[0].multiply(ABDECoefficients.getdCoefAdk())).
                                            add(wmjnp1semjms[1].multiply(ABDECoefficients.getCoefB())).
                                            add(wmjnp1semjms[0].multiply(ABDECoefficients.getdCoefBdk()))
                                         ));
                            //Compute dC<sup>j</sup> / dh
                            cj[3][j] = cj[3][j].add(gns.getGns(n, s).negate().
                                       multiply(
                                             wjnp1semjms[2].multiply(ABDECoefficients.getCoefA()).
                                             add(wjnp1semjms[0].multiply(ABDECoefficients.getdCoefAdh())).
                                             add(wmjnp1semjms[2].multiply(ABDECoefficients.getCoefB())).
                                             add(wmjnp1semjms[0].multiply(ABDECoefficients.getdCoefBdh()))
                                             ));
                            //Compute dC<sup>j</sup> / dα
                            cj[4][j] = cj[4][j].add(gns.getGns(n, s).negate().
                                       multiply(
                                           wjnp1semjms[0].multiply(ABDECoefficients.getdCoefAdalpha()).
                                           add(wmjnp1semjms[0].multiply(ABDECoefficients.getdCoefBdalpha()))
                                       ));
                            //Compute dC<sup>j</sup> / dβ
                            cj[5][j] = cj[5][j].add(gns.getGns(n, s).negate().
                                       multiply(
                                           wjnp1semjms[0].multiply(ABDECoefficients.getdCoefAdbeta()).
                                           add(wmjnp1semjms[0].multiply(ABDECoefficients.getdCoefBdbeta()))
                                       ));
                            //Compute dC<sup>j</sup> / dγ
                            cj[6][j] = cj[6][j].add(gns.getdGnsdgamma(n, s).multiply(coef1));

                            //Compute S<sup>j</sup>
                            sj[0][j] = sj[0][j].add(gns.getGns(n, s).multiply(coef2));
                            //Compute dS<sup>j</sup> / da
                            sj[1][j] = sj[1][j].add(gns.getdGnsda(n, s).multiply(coef2));
                            //Compute dS<sup>j</sup> / dk
                            sj[2][j] = sj[2][j].add(gns.getGns(n, s).
                                       multiply(
                                           wjnp1semjms[1].multiply(ABDECoefficients.getCoefD()).
                                           add(wjnp1semjms[0].multiply(ABDECoefficients.getdCoefDdk())).
                                           add(wmjnp1semjms[1].multiply(ABDECoefficients.getCoefE())).
                                           add(wmjnp1semjms[0].multiply(ABDECoefficients.getdCoefEdk()))
                                       ));
                            //Compute dS<sup>j</sup> / dh
                            sj[3][j] = sj[3][j].add(gns.getGns(n, s).
                                       multiply(
                                           wjnp1semjms[2].multiply(ABDECoefficients.getCoefD()).
                                           add(wjnp1semjms[0].multiply(ABDECoefficients.getdCoefDdh())).
                                           add(wmjnp1semjms[2].multiply(ABDECoefficients.getCoefE())).
                                           add(wmjnp1semjms[0].multiply(ABDECoefficients.getdCoefEdh()))
                                       ));
                            //Compute dS<sup>j</sup> / dα
                            sj[4][j] = sj[4][j].add(gns.getGns(n, s).
                                       multiply(
                                            wjnp1semjms[0].multiply(ABDECoefficients.getdCoefDdalpha()).
                                            add(wmjnp1semjms[0].multiply(ABDECoefficients.getdCoefEdalpha()))
                                       ));
                            //Compute dS<sup>j</sup> / dβ
                            sj[5][j] = sj[5][j].add(gns.getGns(n, s).
                                        multiply(
                                            wjnp1semjms[0].multiply(ABDECoefficients.getdCoefDdbeta()).
                                            add(wmjnp1semjms[0].multiply(ABDECoefficients.getdCoefEdbeta()))
                                       ));
                            //Compute dS<sup>j</sup> / dγ
                            sj[6][j] = sj[6][j].add(gns.getdGnsdgamma(n, s).multiply(coef2));

                            //Check if n is greater or equal to j and j is at most jMax-1
                            if (n >= j && j < jMax) {
                                // compute the coefficient e<sup>-|j-s|</sup>*w<sub>j</sub><sup>n, s</sup> and its derivatives
                                final T[] wjnsemjms = wnsjEtomjmsCoefficient.computeWjnsEmjmsAndDeriv(j, s, n, context, field);

                                // compute the coefficient e<sup>-|j-s|</sup>*w<sub>-j</sub><sup>n, s</sup> and its derivatives
                                final T[] wmjnsemjms = wnsjEtomjmsCoefficient.computeWjnsEmjmsAndDeriv(-j, s, n, context, field);

                                //Compute C<sup>j</sup><sub>,λ</sub>
                                cjlambda[j] = cjlambda[j].add(gns.getGns(n, s).multiply(wjnsemjms[0].multiply(ABDECoefficients.getCoefD()).add(wmjnsemjms[0].multiply(ABDECoefficients.getCoefE()))));
                                //Compute S<sup>j</sup><sub>,λ</sub>
                                sjlambda[j] = sjlambda[j].add(gns.getGns(n, s).multiply(wjnsemjms[0].multiply(ABDECoefficients.getCoefA()).add(wmjnsemjms[0].multiply(ABDECoefficients.getCoefB()))));
                            }
                        }
                    }
                }
                // Divide by j
                for (int i = 0; i <= 6; i++) {
                    cj[i][j] = cj[i][j].divide(j);
                    sj[i][j] = sj[i][j].divide(j);
                }
            }
            //The C⁰ coefficients are not computed here.
            //They are evaluated at the final point.

            //C⁰<sub>,λ</sub>
            cjlambda[0] = auxiliaryElements.getK().multiply(cjlambda[1]).divide(2.).add(auxiliaryElements.getH().multiply(sjlambda[1]).divide(2.));
        }

        /** Get the Fourier coefficient C<sup>j</sup>.
         * @param j j index
         * @return C<sup>j</sup>
         */
        public T getCj(final int j) {
            return cj[0][j];
        }

        /** Get the derivative dC<sup>j</sup>/da.
         * @param j j index
         * @return dC<sup>j</sup>/da
         */
        public T getdCjda(final int j) {
            return cj[1][j];
        }

        /** Get the derivative dC<sup>j</sup>/dk.
         * @param j j index
         * @return dC<sup>j</sup>/dk
         */
        public T getdCjdk(final int j) {
            return cj[2][j];
        }

        /** Get the derivative dC<sup>j</sup>/dh.
         * @param j j index
         * @return dC<sup>j</sup>/dh
         */
        public T getdCjdh(final int j) {
            return cj[3][j];
        }

        /** Get the derivative dC<sup>j</sup>/dα.
         * @param j j index
         * @return dC<sup>j</sup>/dα
         */
        public T getdCjdalpha(final int j) {
            return cj[4][j];
        }

        /** Get the derivative dC<sup>j</sup>/dβ.
         * @param j j index
         * @return dC<sup>j</sup>/dβ
         */
        public T getdCjdbeta(final int j) {
            return cj[5][j];
        }

        /** Get the derivative dC<sup>j</sup>/dγ.
         * @param j j index
         * @return dC<sup>j</sup>/dγ
         */
        public T getdCjdgamma(final int j) {
            return cj[6][j];
        }

        /** Get the Fourier coefficient S<sup>j</sup>.
         * @param j j index
         * @return S<sup>j</sup>
         */
        public T getSj(final int j) {
            return sj[0][j];
        }

        /** Get the derivative dS<sup>j</sup>/da.
         * @param j j index
         * @return dS<sup>j</sup>/da
         */
        public T getdSjda(final int j) {
            return sj[1][j];
        }

        /** Get the derivative dS<sup>j</sup>/dk.
         * @param j j index
         * @return dS<sup>j</sup>/dk
         */
        public T getdSjdk(final int j) {
            return sj[2][j];
        }

        /** Get the derivative dS<sup>j</sup>/dh.
         * @param j j index
         * @return dS<sup>j</sup>/dh
         */
        public T getdSjdh(final int j) {
            return sj[3][j];
        }

        /** Get the derivative dS<sup>j</sup>/dα.
         * @param j j index
         * @return dS<sup>j</sup>/dα
         */
        public T getdSjdalpha(final int j) {
            return sj[4][j];
        }

        /** Get the derivative dS<sup>j</sup>/dβ.
         * @param j j index
         * @return dS<sup>j</sup>/dβ
         */
        public T getdSjdbeta(final int j) {
            return sj[5][j];
        }

        /** Get the derivative dS<sup>j</sup>/dγ.
         * @param j j index
         * @return dS<sup>j</sup>/dγ
         */
        public T getdSjdgamma(final int j) {
            return sj[6][j];
        }

        /** Get the coefficient C⁰<sub>,λ</sub>.
         * @return C⁰<sub>,λ</sub>
         */
        public T getC0Lambda() {
            return cjlambda[0];
        }

        /** Get the coefficient C<sup>j</sup><sub>,λ</sub>.
         * @param j j index
         * @return C<sup>j</sup><sub>,λ</sub>
         */
        public T getCjLambda(final int j) {
            if (j < 1 || j >= jMax) {
                return zero;
            }
            return cjlambda[j];
        }

        /** Get the coefficient S<sup>j</sup><sub>,λ</sub>.
         * @param j j index
         * @return S<sup>j</sup><sub>,λ</sub>
         */
        public T getSjLambda(final int j) {
            if (j < 1 || j >= jMax) {
                return zero;
            }
            return sjlambda[j];
        }
    }

    /** This class covers the coefficients e<sup>-|j-s|</sup>*w<sub>j</sub><sup>n, s</sup> and their derivatives by h and k.
     *
     * <p>
     * Starting from Danielson 4.2-9,10,11 and taking into account that fact that: <br />
     * c = e / (1 + (1 - e²)<sup>1/2</sup>) = e / (1 + B) = e * b <br/>
     * the expression e<sup>-|j-s|</sup>*w<sub>j</sub><sup>n, s</sup>
     * can be written as: <br/ >
     * - for |s| > |j| <br />
     * e<sup>-|j-s|</sup>*w<sub>j</sub><sup>n, s</sup> =
     *          (((n + s)!(n - s)!)/((n + j)!(n - j)!)) *
     *          (-b)<sup>|j-s|</sup> *
     *          ((1 - c²)<sup>n-|s|</sup>/(1 + c²)<sup>n</sup>) *
     *          P<sub>n-|s|</sub><sup>|j-s|, |j+s|</sup>(χ) <br />
     * <br />
     * - for |s| <= |j| <br />
     * e<sup>-|j-s|</sup>*w<sub>j</sub><sup>n, s</sup> =
     *          (-b)<sup>|j-s|</sup> *
     *          ((1 - c²)<sup>n-|j|</sup>/(1 + c²)<sup>n</sup>) *
     *          P<sub>n-|j|</sub><sup>|j-s|, |j+s|</sup>(χ)
     * </p>
     *
     * @author Lucian Barbulescu
     */
    private class WnsjEtomjmsCoefficient {

        /** The value c.
         * <p>
         *  c = e / (1 + (1 - e²)<sup>1/2</sup>) = e / (1 + B) = e * b <br/>
         * </p>
         *  */
        private final double c;

        /** db / dh. */
        private final double dbdh;

        /** db / dk. */
        private final double dbdk;

        /** dc / dh = e * db/dh + b * de/dh. */
        private final double dcdh;

        /** dc / dk = e * db/dk + b * de/dk. */
        private final double dcdk;

        /** The values (1 - c²)<sup>n</sup>. <br />
         * The maximum possible value for the power is N + 1 */
        private final double[] omc2tn;

        /** The values (1 + c²)<sup>n</sup>. <br />
         * The maximum possible value for the power is N + 1 */
        private final double[] opc2tn;

        /** The values b<sup>|j-s|</sup>. */
        private final double[] btjms;

        /**
         * Standard constructor.
         * @param context container for attributes
         */
        WnsjEtomjmsCoefficient(final DSSTThirdBodyContext context) {

            final AuxiliaryElements auxiliaryElements = context.getAuxiliaryElements();

            //initialise fields
            c = auxiliaryElements.getEcc() * context.getb();
            final double c2 = c * c;

            //b² * χ
            final double b2Chi = context.getb() * context.getb() * context.getX();
            //Compute derivatives of b
            dbdh = auxiliaryElements.getH() * b2Chi;
            dbdk = auxiliaryElements.getK() * b2Chi;

            //Compute derivatives of c
            if (auxiliaryElements.getEcc() == 0.0) {
                // we are at a perfectly circular orbit singularity here
                // we arbitrarily consider the perigee is along the X axis,
                // i.e cos(ω + Ω) = h/ecc 1 and sin(ω + Ω) = k/ecc = 0
                dcdh = auxiliaryElements.getEcc() * dbdh + context.getb();
                dcdk = auxiliaryElements.getEcc() * dbdk;
            } else {
                dcdh = auxiliaryElements.getEcc() * dbdh + context.getb() * auxiliaryElements.getH() / auxiliaryElements.getEcc();
                dcdk = auxiliaryElements.getEcc() * dbdk + context.getb() * auxiliaryElements.getK() / auxiliaryElements.getEcc();
            }

            //Compute the powers (1 - c²)<sup>n</sup> and (1 + c²)<sup>n</sup>
            omc2tn = new double[context.getMaxAR3Pow() + context.getMaxFreqF() + 2];
            opc2tn = new double[context.getMaxAR3Pow() + context.getMaxFreqF() + 2];
            final double omc2 = 1. - c2;
            final double opc2 = 1. + c2;
            omc2tn[0] = 1.;
            opc2tn[0] = 1.;
            for (int i = 1; i <= context.getMaxAR3Pow() + context.getMaxFreqF() + 1; i++) {
                omc2tn[i] = omc2tn[i - 1] * omc2;
                opc2tn[i] = opc2tn[i - 1] * opc2;
            }

            //Compute the powers of b
            btjms = new double[context.getMaxAR3Pow() + context.getMaxFreqF() + 1];
            btjms[0] = 1.;
            for (int i = 1; i <= context.getMaxAR3Pow() + context.getMaxFreqF(); i++) {
                btjms[i] = btjms[i - 1] * context.getb();
            }
        }

        /** Compute the value of the coefficient e<sup>-|j-s|</sup>*w<sub>j</sub><sup>n, s</sup> and its derivatives by h and k. <br />
         *
         * @param j j index
         * @param s s index
         * @param n n index
         * @param context container for attributes
         * @return an array containing the value of the coefficient at index 0, the derivative by k at index 1 and the derivative by h at index 2
         */
        public double[] computeWjnsEmjmsAndDeriv(final int j, final int s, final int n, final DSSTThirdBodyContext context) {
            final double[] wjnsemjms = new double[] {0., 0., 0.};

            // |j|
            final int absJ = FastMath.abs(j);
            // |s|
            final int absS = FastMath.abs(s);
            // |j - s|
            final int absJmS = FastMath.abs(j - s);
            // |j + s|
            final int absJpS = FastMath.abs(j + s);

            //The lower index of P. Also the power of (1 - c²)
            final int l;
            // the factorial ratio coefficient or 1. if |s| <= |j|
            final double factCoef;
            if (absS > absJ) {
                //factCoef = (fact[n + s] / fact[n + j]) * (fact[n - s] / fact[n - j]);
                factCoef = (CombinatoricsUtils.factorialDouble(n + s) / CombinatoricsUtils.factorialDouble(n + j)) * (CombinatoricsUtils.factorialDouble(n - s) / CombinatoricsUtils.factorialDouble(n - j));
                l = n - absS;
            } else {
                factCoef = 1.;
                l = n - absJ;
            }

            // (-1)<sup>|j-s|</sup>
            final double sign = absJmS % 2 != 0 ? -1. : 1.;
            //(1 - c²)<sup>n-|s|</sup> / (1 + c²)<sup>n</sup>
            final double coef1 = omc2tn[l] / opc2tn[n];
            //-b<sup>|j-s|</sup>
            final double coef2 = sign * btjms[absJmS];
            // P<sub>l</sub><sup>|j-s|, |j+s|</sup>(χ)
            final DerivativeStructure jac =
                    JacobiPolynomials.getValue(l, absJmS, absJpS, context.getFactory().variable(0, context.getX()));

            // the derivative of coef1 by c
            final double dcoef1dc = -coef1 * 2. * c * (((double) n) / opc2tn[1] + ((double) l) / omc2tn[1]);
            // the derivative of coef1 by h
            final double dcoef1dh = dcoef1dc * dcdh;
            // the derivative of coef1 by k
            final double dcoef1dk = dcoef1dc * dcdk;

            // the derivative of coef2 by b
            final double dcoef2db = absJmS == 0 ? 0 : sign * (double) absJmS * btjms[absJmS - 1];
            // the derivative of coef2 by h
            final double dcoef2dh = dcoef2db * dbdh;
            // the derivative of coef2 by k
            final double dcoef2dk = dcoef2db * dbdk;

            // the jacobi polynomial value
            final double jacobi = jac.getValue();
            // the derivative of the Jacobi polynomial by h
            final double djacobidh = jac.getPartialDerivative(1) * context.getHXXX();
            // the derivative of the Jacobi polynomial by k
            final double djacobidk = jac.getPartialDerivative(1) * context.getKXXX();

            //group the above coefficients to limit the mathematical operations
            final double term1 = factCoef * coef1 * coef2;
            final double term2 = factCoef * coef1 * jacobi;
            final double term3 = factCoef * coef2 * jacobi;

            //compute e<sup>-|j-s|</sup>*w<sub>j</sub><sup>n, s</sup> and its derivatives by k and h
            wjnsemjms[0] = term1 * jacobi;
            wjnsemjms[1] = dcoef1dk * term3 + dcoef2dk * term2 + djacobidk * term1;
            wjnsemjms[2] = dcoef1dh * term3 + dcoef2dh * term2 + djacobidh * term1;

            return wjnsemjms;
        }
    }

    /** This class covers the coefficients e<sup>-|j-s|</sup>*w<sub>j</sub><sup>n, s</sup> and their derivatives by h and k.
    *
    * <p>
    * Starting from Danielson 4.2-9,10,11 and taking into account that fact that: <br />
    * c = e / (1 + (1 - e²)<sup>1/2</sup>) = e / (1 + B) = e * b <br/>
    * the expression e<sup>-|j-s|</sup>*w<sub>j</sub><sup>n, s</sup>
    * can be written as: <br/ >
    * - for |s| > |j| <br />
    * e<sup>-|j-s|</sup>*w<sub>j</sub><sup>n, s</sup> =
    *          (((n + s)!(n - s)!)/((n + j)!(n - j)!)) *
    *          (-b)<sup>|j-s|</sup> *
    *          ((1 - c²)<sup>n-|s|</sup>/(1 + c²)<sup>n</sup>) *
    *          P<sub>n-|s|</sub><sup>|j-s|, |j+s|</sup>(χ) <br />
    * <br />
    * - for |s| <= |j| <br />
    * e<sup>-|j-s|</sup>*w<sub>j</sub><sup>n, s</sup> =
    *          (-b)<sup>|j-s|</sup> *
    *          ((1 - c²)<sup>n-|j|</sup>/(1 + c²)<sup>n</sup>) *
    *          P<sub>n-|j|</sub><sup>|j-s|, |j+s|</sup>(χ)
    * </p>
    *
    * @author Lucian Barbulescu
    */
    private class FieldWnsjEtomjmsCoefficient <T extends RealFieldElement<T>> {

        /** The value c.
         * <p>
         *  c = e / (1 + (1 - e²)<sup>1/2</sup>) = e / (1 + B) = e * b <br/>
         * </p>
         *  */
        private final T c;

        /** db / dh. */
        private final T dbdh;

        /** db / dk. */
        private final T dbdk;

        /** dc / dh = e * db/dh + b * de/dh. */
        private final T dcdh;

        /** dc / dk = e * db/dk + b * de/dk. */
        private final T dcdk;

        /** The values (1 - c²)<sup>n</sup>. <br />
         * The maximum possible value for the power is N + 1 */
        private final T[] omc2tn;

        /** The values (1 + c²)<sup>n</sup>. <br />
         * The maximum possible value for the power is N + 1 */
        private final T[] opc2tn;

        /** The values b<sup>|j-s|</sup>. */
        private final T[] btjms;

        /**
         * Standard constructor.
         * @param context container for attributes
         * @param field field used by default
         */
        FieldWnsjEtomjmsCoefficient(final FieldDSSTThirdBodyContext<T> context, final Field<T> field) {

            final FieldAuxiliaryElements<T> auxiliaryElements = context.getFieldAuxiliaryElements();

            //Zero
            final T zero = field.getZero();

            //initialise fields
            c = auxiliaryElements.getEcc().multiply(context.getb());
            final T c2 = c.multiply(c);

            //b² * χ
            final T b2Chi = context.getb().multiply(context.getb()).multiply(context.getX());
            //Compute derivatives of b
            dbdh = auxiliaryElements.getH().multiply(b2Chi);
            dbdk = auxiliaryElements.getK().multiply(b2Chi);

            //Compute derivatives of c
            if (auxiliaryElements.getEcc().getReal() == 0.0) {
                // we are at a perfectly circular orbit singularity here
                // we arbitrarily consider the perigee is along the X axis,
                // i.e cos(ω + Ω) = h/ecc 1 and sin(ω + Ω) = k/ecc = 0
                dcdh = auxiliaryElements.getEcc().multiply(dbdh).add(context.getb());
                dcdk = auxiliaryElements.getEcc().multiply(dbdk);
            } else {
                dcdh = auxiliaryElements.getEcc().multiply(dbdh).add(context.getb().multiply(auxiliaryElements.getH()).divide(auxiliaryElements.getEcc()));
                dcdk = auxiliaryElements.getEcc().multiply(dbdk).add(context.getb().multiply(auxiliaryElements.getK()).divide(auxiliaryElements.getEcc()));
            }

            //Compute the powers (1 - c²)<sup>n</sup> and (1 + c²)<sup>n</sup>
            omc2tn = MathArrays.buildArray(field, context.getMaxAR3Pow() + context.getMaxFreqF() + 2);
            opc2tn = MathArrays.buildArray(field, context.getMaxAR3Pow() + context.getMaxFreqF() + 2);
            final T omc2 = c2.negate().add(1.);
            final T opc2 = c2.add(1.);
            omc2tn[0] = zero.add(1.);
            opc2tn[0] = zero.add(1.);
            for (int i = 1; i <= context.getMaxAR3Pow() + context.getMaxFreqF() + 1; i++) {
                omc2tn[i] = omc2tn[i - 1].multiply(omc2);
                opc2tn[i] = opc2tn[i - 1].multiply(opc2);
            }

            //Compute the powers of b
            btjms = MathArrays.buildArray(field, context.getMaxAR3Pow() + context.getMaxFreqF() + 1);
            btjms[0] = zero.add(1.);
            for (int i = 1; i <= context.getMaxAR3Pow() + context.getMaxFreqF(); i++) {
                btjms[i] = btjms[i - 1].multiply(context.getb());
            }
        }

        /** Compute the value of the coefficient e<sup>-|j-s|</sup>*w<sub>j</sub><sup>n, s</sup> and its derivatives by h and k. <br />
         *
         * @param j j index
         * @param s s index
         * @param n n index
         * @param context container for attributes
         * @param field field used by default
         * @return an array containing the value of the coefficient at index 0, the derivative by k at index 1 and the derivative by h at index 2
         */
        public T[] computeWjnsEmjmsAndDeriv(final int j, final int s, final int n,
                                            final FieldDSSTThirdBodyContext<T> context,
                                            final Field<T> field) {
            //Zero
            final T zero = field.getZero();

            final T[] wjnsemjms = MathArrays.buildArray(field, 3);
            Arrays.fill(wjnsemjms, zero);

            // |j|
            final int absJ = FastMath.abs(j);
            // |s|
            final int absS = FastMath.abs(s);
            // |j - s|
            final int absJmS = FastMath.abs(j - s);
            // |j + s|
            final int absJpS = FastMath.abs(j + s);

            //The lower index of P. Also the power of (1 - c²)
            final int l;
            // the factorial ratio coefficient or 1. if |s| <= |j|
            final T factCoef;
            if (absS > absJ) {
                //factCoef = (fact[n + s] / fact[n + j]) * (fact[n - s] / fact[n - j]);
                factCoef = zero.add((CombinatoricsUtils.factorialDouble(n + s) / CombinatoricsUtils.factorialDouble(n + j)) * (CombinatoricsUtils.factorialDouble(n - s) / CombinatoricsUtils.factorialDouble(n - j)));
                l = n - absS;
            } else {
                factCoef = zero.add(1.);
                l = n - absJ;
            }

            // (-1)<sup>|j-s|</sup>
            final T sign = absJmS % 2 != 0 ? zero.add(-1.) : zero.add(1.);
            //(1 - c²)<sup>n-|s|</sup> / (1 + c²)<sup>n</sup>
            final T coef1 = omc2tn[l].divide(opc2tn[n]);
            //-b<sup>|j-s|</sup>
            final T coef2 = btjms[absJmS].multiply(sign);
            // P<sub>l</sub><sup>|j-s|, |j+s|</sup>(χ)
            final FieldDerivativeStructure<T> jac =
                    JacobiPolynomials.getValue(l, absJmS, absJpS, context.getFactory().variable(0, context.getX()));

            // the derivative of coef1 by c
            final T dcoef1dc = coef1.negate().multiply(2.).multiply(c).multiply(opc2tn[1].reciprocal().multiply(n).add(omc2tn[1].reciprocal().multiply(l)));
            // the derivative of coef1 by h
            final T dcoef1dh = dcoef1dc.multiply(dcdh);
            // the derivative of coef1 by k
            final T dcoef1dk = dcoef1dc.multiply(dcdk);

            // the derivative of coef2 by b
            final T dcoef2db = absJmS == 0 ? zero : sign.multiply(absJmS).multiply(btjms[absJmS - 1]);
            // the derivative of coef2 by h
            final T dcoef2dh = dcoef2db.multiply(dbdh);
            // the derivative of coef2 by k
            final T dcoef2dk = dcoef2db.multiply(dbdk);

            // the jacobi polynomial value
            final T jacobi = jac.getValue();
            // the derivative of the Jacobi polynomial by h
            final T djacobidh = jac.getPartialDerivative(1).multiply(context.getHXXX());
            // the derivative of the Jacobi polynomial by k
            final T djacobidk = jac.getPartialDerivative(1).multiply(context.getKXXX());

            //group the above coefficients to limit the mathematical operations
            final T term1 = factCoef.multiply(coef1).multiply(coef2);
            final T term2 = factCoef.multiply(coef1).multiply(jacobi);
            final T term3 = factCoef.multiply(coef2).multiply(jacobi);

            //compute e<sup>-|j-s|</sup>*w<sub>j</sub><sup>n, s</sup> and its derivatives by k and h
            wjnsemjms[0] = term1.multiply(jacobi);
            wjnsemjms[1] = dcoef1dk.multiply(term3).add(dcoef2dk.multiply(term2)).add(djacobidk.multiply(term1));
            wjnsemjms[2] = dcoef1dh.multiply(term3).add(dcoef2dh.multiply(term2)).add(djacobidh.multiply(term1));

            return wjnsemjms;
        }
    }

    /** The G<sub>n,s</sub> coefficients and their derivatives.
     * <p>
     * See Danielson, 4.2-17
     *
     * @author Lucian Barbulescu
     */
    private class GnsCoefficients {

        /** Maximum value for n index. */
        private final int nMax;

        /** Maximum value for s index. */
        private final int sMax;

        /** The coefficients G<sub>n,s</sub>. */
        private final double gns[][];

        /** The derivatives of the coefficients G<sub>n,s</sub> by a. */
        private final double dgnsda[][];

        /** The derivatives of the coefficients G<sub>n,s</sub> by γ. */
        private final double dgnsdgamma[][];

        /** Standard constructor.
         *
         * @param nMax maximum value for n indes
         * @param sMax maximum value for s index
         * @param context container for attributes
         */
        GnsCoefficients(final int nMax, final int sMax, final DSSTThirdBodyContext context) {
            this.nMax = nMax;
            this.sMax = sMax;

            final int rows    = nMax + 1;
            final int columns = sMax + 1;
            this.gns          = new double[rows][columns];
            this.dgnsda       = new double[rows][columns];
            this.dgnsdgamma   = new double[rows][columns];

            // Generate the coefficients
            generateCoefficients(context);
        }
        /**
         * Compute the coefficient G<sub>n,s</sub> and its derivatives.
         * <p>
         * Only the derivatives by a and γ are computed as all others are 0
         * </p>
         * @param context container for attributes
         */
        private void generateCoefficients(final DSSTThirdBodyContext context) {

            final AuxiliaryElements auxiliaryElements = context.getAuxiliaryElements();

            for (int s = 0; s <= sMax; s++) {
                // The n index is always at least the maximum between 2 and s
                final int minN = FastMath.max(2, s);
                for (int n = minN; n <= nMax; n++) {
                    // compute the coefficients only if (n - s) % 2 == 0
                    if ( (n - s) % 2 == 0 ) {
                        // Kronecker symbol (2 - delta(0,s))
                        final double delta0s = (s == 0) ? 1. : 2.;
                        final double vns   = context.getVns().get(new NSKey(n, s));
                        final double coef0 = delta0s * context.getAoR3Pow()[n] * vns * context.getMuoR3();
                        final double coef1 = coef0 * context.getQns()[n][s];
                        // dQns/dGamma = Q(n, s + 1) from Equation 3.1-(8)
                        // for n = s, Q(n, n + 1) = 0. (Cefola & Broucke, 1975)
                        final double dqns = (n == s) ? 0. : context.getQns()[n][s + 1];

                        //Compute the coefficient and its derivatives.
                        this.gns[n][s] = coef1;
                        this.dgnsda[n][s] = coef1 * n / auxiliaryElements.getSma();
                        this.dgnsdgamma[n][s] = coef0 * dqns;
                    } else {
                        // the coefficient and its derivatives is 0
                        this.gns[n][s] = 0.;
                        this.dgnsda[n][s] = 0.;
                        this.dgnsdgamma[n][s] = 0.;
                    }
                }
            }
        }

        /** Get the coefficient G<sub>n,s</sub>.
         *
         * @param n n index
         * @param s s index
         * @return the coefficient G<sub>n,s</sub>
         */
        public double getGns(final int n, final int s) {
            return this.gns[n][s];
        }

        /** Get the derivative dG<sub>n,s</sub> / da.
         *
         * @param n n index
         * @param s s index
         * @return the derivative dG<sub>n,s</sub> / da
         */
        public double getdGnsda(final int n, final int s) {
            return this.dgnsda[n][s];
        }

        /** Get the derivative dG<sub>n,s</sub> / dγ.
         *
         * @param n n index
         * @param s s index
         * @return the derivative dG<sub>n,s</sub> / dγ
         */
        public double getdGnsdgamma(final int n, final int s) {
            return this.dgnsdgamma[n][s];
        }
    }

    /** The G<sub>n,s</sub> coefficients and their derivatives.
     * <p>
     * See Danielson, 4.2-17
     *
     * @author Lucian Barbulescu
     */
    private class FieldGnsCoefficients  <T extends RealFieldElement<T>> {

        /** Maximum value for n index. */
        private final int nMax;

        /** Maximum value for s index. */
        private final int sMax;

        /** The coefficients G<sub>n,s</sub>. */
        private final T gns[][];

        /** The derivatives of the coefficients G<sub>n,s</sub> by a. */
        private final T dgnsda[][];

        /** The derivatives of the coefficients G<sub>n,s</sub> by γ. */
        private final T dgnsdgamma[][];

        /** Standard constructor.
         *
         * @param nMax maximum value for n indes
         * @param sMax maximum value for s index
         * @param context container for attributes
         * @param field field used by default
         */
        FieldGnsCoefficients(final int nMax, final int sMax,
                             final FieldDSSTThirdBodyContext<T> context,
                             final Field<T> field) {
            this.nMax = nMax;
            this.sMax = sMax;

            final int rows    = nMax + 1;
            final int columns = sMax + 1;
            this.gns          = MathArrays.buildArray(field, rows, columns);
            this.dgnsda       = MathArrays.buildArray(field, rows, columns);
            this.dgnsdgamma   = MathArrays.buildArray(field, rows, columns);

            // Generate the coefficients
            generateCoefficients(context, field);
        }
        /**
         * Compute the coefficient G<sub>n,s</sub> and its derivatives.
         * <p>
         * Only the derivatives by a and γ are computed as all others are 0
         * </p>
         * @param context container for attributes
         * @param field field used by default
         */
        private void generateCoefficients(final FieldDSSTThirdBodyContext<T> context,
                                          final Field<T> field) {

            //Zero
            final T zero = field.getZero();

            final FieldAuxiliaryElements<T> auxiliaryElements = context.getFieldAuxiliaryElements();

            for (int s = 0; s <= sMax; s++) {
                // The n index is always at least the maximum between 2 and s
                final int minN = FastMath.max(2, s);
                for (int n = minN; n <= nMax; n++) {
                    // compute the coefficients only if (n - s) % 2 == 0
                    if ( (n - s) % 2 == 0 ) {
                        // Kronecker symbol (2 - delta(0,s))
                        final T delta0s = (s == 0) ? zero.add(1.) : zero.add(2.);
                        final T vns   = zero.add(context.getVns().get(new NSKey(n, s)));
                        final T coef0 = context.getAoR3Pow()[n].multiply(vns).multiply(context.getMuoR3()).multiply(delta0s);
                        final T coef1 = coef0.multiply(context.getQns()[n][s]);
                        // dQns/dGamma = Q(n, s + 1) from Equation 3.1-(8)
                        // for n = s, Q(n, n + 1) = 0. (Cefola & Broucke, 1975)
                        final T dqns = (n == s) ? zero : context.getQns()[n][s + 1];

                        //Compute the coefficient and its derivatives.
                        this.gns[n][s] = coef1;
                        this.dgnsda[n][s] = coef1.multiply(n).divide(auxiliaryElements.getSma());
                        this.dgnsdgamma[n][s] = coef0.multiply(dqns);
                    } else {
                        // the coefficient and its derivatives is 0
                        this.gns[n][s] = zero;
                        this.dgnsda[n][s] = zero;
                        this.dgnsdgamma[n][s] = zero;
                    }
                }
            }
        }

        /** Get the coefficient G<sub>n,s</sub>.
         *
         * @param n n index
         * @param s s index
         * @return the coefficient G<sub>n,s</sub>
         */
        public T getGns(final int n, final int s) {
            return this.gns[n][s];
        }

        /** Get the derivative dG<sub>n,s</sub> / da.
         *
         * @param n n index
         * @param s s index
         * @return the derivative dG<sub>n,s</sub> / da
         */
        public T getdGnsda(final int n, final int s) {
            return this.dgnsda[n][s];
        }

        /** Get the derivative dG<sub>n,s</sub> / dγ.
         *
         * @param n n index
         * @param s s index
         * @return the derivative dG<sub>n,s</sub> / dγ
         */
        public T getdGnsdgamma(final int n, final int s) {
            return this.dgnsdgamma[n][s];
        }
    }

    /** This class computes the terms containing the coefficients C<sub>j</sub> and S<sub>j</sub> of (α, β) or (k, h).
     *
     * <p>
     * The following terms and their derivatives by k, h, alpha and beta are considered: <br/ >
     * - sign(j-s) * C<sub>s</sub>(α, β) * S<sub>|j-s|</sub>(k, h) + S<sub>s</sub>(α, β) * C<sub>|j-s|</sub>(k, h) <br />
     * - C<sub>s</sub>(α, β) * S<sub>j+s</sub>(k, h) - S<sub>s</sub>(α, β) * C<sub>j+s</sub>(k, h) <br />
     * - C<sub>s</sub>(α, β) * C<sub>|j-s|</sub>(k, h) - sign(j-s) * S<sub>s</sub>(α, β) * S<sub>|j-s|</sub>(k, h) <br />
     * - C<sub>s</sub>(α, β) * C<sub>j+s</sub>(k, h) + S<sub>s</sub>(α, β) * S<sub>j+s</sub>(k, h) <br />
     * For the ease of usage the above terms are renamed A<sub>js</sub>, B<sub>js</sub>, D<sub>js</sub> and E<sub>js</sub> respectively <br />
     * See the CS Mathematical report $3.5.3.2 for more details
     * </p>
     * @author Lucian Barbulescu
     */
    private class CjSjAlphaBetaKH {

        /** The C<sub>j</sub>(k, h) and the S<sub>j</sub>(k, h) series. */
        private final CjSjCoefficient cjsjkh;

        /** The C<sub>j</sub>(α, β) and the S<sub>j</sub>(α, β) series. */
        private final CjSjCoefficient cjsjalbe;

        /** The coeficient sign(j-s) * C<sub>s</sub>(α, β) * S<sub>|j-s|</sub>(k, h) + S<sub>s</sub>(α, β) * C<sub>|j-s|</sub>(k, h)
         * and its derivative by k, h, α and β. */
        private final double coefAandDeriv[];

        /** The coeficient C<sub>s</sub>(α, β) * S<sub>j+s</sub>(k, h) - S<sub>s</sub>(α, β) * C<sub>j+s</sub>(k, h)
         * and its derivative by k, h, α and β. */
        private final double coefBandDeriv[];

        /** The coeficient C<sub>s</sub>(α, β) * C<sub>|j-s|</sub>(k, h) - sign(j-s) * S<sub>s</sub>(α, β) * S<sub>|j-s|</sub>(k, h)
         * and its derivative by k, h, α and β. */
        private final double coefDandDeriv[];

        /** The coeficient C<sub>s</sub>(α, β) * C<sub>j+s</sub>(k, h) + S<sub>s</sub>(α, β) * S<sub>j+s</sub>(k, h)
         * and its derivative by k, h, α and β. */
        private final double coefEandDeriv[];

        /**
         * Standard constructor.
         * @param context container for attributes
         */
        CjSjAlphaBetaKH(final DSSTThirdBodyContext context) {

            final AuxiliaryElements auxiliaryElements = context.getAuxiliaryElements();

            cjsjkh = new CjSjCoefficient(auxiliaryElements.getK(), auxiliaryElements.getH());
            cjsjalbe = new CjSjCoefficient(context.getAlpha(), context.getBeta());

            coefAandDeriv = new double[5];
            coefBandDeriv = new double[5];
            coefDandDeriv = new double[5];
            coefEandDeriv = new double[5];
        }

        /** Compute the coefficients and their derivatives for a given (j,s) pair.
         * @param j j index
         * @param s s index
         */
        public void computeCoefficients(final int j, final int s) {
            // sign of j-s
            final int sign = j < s ? -1 : 1;

            //|j-s|
            final int absJmS = FastMath.abs(j - s);

            //j+s
            final int jps = j + s;

            //Compute the coefficient A and its derivatives
            coefAandDeriv[0] = sign * cjsjalbe.getCj(s) * cjsjkh.getSj(absJmS) + cjsjalbe.getSj(s) * cjsjkh.getCj(absJmS);
            coefAandDeriv[1] = sign * cjsjalbe.getCj(s) * cjsjkh.getDsjDk(absJmS) + cjsjalbe.getSj(s) * cjsjkh.getDcjDk(absJmS);
            coefAandDeriv[2] = sign * cjsjalbe.getCj(s) * cjsjkh.getDsjDh(absJmS) + cjsjalbe.getSj(s) * cjsjkh.getDcjDh(absJmS);
            coefAandDeriv[3] = sign * cjsjalbe.getDcjDk(s) * cjsjkh.getSj(absJmS) + cjsjalbe.getDsjDk(s) * cjsjkh.getCj(absJmS);
            coefAandDeriv[4] = sign * cjsjalbe.getDcjDh(s) * cjsjkh.getSj(absJmS) + cjsjalbe.getDsjDh(s) * cjsjkh.getCj(absJmS);

            //Compute the coefficient B and its derivatives
            coefBandDeriv[0] = cjsjalbe.getCj(s) * cjsjkh.getSj(jps) - cjsjalbe.getSj(s) * cjsjkh.getCj(jps);
            coefBandDeriv[1] = cjsjalbe.getCj(s) * cjsjkh.getDsjDk(jps) - cjsjalbe.getSj(s) * cjsjkh.getDcjDk(jps);
            coefBandDeriv[2] = cjsjalbe.getCj(s) * cjsjkh.getDsjDh(jps) - cjsjalbe.getSj(s) * cjsjkh.getDcjDh(jps);
            coefBandDeriv[3] = cjsjalbe.getDcjDk(s) * cjsjkh.getSj(jps) - cjsjalbe.getDsjDk(s) * cjsjkh.getCj(jps);
            coefBandDeriv[4] = cjsjalbe.getDcjDh(s) * cjsjkh.getSj(jps) - cjsjalbe.getDsjDh(s) * cjsjkh.getCj(jps);

            //Compute the coefficient D and its derivatives
            coefDandDeriv[0] = cjsjalbe.getCj(s) * cjsjkh.getCj(absJmS) - sign * cjsjalbe.getSj(s) * cjsjkh.getSj(absJmS);
            coefDandDeriv[1] = cjsjalbe.getCj(s) * cjsjkh.getDcjDk(absJmS) - sign * cjsjalbe.getSj(s) * cjsjkh.getDsjDk(absJmS);
            coefDandDeriv[2] = cjsjalbe.getCj(s) * cjsjkh.getDcjDh(absJmS) - sign * cjsjalbe.getSj(s) * cjsjkh.getDsjDh(absJmS);
            coefDandDeriv[3] = cjsjalbe.getDcjDk(s) * cjsjkh.getCj(absJmS) - sign * cjsjalbe.getDsjDk(s) * cjsjkh.getSj(absJmS);
            coefDandDeriv[4] = cjsjalbe.getDcjDh(s) * cjsjkh.getCj(absJmS) - sign * cjsjalbe.getDsjDh(s) * cjsjkh.getSj(absJmS);

            //Compute the coefficient E and its derivatives
            coefEandDeriv[0] = cjsjalbe.getCj(s) * cjsjkh.getCj(jps) + cjsjalbe.getSj(s) * cjsjkh.getSj(jps);
            coefEandDeriv[1] = cjsjalbe.getCj(s) * cjsjkh.getDcjDk(jps) + cjsjalbe.getSj(s) * cjsjkh.getDsjDk(jps);
            coefEandDeriv[2] = cjsjalbe.getCj(s) * cjsjkh.getDcjDh(jps) + cjsjalbe.getSj(s) * cjsjkh.getDsjDh(jps);
            coefEandDeriv[3] = cjsjalbe.getDcjDk(s) * cjsjkh.getCj(jps) + cjsjalbe.getDsjDk(s) * cjsjkh.getSj(jps);
            coefEandDeriv[4] = cjsjalbe.getDcjDh(s) * cjsjkh.getCj(jps) + cjsjalbe.getDsjDh(s) * cjsjkh.getSj(jps);
        }

        /** Get the value of coefficient A<sub>j,s</sub>.
         *
         * @return the coefficient A<sub>j,s</sub>
         */
        public double getCoefA() {
            return coefAandDeriv[0];
        }

        /** Get the value of coefficient dA<sub>j,s</sub>/dk.
         *
         * @return the coefficient dA<sub>j,s</sub>/dk
         */
        public double getdCoefAdk() {
            return coefAandDeriv[1];
        }

        /** Get the value of coefficient dA<sub>j,s</sub>/dh.
         *
         * @return the coefficient dA<sub>j,s</sub>/dh
         */
        public double getdCoefAdh() {
            return coefAandDeriv[2];
        }

        /** Get the value of coefficient dA<sub>j,s</sub>/dα.
         *
         * @return the coefficient dA<sub>j,s</sub>/dα
         */
        public double getdCoefAdalpha() {
            return coefAandDeriv[3];
        }

        /** Get the value of coefficient dA<sub>j,s</sub>/dβ.
         *
         * @return the coefficient dA<sub>j,s</sub>/dβ
         */
        public double getdCoefAdbeta() {
            return coefAandDeriv[4];
        }

        /** Get the value of coefficient B<sub>j,s</sub>.
         *
         * @return the coefficient B<sub>j,s</sub>
         */
        public double getCoefB() {
            return coefBandDeriv[0];
        }

        /** Get the value of coefficient dB<sub>j,s</sub>/dk.
         *
         * @return the coefficient dB<sub>j,s</sub>/dk
         */
        public double getdCoefBdk() {
            return coefBandDeriv[1];
        }

        /** Get the value of coefficient dB<sub>j,s</sub>/dh.
         *
         * @return the coefficient dB<sub>j,s</sub>/dh
         */
        public double getdCoefBdh() {
            return coefBandDeriv[2];
        }

        /** Get the value of coefficient dB<sub>j,s</sub>/dα.
         *
         * @return the coefficient dB<sub>j,s</sub>/dα
         */
        public double getdCoefBdalpha() {
            return coefBandDeriv[3];
        }

        /** Get the value of coefficient dB<sub>j,s</sub>/dβ.
         *
         * @return the coefficient dB<sub>j,s</sub>/dβ
         */
        public double getdCoefBdbeta() {
            return coefBandDeriv[4];
        }

        /** Get the value of coefficient D<sub>j,s</sub>.
         *
         * @return the coefficient D<sub>j,s</sub>
         */
        public double getCoefD() {
            return coefDandDeriv[0];
        }

        /** Get the value of coefficient dD<sub>j,s</sub>/dk.
         *
         * @return the coefficient dD<sub>j,s</sub>/dk
         */
        public double getdCoefDdk() {
            return coefDandDeriv[1];
        }

        /** Get the value of coefficient dD<sub>j,s</sub>/dh.
         *
         * @return the coefficient dD<sub>j,s</sub>/dh
         */
        public double getdCoefDdh() {
            return coefDandDeriv[2];
        }

        /** Get the value of coefficient dD<sub>j,s</sub>/dα.
         *
         * @return the coefficient dD<sub>j,s</sub>/dα
         */
        public double getdCoefDdalpha() {
            return coefDandDeriv[3];
        }

        /** Get the value of coefficient dD<sub>j,s</sub>/dβ.
         *
         * @return the coefficient dD<sub>j,s</sub>/dβ
         */
        public double getdCoefDdbeta() {
            return coefDandDeriv[4];
        }

        /** Get the value of coefficient E<sub>j,s</sub>.
         *
         * @return the coefficient E<sub>j,s</sub>
         */
        public double getCoefE() {
            return coefEandDeriv[0];
        }

        /** Get the value of coefficient dE<sub>j,s</sub>/dk.
         *
         * @return the coefficient dE<sub>j,s</sub>/dk
         */
        public double getdCoefEdk() {
            return coefEandDeriv[1];
        }

        /** Get the value of coefficient dE<sub>j,s</sub>/dh.
         *
         * @return the coefficient dE<sub>j,s</sub>/dh
         */
        public double getdCoefEdh() {
            return coefEandDeriv[2];
        }

        /** Get the value of coefficient dE<sub>j,s</sub>/dα.
         *
         * @return the coefficient dE<sub>j,s</sub>/dα
         */
        public double getdCoefEdalpha() {
            return coefEandDeriv[3];
        }

        /** Get the value of coefficient dE<sub>j,s</sub>/dβ.
         *
         * @return the coefficient dE<sub>j,s</sub>/dβ
         */
        public double getdCoefEdbeta() {
            return coefEandDeriv[4];
        }
    }

     /** This class computes the terms containing the coefficients C<sub>j</sub> and S<sub>j</sub> of (α, β) or (k, h).
     *
     * <p>
     * The following terms and their derivatives by k, h, alpha and beta are considered: <br/ >
     * - sign(j-s) * C<sub>s</sub>(α, β) * S<sub>|j-s|</sub>(k, h) + S<sub>s</sub>(α, β) * C<sub>|j-s|</sub>(k, h) <br />
     * - C<sub>s</sub>(α, β) * S<sub>j+s</sub>(k, h) - S<sub>s</sub>(α, β) * C<sub>j+s</sub>(k, h) <br />
     * - C<sub>s</sub>(α, β) * C<sub>|j-s|</sub>(k, h) - sign(j-s) * S<sub>s</sub>(α, β) * S<sub>|j-s|</sub>(k, h) <br />
     * - C<sub>s</sub>(α, β) * C<sub>j+s</sub>(k, h) + S<sub>s</sub>(α, β) * S<sub>j+s</sub>(k, h) <br />
     * For the ease of usage the above terms are renamed A<sub>js</sub>, B<sub>js</sub>, D<sub>js</sub> and E<sub>js</sub> respectively <br />
     * See the CS Mathematical report $3.5.3.2 for more details
     * </p>
     * @author Lucian Barbulescu
     */
    private class FieldCjSjAlphaBetaKH <T extends RealFieldElement<T>> {

        /** The C<sub>j</sub>(k, h) and the S<sub>j</sub>(k, h) series. */
        private final FieldCjSjCoefficient<T> cjsjkh;

        /** The C<sub>j</sub>(α, β) and the S<sub>j</sub>(α, β) series. */
        private final FieldCjSjCoefficient<T> cjsjalbe;

        /** The coeficient sign(j-s) * C<sub>s</sub>(α, β) * S<sub>|j-s|</sub>(k, h) + S<sub>s</sub>(α, β) * C<sub>|j-s|</sub>(k, h)
         * and its derivative by k, h, α and β. */
        private final T coefAandDeriv[];

        /** The coeficient C<sub>s</sub>(α, β) * S<sub>j+s</sub>(k, h) - S<sub>s</sub>(α, β) * C<sub>j+s</sub>(k, h)
         * and its derivative by k, h, α and β. */
        private final T coefBandDeriv[];

        /** The coeficient C<sub>s</sub>(α, β) * C<sub>|j-s|</sub>(k, h) - sign(j-s) * S<sub>s</sub>(α, β) * S<sub>|j-s|</sub>(k, h)
         * and its derivative by k, h, α and β. */
        private final T coefDandDeriv[];

        /** The coeficient C<sub>s</sub>(α, β) * C<sub>j+s</sub>(k, h) + S<sub>s</sub>(α, β) * S<sub>j+s</sub>(k, h)
         * and its derivative by k, h, α and β. */
        private final T coefEandDeriv[];

        /**
         * Standard constructor.
         * @param context container for attributes
         * @param field field used by default
         */
        FieldCjSjAlphaBetaKH(final FieldDSSTThirdBodyContext<T> context, final Field<T> field) {

            final FieldAuxiliaryElements<T> auxiliaryElements = context.getFieldAuxiliaryElements();

            cjsjkh   = new FieldCjSjCoefficient<>(auxiliaryElements.getK(), auxiliaryElements.getH(), field);
            cjsjalbe = new FieldCjSjCoefficient<>(context.getAlpha(), context.getBeta(), field);

            coefAandDeriv = MathArrays.buildArray(field, 5);
            coefBandDeriv = MathArrays.buildArray(field, 5);
            coefDandDeriv = MathArrays.buildArray(field, 5);
            coefEandDeriv = MathArrays.buildArray(field, 5);
        }

        /** Compute the coefficients and their derivatives for a given (j,s) pair.
         * @param j j index
         * @param s s index
         */
        public void computeCoefficients(final int j, final int s) {
            // sign of j-s
            final int sign = j < s ? -1 : 1;

            //|j-s|
            final int absJmS = FastMath.abs(j - s);

            //j+s
            final int jps = j + s;

            //Compute the coefficient A and its derivatives
            coefAandDeriv[0] = cjsjalbe.getCj(s).multiply(cjsjkh.getSj(absJmS)).multiply(sign).add(cjsjalbe.getSj(s).multiply(cjsjkh.getCj(absJmS)));
            coefAandDeriv[1] = cjsjalbe.getCj(s).multiply(cjsjkh.getDsjDk(absJmS)).multiply(sign).add(cjsjalbe.getSj(s).multiply(cjsjkh.getDcjDk(absJmS)));
            coefAandDeriv[2] = cjsjalbe.getCj(s).multiply(cjsjkh.getDsjDh(absJmS)).multiply(sign).add(cjsjalbe.getSj(s).multiply(cjsjkh.getDcjDh(absJmS)));
            coefAandDeriv[3] = cjsjalbe.getDcjDk(s).multiply(cjsjkh.getSj(absJmS)).multiply(sign).add(cjsjalbe.getDsjDk(s).multiply(cjsjkh.getCj(absJmS)));
            coefAandDeriv[4] = cjsjalbe.getDcjDh(s).multiply(cjsjkh.getSj(absJmS)).multiply(sign).add(cjsjalbe.getDsjDh(s).multiply(cjsjkh.getCj(absJmS)));

            //Compute the coefficient B and its derivatives
            coefBandDeriv[0] = cjsjalbe.getCj(s).multiply(cjsjkh.getSj(jps)).subtract(cjsjalbe.getSj(s).multiply(cjsjkh.getCj(jps)));
            coefBandDeriv[1] = cjsjalbe.getCj(s).multiply(cjsjkh.getDsjDk(jps)).subtract(cjsjalbe.getSj(s).multiply(cjsjkh.getDcjDk(jps)));
            coefBandDeriv[2] = cjsjalbe.getCj(s).multiply(cjsjkh.getDsjDh(jps)).subtract(cjsjalbe.getSj(s).multiply(cjsjkh.getDcjDh(jps)));
            coefBandDeriv[3] = cjsjalbe.getDcjDk(s).multiply(cjsjkh.getSj(jps)).subtract(cjsjalbe.getDsjDk(s).multiply(cjsjkh.getCj(jps)));
            coefBandDeriv[4] = cjsjalbe.getDcjDh(s).multiply(cjsjkh.getSj(jps)).subtract(cjsjalbe.getDsjDh(s).multiply(cjsjkh.getCj(jps)));

            //Compute the coefficient D and its derivatives
            coefDandDeriv[0] = cjsjalbe.getCj(s).multiply(cjsjkh.getCj(absJmS)).subtract(cjsjalbe.getSj(s).multiply(cjsjkh.getSj(absJmS)).multiply(sign));
            coefDandDeriv[1] = cjsjalbe.getCj(s).multiply(cjsjkh.getDcjDk(absJmS)).subtract(cjsjalbe.getSj(s).multiply(cjsjkh.getDsjDk(absJmS)).multiply(sign));
            coefDandDeriv[2] = cjsjalbe.getCj(s).multiply(cjsjkh.getDcjDh(absJmS)).subtract(cjsjalbe.getSj(s).multiply(cjsjkh.getDsjDh(absJmS)).multiply(sign));
            coefDandDeriv[3] = cjsjalbe.getDcjDk(s).multiply(cjsjkh.getCj(absJmS)).subtract(cjsjalbe.getDsjDk(s).multiply(cjsjkh.getSj(absJmS)).multiply(sign));
            coefDandDeriv[4] = cjsjalbe.getDcjDh(s).multiply(cjsjkh.getCj(absJmS)).subtract(cjsjalbe.getDsjDh(s).multiply(cjsjkh.getSj(absJmS)).multiply(sign));

            //Compute the coefficient E and its derivatives
            coefEandDeriv[0] = cjsjalbe.getCj(s).multiply(cjsjkh.getCj(jps)).add(cjsjalbe.getSj(s).multiply(cjsjkh.getSj(jps)));
            coefEandDeriv[1] = cjsjalbe.getCj(s).multiply(cjsjkh.getDcjDk(jps)).add(cjsjalbe.getSj(s).multiply(cjsjkh.getDsjDk(jps)));
            coefEandDeriv[2] = cjsjalbe.getCj(s).multiply(cjsjkh.getDcjDh(jps)).add(cjsjalbe.getSj(s).multiply(cjsjkh.getDsjDh(jps)));
            coefEandDeriv[3] = cjsjalbe.getDcjDk(s).multiply(cjsjkh.getCj(jps)).add(cjsjalbe.getDsjDk(s).multiply(cjsjkh.getSj(jps)));
            coefEandDeriv[4] = cjsjalbe.getDcjDh(s).multiply(cjsjkh.getCj(jps)).add(cjsjalbe.getDsjDh(s).multiply(cjsjkh.getSj(jps)));
        }

        /** Get the value of coefficient A<sub>j,s</sub>.
         *
         * @return the coefficient A<sub>j,s</sub>
         */
        public T getCoefA() {
            return coefAandDeriv[0];
        }

        /** Get the value of coefficient dA<sub>j,s</sub>/dk.
         *
         * @return the coefficient dA<sub>j,s</sub>/dk
         */
        public T getdCoefAdk() {
            return coefAandDeriv[1];
        }

        /** Get the value of coefficient dA<sub>j,s</sub>/dh.
         *
         * @return the coefficient dA<sub>j,s</sub>/dh
         */
        public T getdCoefAdh() {
            return coefAandDeriv[2];
        }

        /** Get the value of coefficient dA<sub>j,s</sub>/dα.
         *
         * @return the coefficient dA<sub>j,s</sub>/dα
         */
        public T getdCoefAdalpha() {
            return coefAandDeriv[3];
        }

        /** Get the value of coefficient dA<sub>j,s</sub>/dβ.
         *
         * @return the coefficient dA<sub>j,s</sub>/dβ
         */
        public T getdCoefAdbeta() {
            return coefAandDeriv[4];
        }

       /** Get the value of coefficient B<sub>j,s</sub>.
        *
        * @return the coefficient B<sub>j,s</sub>
        */
        public T getCoefB() {
            return coefBandDeriv[0];
        }

        /** Get the value of coefficient dB<sub>j,s</sub>/dk.
         *
         * @return the coefficient dB<sub>j,s</sub>/dk
         */
        public T getdCoefBdk() {
            return coefBandDeriv[1];
        }

        /** Get the value of coefficient dB<sub>j,s</sub>/dh.
         *
         * @return the coefficient dB<sub>j,s</sub>/dh
         */
        public T getdCoefBdh() {
            return coefBandDeriv[2];
        }

        /** Get the value of coefficient dB<sub>j,s</sub>/dα.
         *
         * @return the coefficient dB<sub>j,s</sub>/dα
         */
        public T getdCoefBdalpha() {
            return coefBandDeriv[3];
        }

        /** Get the value of coefficient dB<sub>j,s</sub>/dβ.
         *
         * @return the coefficient dB<sub>j,s</sub>/dβ
         */
        public T getdCoefBdbeta() {
            return coefBandDeriv[4];
        }

        /** Get the value of coefficient D<sub>j,s</sub>.
         *
         * @return the coefficient D<sub>j,s</sub>
         */
        public T getCoefD() {
            return coefDandDeriv[0];
        }

        /** Get the value of coefficient dD<sub>j,s</sub>/dk.
         *
         * @return the coefficient dD<sub>j,s</sub>/dk
         */
        public T getdCoefDdk() {
            return coefDandDeriv[1];
        }

        /** Get the value of coefficient dD<sub>j,s</sub>/dh.
         *
         * @return the coefficient dD<sub>j,s</sub>/dh
         */
        public T getdCoefDdh() {
            return coefDandDeriv[2];
        }

        /** Get the value of coefficient dD<sub>j,s</sub>/dα.
         *
         * @return the coefficient dD<sub>j,s</sub>/dα
         */
        public T getdCoefDdalpha() {
            return coefDandDeriv[3];
        }

        /** Get the value of coefficient dD<sub>j,s</sub>/dβ.
         *
         * @return the coefficient dD<sub>j,s</sub>/dβ
         */
        public T getdCoefDdbeta() {
            return coefDandDeriv[4];
        }

        /** Get the value of coefficient E<sub>j,s</sub>.
         *
         * @return the coefficient E<sub>j,s</sub>
         */
        public T getCoefE() {
            return coefEandDeriv[0];
        }

        /** Get the value of coefficient dE<sub>j,s</sub>/dk.
         *
         * @return the coefficient dE<sub>j,s</sub>/dk
         */
        public T getdCoefEdk() {
            return coefEandDeriv[1];
        }

        /** Get the value of coefficient dE<sub>j,s</sub>/dh.
         *
         * @return the coefficient dE<sub>j,s</sub>/dh
         */
        public T getdCoefEdh() {
            return coefEandDeriv[2];
        }

        /** Get the value of coefficient dE<sub>j,s</sub>/dα.
         *
         * @return the coefficient dE<sub>j,s</sub>/dα
         */
        public T getdCoefEdalpha() {
            return coefEandDeriv[3];
        }

        /** Get the value of coefficient dE<sub>j,s</sub>/dβ.
         *
         * @return the coefficient dE<sub>j,s</sub>/dβ
         */
        public T getdCoefEdbeta() {
            return coefEandDeriv[4];
        }
    }

    /** This class computes the coefficients for the generating function S and its derivatives.
     * <p>
     * The form of the generating functions is: <br>
     *  S = C⁰ + &Sigma;<sub>j=1</sub><sup>N+1</sup>(C<sup>j</sup> * cos(jF) + S<sup>j</sup> * sin(jF)) <br>
     *  The coefficients C⁰, C<sup>j</sup>, S<sup>j</sup> are the Fourrier coefficients
     *  presented in Danielson 4.2-14,15 except for the case j=1 where
     *  C¹ = C¹<sub>Fourier</sub> - hU and
     *  S¹ = S¹<sub>Fourier</sub> + kU <br>
     *  Also the coefficients of the derivatives of S by a, k, h, α, β, γ and λ
     *  are computed end expressed in a similar manner. The formulas used are 4.2-19, 20, 23, 24
     * </p>
     * @author Lucian Barbulescu
     */
    private class GeneratingFunctionCoefficients {

        /** The Fourier coefficients as presented in Danielson 4.2-14,15. */
        private final FourierCjSjCoefficients cjsjFourier;

        /** Maximum value of j index. */
        private final int jMax;

        /** The coefficients C<sup>j</sup> of the function S and its derivatives.
         * <p>
         * The index j belongs to the interval [0,jMax]. The coefficient C⁰ is the free coefficient.<br>
         * Each column of the matrix contains the coefficient corresponding to the following functions: <br/>
         * - S <br/>
         * - dS / da <br/>
         * - dS / dk <br/>
         * - dS / dh <br/>
         * - dS / dα <br/>
         * - dS / dβ <br/>
         * - dS / dγ <br/>
         * - dS / dλ
         * </p>
         */
        private final double[][] cjCoefs;

        /** The coefficients S<sup>j</sup> of the function S and its derivatives.
         * <p>
         * The index j belongs to the interval [0,jMax].<br>
         * Each column of the matrix contains the coefficient corresponding to the following functions: <br/>
         * - S <br/>
         * - dS / da <br/>
         * - dS / dk <br/>
         * - dS / dh <br/>
         * - dS / dα <br/>
         * - dS / dβ <br/>
         * - dS / dγ <br/>
         * - dS / dλ
         * </p>
         */
        private final double[][] sjCoefs;

        /**
         * Standard constructor.
         *
         * @param nMax maximum value of n index
         * @param sMax maximum value of s index
         * @param jMax maximum value of j index
         * @param context container for attributes
         * @param hansen hansen objects
         */
        GeneratingFunctionCoefficients(final int nMax, final int sMax, final int jMax,
                                       final DSSTThirdBodyContext context, final HansenObjects hansen) {
            this.jMax = jMax;
            this.cjsjFourier = new FourierCjSjCoefficients(nMax, sMax, jMax, context);
            this.cjCoefs = new double[8][jMax + 1];
            this.sjCoefs = new double[8][jMax + 1];

            computeGeneratingFunctionCoefficients(context, hansen);
        }

        /**
         * Compute the coefficients for the generating function S and its derivatives.
         * @param context container for attributes
         * @param hansenObjects hansen objects
         */
        private void computeGeneratingFunctionCoefficients(final DSSTThirdBodyContext context, final HansenObjects hansenObjects) {

            final AuxiliaryElements auxiliaryElements = context.getAuxiliaryElements();

            // Access to potential U derivatives
            final UAnddU udu = new UAnddU(context, hansenObjects);

            //Compute the C<sup>j</sup> coefficients
            for (int j = 1; j <= jMax; j++) {
                //Compute the C<sup>j</sup> coefficients
                cjCoefs[0][j] = cjsjFourier.getCj(j);
                cjCoefs[1][j] = cjsjFourier.getdCjda(j);
                cjCoefs[2][j] = cjsjFourier.getdCjdk(j) - (cjsjFourier.getSjLambda(j - 1) - cjsjFourier.getSjLambda(j + 1)) / 2;
                cjCoefs[3][j] = cjsjFourier.getdCjdh(j) - (cjsjFourier.getCjLambda(j - 1) + cjsjFourier.getCjLambda(j + 1)) / 2;
                cjCoefs[4][j] = cjsjFourier.getdCjdalpha(j);
                cjCoefs[5][j] = cjsjFourier.getdCjdbeta(j);
                cjCoefs[6][j] = cjsjFourier.getdCjdgamma(j);
                cjCoefs[7][j] = cjsjFourier.getCjLambda(j);

                //Compute the S<sup>j</sup> coefficients
                sjCoefs[0][j] = cjsjFourier.getSj(j);
                sjCoefs[1][j] = cjsjFourier.getdSjda(j);
                sjCoefs[2][j] = cjsjFourier.getdSjdk(j) + (cjsjFourier.getCjLambda(j - 1) - cjsjFourier.getCjLambda(j + 1)) / 2;
                sjCoefs[3][j] = cjsjFourier.getdSjdh(j) - (cjsjFourier.getSjLambda(j - 1) + cjsjFourier.getSjLambda(j + 1)) / 2;
                sjCoefs[4][j] = cjsjFourier.getdSjdalpha(j);
                sjCoefs[5][j] = cjsjFourier.getdSjdbeta(j);
                sjCoefs[6][j] = cjsjFourier.getdSjdgamma(j);
                sjCoefs[7][j] = cjsjFourier.getSjLambda(j);

                //In the special case j == 1 there are some additional terms to be added
                if (j == 1) {
                    //Additional terms for C<sup>j</sup> coefficients
                    cjCoefs[0][j] += -auxiliaryElements.getH() * udu.getU();
                    cjCoefs[1][j] += -auxiliaryElements.getH() * udu.getdUda();
                    cjCoefs[2][j] += -auxiliaryElements.getH() * udu.getdUdk();
                    cjCoefs[3][j] += -(auxiliaryElements.getH() * udu.getdUdh() + udu.getU() + cjsjFourier.getC0Lambda());
                    cjCoefs[4][j] += -auxiliaryElements.getH() * udu.getdUdAl();
                    cjCoefs[5][j] += -auxiliaryElements.getH() * udu.getdUdBe();
                    cjCoefs[6][j] += -auxiliaryElements.getH() * udu.getdUdGa();

                    //Additional terms for S<sup>j</sup> coefficients
                    sjCoefs[0][j] += auxiliaryElements.getK() * udu.getU();
                    sjCoefs[1][j] += auxiliaryElements.getK() * udu.getdUda();
                    sjCoefs[2][j] += auxiliaryElements.getK() * udu.getdUdk() + udu.getU() + cjsjFourier.getC0Lambda();
                    sjCoefs[3][j] += auxiliaryElements.getK() * udu.getdUdh();
                    sjCoefs[4][j] += auxiliaryElements.getK() * udu.getdUdAl();
                    sjCoefs[5][j] += auxiliaryElements.getK() * udu.getdUdBe();
                    sjCoefs[6][j] += auxiliaryElements.getK() * udu.getdUdGa();
                }
            }
        }

        /** Get the coefficient C<sup>j</sup> for the function S.
         * <br>
         * Possible values for j are within the interval [0,jMax].
         * The value 0 is used to obtain the free coefficient C⁰
         * @param j j index
         * @return C<sup>j</sup> for the function S
         */
        public double getSCj(final int j) {
            return cjCoefs[0][j];
        }

        /** Get the coefficient S<sup>j</sup> for the function S.
         * <br>
         * Possible values for j are within the interval [1,jMax].
         * @param j j index
         * @return S<sup>j</sup> for the function S
         */
        public double getSSj(final int j) {
            return sjCoefs[0][j];
        }

        /** Get the coefficient C<sup>j</sup> for the derivative dS/da.
         * <br>
         * Possible values for j are within the interval [0,jMax].
         * The value 0 is used to obtain the free coefficient C⁰
         * @param j j index
         * @return C<sup>j</sup> for the function dS/da
         */
        public double getdSdaCj(final int j) {
            return cjCoefs[1][j];
        }

        /** Get the coefficient S<sup>j</sup> for the derivative dS/da.
         * <br>
         * Possible values for j are within the interval [1,jMax].
         * @param j j index
         * @return S<sup>j</sup> for the derivative dS/da
         */
        public double getdSdaSj(final int j) {
            return sjCoefs[1][j];
        }

        /** Get the coefficient C<sup>j</sup> for the derivative dS/dk
         * <br>
         * Possible values for j are within the interval [0,jMax].
         * The value 0 is used to obtain the free coefficient C⁰
         * @param j j index
         * @return C<sup>j</sup> for the function dS/dk
         */
        public double getdSdkCj(final int j) {
            return cjCoefs[2][j];
        }

        /** Get the coefficient S<sup>j</sup> for the derivative dS/dk.
         * <br>
         * Possible values for j are within the interval [1,jMax].
         * @param j j index
         * @return S<sup>j</sup> for the derivative dS/dk
         */
        public double getdSdkSj(final int j) {
            return sjCoefs[2][j];
        }

        /** Get the coefficient C<sup>j</sup> for the derivative dS/dh
         * <br>
         * Possible values for j are within the interval [0,jMax].
         * The value 0 is used to obtain the free coefficient C⁰
         * @param j j index
         * @return C<sup>j</sup> for the function dS/dh
         */
        public double getdSdhCj(final int j) {
            return cjCoefs[3][j];
        }

        /** Get the coefficient S<sup>j</sup> for the derivative dS/dh.
         * <br>
         * Possible values for j are within the interval [1,jMax].
         * @param j j index
         * @return S<sup>j</sup> for the derivative dS/dh
         */
        public double getdSdhSj(final int j) {
            return sjCoefs[3][j];
        }

        /** Get the coefficient C<sup>j</sup> for the derivative dS/dα
         * <br>
         * Possible values for j are within the interval [0,jMax].
         * The value 0 is used to obtain the free coefficient C⁰
         * @param j j index
         * @return C<sup>j</sup> for the function dS/dα
         */
        public double getdSdalphaCj(final int j) {
            return cjCoefs[4][j];
        }

        /** Get the coefficient S<sup>j</sup> for the derivative dS/dα.
         * <br>
         * Possible values for j are within the interval [1,jMax].
         * @param j j index
         * @return S<sup>j</sup> for the derivative dS/dα
         */
        public double getdSdalphaSj(final int j) {
            return sjCoefs[4][j];
        }

        /** Get the coefficient C<sup>j</sup> for the derivative dS/dβ
         * <br>
         * Possible values for j are within the interval [0,jMax].
         * The value 0 is used to obtain the free coefficient C⁰
         * @param j j index
         * @return C<sup>j</sup> for the function dS/dβ
         */
        public double getdSdbetaCj(final int j) {
            return cjCoefs[5][j];
        }

        /** Get the coefficient S<sup>j</sup> for the derivative dS/dβ.
         * <br>
         * Possible values for j are within the interval [1,jMax].
         * @param j j index
         * @return S<sup>j</sup> for the derivative dS/dβ
         */
        public double getdSdbetaSj(final int j) {
            return sjCoefs[5][j];
        }

        /** Get the coefficient C<sup>j</sup> for the derivative dS/dγ
         * <br>
         * Possible values for j are within the interval [0,jMax].
         * The value 0 is used to obtain the free coefficient C⁰
         * @param j j index
         * @return C<sup>j</sup> for the function dS/dγ
         */
        public double getdSdgammaCj(final int j) {
            return cjCoefs[6][j];
        }

        /** Get the coefficient S<sup>j</sup> for the derivative dS/dγ.
         * <br>
         * Possible values for j are within the interval [1,jMax].
         * @param j j index
         * @return S<sup>j</sup> for the derivative dS/dγ
         */
        public double getdSdgammaSj(final int j) {
            return sjCoefs[6][j];
        }

        /** Get the coefficient C<sup>j</sup> for the derivative dS/dλ
         * <br>
         * Possible values for j are within the interval [0,jMax].
         * The value 0 is used to obtain the free coefficient C⁰
         * @param j j index
         * @return C<sup>j</sup> for the function dS/dλ
         */
        public double getdSdlambdaCj(final int j) {
            return cjCoefs[7][j];
        }

        /** Get the coefficient S<sup>j</sup> for the derivative dS/dλ.
         * <br>
         * Possible values for j are within the interval [1,jMax].
         * @param j j index
         * @return S<sup>j</sup> for the derivative dS/dλ
         */
        public double getdSdlambdaSj(final int j) {
            return sjCoefs[7][j];
        }
    }

    /** This class computes the coefficients for the generating function S and its derivatives.
     * <p>
     * The form of the generating functions is: <br>
     *  S = C⁰ + &Sigma;<sub>j=1</sub><sup>N+1</sup>(C<sup>j</sup> * cos(jF) + S<sup>j</sup> * sin(jF)) <br>
     *  The coefficients C⁰, C<sup>j</sup>, S<sup>j</sup> are the Fourrier coefficients
     *  presented in Danielson 4.2-14,15 except for the case j=1 where
     *  C¹ = C¹<sub>Fourier</sub> - hU and
     *  S¹ = S¹<sub>Fourier</sub> + kU <br>
     *  Also the coefficients of the derivatives of S by a, k, h, α, β, γ and λ
     *  are computed end expressed in a similar manner. The formulas used are 4.2-19, 20, 23, 24
     * </p>
     * @author Lucian Barbulescu
     */
    private class FieldGeneratingFunctionCoefficients <T extends RealFieldElement<T>> {

        /** The Fourier coefficients as presented in Danielson 4.2-14,15. */
        private final FieldFourierCjSjCoefficients<T> cjsjFourier;

        /** Maximum value of j index. */
        private final int jMax;

        /** The coefficients C<sup>j</sup> of the function S and its derivatives.
         * <p>
         * The index j belongs to the interval [0,jMax]. The coefficient C⁰ is the free coefficient.<br>
         * Each column of the matrix contains the coefficient corresponding to the following functions: <br/>
         * - S <br/>
         * - dS / da <br/>
         * - dS / dk <br/>
         * - dS / dh <br/>
         * - dS / dα <br/>
         * - dS / dβ <br/>
         * - dS / dγ <br/>
         * - dS / dλ
         * </p>
         */
        private final T[][] cjCoefs;

        /** The coefficients S<sup>j</sup> of the function S and its derivatives.
         * <p>
         * The index j belongs to the interval [0,jMax].<br>
         * Each column of the matrix contains the coefficient corresponding to the following functions: <br/>
         * - S <br/>
         * - dS / da <br/>
         * - dS / dk <br/>
         * - dS / dh <br/>
         * - dS / dα <br/>
         * - dS / dβ <br/>
         * - dS / dγ <br/>
         * - dS / dλ
         * </p>
         */
        private final T[][] sjCoefs;

        /**
         * Standard constructor.
         *
         * @param nMax maximum value of n index
         * @param sMax maximum value of s index
         * @param jMax maximum value of j index
         * @param context container for attributes
         * @param hansen hansen objects
         * @param field field used by default
         */
        FieldGeneratingFunctionCoefficients(final int nMax, final int sMax, final int jMax,
                                            final FieldDSSTThirdBodyContext<T> context,
                                            final FieldHansenObjects<T> hansen,
                                            final Field<T> field) {
            this.jMax = jMax;
            this.cjsjFourier = new FieldFourierCjSjCoefficients<>(nMax, sMax, jMax, context, field);
            this.cjCoefs     = MathArrays.buildArray(field, 8, jMax + 1);
            this.sjCoefs     = MathArrays.buildArray(field, 8, jMax + 1);

            computeGeneratingFunctionCoefficients(context, hansen);
        }

        /**
         * Compute the coefficients for the generating function S and its derivatives.
         * @param context container for attributes
         * @param hansenObjects hansen objects
         */
        private void computeGeneratingFunctionCoefficients(final FieldDSSTThirdBodyContext<T> context,
                                                           final FieldHansenObjects<T> hansenObjects) {

            final FieldAuxiliaryElements<T> auxiliaryElements = context.getFieldAuxiliaryElements();

            // Access to potential U derivatives
            final FieldUAnddU<T> udu = new FieldUAnddU<>(context, hansenObjects);

            //Compute the C<sup>j</sup> coefficients
            for (int j = 1; j <= jMax; j++) {
                //Compute the C<sup>j</sup> coefficients
                cjCoefs[0][j] = cjsjFourier.getCj(j);
                cjCoefs[1][j] = cjsjFourier.getdCjda(j);
                cjCoefs[2][j] = cjsjFourier.getdCjdk(j).subtract((cjsjFourier.getSjLambda(j - 1).subtract(cjsjFourier.getSjLambda(j + 1))).divide(2.));
                cjCoefs[3][j] = cjsjFourier.getdCjdh(j).subtract((cjsjFourier.getCjLambda(j - 1).add(cjsjFourier.getCjLambda(j + 1))).divide(2.));
                cjCoefs[4][j] = cjsjFourier.getdCjdalpha(j);
                cjCoefs[5][j] = cjsjFourier.getdCjdbeta(j);
                cjCoefs[6][j] = cjsjFourier.getdCjdgamma(j);
                cjCoefs[7][j] = cjsjFourier.getCjLambda(j);

                //Compute the S<sup>j</sup> coefficients
                sjCoefs[0][j] = cjsjFourier.getSj(j);
                sjCoefs[1][j] = cjsjFourier.getdSjda(j);
                sjCoefs[2][j] = cjsjFourier.getdSjdk(j).add((cjsjFourier.getCjLambda(j - 1).subtract(cjsjFourier.getCjLambda(j + 1))).divide(2.));
                sjCoefs[3][j] = cjsjFourier.getdSjdh(j).subtract((cjsjFourier.getSjLambda(j - 1).add(cjsjFourier.getSjLambda(j + 1))).divide(2.));
                sjCoefs[4][j] = cjsjFourier.getdSjdalpha(j);
                sjCoefs[5][j] = cjsjFourier.getdSjdbeta(j);
                sjCoefs[6][j] = cjsjFourier.getdSjdgamma(j);
                sjCoefs[7][j] = cjsjFourier.getSjLambda(j);

                //In the special case j == 1 there are some additional terms to be added
                if (j == 1) {
                    //Additional terms for C<sup>j</sup> coefficients
                    cjCoefs[0][j] = cjCoefs[0][j].add(auxiliaryElements.getH().negate().multiply(udu.getU()));
                    cjCoefs[1][j] = cjCoefs[1][j].add(auxiliaryElements.getH().negate().multiply(udu.getdUda()));
                    cjCoefs[2][j] = cjCoefs[2][j].add(auxiliaryElements.getH().negate().multiply(udu.getdUdk()));
                    cjCoefs[3][j] = cjCoefs[3][j].add(auxiliaryElements.getH().multiply(udu.getdUdh()).add(udu.getU()).add(cjsjFourier.getC0Lambda()).negate());
                    cjCoefs[4][j] = cjCoefs[4][j].add(auxiliaryElements.getH().negate().multiply(udu.getdUdAl()));
                    cjCoefs[5][j] = cjCoefs[5][j].add(auxiliaryElements.getH().negate().multiply(udu.getdUdBe()));
                    cjCoefs[6][j] = cjCoefs[6][j].add(auxiliaryElements.getH().negate().multiply(udu.getdUdGa()));

                    //Additional terms for S<sup>j</sup> coefficients
                    sjCoefs[0][j] = sjCoefs[0][j].add(auxiliaryElements.getK().multiply(udu.getU()));
                    sjCoefs[1][j] = sjCoefs[1][j].add(auxiliaryElements.getK().multiply(udu.getdUda()));
                    sjCoefs[2][j] = sjCoefs[2][j].add(auxiliaryElements.getK().multiply(udu.getdUdk()).add(udu.getU()).add(cjsjFourier.getC0Lambda()));
                    sjCoefs[3][j] = sjCoefs[3][j].add(auxiliaryElements.getK().multiply(udu.getdUdh()));
                    sjCoefs[4][j] = sjCoefs[4][j].add(auxiliaryElements.getK().multiply(udu.getdUdAl()));
                    sjCoefs[5][j] = sjCoefs[5][j].add(auxiliaryElements.getK().multiply(udu.getdUdBe()));
                    sjCoefs[6][j] = sjCoefs[6][j].add(auxiliaryElements.getK().multiply(udu.getdUdGa()));
                }
            }
        }

        /** Get the coefficient C<sup>j</sup> for the function S.
         * <br>
         * Possible values for j are within the interval [0,jMax].
         * The value 0 is used to obtain the free coefficient C⁰
         * @param j j index
         * @return C<sup>j</sup> for the function S
         */
        public T getSCj(final int j) {
            return cjCoefs[0][j];
        }

        /** Get the coefficient S<sup>j</sup> for the function S.
         * <br>
         * Possible values for j are within the interval [1,jMax].
         * @param j j index
         * @return S<sup>j</sup> for the function S
         */
        public T getSSj(final int j) {
            return sjCoefs[0][j];
        }

        /** Get the coefficient C<sup>j</sup> for the derivative dS/da.
         * <br>
         * Possible values for j are within the interval [0,jMax].
         * The value 0 is used to obtain the free coefficient C⁰
         * @param j j index
         * @return C<sup>j</sup> for the function dS/da
         */
        public T getdSdaCj(final int j) {
            return cjCoefs[1][j];
        }

        /** Get the coefficient S<sup>j</sup> for the derivative dS/da.
         * <br>
         * Possible values for j are within the interval [1,jMax].
         * @param j j index
         * @return S<sup>j</sup> for the derivative dS/da
         */
        public T getdSdaSj(final int j) {
            return sjCoefs[1][j];
        }

        /** Get the coefficient C<sup>j</sup> for the derivative dS/dk
         * <br>
         * Possible values for j are within the interval [0,jMax].
         * The value 0 is used to obtain the free coefficient C⁰
         * @param j j index
         * @return C<sup>j</sup> for the function dS/dk
         */
        public T getdSdkCj(final int j) {
            return cjCoefs[2][j];
        }

        /** Get the coefficient S<sup>j</sup> for the derivative dS/dk.
         * <br>
         * Possible values for j are within the interval [1,jMax].
         * @param j j index
         * @return S<sup>j</sup> for the derivative dS/dk
         */
        public T getdSdkSj(final int j) {
            return sjCoefs[2][j];
        }

        /** Get the coefficient C<sup>j</sup> for the derivative dS/dh
         * <br>
         * Possible values for j are within the interval [0,jMax].
         * The value 0 is used to obtain the free coefficient C⁰
         * @param j j index
         * @return C<sup>j</sup> for the function dS/dh
         */
        public T getdSdhCj(final int j) {
            return cjCoefs[3][j];
        }

        /** Get the coefficient S<sup>j</sup> for the derivative dS/dh.
         * <br>
         * Possible values for j are within the interval [1,jMax].
         * @param j j index
         * @return S<sup>j</sup> for the derivative dS/dh
         */
        public T getdSdhSj(final int j) {
            return sjCoefs[3][j];
        }

        /** Get the coefficient C<sup>j</sup> for the derivative dS/dα
         * <br>
         * Possible values for j are within the interval [0,jMax].
         * The value 0 is used to obtain the free coefficient C⁰
         * @param j j index
         * @return C<sup>j</sup> for the function dS/dα
         */
        public T getdSdalphaCj(final int j) {
            return cjCoefs[4][j];
        }

        /** Get the coefficient S<sup>j</sup> for the derivative dS/dα.
         * <br>
         * Possible values for j are within the interval [1,jMax].
         * @param j j index
         * @return S<sup>j</sup> for the derivative dS/dα
         */
        public T getdSdalphaSj(final int j) {
            return sjCoefs[4][j];
        }

        /** Get the coefficient C<sup>j</sup> for the derivative dS/dβ
         * <br>
         * Possible values for j are within the interval [0,jMax].
         * The value 0 is used to obtain the free coefficient C⁰
         * @param j j index
         * @return C<sup>j</sup> for the function dS/dβ
         */
        public T getdSdbetaCj(final int j) {
            return cjCoefs[5][j];
        }

        /** Get the coefficient S<sup>j</sup> for the derivative dS/dβ.
         * <br>
         * Possible values for j are within the interval [1,jMax].
         * @param j j index
         * @return S<sup>j</sup> for the derivative dS/dβ
         */
        public T getdSdbetaSj(final int j) {
            return sjCoefs[5][j];
        }

        /** Get the coefficient C<sup>j</sup> for the derivative dS/dγ
         * <br>
         * Possible values for j are within the interval [0,jMax].
         * The value 0 is used to obtain the free coefficient C⁰
         * @param j j index
         * @return C<sup>j</sup> for the function dS/dγ
         */
        public T getdSdgammaCj(final int j) {
            return cjCoefs[6][j];
        }

        /** Get the coefficient S<sup>j</sup> for the derivative dS/dγ.
         * <br>
         * Possible values for j are within the interval [1,jMax].
         * @param j j index
         * @return S<sup>j</sup> for the derivative dS/dγ
         */
        public T getdSdgammaSj(final int j) {
            return sjCoefs[6][j];
        }

        /** Get the coefficient C<sup>j</sup> for the derivative dS/dλ
         * <br>
         * Possible values for j are within the interval [0,jMax].
         * The value 0 is used to obtain the free coefficient C⁰
         * @param j j index
         * @return C<sup>j</sup> for the function dS/dλ
         */
        public T getdSdlambdaCj(final int j) {
            return cjCoefs[7][j];
        }

        /** Get the coefficient S<sup>j</sup> for the derivative dS/dλ.
         * <br>
         * Possible values for j are within the interval [1,jMax].
         * @param j j index
         * @return S<sup>j</sup> for the derivative dS/dλ
         */
        public T getdSdlambdaSj(final int j) {
            return sjCoefs[7][j];
        }
    }

    /**
     * The coefficients used to compute the short periodic contribution for the Third body perturbation.
     * <p>
     * The short periodic contribution for the Third Body is expressed in Danielson 4.2-25.<br>
     * The coefficients C<sub>i</sub>⁰, C<sub>i</sub><sup>j</sup>, S<sub>i</sub><sup>j</sup>
     * are computed by replacing the corresponding values in formula 2.5.5-10.
     * </p>
     * @author Lucian Barbulescu
     */
    private static class ThirdBodyShortPeriodicCoefficients implements ShortPeriodTerms {

        /** Serializable UID. */
        private static final long serialVersionUID = 20151119L;

        /** Maximal value for j. */
        private final int jMax;

        /** Number of points used in the interpolation process. */
        private final int interpolationPoints;

        /** Max frequency of F. */
        private final int    maxFreqF;

        /** Coefficients prefix. */
        private final String prefix;

        /** All coefficients slots. */
        private final transient TimeSpanMap<Slot> slots;

        /**
         * Standard constructor.
         *  @param interpolationPoints number of points used in the interpolation process
         * @param jMax maximal value for j
         * @param maxFreqF Max frequency of F
         * @param bodyName third body name
         * @param slots all coefficients slots
         */
        ThirdBodyShortPeriodicCoefficients(final int jMax, final int interpolationPoints,
                                           final int maxFreqF, final String bodyName,
                                           final TimeSpanMap<Slot> slots) {
            this.jMax                = jMax;
            this.interpolationPoints = interpolationPoints;
            this.maxFreqF            = maxFreqF;
            this.prefix              = DSSTThirdBody.SHORT_PERIOD_PREFIX + bodyName + "-";
            this.slots               = slots;
        }

        /** Get the slot valid for some date.
         * @param meanStates mean states defining the slot
         * @return slot valid at the specified date
         */
        public Slot createSlot(final SpacecraftState... meanStates) {
            final Slot         slot  = new Slot(jMax, interpolationPoints);
            final AbsoluteDate first = meanStates[0].getDate();
            final AbsoluteDate last  = meanStates[meanStates.length - 1].getDate();
            if (first.compareTo(last) <= 0) {
                slots.addValidAfter(slot, first);
            } else {
                slots.addValidBefore(slot, first);
            }
            return slot;
        }

        /** {@inheritDoc} */
        @Override
        public double[] value(final Orbit meanOrbit) {

            // select the coefficients slot
            final Slot slot = slots.get(meanOrbit.getDate());

            // the current eccentric longitude
            final double F = meanOrbit.getLE();

            //initialize the short periodic contribution with the corresponding C⁰ coeficient
            final double[] shortPeriodic = slot.cij[0].value(meanOrbit.getDate());

            // Add the cos and sin dependent terms
            for (int j = 1; j <= maxFreqF; j++) {
                //compute cos and sin
                final double cosjF = FastMath.cos(j * F);
                final double sinjF = FastMath.sin(j * F);

                final double[] c = slot.cij[j].value(meanOrbit.getDate());
                final double[] s = slot.sij[j].value(meanOrbit.getDate());
                for (int i = 0; i < 6; i++) {
                    shortPeriodic[i] += c[i] * cosjF + s[i] * sinjF;
                }
            }

            return shortPeriodic;

        }

        /** {@inheritDoc} */
        @Override
        public String getCoefficientsKeyPrefix() {
            return prefix;
        }

        /** {@inheritDoc}
         * <p>
         * For third body attraction forces,there are maxFreqF + 1 cj coefficients,
         * maxFreqF sj coefficients where maxFreqF depends on the orbit.
         * The j index is the integer multiplier for the eccentric longitude argument
         * in the cj and sj coefficients.
         * </p>
         */
        @Override
        public Map<String, double[]> getCoefficients(final AbsoluteDate date, final Set<String> selected)
            throws OrekitException {

            // select the coefficients slot
            final Slot slot = slots.get(date);

            final Map<String, double[]> coefficients = new HashMap<String, double[]>(2 * maxFreqF + 1);
            storeIfSelected(coefficients, selected, slot.cij[0].value(date), "c", 0);
            for (int j = 1; j <= maxFreqF; j++) {
                storeIfSelected(coefficients, selected, slot.cij[j].value(date), "c", j);
                storeIfSelected(coefficients, selected, slot.sij[j].value(date), "s", j);
            }
            return coefficients;

        }

        /** Put a coefficient in a map if selected.
         * @param map map to populate
         * @param selected set of coefficients that should be put in the map
         * (empty set means all coefficients are selected)
         * @param value coefficient value
         * @param id coefficient identifier
         * @param indices list of coefficient indices
         */
        private void storeIfSelected(final Map<String, double[]> map, final Set<String> selected,
                                     final double[] value, final String id, final int... indices) {
            final StringBuilder keyBuilder = new StringBuilder(getCoefficientsKeyPrefix());
            keyBuilder.append(id);
            for (int index : indices) {
                keyBuilder.append('[').append(index).append(']');
            }
            final String key = keyBuilder.toString();
            if (selected.isEmpty() || selected.contains(key)) {
                map.put(key, value);
            }
        }

        /** Replace the instance with a data transfer object for serialization.
         * @return data transfer object that will be serialized
         * @exception NotSerializableException if an additional state provider is not serializable
         */
        private Object writeReplace() throws NotSerializableException {

            // slots transitions
            final SortedSet<TimeSpanMap.Transition<Slot>> transitions     = slots.getTransitions();
            final AbsoluteDate[]                          transitionDates = new AbsoluteDate[transitions.size()];
            final Slot[]                                  allSlots        = new Slot[transitions.size() + 1];
            int i = 0;
            for (final TimeSpanMap.Transition<Slot> transition : transitions) {
                if (i == 0) {
                    // slot before the first transition
                    allSlots[i] = transition.getBefore();
                }
                if (i < transitionDates.length) {
                    transitionDates[i] = transition.getDate();
                    allSlots[++i]      = transition.getAfter();
                }
            }

            return new DataTransferObject(jMax, interpolationPoints, maxFreqF, prefix,
                                          transitionDates, allSlots);

        }


        /** Internal class used only for serialization. */
        private static class DataTransferObject implements Serializable {

            /** Serializable UID. */
            private static final long serialVersionUID = 20160319L;

            /** Maximum value for j index. */
            private final int jMax;

            /** Number of points used in the interpolation process. */
            private final int interpolationPoints;

            /** Max frequency of F. */
            private final int    maxFreqF;

            /** Coefficients prefix. */
            private final String prefix;

            /** Transitions dates. */
            private final AbsoluteDate[] transitionDates;

            /** All slots. */
            private final Slot[] allSlots;

            /** Simple constructor.
             * @param jMax maximum value for j index
             * @param interpolationPoints number of points used in the interpolation process
             * @param maxFreqF max frequency of F
             * @param prefix prefix for coefficients keys
             * @param transitionDates transitions dates
             * @param allSlots all slots
             */
            DataTransferObject(final int jMax, final int interpolationPoints,
                               final int maxFreqF, final String prefix,
                               final AbsoluteDate[] transitionDates, final Slot[] allSlots) {
                this.jMax                  = jMax;
                this.interpolationPoints   = interpolationPoints;
                this.maxFreqF              = maxFreqF;
                this.prefix                = prefix;
                this.transitionDates       = transitionDates;
                this.allSlots              = allSlots;
            }

            /** Replace the deserialized data transfer object with a {@link ThirdBodyShortPeriodicCoefficients}.
             * @return replacement {@link ThirdBodyShortPeriodicCoefficients}
             */
            private Object readResolve() {

                final TimeSpanMap<Slot> slots = new TimeSpanMap<Slot>(allSlots[0]);
                for (int i = 0; i < transitionDates.length; ++i) {
                    slots.addValidAfter(allSlots[i + 1], transitionDates[i]);
                }

                return new ThirdBodyShortPeriodicCoefficients(jMax, interpolationPoints, maxFreqF, prefix, slots);

            }

        }

    }

    /**
     * The coefficients used to compute the short periodic contribution for the Third body perturbation.
     * <p>
     * The short periodic contribution for the Third Body is expressed in Danielson 4.2-25.<br>
     * The coefficients C<sub>i</sub>⁰, C<sub>i</sub><sup>j</sup>, S<sub>i</sub><sup>j</sup>
     * are computed by replacing the corresponding values in formula 2.5.5-10.
     * </p>
     * @author Lucian Barbulescu
     */
    private static class FieldThirdBodyShortPeriodicCoefficients <T extends RealFieldElement<T>> implements FieldShortPeriodTerms<T> {

        /** Serializable UID. */
        private static final long serialVersionUID = 20151119L;

        /** Maximal value for j. */
        private final int jMax;

        /** Number of points used in the interpolation process. */
        private final int interpolationPoints;

        /** Max frequency of F. */
        private final int    maxFreqF;

        /** Coefficients prefix. */
        private final String prefix;

        /** All coefficients slots. */
        private final transient FieldTimeSpanMap<FieldSlot<T>, T> slots;

        /**
         * Standard constructor.
         *  @param interpolationPoints number of points used in the interpolation process
         * @param jMax maximal value for j
         * @param maxFreqF Max frequency of F
         * @param bodyName third body name
         * @param slots all coefficients slots
         */
        FieldThirdBodyShortPeriodicCoefficients(final int jMax, final int interpolationPoints,
                                                final int maxFreqF, final String bodyName,
                                                final FieldTimeSpanMap<FieldSlot<T>, T> slots) {
            this.jMax                = jMax;
            this.interpolationPoints = interpolationPoints;
            this.maxFreqF            = maxFreqF;
            this.prefix              = DSSTThirdBody.SHORT_PERIOD_PREFIX + bodyName + "-";
            this.slots               = slots;
        }

        /** Get the slot valid for some date.
         * @param meanStates mean states defining the slot
         * @return slot valid at the specified date
         */
        @SuppressWarnings("unchecked")
        public FieldSlot<T> createSlot(final FieldSpacecraftState<T>... meanStates) {
            final FieldSlot<T>         slot  = new FieldSlot<>(jMax, interpolationPoints);
            final FieldAbsoluteDate<T> first = meanStates[0].getDate();
            final FieldAbsoluteDate<T> last  = meanStates[meanStates.length - 1].getDate();
            if (first.compareTo(last) <= 0) {
                slots.addValidAfter(slot, first);
            } else {
                slots.addValidBefore(slot, first);
            }
            return slot;
        }

        /** {@inheritDoc} */
        @Override
        public T[] value(final FieldOrbit<T> meanOrbit) {

            // select the coefficients slot
            final FieldSlot<T> slot = slots.get(meanOrbit.getDate());

            // the current eccentric longitude
            final T F = meanOrbit.getLE();

            //initialize the short periodic contribution with the corresponding C⁰ coeficient
            final T[] shortPeriodic = (T[]) slot.cij[0].value(meanOrbit.getDate());

            // Add the cos and sin dependent terms
            for (int j = 1; j <= maxFreqF; j++) {
                //compute cos and sin
                final T cosjF = FastMath.cos(F.multiply(j));
                final T sinjF = FastMath.sin(F.multiply(j));

                final T[] c = (T[]) slot.cij[j].value(meanOrbit.getDate());
                final T[] s = (T[]) slot.sij[j].value(meanOrbit.getDate());
                for (int i = 0; i < 6; i++) {
                    shortPeriodic[i] = shortPeriodic[i].add(c[i].multiply(cosjF).add(s[i].multiply(sinjF)));
                }
            }

            return shortPeriodic;

        }

        /** {@inheritDoc} */
        @Override
        public String getCoefficientsKeyPrefix() {
            return prefix;
        }

        /** {@inheritDoc}
         * <p>
         * For third body attraction forces,there are maxFreqF + 1 cj coefficients,
         * maxFreqF sj coefficients where maxFreqF depends on the orbit.
         * The j index is the integer multiplier for the eccentric longitude argument
         * in the cj and sj coefficients.
         * </p>
         */
        @Override
<<<<<<< HEAD
        public Map<String, T[]> getCoefficients(final FieldAbsoluteDate<T> date, final Set<String> selected)
            throws OrekitException {
=======
        public Map<String, double[]> getCoefficients(final AbsoluteDate date, final Set<String> selected) {
>>>>>>> ad5c7ecb

            // select the coefficients slot
            final FieldSlot<T> slot = slots.get(date);

            final Map<String, T[]> coefficients = new HashMap<String, T[]>(2 * maxFreqF + 1);
            storeIfSelected(coefficients, selected, slot.cij[0].value(date), "c", 0);
            for (int j = 1; j <= maxFreqF; j++) {
                storeIfSelected(coefficients, selected, slot.cij[j].value(date), "c", j);
                storeIfSelected(coefficients, selected, slot.sij[j].value(date), "s", j);
            }
            return coefficients;

        }

        /** Put a coefficient in a map if selected.
         * @param map map to populate
         * @param selected set of coefficients that should be put in the map
         * (empty set means all coefficients are selected)
         * @param value coefficient value
         * @param id coefficient identifier
         * @param indices list of coefficient indices
         */
        private void storeIfSelected(final Map<String, T[]> map, final Set<String> selected,
                                     final T[] value, final String id, final int... indices) {
            final StringBuilder keyBuilder = new StringBuilder(getCoefficientsKeyPrefix());
            keyBuilder.append(id);
            for (int index : indices) {
                keyBuilder.append('[').append(index).append(']');
            }
            final String key = keyBuilder.toString();
            if (selected.isEmpty() || selected.contains(key)) {
                map.put(key, value);
            }
        }

    }

    /** Coefficients valid for one time slot. */
    private static class Slot implements Serializable {

        /** Serializable UID. */
        private static final long serialVersionUID = 20160319L;

        /** The coefficients C<sub>i</sub><sup>j</sup>.
         * <p>
         * The index order is cij[j][i] <br/>
         * i corresponds to the equinoctial element, as follows: <br/>
         * - i=0 for a <br/>
         * - i=1 for k <br/>
         * - i=2 for h <br/>
         * - i=3 for q <br/>
         * - i=4 for p <br/>
         * - i=5 for λ <br/>
         * </p>
         */
        private final ShortPeriodicsInterpolatedCoefficient[] cij;

        /** The coefficients S<sub>i</sub><sup>j</sup>.
         * <p>
         * The index order is sij[j][i] <br/>
         * i corresponds to the equinoctial element, as follows: <br/>
         * - i=0 for a <br/>
         * - i=1 for k <br/>
         * - i=2 for h <br/>
         * - i=3 for q <br/>
         * - i=4 for p <br/>
         * - i=5 for λ <br/>
         * </p>
         */
        private final ShortPeriodicsInterpolatedCoefficient[] sij;

        /** Simple constructor.
         *  @param jMax maximum value for j index
         *  @param interpolationPoints number of points used in the interpolation process
         */
        Slot(final int jMax, final int interpolationPoints) {
            // allocate the coefficients arrays
            cij = new ShortPeriodicsInterpolatedCoefficient[jMax + 1];
            sij = new ShortPeriodicsInterpolatedCoefficient[jMax + 1];
            for (int j = 0; j <= jMax; j++) {
                cij[j] = new ShortPeriodicsInterpolatedCoefficient(interpolationPoints);
                sij[j] = new ShortPeriodicsInterpolatedCoefficient(interpolationPoints);
            }


        }
    }

    /** Coefficients valid for one time slot. */
    private static class FieldSlot <T extends RealFieldElement<T>> implements Serializable {

        /** Serializable UID. */
        private static final long serialVersionUID = 20160319L;

        /** The coefficients C<sub>i</sub><sup>j</sup>.
         * <p>
         * The index order is cij[j][i] <br/>
         * i corresponds to the equinoctial element, as follows: <br/>
         * - i=0 for a <br/>
         * - i=1 for k <br/>
         * - i=2 for h <br/>
         * - i=3 for q <br/>
         * - i=4 for p <br/>
         * - i=5 for λ <br/>
         * </p>
         */
        private final FieldShortPeriodicsInterpolatedCoefficient<T>[] cij;

        /** The coefficients S<sub>i</sub><sup>j</sup>.
         * <p>
         * The index order is sij[j][i] <br/>
         * i corresponds to the equinoctial element, as follows: <br/>
         * - i=0 for a <br/>
         * - i=1 for k <br/>
         * - i=2 for h <br/>
         * - i=3 for q <br/>
         * - i=4 for p <br/>
         * - i=5 for λ <br/>
         * </p>
         */
        private final FieldShortPeriodicsInterpolatedCoefficient<T>[] sij;

        /** Simple constructor.
         *  @param jMax maximum value for j index
         *  @param interpolationPoints number of points used in the interpolation process
         */
        @SuppressWarnings("unchecked")
        FieldSlot(final int jMax, final int interpolationPoints) {
            // allocate the coefficients arrays
            cij = (FieldShortPeriodicsInterpolatedCoefficient<T>[]) Array.newInstance(FieldShortPeriodicsInterpolatedCoefficient.class, jMax + 1);
            sij = (FieldShortPeriodicsInterpolatedCoefficient<T>[]) Array.newInstance(FieldShortPeriodicsInterpolatedCoefficient.class, jMax + 1);
            for (int j = 0; j <= jMax; j++) {
                cij[j] = new FieldShortPeriodicsInterpolatedCoefficient<>(interpolationPoints);
                sij[j] = new FieldShortPeriodicsInterpolatedCoefficient<>(interpolationPoints);
            }


        }
    }

    /** Compute potential and potential derivatives with respect to orbital parameters. */
    private class UAnddU {

        /** The current value of the U function. <br/>
         * Needed for the short periodic contribution */
        private double U;

        /** dU / da. */
        private  double dUda;

        /** dU / dk. */
        private double dUdk;

        /** dU / dh. */
        private double dUdh;

        /** dU / dAlpha. */
        private double dUdAl;

        /** dU / dBeta. */
        private double dUdBe;

        /** dU / dGamma. */
        private double dUdGa;

        /** Simple constuctor.
         * @param context container for attributes
         * @param hansen hansen objects
         */
        UAnddU(final DSSTThirdBodyContext context,
               final HansenObjects hansen) {
            // Auxiliary elements related to the current orbit
            final AuxiliaryElements auxiliaryElements = context.getAuxiliaryElements();

            // Gs and Hs coefficients
            final double[][] GsHs = CoefficientsFactory.computeGsHs(auxiliaryElements.getK(), auxiliaryElements.getH(), context.getAlpha(), context.getBeta(), context.getMaxEccPow());

            // Initialise U.
            U = 0.;

            // Potential derivatives
            dUda  = 0.;
            dUdk  = 0.;
            dUdh  = 0.;
            dUdAl = 0.;
            dUdBe = 0.;
            dUdGa = 0.;

            for (int s = 0; s <= context.getMaxEccPow(); s++) {

                // initialise the Hansen roots
                hansen.computeHansenObjectsInitValues(context, auxiliaryElements.getB(), s);

                // Get the current Gs coefficient
                final double gs = GsHs[0][s];

                // Compute Gs partial derivatives from 3.1-(9)
                double dGsdh  = 0.;
                double dGsdk  = 0.;
                double dGsdAl = 0.;
                double dGsdBe = 0.;
                if (s > 0) {
                    // First get the G(s-1) and the H(s-1) coefficients
                    final double sxGsm1 = s * GsHs[0][s - 1];
                    final double sxHsm1 = s * GsHs[1][s - 1];
                    // Then compute derivatives
                    dGsdh  = context.getBeta()  * sxGsm1 - context.getAlpha() * sxHsm1;
                    dGsdk  = context.getAlpha() * sxGsm1 + context.getBeta()  * sxHsm1;
                    dGsdAl = auxiliaryElements.getK() * sxGsm1 - auxiliaryElements.getH() * sxHsm1;
                    dGsdBe = auxiliaryElements.getH() * sxGsm1 + auxiliaryElements.getK() * sxHsm1;
                }

                // Kronecker symbol (2 - delta(0,s))
                final double delta0s = (s == 0) ? 1. : 2.;

                for (int n = FastMath.max(2, s); n <= context.getMaxAR3Pow(); n++) {
                    // (n - s) must be even
                    if ((n - s) % 2 == 0) {
                        // Extract data from previous computation :
                        final double kns   = hansen.getHansenObjects()[s].getValue(n, auxiliaryElements.getB());
                        final double dkns  = hansen.getHansenObjects()[s].getDerivative(n, auxiliaryElements.getB());

                        final double vns   = context.getVns().get(new NSKey(n, s));
                        final double coef0 = delta0s * context.getAoR3Pow()[n] * vns;
                        final double coef1 = coef0 * context.getQns()[n][s];
                        final double coef2 = coef1 * kns;
                        // dQns/dGamma = Q(n, s + 1) from Equation 3.1-(8)
                        // for n = s, Q(n, n + 1) = 0. (Cefola & Broucke, 1975)
                        final double dqns = (n == s) ? 0. : context.getQns()[n][s + 1];

                        //Compute U:
                        U += coef2 * gs;

                        // Compute dU / da :
                        dUda  += coef2 * n * gs;
                        // Compute dU / dh
                        dUdh  += coef1 * (kns * dGsdh + context.getHXXX() * gs * dkns);
                        // Compute dU / dk
                        dUdk  += coef1 * (kns * dGsdk + context.getKXXX() * gs * dkns);
                        // Compute dU / dAlpha
                        dUdAl += coef2 * dGsdAl;
                        // Compute dU / dBeta
                        dUdBe += coef2 * dGsdBe;
                        // Compute dU / dGamma
                        dUdGa += coef0 * kns * dqns * gs;
                    }
                }
            }

            // multiply by mu3 / R3
            this.U = U * context.getMuoR3();

            this.dUda  = dUda  * context.getMuoR3() / auxiliaryElements.getSma();
            this.dUdk  = dUdk  * context.getMuoR3();
            this.dUdh  = dUdh  * context.getMuoR3();
            this.dUdAl = dUdAl * context.getMuoR3();
            this.dUdBe = dUdBe * context.getMuoR3();
            this.dUdGa = dUdGa * context.getMuoR3();

        }

        /** Return value of U.
         * @return U
         */
        public double getU() {
            return U;
        }

        /** Return value of dU / da.
         * @return dUda
         */
        public double getdUda() {
            return dUda;
        }

        /** Return value of dU / dk.
         * @return dUdk
         */
        public double getdUdk() {
            return dUdk;
        }

        /** Return value of dU / dh.
         * @return dUdh
         */
        public double getdUdh() {
            return dUdh;
        }

        /** Return value of dU / dAlpha.
         * @return dUdAl
         */
        public double getdUdAl() {
            return dUdAl;
        }

        /** Return value of dU / dBeta.
         * @return dUdBe
         */
        public double getdUdBe() {
            return dUdBe;
        }

        /** Return value of dU / dGamma.
         * @return dUdGa
         */
        public double getdUdGa() {
            return dUdGa;
        }

    }

    /** Compute potential and potential derivatives with respect to orbital parameters. */
    private class FieldUAnddU <T extends RealFieldElement<T>> {

        /** The current value of the U function. <br/>
         * Needed for the short periodic contribution */
        private T U;

        /** dU / da. */
        private T dUda;

        /** dU / dk. */
        private T dUdk;

        /** dU / dh. */
        private T dUdh;

        /** dU / dAlpha. */
        private T dUdAl;

        /** dU / dBeta. */
        private T dUdBe;

        /** dU / dGamma. */
        private T dUdGa;

        /** Simple constuctor.
         * @param context container for attributes
         * @param hansen hansen objects
         */
        FieldUAnddU(final FieldDSSTThirdBodyContext<T> context,
                    final FieldHansenObjects<T> hansen) {

            // Auxiliary elements related to the current orbit
            final FieldAuxiliaryElements<T> auxiliaryElements = context.getFieldAuxiliaryElements();

            // Field for array building
            final Field<T> field = auxiliaryElements.getDate().getField();
            // Zero for initialization
            final T zero = field.getZero();

            // Gs and Hs coefficients
            final T[][] GsHs = CoefficientsFactory.computeGsHs(auxiliaryElements.getK(), auxiliaryElements.getH(), context.getAlpha(), context.getBeta(), context.getMaxEccPow(), field);

            // Initialise U.
            U = zero;

            // Potential derivatives
            dUda  = zero;
            dUdk  = zero;
            dUdh  = zero;
            dUdAl = zero;
            dUdBe = zero;
            dUdGa = zero;

            for (int s = 0; s <= context.getMaxEccPow(); s++) {
                // initialise the Hansen roots
                hansen.computeHansenObjectsInitValues(context, auxiliaryElements.getB(), s);

                // Get the current Gs coefficient
                final T gs = GsHs[0][s];

                // Compute Gs partial derivatives from 3.1-(9)
                T dGsdh  = zero;
                T dGsdk  = zero;
                T dGsdAl = zero;
                T dGsdBe = zero;
                if (s > 0) {
                    // First get the G(s-1) and the H(s-1) coefficients
                    final T sxGsm1 = GsHs[0][s - 1].multiply(s);
                    final T sxHsm1 = GsHs[1][s - 1].multiply(s);
                    // Then compute derivatives
                    dGsdh  = sxGsm1.multiply(context.getBeta()).subtract(sxHsm1.multiply(context.getAlpha()));
                    dGsdk  = sxGsm1.multiply(context.getAlpha()).add(sxHsm1.multiply(context.getBeta()));
                    dGsdAl = sxGsm1.multiply(auxiliaryElements.getK()).subtract(sxHsm1.multiply(auxiliaryElements.getH()));
                    dGsdBe = sxGsm1.multiply(auxiliaryElements.getH()).add(sxHsm1.multiply(auxiliaryElements.getK()));
                }

                // Kronecker symbol (2 - delta(0,s))
                final T delta0s = zero.add((s == 0) ? 1. : 2.);

                for (int n = FastMath.max(2, s); n <= context.getMaxAR3Pow(); n++) {
                    // (n - s) must be even
                    if ((n - s) % 2 == 0) {
                        // Extract data from previous computation :
                        final T kns   = (T) hansen.getHansenObjects()[s].getValue(n, auxiliaryElements.getB());
                        final T dkns  = (T) hansen.getHansenObjects()[s].getDerivative(n, auxiliaryElements.getB());

                        final T vns   = zero.add(context.getVns().get(new NSKey(n, s)));
                        final T coef0 = delta0s.multiply(vns).multiply(context.getAoR3Pow()[n]);
                        final T coef1 = coef0.multiply(context.getQns()[n][s]);
                        final T coef2 = coef1.multiply(kns);
                        // dQns/dGamma = Q(n, s + 1) from Equation 3.1-(8)
                        // for n = s, Q(n, n + 1) = 0. (Cefola & Broucke, 1975)
                        final T dqns = (n == s) ? zero : context.getQns()[n][s + 1];

                        //Compute U:
                        U = U.add(coef2.multiply(gs));

                        // Compute dU / da :
                        dUda  = dUda.add(coef2.multiply(n).multiply(gs));
                        // Compute dU / dh
                        dUdh  = dUdh.add(coef1.multiply(dGsdh.multiply(kns).add(context.getHXXX().multiply(gs).multiply(dkns))));
                        // Compute dU / dk
                        dUdk  = dUdk.add(coef1.multiply(dGsdk.multiply(kns).add(context.getKXXX().multiply(gs).multiply(dkns))));
                        // Compute dU / dAlpha
                        dUdAl = dUdAl.add(coef2.multiply(dGsdAl));
                        // Compute dU / dBeta
                        dUdBe = dUdBe.add(coef2.multiply(dGsdBe));
                        // Compute dU / dGamma
                        dUdGa = dUdGa.add(coef0.multiply(kns).multiply(dqns).multiply(gs));
                    }
                }
            }

            // multiply by mu3 / R3
            this.U = U.multiply(context.getMuoR3());

            this.dUda  = dUda.multiply(context.getMuoR3().divide(auxiliaryElements.getSma()));
            this.dUdk  = dUdk.multiply(context.getMuoR3());
            this.dUdh  = dUdh.multiply(context.getMuoR3());
            this.dUdAl = dUdAl.multiply(context.getMuoR3());
            this.dUdBe = dUdBe.multiply(context.getMuoR3());
            this.dUdGa = dUdGa.multiply(context.getMuoR3());

        }

        /** Return value of U.
         * @return U
         */
        public T getU() {
            return U;
        }

        /** Return value of dU / da.
         * @return dUda
         */
        public T getdUda() {
            return dUda;
        }

        /** Return value of dU / dk.
         * @return dUdk
         */
        public T getdUdk() {
            return dUdk;
        }

        /** Return value of dU / dh.
         * @return dUdh
         */
        public T getdUdh() {
            return dUdh;
        }

        /** Return value of dU / dAlpha.
         * @return dUdAl
         */
        public T getdUdAl() {
            return dUdAl;
        }

        /** Return value of dU / dBeta.
         * @return dUdBe
         */
        public T getdUdBe() {
            return dUdBe;
        }

        /** Return value of dU / dGamma.
         * @return dUdGa
         */
        public T getdUdGa() {
            return dUdGa;
        }

    }

    /** Computes init values of the Hansen Objects. */
    private class HansenObjects {

        /** Max power for summation. */
        private static final int    MAX_POWER = 22;

        /** An array that contains the objects needed to build the Hansen coefficients. <br/>
         * The index is s */
        private final HansenThirdBodyLinear[] hansenObjects;

        /** Simple constructor. */
        HansenObjects() {
            this.hansenObjects = new HansenThirdBodyLinear[MAX_POWER + 1];
            for (int s = 0; s <= MAX_POWER; s++) {
                this.hansenObjects[s] = new HansenThirdBodyLinear(MAX_POWER, s);
            }
        }

        /** Compute init values for hansen objects.
         * @param context container for attributes
         * @param B = sqrt(1 - e²).
         * @param element element of the array to compute the init values
         */
        public void computeHansenObjectsInitValues(final DSSTThirdBodyContext context, final double B, final int element) {
            hansenObjects[element].computeInitValues(B, context.getBB(), context.getBBB());
        }

        /** Get the Hansen Objects.
         * @return hansenObjects
         */
        public HansenThirdBodyLinear[] getHansenObjects() {
            return hansenObjects;
        }

    }

    /** Computes init values of the Hansen Objects. */
    private class FieldHansenObjects<T extends RealFieldElement<T>> {

        /** Max power for summation. */
        private static final int    MAX_POWER = 22;

        /** An array that contains the objects needed to build the Hansen coefficients. <br/>
         * The index is s */
        private final FieldHansenThirdBodyLinear<T>[] hansenObjects;

        /** Simple constructor.
         * @param field field used by default
         */
        @SuppressWarnings("unchecked")
        FieldHansenObjects(final Field<T> field) {
            this.hansenObjects = (FieldHansenThirdBodyLinear<T>[]) Array.newInstance(FieldHansenThirdBodyLinear.class, MAX_POWER + 1);
            for (int s = 0; s <= MAX_POWER; s++) {
                this.hansenObjects[s] = new FieldHansenThirdBodyLinear<>(MAX_POWER, s, field);
            }
        }

        /** Initialise the Hansen roots for third body problem.
         * @param context container for attributes
         * @param B = sqrt(1 - e²).
         * @param element element of the array to compute the init values
         */
        public void computeHansenObjectsInitValues(final FieldDSSTThirdBodyContext<T> context,
                                                   final T B, final int element) {
            hansenObjects[element].computeInitValues(B, context.getBB(), context.getBBB());
        }

        /** Get the Hansen Objects.
         * @return hansenObjects
         */
        public FieldHansenThirdBodyLinear<T>[] getHansenObjects() {
            return hansenObjects;
        }

    }

}<|MERGE_RESOLUTION|>--- conflicted
+++ resolved
@@ -37,8 +37,6 @@
 import org.hipparchus.util.MathArrays;
 import org.orekit.attitudes.AttitudeProvider;
 import org.orekit.bodies.CelestialBody;
-import org.orekit.errors.OrekitException;
-import org.orekit.errors.OrekitInternalError;
 import org.orekit.orbits.FieldOrbit;
 import org.orekit.orbits.Orbit;
 import org.orekit.propagation.FieldSpacecraftState;
@@ -142,18 +140,12 @@
      *  @see org.orekit.bodies.CelestialBodyFactory
      */
     public DSSTThirdBody(final CelestialBody body, final double mu) {
-        try {
-            bodyParameterDriver = new ParameterDriver(body.getName() + DSSTThirdBody.ATTRACTION_COEFFICIENT,
-                                                     body.getGM(), MU_SCALE,
-                                                     0.0, Double.POSITIVE_INFINITY);
-            gmParameterDriver = new ParameterDriver(DSSTNewtonianAttraction.CENTRAL_ATTRACTION_COEFFICIENT,
-                                                    mu, MU_SCALE,
-                                                    0.0, Double.POSITIVE_INFINITY);
-
-        } catch (OrekitException e) {
-            // this should never occur as valueChanged above never throws an exception
-            throw new OrekitInternalError(e);
-        }
+        bodyParameterDriver = new ParameterDriver(body.getName() + DSSTThirdBody.ATTRACTION_COEFFICIENT,
+                                                  body.getGM(), MU_SCALE,
+                                                  0.0, Double.POSITIVE_INFINITY);
+        gmParameterDriver = new ParameterDriver(DSSTNewtonianAttraction.CENTRAL_ATTRACTION_COEFFICIENT,
+                                                mu, MU_SCALE,
+                                                0.0, Double.POSITIVE_INFINITY);
 
         this.body = body;
 
@@ -180,17 +172,11 @@
      *  @param auxiliaryElements auxiliary elements related to the current orbit
      *  @param type type of the elements used during the propagation
      *  @param parameters values of the force model parameters
-     *  @throws OrekitException if some specific error occurs
      */
     @Override
-<<<<<<< HEAD
     public List<ShortPeriodTerms> initialize(final AuxiliaryElements auxiliaryElements,
                                              final PropagationType type,
-                                             final double[] parameters)
-        throws OrekitException {
-=======
-    public List<ShortPeriodTerms> initialize(final AuxiliaryElements aux, final boolean meanOnly) {
->>>>>>> ad5c7ecb
+                                             final double[] parameters) {
 
         // Initializes specific parameters.
         final DSSTThirdBodyContext context = initializeStep(auxiliaryElements, parameters);
@@ -212,11 +198,9 @@
 
     /** {@inheritDoc} */
     @Override
-<<<<<<< HEAD
     public <T extends RealFieldElement<T>> List<FieldShortPeriodTerms<T>> initialize(final FieldAuxiliaryElements<T> auxiliaryElements,
                                                                                      final PropagationType type,
-                                                                                     final T[] parameters)
-        throws OrekitException {
+                                                                                     final T[] parameters) {
 
         // Field used by default
         final Field<T> field = auxiliaryElements.getDate().getField();
@@ -250,10 +234,8 @@
      *  @param auxiliaryElements auxiliary elements related to the current orbit
      *  @param parameters values of the force model parameters
      *  @return new force model context
-     *  @throws OrekitException if some specific error occurs
      */
-    private DSSTThirdBodyContext initializeStep(final AuxiliaryElements auxiliaryElements, final double[] parameters)
-        throws OrekitException {
+    private DSSTThirdBodyContext initializeStep(final AuxiliaryElements auxiliaryElements, final double[] parameters) {
         return new DSSTThirdBodyContext(auxiliaryElements, body, parameters);
     }
 
@@ -265,78 +247,16 @@
      *  @param auxiliaryElements auxiliary elements related to the current orbit
      *  @param parameters values of the force model parameters
      *  @return new force model context
-     *  @throws OrekitException if some specific error occurs
      */
     private <T extends RealFieldElement<T>> FieldDSSTThirdBodyContext<T> initializeStep(final FieldAuxiliaryElements<T> auxiliaryElements,
-                                                                                        final T[] parameters)
-        throws OrekitException {
+                                                                                        final T[] parameters) {
         return new FieldDSSTThirdBodyContext<>(auxiliaryElements, body, parameters);
-=======
-    public void initializeStep(final AuxiliaryElements aux) {
-
-        // Equinoctial elements
-        a = aux.getSma();
-        k = aux.getK();
-        h = aux.getH();
-        q = aux.getQ();
-        p = aux.getP();
-
-        // Eccentricity
-        ecc = aux.getEcc();
-
-        // Distance from center of mass of the central body to the 3rd body
-        final Vector3D bodyPos = body.getPVCoordinates(aux.getDate(), aux.getFrame()).getPosition();
-        R3 = bodyPos.getNorm();
-
-        // Direction cosines
-        final Vector3D bodyDir = bodyPos.normalize();
-        alpha = bodyDir.dotProduct(aux.getVectorF());
-        beta  = bodyDir.dotProduct(aux.getVectorG());
-        gamma = bodyDir.dotProduct(aux.getVectorW());
-
-        // Equinoctial coefficients
-        A = aux.getA();
-        B = aux.getB();
-        C = aux.getC();
-        meanMotion = aux.getMeanMotion();
-
-        //&Chi;<sup>-2</sup>.
-        BB = B * B;
-        //&Chi;<sup>-3</sup>.
-        BBB = BB * B;
-
-        //b = 1 / (1 + B)
-        b = 1. / (1. + B);
-
-        // &Chi;
-        X = 1. / B;
-        XX = X * X;
-        XXX = X * XX;
-        // -2 * a / A
-        m2aoA = -2. * a / A;
-        // B / A
-        BoA = B / A;
-        // 1 / AB
-        ooAB = 1. / (A * B);
-        // -C / 2AB
-        mCo2AB = -C * ooAB / 2.;
-        // B / A(1 + B)
-        BoABpo = BoA / (1. + B);
-
-        // mu3 / R3
-        muoR3 = gm / R3;
-
-        //h * &Chi;³
-        hXXX = h * XXX;
-        //k * &Chi;³
-        kXXX = k * XXX;
->>>>>>> ad5c7ecb
     }
 
     /** {@inheritDoc} */
     @Override
-    public double[] getMeanElementRate(final SpacecraftState currentState, final AuxiliaryElements auxiliaryElements, final double[] parameters)
-        throws OrekitException {
+    public double[] getMeanElementRate(final SpacecraftState currentState,
+                                       final AuxiliaryElements auxiliaryElements, final double[] parameters) {
 
         // Container for attributes
         final DSSTThirdBodyContext context = initializeStep(auxiliaryElements, parameters);
@@ -365,11 +285,9 @@
 
     /** {@inheritDoc} */
     @Override
-<<<<<<< HEAD
     public <T extends RealFieldElement<T>> T[] getMeanElementRate(final FieldSpacecraftState<T> currentState,
                                                                   final FieldAuxiliaryElements<T> auxiliaryElements,
-                                                                  final T[] parameters)
-        throws OrekitException {
+                                                                  final T[] parameters) {
 
         // Parameters for array building
         final Field<T> field = currentState.getDate().getField();
@@ -414,11 +332,7 @@
 
     /** {@inheritDoc} */
     @Override
-    public void updateShortPeriodTerms(final double[] parameters, final SpacecraftState... meanStates)
-        throws OrekitException {
-=======
-    public void updateShortPeriodTerms(final SpacecraftState... meanStates) {
->>>>>>> ad5c7ecb
+    public void updateShortPeriodTerms(final double[] parameters, final SpacecraftState... meanStates) {
 
         final Slot slot = shortPeriods.createSlot(meanStates);
 
@@ -507,8 +421,7 @@
     @Override
     @SuppressWarnings("unchecked")
     public <T extends RealFieldElement<T>> void updateShortPeriodTerms(final T[] parameters,
-                                                                       final FieldSpacecraftState<T>... meanStates)
-        throws OrekitException {
+                                                                       final FieldSpacecraftState<T>... meanStates) {
 
         // Field used by default
         final Field<T> field = meanStates[0].getDate().getField();
@@ -3226,8 +3139,7 @@
          * </p>
          */
         @Override
-        public Map<String, double[]> getCoefficients(final AbsoluteDate date, final Set<String> selected)
-            throws OrekitException {
+        public Map<String, double[]> getCoefficients(final AbsoluteDate date, final Set<String> selected) {
 
             // select the coefficients slot
             final Slot slot = slots.get(date);
@@ -3461,12 +3373,7 @@
          * </p>
          */
         @Override
-<<<<<<< HEAD
-        public Map<String, T[]> getCoefficients(final FieldAbsoluteDate<T> date, final Set<String> selected)
-            throws OrekitException {
-=======
-        public Map<String, double[]> getCoefficients(final AbsoluteDate date, final Set<String> selected) {
->>>>>>> ad5c7ecb
+        public Map<String, T[]> getCoefficients(final FieldAbsoluteDate<T> date, final Set<String> selected) {
 
             // select the coefficients slot
             final FieldSlot<T> slot = slots.get(date);

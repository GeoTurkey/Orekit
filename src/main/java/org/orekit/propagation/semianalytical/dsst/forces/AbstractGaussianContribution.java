--- conflicted
+++ resolved
@@ -683,17 +683,10 @@
             final T dLm = shiftedLm.subtract(auxiliaryElements.getLM());
             final T dt = dLm.divide(context.getMeanMotion());
 
-<<<<<<< HEAD
-            final T cosL = FastMath.cos(x);
-            final T sinL = FastMath.sin(x);
-            final T roa = auxiliaryElements.getB().multiply(auxiliaryElements.getB()).divide(
-                    auxiliaryElements.getH().multiply(sinL).add(auxiliaryElements.getK().multiply(cosL)).add(1.));
-=======
             final FieldSinCos<T> scL = FastMath.sinCos(x);
             final T cosL = scL.cos();
             final T sinL = scL.sin();
             final T roa  = auxiliaryElements.getB().multiply(auxiliaryElements.getB()).divide(auxiliaryElements.getH().multiply(sinL).add(auxiliaryElements.getK().multiply(cosL)).add(1.));
->>>>>>> bb0e6e1e
             final T roa2 = roa.multiply(roa);
             final T r = auxiliaryElements.getSma().multiply(roa);
             final T X = r.multiply(cosL);
@@ -752,16 +745,10 @@
                 }
             } else {
                 val = MathArrays.buildArray(field, dimension * 2);
-<<<<<<< HEAD
-                // Compute cos(j*L) and sin(j*L);
-                final T cosjL = j == 1 ? cosL : FastMath.cos(x.multiply(j));
-                final T sinjL = j == 1 ? sinL : FastMath.sin(x.multiply(j));
-=======
                 //Compute cos(j*L) and sin(j*L);
                 final FieldSinCos<T> scjL = FastMath.sinCos(x.multiply(j));
                 final T cosjL = j == 1 ? cosL : scjL.cos();
                 final T sinjL = j == 1 ? sinL : scjL.sin();
->>>>>>> bb0e6e1e
 
                 for (int i = 0; i < 6; i++) {
                     // da<sub>i</sub>/dv * cos(jL)
@@ -788,21 +775,12 @@
          * @param lv True longitude
          * @return Eccentric longitude
          */
-<<<<<<< HEAD
-        private T trueToEccentric(final T lv) {
-            final T cosLv = FastMath.cos(lv);
-            final T sinLv = FastMath.sin(lv);
-            final T num = auxiliaryElements.getH().multiply(cosLv).subtract(auxiliaryElements.getK().multiply(sinLv));
-            final T den = auxiliaryElements.getB().add(auxiliaryElements.getK().multiply(cosLv))
-                    .add(auxiliaryElements.getH().multiply(sinLv)).add(1.);
-=======
         private T trueToEccentric (final T lv) {
             final FieldSinCos<T> sclV = FastMath.sinCos(lv);
             final T cosLv   = sclV.cos();
             final T sinLv   = sclV.sin();
             final T num     = auxiliaryElements.getH().multiply(cosLv).subtract(auxiliaryElements.getK().multiply(sinLv));
             final T den     = auxiliaryElements.getB().add(auxiliaryElements.getK().multiply(cosLv)).add(auxiliaryElements.getH().multiply(sinLv)).add(1.);
->>>>>>> bb0e6e1e
             return FastMath.atan(num.divide(den)).multiply(2.).add(lv);
         }
 
@@ -811,15 +789,9 @@
          * @param le Eccentric longitude
          * @return Mean longitude
          */
-<<<<<<< HEAD
-        private T eccentricToMean(final T le) {
-            return le.subtract(auxiliaryElements.getK().multiply(FastMath.sin(le)))
-                    .add(auxiliaryElements.getH().multiply(FastMath.cos(le)));
-=======
         private T eccentricToMean (final T le) {
             final FieldSinCos<T> scle = FastMath.sinCos(le);
             return le.subtract(auxiliaryElements.getK().multiply(scle.sin())).add(auxiliaryElements.getH().multiply(scle.cos()));
->>>>>>> bb0e6e1e
         }
 
         /**
@@ -984,17 +956,10 @@
             final double dLm = shiftedLm - auxiliaryElements.getLM();
             final double dt = dLm / context.getMeanMotion();
 
-<<<<<<< HEAD
-            final double cosL = FastMath.cos(x);
-            final double sinL = FastMath.sin(x);
-            final double roa = auxiliaryElements.getB() * auxiliaryElements.getB() /
-                    (1. + auxiliaryElements.getH() * sinL + auxiliaryElements.getK() * cosL);
-=======
             final SinCos scL  = FastMath.sinCos(x);
             final double cosL = scL.cos();
             final double sinL = scL.sin();
             final double roa  = auxiliaryElements.getB() * auxiliaryElements.getB() / (1. + auxiliaryElements.getH() * sinL + auxiliaryElements.getK() * cosL);
->>>>>>> bb0e6e1e
             final double roa2 = roa * roa;
             final double r = auxiliaryElements.getSma() * roa;
             final double X = r * cosL;
@@ -1051,16 +1016,10 @@
                 }
             } else {
                 val = new double[12];
-<<<<<<< HEAD
-                // Compute cos(j*L) and sin(j*L);
-                final double cosjL = j == 1 ? cosL : FastMath.cos(j * x);
-                final double sinjL = j == 1 ? sinL : FastMath.sin(j * x);
-=======
                 //Compute cos(j*L) and sin(j*L);
                 final SinCos scjL  = FastMath.sinCos(j * x);
                 final double cosjL = j == 1 ? cosL : scjL.cos();
                 final double sinjL = j == 1 ? sinL : scjL.sin();
->>>>>>> bb0e6e1e
 
                 for (int i = 0; i < 6; i++) {
                     // da<sub>i</sub>/dv * cos(jL)
@@ -1077,19 +1036,10 @@
          * @param lv True longitude
          * @return Eccentric longitude
          */
-<<<<<<< HEAD
-        private double trueToEccentric(final double lv) {
-            final double cosLv = FastMath.cos(lv);
-            final double sinLv = FastMath.sin(lv);
-            final double num = auxiliaryElements.getH() * cosLv - auxiliaryElements.getK() * sinLv;
-            final double den = auxiliaryElements.getB() + 1. + auxiliaryElements.getK() * cosLv +
-                    auxiliaryElements.getH() * sinLv;
-=======
         private double trueToEccentric (final double lv) {
             final SinCos scLv    = FastMath.sinCos(lv);
             final double num     = auxiliaryElements.getH() * scLv.cos() - auxiliaryElements.getK() * scLv.sin();
             final double den     = auxiliaryElements.getB() + 1. + auxiliaryElements.getK() * scLv.cos() + auxiliaryElements.getH() * scLv.sin();
->>>>>>> bb0e6e1e
             return lv + 2. * FastMath.atan(num / den);
         }
 
@@ -1098,14 +1048,9 @@
          * @param le Eccentric longitude
          * @return Mean longitude
          */
-<<<<<<< HEAD
-        private double eccentricToMean(final double le) {
-            return le - auxiliaryElements.getK() * FastMath.sin(le) + auxiliaryElements.getH() * FastMath.cos(le);
-=======
         private double eccentricToMean (final double le) {
             final SinCos scLe = FastMath.sinCos(le);
             return le - auxiliaryElements.getK() * scLe.sin() + auxiliaryElements.getH() * scLe.cos();
->>>>>>> bb0e6e1e
         }
 
         /**

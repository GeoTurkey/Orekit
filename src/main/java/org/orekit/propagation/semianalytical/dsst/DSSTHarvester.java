/* Copyright 2002-2024 CS GROUP
 * Licensed to CS GROUP (CS) under one or more
 * contributor license agreements.  See the NOTICE file distributed with
 * this work for additional information regarding copyright ownership.
 * CS licenses this file to You under the Apache License, Version 2.0
 * (the "License"); you may not use this file except in compliance with
 * the License.  You may obtain a copy of the License at
 *
 *   http://www.apache.org/licenses/LICENSE-2.0
 *
 * Unless required by applicable law or agreed to in writing, software
 * distributed under the License is distributed on an "AS IS" BASIS,
 * WITHOUT WARRANTIES OR CONDITIONS OF ANY KIND, either express or implied.
 * See the License for the specific language governing permissions and
 * limitations under the License.
 */
package org.orekit.propagation.semianalytical.dsst;

import java.util.ArrayList;
import java.util.Arrays;
import java.util.IdentityHashMap;
import java.util.List;
import java.util.Map;

import org.hipparchus.analysis.differentiation.Gradient;
import org.hipparchus.linear.MatrixUtils;
import org.hipparchus.linear.RealMatrix;
import org.orekit.orbits.OrbitType;
import org.orekit.orbits.PositionAngleType;
import org.orekit.propagation.AbstractMatricesHarvester;
import org.orekit.propagation.FieldSpacecraftState;
import org.orekit.propagation.PropagationType;
import org.orekit.propagation.SpacecraftState;
import org.orekit.propagation.semianalytical.dsst.forces.DSSTForceModel;
import org.orekit.propagation.semianalytical.dsst.forces.FieldShortPeriodTerms;
import org.orekit.propagation.semianalytical.dsst.utilities.FieldAuxiliaryElements;
import org.orekit.utils.DoubleArrayDictionary;
import org.orekit.utils.ParameterDriver;
import org.orekit.utils.TimeSpanMap;
import org.orekit.utils.TimeSpanMap.Span;

/** Harvester between two-dimensional Jacobian matrices and one-dimensional {@link
 * SpacecraftState#getAdditionalState(String) additional state arrays}.
 * @author Luc Maisonobe
 * @author Bryan Cazabonne
 * @since 11.1
 */
public class DSSTHarvester extends AbstractMatricesHarvester {

    /** Retrograde factor I.
     *  <p>
     *  DSST model needs equinoctial orbit as internal representation.
     *  Classical equinoctial elements have discontinuities when inclination
     *  is close to zero. In this representation, I = +1. <br>
     *  To avoid this discontinuity, another representation exists and equinoctial
     *  elements can be expressed in a different way, called "retrograde" orbit.
     *  This implies I = -1. <br>
     *  As Orekit doesn't implement the retrograde orbit, I is always set to +1.
     *  But for the sake of consistency with the theory, the retrograde factor
     *  has been kept in the formulas.
     *  </p>
     */
    private static final int I = 1;

    /** Propagator bound to this harvester. */
    private final DSSTPropagator propagator;

    /** Derivatives of the short period terms that apply to State Transition Matrix.*/
    private final double[][] shortPeriodDerivativesStm;

    /** Derivatives of the short period terms that apply to Jacobians columns. */
    private final DoubleArrayDictionary shortPeriodDerivativesJacobianColumns;

    /** Columns names for parameters. */
    private List<String> columnsNames;

    /**
     * Field short periodic terms. Key is the force model to which they pertain. Value is
     * the terms. They need to be stored in a map because the DsstForceModel interface
     * does not have a getter for the terms.
     */
    private final Map<DSSTForceModel, List<FieldShortPeriodTerms<Gradient>>>
            fieldShortPeriodTerms;

    /** Simple constructor.
     * <p>
     * The arguments for initial matrices <em>must</em> be compatible with the
     * {@link org.orekit.orbits.OrbitType#EQUINOCTIAL equinoctial orbit type}
     * and {@link PositionAngleType position angle} that will be used by propagator
     * </p>
     * @param propagator propagator bound to this harvester
     * @param stmName State Transition Matrix state name
     * @param initialStm initial State Transition Matrix ∂Y/∂Y₀,
     * if null (which is the most frequent case), assumed to be 6x6 identity
     * @param initialJacobianColumns initial columns of the Jacobians matrix with respect to parameters,
     * if null or if some selected parameters are missing from the dictionary, the corresponding
     * initial column is assumed to be 0
     */
    DSSTHarvester(final DSSTPropagator propagator, final String stmName,
                  final RealMatrix initialStm, final DoubleArrayDictionary initialJacobianColumns) {
        super(stmName, initialStm, initialJacobianColumns);
        this.propagator                            = propagator;
        this.shortPeriodDerivativesStm             = new double[STATE_DIMENSION][STATE_DIMENSION];
        this.shortPeriodDerivativesJacobianColumns = new DoubleArrayDictionary();
        // Use identity hash map to have the same behavior as a getter on the force model
        this.fieldShortPeriodTerms                 = new IdentityHashMap<>();
    }

    /** {@inheritDoc} */
    @Override
    public RealMatrix getStateTransitionMatrix(final SpacecraftState state) {

        final RealMatrix stm = super.getStateTransitionMatrix(state);

        if (propagator.getPropagationType() == PropagationType.OSCULATING) {
            // add the short period terms
            for (int i = 0; i < STATE_DIMENSION; i++) {
                for (int j = 0; j < STATE_DIMENSION; j++) {
                    stm.addToEntry(i, j, shortPeriodDerivativesStm[i][j]);
                }
            }
        }

        return stm;

    }

    /** {@inheritDoc} */
    @Override
    public RealMatrix getParametersJacobian(final SpacecraftState state) {

        final RealMatrix jacobian = super.getParametersJacobian(state);
        if (jacobian != null && propagator.getPropagationType() == PropagationType.OSCULATING) {

            // add the short period terms
            final List<String> names = getJacobiansColumnsNames();
            for (int j = 0; j < names.size(); ++j) {
                final double[] column = shortPeriodDerivativesJacobianColumns.get(names.get(j));
                for (int i = 0; i < STATE_DIMENSION; i++) {
                    jacobian.addToEntry(i, j, column[i]);
                }
            }

        }

        return jacobian;

    }

    /** Get the Jacobian matrix B1 (B1 = ∂εη/∂Y).
     * <p>
     * B1 represents the partial derivatives of the short period motion
     * with respect to the mean equinoctial elements.
     * </p>
     * @return the B1 jacobian matrix
     */
    public RealMatrix getB1() {

        // Initialize B1
        final RealMatrix B1 = MatrixUtils.createRealMatrix(STATE_DIMENSION, STATE_DIMENSION);

        // add the short period terms
        for (int i = 0; i < STATE_DIMENSION; i++) {
            for (int j = 0; j < STATE_DIMENSION; j++) {
                B1.addToEntry(i, j, shortPeriodDerivativesStm[i][j]);
            }
        }

        // Return B1
        return B1;

    }

    /** Get the Jacobian matrix B2 (B2 = ∂Y/∂Y₀).
     * <p>
     * B2 represents the partial derivatives of the mean equinoctial elements
     * with respect to the initial ones.
     * </p>
     * @param state spacecraft state
     * @return the B2 jacobian matrix
     */
    public RealMatrix getB2(final SpacecraftState state) {
        return super.getStateTransitionMatrix(state);
    }

    /** Get the Jacobian matrix B3 (B3 = ∂Y/∂P).
     * <p>
     * B3 represents the partial derivatives of the mean equinoctial elements
     * with respect to the estimated propagation parameters.
     * </p>
     * @param state spacecraft state
     * @return the B3 jacobian matrix
     */
    public RealMatrix getB3(final SpacecraftState state) {
        return super.getParametersJacobian(state);
    }

    /** Get the Jacobian matrix B4 (B4 = ∂εη/∂c).
     * <p>
     * B4 represents the partial derivatives of the short period motion
     * with respect to the estimated propagation parameters.
     * </p>
     * @return the B4 jacobian matrix
     */
    public RealMatrix getB4() {

        // Initialize B4
        final List<String> names = getJacobiansColumnsNames();
        final RealMatrix B4 = MatrixUtils.createRealMatrix(STATE_DIMENSION, names.size());

        // add the short period terms
        for (int j = 0; j < names.size(); ++j) {
            final double[] column = shortPeriodDerivativesJacobianColumns.get(names.get(j));
            for (int i = 0; i < STATE_DIMENSION; i++) {
                B4.addToEntry(i, j, column[i]);
            }
        }

        // Return B4
        return B4;

    }

    /** Freeze the names of the Jacobian columns.
     * <p>
     * This method is called when proagation starts, i.e. when configuration is completed
     * </p>
     */
    public void freezeColumnsNames() {
        columnsNames = getJacobiansColumnsNames();
    }

    /** {@inheritDoc} */
    @Override
    public List<String> getJacobiansColumnsNames() {
        return columnsNames == null ? propagator.getJacobiansColumnsNames() : columnsNames;
    }

    /** Initialize the short periodic terms for the "field" elements.
     * @param reference current mean spacecraft state
     */
    public void initializeFieldShortPeriodTerms(final SpacecraftState reference) {
        initializeFieldShortPeriodTerms(reference, propagator.getPropagationType());
    }

    /**
     * Initialize the short periodic terms for the "field" elements.
     *
     * @param reference current mean spacecraft state
     * @param type      MEAN or OSCULATING
     */
    public void initializeFieldShortPeriodTerms(final SpacecraftState reference,
                                                final PropagationType type) {

        // Converter
        final DSSTGradientConverter converter = new DSSTGradientConverter(reference, propagator.getAttitudeProvider());

        // clear old values
        // prevents duplicates or stale values when reusing a DSSTPropagator
        fieldShortPeriodTerms.clear();

        // Loop on force models
        for (final DSSTForceModel forceModel : propagator.getAllForceModels()) {

            // Convert to Gradient
            final FieldSpacecraftState<Gradient> dsState = converter.getState(forceModel);
            final Gradient[] dsParameters = converter.getParametersAtStateDate(dsState, forceModel);
            final FieldAuxiliaryElements<Gradient> auxiliaryElements = new FieldAuxiliaryElements<>(dsState.getOrbit(), I);

            // Initialize the "Field" short periodic terms, same mode as the propagator
            final List<FieldShortPeriodTerms<Gradient>> terms =
                    forceModel.initializeShortPeriodTerms(
                            auxiliaryElements,
                            type,
                            dsParameters);
            // create a copy of the list to protect against inadvertent modification
            fieldShortPeriodTerms.computeIfAbsent(forceModel, x -> new ArrayList<>())
                    .addAll(terms);

        }

    }

    /** Update the short periodic terms for the "field" elements.
     * @param reference current mean spacecraft state
     */
    @SuppressWarnings("unchecked")
    public void updateFieldShortPeriodTerms(final SpacecraftState reference) {

        // Converter
        final DSSTGradientConverter converter = new DSSTGradientConverter(reference, propagator.getAttitudeProvider());

        // Loop on force models
        for (final DSSTForceModel forceModel : propagator.getAllForceModels()) {

            // Convert to Gradient
            final FieldSpacecraftState<Gradient> dsState = converter.getState(forceModel);
            final Gradient[] dsParameters = converter.getParameters(dsState, forceModel);

            // Update the short periodic terms for the current force model
            forceModel.updateShortPeriodTerms(dsParameters, dsState);

        }

    }

    /** {@inheritDoc} */
    @Override
    public void setReferenceState(final SpacecraftState reference) {

        // reset derivatives to zero
        for (final double[] row : shortPeriodDerivativesStm) {
            Arrays.fill(row, 0.0);
        }

        shortPeriodDerivativesJacobianColumns.clear();

        final DSSTGradientConverter converter = new DSSTGradientConverter(reference, propagator.getAttitudeProvider());

        // Compute Jacobian
        for (final DSSTForceModel forceModel : propagator.getAllForceModels()) {

            final FieldSpacecraftState<Gradient> dsState = converter.getState(forceModel);
            final Gradient zero = dsState.getDate().getField().getZero();
            final Gradient[] shortPeriod = new Gradient[6];
            Arrays.fill(shortPeriod, zero);
            final List<FieldShortPeriodTerms<Gradient>> terms = fieldShortPeriodTerms
<<<<<<< HEAD
                    .computeIfAbsent(forceModel, x -> new ArrayList(0));
=======
                    .computeIfAbsent(forceModel, x -> new ArrayList<>(0));
>>>>>>> 3c3ba586
            for (final FieldShortPeriodTerms<Gradient> spt : terms) {
                final Gradient[] spVariation = spt.value(dsState.getOrbit());
                for (int i = 0; i < spVariation .length; i++) {
                    shortPeriod[i] = shortPeriod[i].add(spVariation[i]);
                }
            }

            final double[] derivativesASP  = shortPeriod[0].getGradient();
            final double[] derivativesExSP = shortPeriod[1].getGradient();
            final double[] derivativesEySP = shortPeriod[2].getGradient();
            final double[] derivativesHxSP = shortPeriod[3].getGradient();
            final double[] derivativesHySP = shortPeriod[4].getGradient();
            final double[] derivativesLSP  = shortPeriod[5].getGradient();

            // update Jacobian with respect to state
            addToRow(derivativesASP,  0);
            addToRow(derivativesExSP, 1);
            addToRow(derivativesEySP, 2);
            addToRow(derivativesHxSP, 3);
            addToRow(derivativesHySP, 4);
            addToRow(derivativesLSP,  5);

            int paramsIndex = converter.getFreeStateParameters();
            for (ParameterDriver driver : forceModel.getParametersDrivers()) {
                if (driver.isSelected()) {

                    final TimeSpanMap<String> driverNameSpanMap = driver.getNamesSpanMap();
                    // for each span (for each estimated value) corresponding name is added

                    for (Span<String> span = driverNameSpanMap.getFirstSpan(); span != null; span = span.next()) {
                        // get the partials derivatives for this driver
                        DoubleArrayDictionary.Entry entry = shortPeriodDerivativesJacobianColumns.getEntry(span.getData());
                        if (entry == null) {
                            // create an entry filled with zeroes
                            shortPeriodDerivativesJacobianColumns.put(span.getData(), new double[STATE_DIMENSION]);
                            entry = shortPeriodDerivativesJacobianColumns.getEntry(span.getData());
                        }

                        // add the contribution of the current force model
                        entry.increment(new double[] {
                            derivativesASP[paramsIndex], derivativesExSP[paramsIndex], derivativesEySP[paramsIndex],
                            derivativesHxSP[paramsIndex], derivativesHySP[paramsIndex], derivativesLSP[paramsIndex]
                        });
                        ++paramsIndex;
                    }
                }
            }
        }

    }

    /** Fill State Transition Matrix rows.
     * @param derivatives derivatives of a component
     * @param index component index (0 for a, 1 for ex, 2 for ey, 3 for hx, 4 for hy, 5 for l)
     */
    private void addToRow(final double[] derivatives, final int index) {
        for (int i = 0; i < 6; i++) {
            shortPeriodDerivativesStm[index][i] += derivatives[i];
        }
    }

    /** {@inheritDoc} */
    @Override
    public OrbitType getOrbitType() {
        return propagator.getOrbitType();
    }

    /** {@inheritDoc} */
    @Override
    public PositionAngleType getPositionAngleType() {
        return propagator.getPositionAngleType();
    }

}<|MERGE_RESOLUTION|>--- conflicted
+++ resolved
@@ -325,11 +325,7 @@
             final Gradient[] shortPeriod = new Gradient[6];
             Arrays.fill(shortPeriod, zero);
             final List<FieldShortPeriodTerms<Gradient>> terms = fieldShortPeriodTerms
-<<<<<<< HEAD
-                    .computeIfAbsent(forceModel, x -> new ArrayList(0));
-=======
                     .computeIfAbsent(forceModel, x -> new ArrayList<>(0));
->>>>>>> 3c3ba586
             for (final FieldShortPeriodTerms<Gradient> spt : terms) {
                 final Gradient[] spVariation = spt.value(dsState.getOrbit());
                 for (int i = 0; i < spVariation .length; i++) {

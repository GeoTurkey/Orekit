/* Copyright 2002-2019 CS Systèmes d'Information
 * Licensed to CS Systèmes d'Information (CS) under one or more
 * contributor license agreements.  See the NOTICE file distributed with
 * this work for additional information regarding copyright ownership.
 * CS licenses this file to You under the Apache License, Version 2.0
 * (the "License"); you may not use this file except in compliance with
 * the License.  You may obtain a copy of the License at
 *
 *   http://www.apache.org/licenses/LICENSE-2.0
 *
 * Unless required by applicable law or agreed to in writing, software
 * distributed under the License is distributed on an "AS IS" BASIS,
 * WITHOUT WARRANTIES OR CONDITIONS OF ANY KIND, either express or implied.
 * See the License for the specific language governing permissions and
 * limitations under the License.
 */
package org.orekit.time;

import java.io.Serializable;
import java.util.Date;
import java.util.TimeZone;

import org.hipparchus.util.FastMath;
import org.hipparchus.util.MathArrays;
import org.orekit.errors.OrekitException;
import org.orekit.errors.OrekitIllegalArgumentException;
import org.orekit.errors.OrekitMessages;
import org.orekit.gnss.SatelliteSystem;
import org.orekit.utils.Constants;


/** This class represents a specific instant in time.

 * <p>Instances of this class are considered to be absolute in the sense
 * that each one represent the occurrence of some event and can be compared
 * to other instances or located in <em>any</em> {@link TimeScale time scale}. In
 * other words the different locations of an event with respect to two different
 * time scales (say {@link TAIScale TAI} and {@link UTCScale UTC} for example) are
 * simply different perspective related to a single object. Only one
 * <code>AbsoluteDate</code> instance is needed, both representations being available
 * from this single instance by specifying the time scales as parameter when calling
 * the ad-hoc methods.</p>
 *
 * <p>Since an instance is not bound to a specific time-scale, all methods related
 * to the location of the date within some time scale require to provide the time
 * scale as an argument. It is therefore possible to define a date in one time scale
 * and to use it in another one. An example of such use is to read a date from a file
 * in UTC and write it in another file in TAI. This can be done as follows:</p>
 * <pre>
 *   DateTimeComponents utcComponents = readNextDate();
 *   AbsoluteDate date = new AbsoluteDate(utcComponents, TimeScalesFactory.getUTC());
 *   writeNextDate(date.getComponents(TimeScalesFactory.getTAI()));
 * </pre>
 *
 * <p>Two complementary views are available:</p>
 * <ul>
 *   <li><p>location view (mainly for input/output or conversions)</p>
 *   <p>locations represent the coordinate of one event with respect to a
 *   {@link TimeScale time scale}. The related methods are {@link
 *   #AbsoluteDate(DateComponents, TimeComponents, TimeScale)}, {@link
 *   #AbsoluteDate(int, int, int, int, int, double, TimeScale)}, {@link
 *   #AbsoluteDate(int, int, int, TimeScale)}, {@link #AbsoluteDate(Date,
 *   TimeScale)}, {@link #parseCCSDSCalendarSegmentedTimeCode(byte, byte[])},
 *   toString(){@link #toDate(TimeScale)}, {@link #toString(TimeScale)
 *   toString(timeScale)}, {@link #toString()}, and {@link #timeScalesOffset}.</p>
 *   </li>
 *   <li><p>offset view (mainly for physical computation)</p>
 *   <p>offsets represent either the flow of time between two events
 *   (two instances of the class) or durations. They are counted in seconds,
 *   are continuous and could be measured using only a virtually perfect stopwatch.
 *   The related methods are {@link #AbsoluteDate(AbsoluteDate, double)},
 *   {@link #parseCCSDSUnsegmentedTimeCode(byte, byte, byte[], AbsoluteDate)},
 *   {@link #parseCCSDSDaySegmentedTimeCode(byte, byte[], DateComponents)},
 *   {@link #durationFrom(AbsoluteDate)}, {@link #compareTo(AbsoluteDate)}, {@link #equals(Object)}
 *   and {@link #hashCode()}.</p>
 *   </li>
 * </ul>
 * <p>
 * A few reference epochs which are commonly used in space systems have been defined. These
 * epochs can be used as the basis for offset computation. The supported epochs are:
 * {@link #JULIAN_EPOCH}, {@link #MODIFIED_JULIAN_EPOCH}, {@link #FIFTIES_EPOCH},
 * {@link #CCSDS_EPOCH}, {@link #GALILEO_EPOCH}, {@link #GPS_EPOCH}, {@link #QZSS_EPOCH}
 * {@link #J2000_EPOCH}, {@link #JAVA_EPOCH}.
 * There are also two factory methods {@link #createJulianEpoch(double)}
 * and {@link #createBesselianEpoch(double)} that can be used to compute other reference
 * epochs like J1900.0 or B1950.0.
 * In addition to these reference epochs, two other constants are defined for convenience:
 * {@link #PAST_INFINITY} and {@link #FUTURE_INFINITY}, which can be used either as dummy
 * dates when a date is not yet initialized, or for initialization of loops searching for
 * a min or max date.
 * </p>
 * <p>
 * Instances of the <code>AbsoluteDate</code> class are guaranteed to be immutable.
 * </p>
 * @author Luc Maisonobe
 * @see TimeScale
 * @see TimeStamped
 * @see ChronologicalComparator
 */
public class AbsoluteDate
    implements TimeStamped, TimeShiftable<AbsoluteDate>, Comparable<AbsoluteDate>, Serializable {

    /** Reference epoch for julian dates: -4712-01-01T12:00:00 Terrestrial Time.
     * <p>Both <code>java.util.Date</code> and {@link DateComponents} classes
     * follow the astronomical conventions and consider a year 0 between
     * years -1 and +1, hence this reference date lies in year -4712 and not
     * in year -4713 as can be seen in other documents or programs that obey
     * a different convention (for example the <code>convcal</code> utility).</p>
     */
    public static final AbsoluteDate JULIAN_EPOCH =
        new AbsoluteDate(DateComponents.JULIAN_EPOCH, TimeComponents.H12, TimeScalesFactory.getTT());

    /** Reference epoch for modified julian dates: 1858-11-17T00:00:00 Terrestrial Time. */
    public static final AbsoluteDate MODIFIED_JULIAN_EPOCH =
        new AbsoluteDate(DateComponents.MODIFIED_JULIAN_EPOCH, TimeComponents.H00, TimeScalesFactory.getTT());

    /** Reference epoch for 1950 dates: 1950-01-01T00:00:00 Terrestrial Time. */
    public static final AbsoluteDate FIFTIES_EPOCH =
        new AbsoluteDate(DateComponents.FIFTIES_EPOCH, TimeComponents.H00, TimeScalesFactory.getTT());

    /** Reference epoch for CCSDS Time Code Format (CCSDS 301.0-B-4):
     * 1958-01-01T00:00:00 International Atomic Time (<em>not</em> UTC). */
    public static final AbsoluteDate CCSDS_EPOCH =
        new AbsoluteDate(DateComponents.CCSDS_EPOCH, TimeComponents.H00, TimeScalesFactory.getTAI());

    /** Reference epoch for Galileo System Time: 1999-08-22T00:00:00 UTC. */
    public static final AbsoluteDate GALILEO_EPOCH =
        new AbsoluteDate(DateComponents.GALILEO_EPOCH, new TimeComponents(0, 0, 32),
                         TimeScalesFactory.getTAI());

    /** Reference epoch for GPS weeks: 1980-01-06T00:00:00 GPS time. */
    public static final AbsoluteDate GPS_EPOCH =
        new AbsoluteDate(DateComponents.GPS_EPOCH, TimeComponents.H00, TimeScalesFactory.getGPS());

    /** Reference epoch for QZSS weeks: 1980-01-06T00:00:00 QZSS time. */
    public static final AbsoluteDate QZSS_EPOCH =
        new AbsoluteDate(DateComponents.QZSS_EPOCH, TimeComponents.H00, TimeScalesFactory.getQZSS());

    /** Reference epoch for BeiDou weeks: 2006-01-01T00:00:00 UTC. */
    public static final AbsoluteDate BEIDOU_EPOCH =
        new AbsoluteDate(DateComponents.BEIDOU_EPOCH, TimeComponents.H00, TimeScalesFactory.getBDT());

    /** Reference epoch for GLONASS four-year interval number: 1996-01-01T00:00:00 GLONASS time. */
    public static final AbsoluteDate GLONASS_EPOCH =
        new AbsoluteDate(DateComponents.GLONASS_EPOCH, TimeComponents.H00, TimeScalesFactory.getGLONASS());

    /** J2000.0 Reference epoch: 2000-01-01T12:00:00 Terrestrial Time (<em>not</em> UTC).
     * @see #createJulianEpoch(double)
     * @see #createBesselianEpoch(double)
     */
    public static final AbsoluteDate J2000_EPOCH =
        new AbsoluteDate(DateComponents.J2000_EPOCH, TimeComponents.H12, TimeScalesFactory.getTT());

    /** Java Reference epoch: 1970-01-01T00:00:00 Universal Time Coordinate.
     * <p>
     * Between 1968-02-01 and 1972-01-01, UTC-TAI = 4.213 170 0s + (MJD - 39 126) x 0.002 592s.
     * As on 1970-01-01 MJD = 40587, UTC-TAI = 8.000082s
     * </p>
     */
    public static final AbsoluteDate JAVA_EPOCH =
        new AbsoluteDate(DateComponents.JAVA_EPOCH, TimeScalesFactory.getTAI()).shiftedBy(8.000082);

    /** Dummy date at infinity in the past direction. */
    public static final AbsoluteDate PAST_INFINITY = JAVA_EPOCH.shiftedBy(Double.NEGATIVE_INFINITY);

    /** Dummy date at infinity in the future direction. */
    public static final AbsoluteDate FUTURE_INFINITY = JAVA_EPOCH.shiftedBy(Double.POSITIVE_INFINITY);

    /** Serializable UID. */
    private static final long serialVersionUID = 617061803741806846L;

    /** Reference epoch in seconds from 2000-01-01T12:00:00 TAI.
     * <p>Beware, it is not {@link #J2000_EPOCH} since it is in TAI and not in TT.</p> */
    private final long epoch;

    /** Offset from the reference epoch in seconds. */
    private final double offset;

    /** Create an instance with a default value ({@link #J2000_EPOCH}).
     */
    public AbsoluteDate() {
        epoch  = J2000_EPOCH.epoch;
        offset = J2000_EPOCH.offset;
    }

    /** Build an instance from a location (parsed from a string) in a {@link TimeScale time scale}.
     * <p>
     * The supported formats for location are mainly the ones defined in ISO-8601 standard,
     * the exact subset is explained in {@link DateTimeComponents#parseDateTime(String)},
     * {@link DateComponents#parseDate(String)} and {@link TimeComponents#parseTime(String)}.
     * </p>
     * <p>
     * As CCSDS ASCII calendar segmented time code is a trimmed down version of ISO-8601,
     * it is also supported by this constructor.
     * </p>
     * @param location location in the time scale, must be in a supported format
     * @param timeScale time scale
     * @exception IllegalArgumentException if location string is not in a supported format
     */
    public AbsoluteDate(final String location, final TimeScale timeScale) {
        this(DateTimeComponents.parseDateTime(location), timeScale);
    }

    /** Build an instance from a location in a {@link TimeScale time scale}.
     * @param location location in the time scale
     * @param timeScale time scale
     */
    public AbsoluteDate(final DateTimeComponents location, final TimeScale timeScale) {
        this(location.getDate(), location.getTime(), timeScale);
    }

    /** Build an instance from a location in a {@link TimeScale time scale}.
     * @param date date location in the time scale
     * @param time time location in the time scale
     * @param timeScale time scale
     */
    public AbsoluteDate(final DateComponents date, final TimeComponents time,
                        final TimeScale timeScale) {

        final double seconds  = time.getSecond();
        final double tsOffset = timeScale.offsetToTAI(date, time);

        // compute sum exactly, using Møller-Knuth TwoSum algorithm without branching
        // the following statements must NOT be simplified, they rely on floating point
        // arithmetic properties (rounding and representable numbers)
        // at the end, the EXACT result of addition seconds + tsOffset
        // is sum + residual, where sum is the closest representable number to the exact
        // result and residual is the missing part that does not fit in the first number
        final double sum      = seconds + tsOffset;
        final double sPrime   = sum - tsOffset;
        final double tPrime   = sum - sPrime;
        final double deltaS   = seconds  - sPrime;
        final double deltaT   = tsOffset - tPrime;
        final double residual = deltaS   + deltaT;
        final long   dl       = (long) FastMath.floor(sum);

        offset = (sum - dl) + residual;
        epoch  = 60l * ((date.getJ2000Day() * 24l + time.getHour()) * 60l +
                        time.getMinute() - time.getMinutesFromUTC() - 720l) + dl;

    }

    /** Build an instance from a location in a {@link TimeScale time scale}.
     * @param year year number (may be 0 or negative for BC years)
     * @param month month number from 1 to 12
     * @param day day number from 1 to 31
     * @param hour hour number from 0 to 23
     * @param minute minute number from 0 to 59
     * @param second second number from 0.0 to 60.0 (excluded)
     * @param timeScale time scale
     * @exception IllegalArgumentException if inconsistent arguments
     * are given (parameters out of range)
     */
    public AbsoluteDate(final int year, final int month, final int day,
                        final int hour, final int minute, final double second,
                        final TimeScale timeScale) throws IllegalArgumentException {
        this(new DateComponents(year, month, day), new TimeComponents(hour, minute, second), timeScale);
    }

    /** Build an instance from a location in a {@link TimeScale time scale}.
     * @param year year number (may be 0 or negative for BC years)
     * @param month month enumerate
     * @param day day number from 1 to 31
     * @param hour hour number from 0 to 23
     * @param minute minute number from 0 to 59
     * @param second second number from 0.0 to 60.0 (excluded)
     * @param timeScale time scale
     * @exception IllegalArgumentException if inconsistent arguments
     * are given (parameters out of range)
     */
    public AbsoluteDate(final int year, final Month month, final int day,
                        final int hour, final int minute, final double second,
                        final TimeScale timeScale) throws IllegalArgumentException {
        this(new DateComponents(year, month, day), new TimeComponents(hour, minute, second), timeScale);
    }

    /** Build an instance from a location in a {@link TimeScale time scale}.
     * <p>The hour is set to 00:00:00.000.</p>
     * @param date date location in the time scale
     * @param timeScale time scale
     * @exception IllegalArgumentException if inconsistent arguments
     * are given (parameters out of range)
     */
    public AbsoluteDate(final DateComponents date, final TimeScale timeScale)
        throws IllegalArgumentException {
        this(date, TimeComponents.H00, timeScale);
    }

    /** Build an instance from a location in a {@link TimeScale time scale}.
     * <p>The hour is set to 00:00:00.000.</p>
     * @param year year number (may be 0 or negative for BC years)
     * @param month month number from 1 to 12
     * @param day day number from 1 to 31
     * @param timeScale time scale
     * @exception IllegalArgumentException if inconsistent arguments
     * are given (parameters out of range)
     */
    public AbsoluteDate(final int year, final int month, final int day,
                        final TimeScale timeScale) throws IllegalArgumentException {
        this(new DateComponents(year, month, day), TimeComponents.H00, timeScale);
    }

    /** Build an instance from a location in a {@link TimeScale time scale}.
     * <p>The hour is set to 00:00:00.000.</p>
     * @param year year number (may be 0 or negative for BC years)
     * @param month month enumerate
     * @param day day number from 1 to 31
     * @param timeScale time scale
     * @exception IllegalArgumentException if inconsistent arguments
     * are given (parameters out of range)
     */
    public AbsoluteDate(final int year, final Month month, final int day,
                        final TimeScale timeScale) throws IllegalArgumentException {
        this(new DateComponents(year, month, day), TimeComponents.H00, timeScale);
    }

    /** Build an instance from a location in a {@link TimeScale time scale}.
     * @param location location in the time scale
     * @param timeScale time scale
     */
    public AbsoluteDate(final Date location, final TimeScale timeScale) {
        this(new DateComponents(DateComponents.JAVA_EPOCH,
                                (int) (location.getTime() / 86400000l)),
                                new TimeComponents(0.001 * (location.getTime() % 86400000l)),
             timeScale);
    }

    /** Build an instance from an elapsed duration since to another instant.
     * <p>It is important to note that the elapsed duration is <em>not</em>
     * the difference between two readings on a time scale. As an example,
     * the duration between the two instants leading to the readings
     * 2005-12-31T23:59:59 and 2006-01-01T00:00:00 in the {@link UTCScale UTC}
     * time scale is <em>not</em> 1 second, but a stop watch would have measured
     * an elapsed duration of 2 seconds between these two instances because a leap
     * second was introduced at the end of 2005 in this time scale.</p>
     * <p>This constructor is the reverse of the {@link #durationFrom(AbsoluteDate)}
     * method.</p>
     * @param since start instant of the measured duration
     * @param elapsedDuration physically elapsed duration from the <code>since</code>
     * instant, as measured in a regular time scale
     * @see #durationFrom(AbsoluteDate)
     */
    public AbsoluteDate(final AbsoluteDate since, final double elapsedDuration) {

        final double sum = since.offset + elapsedDuration;
        if (Double.isInfinite(sum)) {
            offset = sum;
            epoch  = (sum < 0) ? Long.MIN_VALUE : Long.MAX_VALUE;
        } else {
            // compute sum exactly, using Møller-Knuth TwoSum algorithm without branching
            // the following statements must NOT be simplified, they rely on floating point
            // arithmetic properties (rounding and representable numbers)
            // at the end, the EXACT result of addition since.offset + elapsedDuration
            // is sum + residual, where sum is the closest representable number to the exact
            // result and residual is the missing part that does not fit in the first number
            final double oPrime   = sum - elapsedDuration;
            final double dPrime   = sum - oPrime;
            final double deltaO   = since.offset - oPrime;
            final double deltaD   = elapsedDuration - dPrime;
            final double residual = deltaO + deltaD;
            final long   dl       = (long) FastMath.floor(sum);
            offset = (sum - dl) + residual;
            epoch  = since.epoch  + dl;
        }
    }

    /** Build an instance from an apparent clock offset with respect to another
     * instant <em>in the perspective of a specific {@link TimeScale time scale}</em>.
     * <p>It is important to note that the apparent clock offset <em>is</em> the
     * difference between two readings on a time scale and <em>not</em> an elapsed
     * duration. As an example, the apparent clock offset between the two instants
     * leading to the readings 2005-12-31T23:59:59 and 2006-01-01T00:00:00 in the
     * {@link UTCScale UTC} time scale is 1 second, but the elapsed duration is 2
     * seconds because a leap second has been introduced at the end of 2005 in this
     * time scale.</p>
     * <p>This constructor is the reverse of the {@link #offsetFrom(AbsoluteDate,
     * TimeScale)} method.</p>
     * @param reference reference instant
     * @param apparentOffset apparent clock offset from the reference instant
     * (difference between two readings in the specified time scale)
     * @param timeScale time scale with respect to which the offset is defined
     * @see #offsetFrom(AbsoluteDate, TimeScale)
     */
    public AbsoluteDate(final AbsoluteDate reference, final double apparentOffset,
                        final TimeScale timeScale) {
        this(new DateTimeComponents(reference.getComponents(timeScale), apparentOffset),
             timeScale);
    }

    /** Build a date from its internal components.
     * <p>
     * This method is reserved for internal used (for example by {@link FieldAbsoluteDate}).
     * </p>
     * @param epoch reference epoch in seconds from 2000-01-01T12:00:00 TAI.
     * (beware, it is not {@link #J2000_EPOCH} since it is in TAI and not in TT)
     * @param offset offset from the reference epoch in seconds (must be
     * between 0.0 included and 1.0 excluded)
     * @since 9.0
     */
    AbsoluteDate(final long epoch, final double offset) {
        this.epoch  = epoch;
        this.offset = offset;
    }

    /** Get the reference epoch in seconds from 2000-01-01T12:00:00 TAI.
     * <p>
     * This method is reserved for internal used (for example by {@link FieldAbsoluteDate}).
     * </p>
     * <p>
     * Beware, it is not {@link #J2000_EPOCH} since it is in TAI and not in TT.
     * </p>
     * @return reference epoch in seconds from 2000-01-01T12:00:00 TAI
     * @since 9.0
     */
    long getEpoch() {
        return epoch;
    }

    /** Get the offset from the reference epoch in seconds.
     * <p>
     * This method is reserved for internal used (for example by {@link FieldAbsoluteDate}).
     * </p>
     * @return offset from the reference epoch in seconds
     * @since 9.0
     */
    double getOffset() {
        return offset;
    }

    /** Build an instance from a CCSDS Unsegmented Time Code (CUC).
     * <p>
     * CCSDS Unsegmented Time Code is defined in the blue book:
     * CCSDS Time Code Format (CCSDS 301.0-B-4) published in November 2010
     * </p>
     * <p>
     * If the date to be parsed is formatted using version 3 of the standard
     * (CCSDS 301.0-B-3 published in 2002) or if the extension of the preamble
     * field introduced in version 4 of the standard is not used, then the
     * {@code preambleField2} parameter can be set to 0.
     * </p>
     * @param preambleField1 first byte of the field specifying the format, often
     * not transmitted in data interfaces, as it is constant for a given data interface
     * @param preambleField2 second byte of the field specifying the format
     * (added in revision 4 of the CCSDS standard in 2010), often not transmitted in data
     * interfaces, as it is constant for a given data interface (value ignored if presence
     * not signaled in {@code preambleField1})
     * @param timeField byte array containing the time code
     * @param agencyDefinedEpoch reference epoch, ignored if the preamble field
     * specifies the {@link #CCSDS_EPOCH CCSDS reference epoch} is used (and hence
     * may be null in this case)
     * @return an instance corresponding to the specified date
     */
    public static AbsoluteDate parseCCSDSUnsegmentedTimeCode(final byte preambleField1,
                                                             final byte preambleField2,
                                                             final byte[] timeField,
                                                             final AbsoluteDate agencyDefinedEpoch) {

        // time code identification and reference epoch
        final AbsoluteDate epoch;
        switch (preambleField1 & 0x70) {
            case 0x10:
                // the reference epoch is CCSDS epoch 1958-01-01T00:00:00 TAI
                epoch = CCSDS_EPOCH;
                break;
            case 0x20:
                // the reference epoch is agency defined
                if (agencyDefinedEpoch == null) {
                    throw new OrekitException(OrekitMessages.CCSDS_DATE_MISSING_AGENCY_EPOCH);
                }
                epoch = agencyDefinedEpoch;
                break;
            default :
                throw new OrekitException(OrekitMessages.CCSDS_DATE_INVALID_PREAMBLE_FIELD,
                                          formatByte(preambleField1));
        }

        // time field lengths
        int coarseTimeLength = 1 + ((preambleField1 & 0x0C) >>> 2);
        int fineTimeLength   = preambleField1 & 0x03;

        if ((preambleField1 & 0x80) != 0x0) {
            // there is an additional octet in preamble field
            coarseTimeLength += (preambleField2 & 0x60) >>> 5;
            fineTimeLength   += (preambleField2 & 0x1C) >>> 2;
        }

        if (timeField.length != coarseTimeLength + fineTimeLength) {
            throw new OrekitException(OrekitMessages.CCSDS_DATE_INVALID_LENGTH_TIME_FIELD,
                                      timeField.length, coarseTimeLength + fineTimeLength);
        }

        double seconds = 0;
        for (int i = 0; i < coarseTimeLength; ++i) {
            seconds = seconds * 256 + toUnsigned(timeField[i]);
        }
        double subseconds = 0;
        for (int i = timeField.length - 1; i >= coarseTimeLength; --i) {
            subseconds = (subseconds + toUnsigned(timeField[i])) / 256;
        }

        return new AbsoluteDate(epoch, seconds).shiftedBy(subseconds);

    }

    /** Build an instance from a CCSDS Day Segmented Time Code (CDS).
     * <p>
     * CCSDS Day Segmented Time Code is defined in the blue book:
     * CCSDS Time Code Format (CCSDS 301.0-B-4) published in November 2010
     * </p>
     * @param preambleField field specifying the format, often not transmitted in
     * data interfaces, as it is constant for a given data interface
     * @param timeField byte array containing the time code
     * @param agencyDefinedEpoch reference epoch, ignored if the preamble field
     * specifies the {@link #CCSDS_EPOCH CCSDS reference epoch} is used (and hence
     * may be null in this case)
     * @return an instance corresponding to the specified date
     */
    public static AbsoluteDate parseCCSDSDaySegmentedTimeCode(final byte preambleField, final byte[] timeField,
                                                              final DateComponents agencyDefinedEpoch) {

        // time code identification
        if ((preambleField & 0xF0) != 0x40) {
            throw new OrekitException(OrekitMessages.CCSDS_DATE_INVALID_PREAMBLE_FIELD,
                                      formatByte(preambleField));
        }

        // reference epoch
        final DateComponents epoch;
        if ((preambleField & 0x08) == 0x00) {
            // the reference epoch is CCSDS epoch 1958-01-01T00:00:00 TAI
            epoch = DateComponents.CCSDS_EPOCH;
        } else {
            // the reference epoch is agency defined
            if (agencyDefinedEpoch == null) {
                throw new OrekitException(OrekitMessages.CCSDS_DATE_MISSING_AGENCY_EPOCH);
            }
            epoch = agencyDefinedEpoch;
        }

        // time field lengths
        final int daySegmentLength = ((preambleField & 0x04) == 0x0) ? 2 : 3;
        final int subMillisecondLength = (preambleField & 0x03) << 1;
        if (subMillisecondLength == 6) {
            throw new OrekitException(OrekitMessages.CCSDS_DATE_INVALID_PREAMBLE_FIELD,
                                      formatByte(preambleField));
        }
        if (timeField.length != daySegmentLength + 4 + subMillisecondLength) {
            throw new OrekitException(OrekitMessages.CCSDS_DATE_INVALID_LENGTH_TIME_FIELD,
                                      timeField.length, daySegmentLength + 4 + subMillisecondLength);
        }


        int i   = 0;
        int day = 0;
        while (i < daySegmentLength) {
            day = day * 256 + toUnsigned(timeField[i++]);
        }

        long milliInDay = 0l;
        while (i < daySegmentLength + 4) {
            milliInDay = milliInDay * 256 + toUnsigned(timeField[i++]);
        }
        final int milli   = (int) (milliInDay % 1000l);
        final int seconds = (int) ((milliInDay - milli) / 1000l);

        double subMilli = 0;
        double divisor  = 1;
        while (i < timeField.length) {
            subMilli = subMilli * 256 + toUnsigned(timeField[i++]);
            divisor *= 1000;
        }

        final DateComponents date = new DateComponents(epoch, day);
        final TimeComponents time = new TimeComponents(seconds);
        return new AbsoluteDate(date, time, TimeScalesFactory.getUTC()).shiftedBy(milli * 1.0e-3 + subMilli / divisor);

    }

    /** Build an instance from a CCSDS Calendar Segmented Time Code (CCS).
     * <p>
     * CCSDS Calendar Segmented Time Code is defined in the blue book:
     * CCSDS Time Code Format (CCSDS 301.0-B-4) published in November 2010
     * </p>
     * @param preambleField field specifying the format, often not transmitted in
     * data interfaces, as it is constant for a given data interface
     * @param timeField byte array containing the time code
     * @return an instance corresponding to the specified date
     */
    public static AbsoluteDate parseCCSDSCalendarSegmentedTimeCode(final byte preambleField, final byte[] timeField) {

        // time code identification
        if ((preambleField & 0xF0) != 0x50) {
            throw new OrekitException(OrekitMessages.CCSDS_DATE_INVALID_PREAMBLE_FIELD,
                                      formatByte(preambleField));
        }

        // time field length
        final int length = 7 + (preambleField & 0x07);
        if (length == 14) {
            throw new OrekitException(OrekitMessages.CCSDS_DATE_INVALID_PREAMBLE_FIELD,
                                      formatByte(preambleField));
        }
        if (timeField.length != length) {
            throw new OrekitException(OrekitMessages.CCSDS_DATE_INVALID_LENGTH_TIME_FIELD,
                                      timeField.length, length);
        }

        // date part in the first four bytes
        final DateComponents date;
        if ((preambleField & 0x08) == 0x00) {
            // month of year and day of month variation
            date = new DateComponents(toUnsigned(timeField[0]) * 256 + toUnsigned(timeField[1]),
                                      toUnsigned(timeField[2]),
                                      toUnsigned(timeField[3]));
        } else {
            // day of year variation
            date = new DateComponents(toUnsigned(timeField[0]) * 256 + toUnsigned(timeField[1]),
                                      toUnsigned(timeField[2]) * 256 + toUnsigned(timeField[3]));
        }

        // time part from bytes 5 to last (between 7 and 13 depending on precision)
        final TimeComponents time = new TimeComponents(toUnsigned(timeField[4]),
                                                       toUnsigned(timeField[5]),
                                                       toUnsigned(timeField[6]));
        double subSecond = 0;
        double divisor   = 1;
        for (int i = 7; i < length; ++i) {
            subSecond = subSecond * 100 + toUnsigned(timeField[i]);
            divisor *= 100;
        }

        return new AbsoluteDate(date, time, TimeScalesFactory.getUTC()).shiftedBy(subSecond / divisor);

    }

    /** Decode a signed byte as an unsigned int value.
     * @param b byte to decode
     * @return an unsigned int value
     */
    private static int toUnsigned(final byte b) {
        final int i = (int) b;
        return (i < 0) ? 256 + i : i;
    }

    /** Format a byte as an hex string for error messages.
     * @param data byte to format
     * @return a formatted string
     */
    private static String formatByte(final byte data) {
        return "0x" + Integer.toHexString(data).toUpperCase();
    }

    /** Build an instance corresponding to a Julian Day date.
     * @param jd Julian day
     * @param secondsSinceNoon seconds in the Julian day
     * (BEWARE, Julian days start at noon, so 0.0 is noon)
     * @param timeScale time scale in which the seconds in day are defined
     * @return a new instant
     */
    public static AbsoluteDate createJDDate(final int jd, final double secondsSinceNoon,
                                             final TimeScale timeScale) {
        return new AbsoluteDate(new DateComponents(DateComponents.JULIAN_EPOCH, jd),
                                TimeComponents.H12, timeScale).shiftedBy(secondsSinceNoon);
    }

    /** Build an instance corresponding to a Modified Julian Day date.
     * @param mjd modified Julian day
     * @param secondsInDay seconds in the day
     * @param timeScale time scale in which the seconds in day are defined
     * @return a new instant
     * @exception OrekitIllegalArgumentException if seconds number is out of range
     */
    public static AbsoluteDate createMJDDate(final int mjd, final double secondsInDay,
                                             final TimeScale timeScale)
        throws OrekitIllegalArgumentException {
        final DateComponents dc = new DateComponents(DateComponents.MODIFIED_JULIAN_EPOCH, mjd);
        final TimeComponents tc;
        if (secondsInDay >= Constants.JULIAN_DAY) {
            // check we are really allowed to use this number of seconds
            final int    secondsA = 86399; // 23:59:59, i.e. 59s in the last minute of the day
            final double secondsB = secondsInDay - secondsA;
            final TimeComponents safeTC = new TimeComponents(secondsA, 0.0);
            final AbsoluteDate safeDate = new AbsoluteDate(dc, safeTC, timeScale);
            if (timeScale.minuteDuration(safeDate) > 59 + secondsB) {
                // we are within the last minute of the day, the number of seconds is OK
                return safeDate.shiftedBy(secondsB);
            } else {
                // let TimeComponents trigger an OrekitIllegalArgumentException
                // for the wrong number of seconds
                tc = new TimeComponents(secondsA, secondsB);
            }
        } else {
            tc = new TimeComponents(secondsInDay);
        }

        // create the date
        return new AbsoluteDate(dc, tc, timeScale);

    }


<<<<<<< HEAD
    /** Build an instance corresponding to a GPS date.
     * <p>GPS dates are provided as a week number starting at
     * {@link #GPS_EPOCH GPS epoch} and as a number of milliseconds
     * since week start.</p>
     * @param weekNumber week number since {@link #GPS_EPOCH GPS epoch}
     * @param milliInWeek number of milliseconds since week start
     * @return a new instant
     * @deprecated as of 9.3, replaced by {@link GNSSDate#GNSSDate(int, double, SatelliteSystem)}.{@link GNSSDate#getDate()}
     */
    @Deprecated
    public static AbsoluteDate createGPSDate(final int weekNumber, final double milliInWeek) {
        return new GNSSDate(weekNumber, milliInWeek, SatelliteSystem.GPS).getDate();
    }

=======
>>>>>>> 06e6805e
    /** Build an instance corresponding to a Julian Epoch (JE).
     * <p>According to Lieske paper: <a
     * href="http://articles.adsabs.harvard.edu/cgi-bin/nph-iarticle_query?1979A%26A....73..282L&amp;defaultprint=YES&amp;filetype=.pdf.">
     * Precession Matrix Based on IAU (1976) System of Astronomical Constants</a>, Astronomy and Astrophysics,
     * vol. 73, no. 3, Mar. 1979, p. 282-284, Julian Epoch is related to Julian Ephemeris Date as:</p>
     * <pre>
     * JE = 2000.0 + (JED - 2451545.0) / 365.25
     * </pre>
     * <p>
     * This method reverts the formula above and computes an {@code AbsoluteDate} from the Julian Epoch.
     * </p>
     * @param julianEpoch Julian epoch, like 2000.0 for defining the classical reference J2000.0
     * @return a new instant
     * @see #J2000_EPOCH
     * @see #createBesselianEpoch(double)
     */
    public static AbsoluteDate createJulianEpoch(final double julianEpoch) {
        return new AbsoluteDate(J2000_EPOCH,
                                Constants.JULIAN_YEAR * (julianEpoch - 2000.0));
    }

    /** Build an instance corresponding to a Besselian Epoch (BE).
     * <p>According to Lieske paper: <a
     * href="http://articles.adsabs.harvard.edu/cgi-bin/nph-iarticle_query?1979A%26A....73..282L&amp;defaultprint=YES&amp;filetype=.pdf.">
     * Precession Matrix Based on IAU (1976) System of Astronomical Constants</a>, Astronomy and Astrophysics,
     * vol. 73, no. 3, Mar. 1979, p. 282-284, Besselian Epoch is related to Julian Ephemeris Date as:</p>
     * <pre>
     * BE = 1900.0 + (JED - 2415020.31352) / 365.242198781
     * </pre>
     * <p>
     * This method reverts the formula above and computes an {@code AbsoluteDate} from the Besselian Epoch.
     * </p>
     * @param besselianEpoch Besselian epoch, like 1950 for defining the classical reference B1950.0
     * @return a new instant
     * @see #createJulianEpoch(double)
     */
    public static AbsoluteDate createBesselianEpoch(final double besselianEpoch) {
        return new AbsoluteDate(J2000_EPOCH,
                                MathArrays.linearCombination(Constants.BESSELIAN_YEAR, besselianEpoch - 1900,
                                                             Constants.JULIAN_DAY, -36525,
                                                             Constants.JULIAN_DAY, 0.31352));
    }

    /** Get a time-shifted date.
     * <p>
     * Calling this method is equivalent to call <code>new AbsoluteDate(this, dt)</code>.
     * </p>
     * @param dt time shift in seconds
     * @return a new date, shifted with respect to instance (which is immutable)
     * @see org.orekit.utils.PVCoordinates#shiftedBy(double)
     * @see org.orekit.attitudes.Attitude#shiftedBy(double)
     * @see org.orekit.orbits.Orbit#shiftedBy(double)
     * @see org.orekit.propagation.SpacecraftState#shiftedBy(double)
     */
    public AbsoluteDate shiftedBy(final double dt) {
        return new AbsoluteDate(this, dt);
    }

    /** Compute the physically elapsed duration between two instants.
     * <p>The returned duration is the number of seconds physically
     * elapsed between the two instants, measured in a regular time
     * scale with respect to surface of the Earth (i.e either the {@link
     * TAIScale TAI scale}, the {@link TTScale TT scale} or the {@link
     * GPSScale GPS scale}). It is the only method that gives a
     * duration with a physical meaning.</p>
     * <p>This method gives the same result (with less computation)
     * as calling {@link #offsetFrom(AbsoluteDate, TimeScale)}
     * with a second argument set to one of the regular scales cited
     * above.</p>
     * <p>This method is the reverse of the {@link #AbsoluteDate(AbsoluteDate,
     * double)} constructor.</p>
     * @param instant instant to subtract from the instance
     * @return offset in seconds between the two instants (positive
     * if the instance is posterior to the argument)
     * @see #offsetFrom(AbsoluteDate, TimeScale)
     * @see #AbsoluteDate(AbsoluteDate, double)
     */
    public double durationFrom(final AbsoluteDate instant) {
        return (epoch - instant.epoch) + (offset - instant.offset);
    }

    /** Compute the apparent clock offset between two instant <em>in the
     * perspective of a specific {@link TimeScale time scale}</em>.
     * <p>The offset is the number of seconds counted in the given
     * time scale between the locations of the two instants, with
     * all time scale irregularities removed (i.e. considering all
     * days are exactly 86400 seconds long). This method will give
     * a result that may not have a physical meaning if the time scale
     * is irregular. For example since a leap second was introduced at
     * the end of 2005, the apparent offset between 2005-12-31T23:59:59
     * and 2006-01-01T00:00:00 is 1 second, but the physical duration
     * of the corresponding time interval as returned by the {@link
     * #durationFrom(AbsoluteDate)} method is 2 seconds.</p>
     * <p>This method is the reverse of the {@link #AbsoluteDate(AbsoluteDate,
     * double, TimeScale)} constructor.</p>
     * @param instant instant to subtract from the instance
     * @param timeScale time scale with respect to which the offset should
     * be computed
     * @return apparent clock offset in seconds between the two instants
     * (positive if the instance is posterior to the argument)
     * @see #durationFrom(AbsoluteDate)
     * @see #AbsoluteDate(AbsoluteDate, double, TimeScale)
     */
    public double offsetFrom(final AbsoluteDate instant, final TimeScale timeScale) {
        final long   elapsedDurationA = epoch - instant.epoch;
        final double elapsedDurationB = (offset         + timeScale.offsetFromTAI(this)) -
                                        (instant.offset + timeScale.offsetFromTAI(instant));
        return  elapsedDurationA + elapsedDurationB;
    }

    /** Compute the offset between two time scales at the current instant.
     * <p>The offset is defined as <i>l₁-l₂</i>
     * where <i>l₁</i> is the location of the instant in
     * the <code>scale1</code> time scale and <i>l₂</i> is the
     * location of the instant in the <code>scale2</code> time scale.</p>
     * @param scale1 first time scale
     * @param scale2 second time scale
     * @return offset in seconds between the two time scales at the
     * current instant
     */
    public double timeScalesOffset(final TimeScale scale1, final TimeScale scale2) {
        return scale1.offsetFromTAI(this) - scale2.offsetFromTAI(this);
    }

    /** Convert the instance to a Java {@link java.util.Date Date}.
     * <p>Conversion to the Date class induces a loss of precision because
     * the Date class does not provide sub-millisecond information. Java Dates
     * are considered to be locations in some times scales.</p>
     * @param timeScale time scale to use
     * @return a {@link java.util.Date Date} instance representing the location
     * of the instant in the time scale
     */
    public Date toDate(final TimeScale timeScale) {
        final double time = epoch + (offset + timeScale.offsetFromTAI(this));
        return new Date(FastMath.round((time + 10957.5 * 86400.0) * 1000));
    }

    /** Split the instance into date/time components.
     * @param timeScale time scale to use
     * @return date/time components
     */
    public DateTimeComponents getComponents(final TimeScale timeScale) {

        if (Double.isInfinite(offset)) {
            // special handling for past and future infinity
            if (offset < 0) {
                return new DateTimeComponents(DateComponents.MIN_EPOCH, TimeComponents.H00);
            } else {
                return new DateTimeComponents(DateComponents.MAX_EPOCH,
                                              new TimeComponents(23, 59, 59.999));
            }
        }

        // compute offset from 2000-01-01T00:00:00 in specified time scale exactly,
        // using Møller-Knuth TwoSum algorithm without branching
        // the following statements must NOT be simplified, they rely on floating point
        // arithmetic properties (rounding and representable numbers)
        // at the end, the EXACT result of addition offset + timeScale.offsetFromTAI(this)
        // is sum + residual, where sum is the closest representable number to the exact
        // result and residual is the missing part that does not fit in the first number
        final double taiOffset = timeScale.offsetFromTAI(this);
        final double sum       = offset + taiOffset;
        final double oPrime    = sum - taiOffset;
        final double dPrime    = sum - oPrime;
        final double deltaO    = offset - oPrime;
        final double deltaD    = taiOffset - dPrime;
        final double residual  = deltaO + deltaD;

        // split date and time
        final long   carry = (long) FastMath.floor(sum);
        double offset2000B = (sum - carry) + residual;
        long   offset2000A = epoch + carry + 43200l;
        if (offset2000B < 0) {
            offset2000A -= 1;
            offset2000B += 1;
        }
        long time = offset2000A % 86400l;
        if (time < 0l) {
            time += 86400l;
        }
        final int date = (int) ((offset2000A - time) / 86400l);

        // extract calendar elements
        final DateComponents dateComponents = new DateComponents(DateComponents.J2000_EPOCH, date);
        TimeComponents timeComponents = new TimeComponents((int) time, offset2000B);

        if (timeScale.insideLeap(this)) {
            // fix the seconds number to take the leap into account
            timeComponents = new TimeComponents(timeComponents.getHour(), timeComponents.getMinute(),
                                                timeComponents.getSecond() + timeScale.getLeap(this));
        }

        // build the components
        return new DateTimeComponents(dateComponents, timeComponents);

    }

    /** Split the instance into date/time components for a local time.
     * @param minutesFromUTC offset in <em>minutes</em> from UTC (positive Eastwards UTC,
     * negative Westward UTC)
     * @return date/time components
          * @since 7.2
     */
    public DateTimeComponents getComponents(final int minutesFromUTC) {

        final DateTimeComponents utcComponents = getComponents(TimeScalesFactory.getUTC());

        // shift the date according to UTC offset, but WITHOUT touching the seconds,
        // as they may exceed 60.0 during a leap seconds introduction,
        // and we want to preserve these special cases
        final double seconds = utcComponents.getTime().getSecond();

        int minute = utcComponents.getTime().getMinute() + minutesFromUTC;
        final int hourShift;
        if (minute < 0) {
            hourShift = (minute - 59) / 60;
        } else if (minute > 59) {
            hourShift = minute / 60;
        } else {
            hourShift = 0;
        }
        minute -= 60 * hourShift;

        int hour = utcComponents.getTime().getHour() + hourShift;
        final int dayShift;
        if (hour < 0) {
            dayShift = (hour - 23) / 24;
        } else if (hour > 23) {
            dayShift = hour / 24;
        } else {
            dayShift = 0;
        }
        hour -= 24 * dayShift;

        return new DateTimeComponents(new DateComponents(utcComponents.getDate(), dayShift),
                                      new TimeComponents(hour, minute, seconds, minutesFromUTC));

    }

    /** Split the instance into date/time components for a time zone.
     * @param timeZone time zone
     * @return date/time components
          * @since 7.2
     */
    public DateTimeComponents getComponents(final TimeZone timeZone) {
        final long milliseconds = FastMath.round(1000 * offsetFrom(JAVA_EPOCH, TimeScalesFactory.getUTC()));
        return getComponents(timeZone.getOffset(milliseconds) / 60000);
    }

    /** Compare the instance with another date.
     * @param date other date to compare the instance to
     * @return a negative integer, zero, or a positive integer as this date
     * is before, simultaneous, or after the specified date.
     */
    public int compareTo(final AbsoluteDate date) {
        return Double.compare(durationFrom(date),  0);
    }

    /** {@inheritDoc} */
    public AbsoluteDate getDate() {
        return this;
    }

    /** Check if the instance represent the same time as another instance.
     * @param date other date
     * @return true if the instance and the other date refer to the same instant
     */
    public boolean equals(final Object date) {

        if (date == this) {
            // first fast check
            return true;
        }

        if ((date != null) && (date instanceof AbsoluteDate)) {
            return durationFrom((AbsoluteDate) date) == 0;
        }

        return false;

    }

    /** Get a hashcode for this date.
     * @return hashcode
     */
    public int hashCode() {
        final long l = Double.doubleToLongBits(durationFrom(J2000_EPOCH));
        return (int) (l ^ (l >>> 32));
    }

    /** Get a String representation of the instant location in UTC time scale.
     * @return a string representation of the instance,
     * in ISO-8601 format with milliseconds accuracy
     */
    public String toString() {
        return toString(TimeScalesFactory.getUTC());
    }

    /** Get a String representation of the instant location.
     * @param timeScale time scale to use
     * @return a string representation of the instance,
     * in ISO-8601 format with milliseconds accuracy
     */
    public String toString(final TimeScale timeScale) {
        return getComponents(timeScale).toString(timeScale.minuteDuration(this));
    }

    /** Get a String representation of the instant location for a local time.
     * @param minutesFromUTC offset in <em>minutes</em> from UTC (positive Eastwards UTC,
     * negative Westward UTC).
     * @return string representation of the instance,
     * in ISO-8601 format with milliseconds accuracy
          * @since 7.2
     */
    public String toString(final int minutesFromUTC) {
        final int minuteDuration = TimeScalesFactory.getUTC().minuteDuration(this);
        return getComponents(minutesFromUTC).toString(minuteDuration);
    }

    /** Get a String representation of the instant location for a time zone.
     * @param timeZone time zone
     * @return string representation of the instance,
     * in ISO-8601 format with milliseconds accuracy
          * @since 7.2
     */
    public String toString(final TimeZone timeZone) {
        final int minuteDuration = TimeScalesFactory.getUTC().minuteDuration(this);
        return getComponents(timeZone).toString(minuteDuration);
    }

}<|MERGE_RESOLUTION|>--- conflicted
+++ resolved
@@ -25,7 +25,6 @@
 import org.orekit.errors.OrekitException;
 import org.orekit.errors.OrekitIllegalArgumentException;
 import org.orekit.errors.OrekitMessages;
-import org.orekit.gnss.SatelliteSystem;
 import org.orekit.utils.Constants;
 
 
@@ -699,23 +698,6 @@
     }
 
 
-<<<<<<< HEAD
-    /** Build an instance corresponding to a GPS date.
-     * <p>GPS dates are provided as a week number starting at
-     * {@link #GPS_EPOCH GPS epoch} and as a number of milliseconds
-     * since week start.</p>
-     * @param weekNumber week number since {@link #GPS_EPOCH GPS epoch}
-     * @param milliInWeek number of milliseconds since week start
-     * @return a new instant
-     * @deprecated as of 9.3, replaced by {@link GNSSDate#GNSSDate(int, double, SatelliteSystem)}.{@link GNSSDate#getDate()}
-     */
-    @Deprecated
-    public static AbsoluteDate createGPSDate(final int weekNumber, final double milliInWeek) {
-        return new GNSSDate(weekNumber, milliInWeek, SatelliteSystem.GPS).getDate();
-    }
-
-=======
->>>>>>> 06e6805e
     /** Build an instance corresponding to a Julian Epoch (JE).
      * <p>According to Lieske paper: <a
      * href="http://articles.adsabs.harvard.edu/cgi-bin/nph-iarticle_query?1979A%26A....73..282L&amp;defaultprint=YES&amp;filetype=.pdf.">

/* Copyright 2002-2024 CS GROUP
 * Licensed to CS GROUP (CS) under one or more
 * contributor license agreements.  See the NOTICE file distributed with
 * this work for additional information regarding copyright ownership.
 * CS licenses this file to You under the Apache License, Version 2.0
 * (the "License"); you may not use this file except in compliance with
 * the License.  You may obtain a copy of the License at
 *
 *   http://www.apache.org/licenses/LICENSE-2.0
 *
 * Unless required by applicable law or agreed to in writing, software
 * distributed under the License is distributed on an "AS IS" BASIS,
 * WITHOUT WARRANTIES OR CONDITIONS OF ANY KIND, either express or implied.
 * See the License for the specific language governing permissions and
 * limitations under the License.
 */
package org.orekit.errors;

import org.hipparchus.exception.Localizable;
import org.hipparchus.exception.UTF8Control;

import java.util.Locale;
import java.util.MissingResourceException;
import java.util.ResourceBundle;

/**
 * Enumeration for localized messages formats.
 * <p>
 * The constants in this enumeration represent the available formats as
 * localized strings. These formats are intended to be localized using simple
 * properties files, using the constant name as the key and the property value
 * as the message format. The source English format is provided in the constants
 * themselves to serve both as a reminder for developers to understand the
 * parameters needed by each format, as a basis for translators to create
 * localized properties files, and as a default format if some translation is
 * missing.
 * </p>
 * @since 2.1
 */
public enum OrekitMessages implements Localizable {

    /** INTERNAL_ERROR. */
    INTERNAL_ERROR("internal error, please notify development team by creating a new topic at {0}"),

    /** ALTITUDE_BELOW_ALLOWED_THRESHOLD. */
    ALTITUDE_BELOW_ALLOWED_THRESHOLD("altitude ({0} m) is below the {1} m allowed threshold"),

    /** POINT_INSIDE_ELLIPSOID. */
    POINT_INSIDE_ELLIPSOID("point is inside ellipsoid"),

    /** TRAJECTORY_INSIDE_BRILLOUIN_SPHERE. */
    TRAJECTORY_INSIDE_BRILLOUIN_SPHERE("trajectory inside the Brillouin sphere (r = {0})"),

    /** ALMOST_EQUATORIAL_ORBIT. */
    ALMOST_EQUATORIAL_ORBIT("almost equatorial orbit (i = {0} degrees)"),

    /** ALMOST_CRITICALLY_INCLINED_ORBIT. */
    ALMOST_CRITICALLY_INCLINED_ORBIT("almost critically inclined orbit (i = {0} degrees)"),

    /** UNABLE_TO_COMPUTE_ECKSTEIN_HECHLER_MEAN_PARAMETERS. */
    UNABLE_TO_COMPUTE_ECKSTEIN_HECHLER_MEAN_PARAMETERS("unable to compute Eckstein-Hechler mean parameters after {0} iterations"),

    /** UNABLE_TO_COMPUTE_BROUWER_LYDDANE_MEAN_PARAMETERS. */
    UNABLE_TO_COMPUTE_BROUWER_LYDDANE_MEAN_PARAMETERS("unable to compute Brouwer-Lyddane mean parameters after {0} iterations"),

    /** UNABLE_TO_COMPUTE_TLE. */
    UNABLE_TO_COMPUTE_TLE("unable to compute TLE after {0} iterations"),

    /** NULL_PARENT_FOR_FRAME. */
    NULL_PARENT_FOR_FRAME("null parent for frame {0}"),

    /** FRAME_ALREADY_ATTACHED. */
    FRAME_ALREADY_ATTACHED("frame {0} is already attached to frame {1}"),

    /** FRAME_NOT_ATTACHED. */
    FRAME_NOT_ATTACHED("frame {0} is not attached to the main frames tree"),

    /** FRAME_ANCESTOR_OF_BOTH_FRAMES. */
    FRAME_ANCESTOR_OF_BOTH_FRAMES("frame {0} is an ancestor of both frames {1} and {2}"),

    /** FRAME_ANCESTOR_OF_NEITHER_FRAME. */
    FRAME_ANCESTOR_OF_NEITHER_FRAME("frame {0} is an ancestor of neither frame {1} nor {2}"),

    /** FRAME_NO_NTH_ANCESTOR. */
    FRAME_NO_NTH_ANCESTOR("frame {0} has depth {1}, it cannot have an ancestor {2} levels above"),

    /** NO_SUCH_ITRF_FRAME. */
    NO_SUCH_ITRF_FRAME("ITRF frame {0} not found"),

    /** UNSUPPORTED_LOCAL_ORBITAL_FRAME. */
    UNSUPPORTED_LOCAL_ORBITAL_FRAME("unsupported local orbital frame {0}"),

    /** NON_PSEUDO_INERTIAL_FRAME. */
    NON_PSEUDO_INERTIAL_FRAME("non pseudo-inertial frame \"{0}\""),

    /** DATA_ROOT_DIRECTORY_DOES_NOT_EXIST. */
    DATA_ROOT_DIRECTORY_DOES_NOT_EXIST("data root directory {0} does not exist"),

    /** NOT_A_DIRECTORY. */
    NOT_A_DIRECTORY("{0} is not a directory"),

    /** NEITHER_DIRECTORY_NOR_ZIP_OR_JAR. */
    NEITHER_DIRECTORY_NOR_ZIP_OR_JAR("{0} is neither a directory nor a zip/jar archive file"),

    /** UNABLE_TO_FIND_RESOURCE. */
    UNABLE_TO_FIND_RESOURCE("unable to find resource {0} in classpath"),

    /** NO_EARTH_ORIENTATION_PARAMETERS_LOADED. */
    NO_EARTH_ORIENTATION_PARAMETERS_LOADED("no Earth Orientation Parameters loaded"),

    /** MISSING_EARTH_ORIENTATION_PARAMETERS_BETWEEN_DATES. */
    MISSING_EARTH_ORIENTATION_PARAMETERS_BETWEEN_DATES("missing Earth Orientation Parameters between {0} and {1}"),

    /** MISSING_EARTH_ORIENTATION_PARAMETERS_BETWEEN_DATES_GAP. */
    MISSING_EARTH_ORIENTATION_PARAMETERS_BETWEEN_DATES_GAP("missing Earth Orientation Parameters between {0} and {1}, gap is {2,number,0.0##############E0} s"),

    /** NO_EARTH_ORIENTATION_PARAMETERS. */
    NO_EARTH_ORIENTATION_PARAMETERS("missing Earth Orientation Parameters"),

    /** NOT_A_SUPPORTED_IERS_DATA_FILE. */
    NOT_A_SUPPORTED_IERS_DATA_FILE("file {0} is not a supported IERS data file"),

    /** INCONSISTENT_DATES_IN_IERS_FILE. */
    INCONSISTENT_DATES_IN_IERS_FILE("inconsistent dates in IERS file {0}: {1}-{2}-{3} and MJD {4}"),

    /** UNEXPECTED_DATA_AFTER_LINE_IN_FILE. */
    UNEXPECTED_DATA_AFTER_LINE_IN_FILE("unexpected data after line {0} in file {1}: {2}"),

    /** UNEXPECTED_DATA_AT_LINE_IN_FILE. */
    UNEXPECTED_DATA_AT_LINE_IN_FILE("unexpected data at line {0} in file {1}"),

    /** NON_CHRONOLOGICAL_DATES_IN_FILE. */
    NON_CHRONOLOGICAL_DATES_IN_FILE("non-chronological dates in file {0}, line {1}"),

    /** NO_IERS_UTC_TAI_HISTORY_DATA_LOADED. */
    NO_IERS_UTC_TAI_HISTORY_DATA_LOADED("no IERS UTC-TAI history data loaded"),

    /** NO_ENTRIES_IN_IERS_UTC_TAI_HISTORY_FILE. */
    NO_ENTRIES_IN_IERS_UTC_TAI_HISTORY_FILE("no entries found in IERS UTC-TAI history file {0}"),

    /** MISSING_SERIE_J_IN_FILE. */
    MISSING_SERIE_J_IN_FILE("missing serie j = {0} in file {1} (line {2})"),

    /** CANNOT_PARSE_BOTH_TAU_AND_GAMMA. */
    CANNOT_PARSE_BOTH_TAU_AND_GAMMA("cannot parse both τ and γ from the same Poissons series file"),

    /** UNEXPECTED_END_OF_FILE_AFTER_LINE. */
    UNEXPECTED_END_OF_FILE_AFTER_LINE("unexpected end of file {0} (after line {1})"),

    /** UNABLE_TO_PARSE_LINE_IN_FILE. */
    UNABLE_TO_PARSE_LINE_IN_FILE("unable to parse line {0} of file {1}:\n{2}"),

    /** UNABLE_TO_PARSE_ELEMENT_IN_FILE. */
    UNABLE_TO_PARSE_ELEMENT_IN_FILE("unable to parse element {0} at line {1}, file {2}"),

    /** UNABLE_TO_FIND_FILE. */
    UNABLE_TO_FIND_FILE("unable to find file {0}"),

    /** POSITIVE_FLOW_RATE. */
    POSITIVE_FLOW_RATE("positive flow rate (q: {0})"),

    /** NO_GRAVITY_FIELD_DATA_LOADED. */
    NO_GRAVITY_FIELD_DATA_LOADED("no gravity field data loaded"),

    /** GRAVITY_FIELD_NORMALIZATION_UNDERFLOW. */
    GRAVITY_FIELD_NORMALIZATION_UNDERFLOW("gravity field normalization underflow for degree {0} and order {1}"),

    /** NO_OCEAN_TIDE_DATA_LOADED. */
    NO_OCEAN_TIDE_DATA_LOADED("no ocean tide data loaded"),

    /** OCEAN_TIDE_DATA_DEGREE_ORDER_LIMITS. */
    OCEAN_TIDE_DATA_DEGREE_ORDER_LIMITS("ocean tide data file {0} limited to degree {1} and order {2}"),

    /** OCEAN_TIDE_LOAD_DEFORMATION_LIMITS. */
    OCEAN_TIDE_LOAD_DEFORMATION_LIMITS("load deformation coefficients limited to degree {0}, cannot parse degree {1} term from file {2}"),

    /** POLAR_TRAJECTORY. */
    POLAR_TRAJECTORY("polar trajectory (distance to polar axis: {0})"),

    /** UNEXPECTED_FILE_FORMAT_ERROR_FOR_LOADER. */
    UNEXPECTED_FILE_FORMAT_ERROR_FOR_LOADER("unexpected format error for file {0} with loader {1}"),

    /** DUPLICATED_GRAVITY_FIELD_COEFFICIENT_IN_FILE. */
    DUPLICATED_GRAVITY_FIELD_COEFFICIENT_IN_FILE("duplicated gravity field coefficient {0}({1}, {2}) in file {3}"),

    /** MISSING_GRAVITY_FIELD_COEFFICIENT_IN_FILE. */
    MISSING_GRAVITY_FIELD_COEFFICIENT_IN_FILE("missing gravity field coefficient {0}({1}, {2}) in file {3}"),

    /** TOO_LARGE_DEGREE_FOR_GRAVITY_FIELD. */
    TOO_LARGE_DEGREE_FOR_GRAVITY_FIELD("too large degree (n = {0}, potential maximal degree is {1})"),

    /** TOO_LARGE_ORDER_FOR_GRAVITY_FIELD. */
    TOO_LARGE_ORDER_FOR_GRAVITY_FIELD("too large order (m = {0}, potential maximal order is {1})"),

    /** WRONG_DEGREE_OR_ORDER. */
    WRONG_DEGREE_OR_ORDER("no term ({0}, {1}) in a {2}x{3} spherical harmonics decomposition"),

    /** SEVERAL_REFERENCE_DATES_IN_GRAVITY_FIELD. */
    SEVERAL_REFERENCE_DATES_IN_GRAVITY_FIELD("several reference dates ({0} and {1} differ by {3,number,0.0##############E0} s) found in gravity field file {2}"),

    /** NO_TLE_FOR_OBJECT. */
    NO_TLE_FOR_OBJECT("no TLE data available for object {0}"),

    /** NO_TLE_FOR_LAUNCH_YEAR_NUMBER_PIECE. */
    NO_TLE_FOR_LAUNCH_YEAR_NUMBER_PIECE("no TLE data available for launch year {0}, launch number {1}, launch piece {2}"),

    /** NOT_TLE_LINES. */
    NOT_TLE_LINES("lines {0} and {1} are not TLE lines:\n{0}: \"{2}\"\n{1}: \"{3}\""),

    /** MISSING_SECOND_TLE_LINE. */
    MISSING_SECOND_TLE_LINE("expected a second TLE line after line {0}:\n{0}: \"{1}\""),

    /** TLE_LINES_DO_NOT_REFER_TO_SAME_OBJECT. */
    TLE_LINES_DO_NOT_REFER_TO_SAME_OBJECT("TLE lines do not refer to the same object:\n{0}\n{1}"),

    /** TLE_INVALID_PARAMETER. */
    TLE_INVALID_PARAMETER("invalid TLE parameter for object {0}: {1} = {2}"),

    /** TLE_CHECKSUM_ERROR. */
    TLE_CHECKSUM_ERROR("wrong checksum of TLE line {0}, expected {1} but got {2} ({3})"),

    /** NO_TLE_DATA_AVAILABLE. */
    NO_TLE_DATA_AVAILABLE("no TLE data available"),

    /** NOT_POSITIVE_SPACECRAFT_MASS. */
    NOT_POSITIVE_SPACECRAFT_MASS("spacecraft mass is not positive: {0} kg"),

    /** TOO_LARGE_ECCENTRICITY_FOR_PROPAGATION_MODEL. */
    TOO_LARGE_ECCENTRICITY_FOR_PROPAGATION_MODEL("too large eccentricity for propagation model: e = {0}"),

    /** NO_SOLAR_ACTIVITY_AT_DATE. */
    NO_SOLAR_ACTIVITY_AT_DATE("no solar activity available at {0}, data available only in range [{1}, {2}]"),

    /** NON_EXISTENT_MONTH. */
    NON_EXISTENT_MONTH("non-existent month {0}"),

    /** NON_EXISTENT_YEAR_MONTH_DAY. */
    NON_EXISTENT_YEAR_MONTH_DAY("non-existent date {0}-{1}-{2}"),

    /** NON_EXISTENT_WEEK_DATE. */
    NON_EXISTENT_WEEK_DATE("non-existent week date {0}-W{1}-{2}"),

    /** NON_EXISTENT_DATE. */
    NON_EXISTENT_DATE("non-existent date {0}"),

    /** NON_EXISTENT_DAY_NUMBER_IN_YEAR. */
    NON_EXISTENT_DAY_NUMBER_IN_YEAR("no day number {0} in year {1}"),

    /** NON_EXISTENT_HMS_TIME. */
    NON_EXISTENT_HMS_TIME("non-existent time {0}:{1}:{2}"),

    /** NON_EXISTENT_TIME. */
    NON_EXISTENT_TIME("non-existent time {0}"),

    /** OUT_OF_RANGE_SECONDS_NUMBER. */
    OUT_OF_RANGE_SECONDS_NUMBER("out of range seconds number: {0}"),

    /** OUT_OF_RANGE_SECONDS_NUMBER_DETAIL. */
    OUT_OF_RANGE_SECONDS_NUMBER_DETAIL("out of range seconds number: {0} is not in [{1}, {2}]"),

    /** ANGLE_TYPE_NOT_SUPPORTED. */
    ANGLE_TYPE_NOT_SUPPORTED("angle type not supported, supported angles: {0}, {1} and {2}"),

    /** SATELLITE_COLLIDED_WITH_TARGET. */
    SATELLITE_COLLIDED_WITH_TARGET("satellite collided with target"),

    /** ATTITUDE_POINTING_LAW_DOES_NOT_POINT_TO_GROUND. */
    ATTITUDE_POINTING_LAW_DOES_NOT_POINT_TO_GROUND("attitude pointing law misses ground"),

    /** TOO_SHORT_TRANSITION_TIME_FOR_ATTITUDES_SWITCH. */
    TOO_SHORT_TRANSITION_TIME_FOR_ATTITUDES_SWITCH("{0} seconds transition time for attitudes switch is too short, should be longer than {1} seconds"),

    /** ORBIT_AND_ATTITUDE_DATES_MISMATCH. */
    ORBIT_AND_ATTITUDE_DATES_MISMATCH("orbit date ({0}) does not match attitude date ({1})"),

    /** FRAMES_MISMATCH. */
    FRAMES_MISMATCH("frame {0} does not match frame {1}"),

    /** INITIAL_STATE_NOT_SPECIFIED_FOR_ORBIT_PROPAGATION. */
    INITIAL_STATE_NOT_SPECIFIED_FOR_ORBIT_PROPAGATION("initial state not specified for orbit propagation"),

    /** EVENT_DATE_TOO_CLOSE. */
    EVENT_DATE_TOO_CLOSE("target event date must be before {1} by {3,number,0.0##############E0} seconds or after {2} by {3,number,0.0##############E0} seconds, but target event date {0} is {4,number,0.0##############E0} seconds before {1} and {5,number,0.0##############E0} seconds after {2} so it cannot be added"),

    /** WRONG_COORDINATES_FOR_ADJOINT_EQUATION. */
    WRONG_COORDINATES_FOR_ADJOINT_EQUATION("trying to propagate Cartesian adjoint whilst integration equations of motion with non-Cartesian coordinates"),

    /** UNABLE_TO_READ_JPL_HEADER. */
    UNABLE_TO_READ_JPL_HEADER("unable to read header record from JPL ephemerides binary file {0}"),

    /** INCONSISTENT_ASTRONOMICAL_UNIT_IN_FILES. */
    INCONSISTENT_ASTRONOMICAL_UNIT_IN_FILES("inconsistent values of astronomical unit in JPL ephemerides files: ({0} and {1})"),

    /** INCONSISTENT_EARTH_MOON_RATIO_IN_FILES. */
    INCONSISTENT_EARTH_MOON_RATIO_IN_FILES("inconsistent values of Earth/Moon mass ratio in JPL ephemerides files: ({0} and {1})"),

    /** NO_DATA_LOADED_FOR_CELESTIAL_BODY. */
    NO_DATA_LOADED_FOR_CELESTIAL_BODY("no data loaded for celestial body {0}"),

    /** NOT_A_JPL_EPHEMERIDES_BINARY_FILE. */
    NOT_A_JPL_EPHEMERIDES_BINARY_FILE("file {0} is not a JPL ephemerides binary file"),

    /** NOT_A_MARSHALL_SOLAR_ACTIVITY_FUTURE_ESTIMATION_FILE. */
    NOT_A_MARSHALL_SOLAR_ACTIVITY_FUTURE_ESTIMATION_FILE("file {0} is not a Marshall Solar Activity Future Estimation (MSAFE) file"),

    /** NO_JPL_EPHEMERIDES_BINARY_FILES_FOUND. */
    NO_JPL_EPHEMERIDES_BINARY_FILES_FOUND("no JPL ephemerides binary files found"),

    /** OUT_OF_RANGE_BODY_EPHEMERIDES_DATE. */
    OUT_OF_RANGE_BODY_EPHEMERIDES_DATE("out of range date for {0} ephemerides: {1}"),

    /** OUT_OF_RANGE_DATE. */
    OUT_OF_RANGE_DATE("out of range date: {0}, [{1}, {2}]"),

    /** OUT_OF_RANGE_EPHEMERIDES_DATE_BEFORE. */
    OUT_OF_RANGE_EPHEMERIDES_DATE_BEFORE("out of range date for ephemerides: {0} is {3,number,0.0##############E0} s before [{1}, {2}]"),

    /** OUT_OF_RANGE_EPHEMERIDES_DATE_AFTER. */
    OUT_OF_RANGE_EPHEMERIDES_DATE_AFTER("out of range date for ephemerides: {0} is {3,number,0.0##############E0} s after [{1}, {2}]"),

    /** UNEXPECTED_TWO_ELEVATION_VALUES_FOR_ONE_AZIMUTH. */
    UNEXPECTED_TWO_ELEVATION_VALUES_FOR_ONE_AZIMUTH("unexpected two elevation values: {0} and {1}, for one azimuth: {2}"),

    /** UNSUPPORTED_PARAMETER_NAME. */
    UNSUPPORTED_PARAMETER_NAME("unsupported parameter name {0}, supported names: {1}"),

    /** PARAMETER_WITH_SEVERAL_ESTIMATED_VALUES. */
    PARAMETER_WITH_SEVERAL_ESTIMATED_VALUES("{0} parameter contains several span in its value TimeSpanMap, the {1} method must be called"),

    /** PARAMETER_PERIODS_HAS_ALREADY_BEEN_SET. */
    PARAMETER_PERIODS_HAS_ALREADY_BEEN_SET("setPeriod was already called once on {0} parameter, another parameter should be created if the periods have to be changed"),

    /** TOO_SMALL_SCALE_FOR_PARAMETER. */
    TOO_SMALL_SCALE_FOR_PARAMETER("scale factor for parameter {0} is too small: {1}"),

    /** UNKNOWN_ADDITIONAL_STATE. */
    UNKNOWN_ADDITIONAL_STATE("unknown additional state \"{0}\""),

    /** UNKNOWN_MONTH. */
    UNKNOWN_MONTH("unknown month \"{0}\""),

    /** SINGULAR_JACOBIAN_FOR_ORBIT_TYPE. */
    SINGULAR_JACOBIAN_FOR_ORBIT_TYPE("Jacobian matrix for type {0} is singular with current orbit"),

    /** STATE_JACOBIAN_NOT_INITIALIZED. */
    STATE_JACOBIAN_NOT_INITIALIZED("state Jacobian has not been initialized yet"),

    /** STATE_JACOBIAN_NOT_6X6. */
    STATE_JACOBIAN_NOT_6X6("state Jacobian is a {0}x{1} matrix, it should be a 6x6 matrix"),

    /** STATE_AND_PARAMETERS_JACOBIANS_ROWS_MISMATCH. */
    STATE_AND_PARAMETERS_JACOBIANS_ROWS_MISMATCH("state Jacobian has {0} rows but parameters Jacobian has {1} rows"),

    /** INITIAL_MATRIX_AND_PARAMETERS_NUMBER_MISMATCH. */
    INITIAL_MATRIX_AND_PARAMETERS_NUMBER_MISMATCH("initial Jacobian matrix has {0} columns, but {1} parameters have been selected"),

    /** ORBIT_A_E_MISMATCH_WITH_CONIC_TYPE. */
    ORBIT_A_E_MISMATCH_WITH_CONIC_TYPE("orbit should be either elliptic with a > 0 and e < 1 or hyperbolic with a < 0 and e > 1, a = {0}, e = {1}"),

    /** ORBIT_ANOMALY_OUT_OF_HYPERBOLIC_RANGE. */
    ORBIT_ANOMALY_OUT_OF_HYPERBOLIC_RANGE("true anomaly {0} out of hyperbolic range (e = {1}, {2} < v < {3})"),

    /** HYPERBOLIC_ORBIT_NOT_HANDLED_AS. */
    HYPERBOLIC_ORBIT_NOT_HANDLED_AS("hyperbolic orbits cannot be handled as {0} instances"),

    /** CCSDS_DATE_INVALID_PREAMBLE_FIELD. */
    CCSDS_DATE_INVALID_PREAMBLE_FIELD("invalid preamble field in CCSDS date: {0}"),

    /** CCSDS_DATE_INVALID_LENGTH_TIME_FIELD. */
    CCSDS_DATE_INVALID_LENGTH_TIME_FIELD("invalid time field length in CCSDS date: {0}, expected {1}"),

    /** CCSDS_DATE_MISSING_AGENCY_EPOCH. */
    CCSDS_DATE_MISSING_AGENCY_EPOCH("missing agency epoch in CCSDS date"),

    /** CCSDS_MISSING_KEYWORD. */
    CCSDS_MISSING_KEYWORD("missing mandatory key {0} in CCSDS file {1}"),

    /** CCSDS_KEYWORD_NOT_ALLOWED_IN_VERSION. */
    CCSDS_KEYWORD_NOT_ALLOWED_IN_VERSION("key {0} is not allowed in format version {1}"),

    /** CCSDS_UNEXPECTED_KEYWORD. */
    CCSDS_UNEXPECTED_KEYWORD("unexpected keyword in CCSDS line number {0} of file {1}:\n{2}"),

    /** CCSDS_UNKNOWN_GM. */
    CCSDS_UNKNOWN_GM("the central body gravitational coefficient cannot be retrieved from the ODM"),

    /** CCSDS_UNKNOWN_SPACECRAFT_MASS. */
    CCSDS_UNKNOWN_SPACECRAFT_MASS("there is no spacecraft mass associated with this ODM file"),

    /** CCSDS_UNKNOWN_CONVENTIONS. */
    CCSDS_UNKNOWN_CONVENTIONS("no IERS conventions have been set before parsing"),

    /** CCSDS_INVALID_FRAME. */
    CCSDS_INVALID_FRAME("frame {0} is not valid in this CCSDS file context"),

    /** CCSDS_DIFFERENT_LVLH_DEFINITION. */
    CCSDS_DIFFERENT_LVLH_DEFINITION("this LVLH local orbital frame uses a different definition, please use LVLH_CCSDS instead"),

    /** CCSDS_INCONSISTENT_TIME_SYSTEMS. */
    CCSDS_INCONSISTENT_TIME_SYSTEMS("inconsistent time systems: {0} ≠ {1}"),

    /** CCSDS_TIME_SYSTEM_NOT_IMPLEMENTED. */
    CCSDS_TIME_SYSTEM_NOT_IMPLEMENTED("use of time system {0} in CCSDS files requires an additional ICD and is not implemented in Orekit"),

    /** CCSDS_TDM_KEYWORD_NOT_FOUND. */
    CCSDS_TDM_KEYWORD_NOT_FOUND("No CCSDS TDM keyword was found at line {0} of file {1}:\n{2}"),

    /** CCSDS_TDM_MISSING_RANGE_UNITS_CONVERTER. */
    CCSDS_TDM_MISSING_RANGE_UNITS_CONVERTER("no Range Units converter configured for parsing Tracking Data Message"),

    /** CCSDS_TIME_SYSTEM_NOT_READ_YET. */
    CCSDS_TIME_SYSTEM_NOT_READ_YET("Time system should have already been set before line {0} of file {1}"),

    /** CCSDS_UNKNOWN_ATTITUDE_TYPE. */
    CCSDS_UNKNOWN_ATTITUDE_TYPE("unknown attitude type {0}"),

    /** CCSDS_INCOMPLETE_DATA. */
    CCSDS_INCOMPLETE_DATA("incomplete data"),

    /** CCSDS_INVALID_ROTATION_SEQUENCE. */
    CCSDS_INVALID_ROTATION_SEQUENCE("invalid rotation sequence {0} at line {1} of file {2}"),

    /** CCSDS_UNSUPPORTED_ELEMENT_SET_TYPE. */
    CCSDS_UNSUPPORTED_ELEMENT_SET_TYPE("element set type {0} ({1}) is not supported yet"),

    /** CCSDS_UNSUPPORTED_RETROGRADE_EQUINOCTIAL. */
    CCSDS_UNSUPPORTED_RETROGRADE_EQUINOCTIAL("retrograde factor not supported in element set {0}"),

    /** CCSDS_MANEUVER_UNITS_WRONG_NB_COMPONENTS. */
    CCSDS_MANEUVER_UNITS_WRONG_NB_COMPONENTS("wrong number of units for maneuver {0}"),

    /** CCSDS_MANEUVER_MISSING_TIME. */
    CCSDS_MANEUVER_MISSING_TIME("missing time field for maneuver {0}"),

    /** CCSDS_INCONSISTENT_NUMBER_OF_ATTITUDE_STATES. */
    CCSDS_INCONSISTENT_NUMBER_OF_ATTITUDE_STATES("attitude type {0} and rate type {1} calls for {2} states, got {3}"),

    /** CCSDS_INCOMPATIBLE_KEYS_BOTH_USED. */
    CCSDS_INCOMPATIBLE_KEYS_BOTH_USED("incompatible keys {0} and {1} should not both be used"),

    /** CCSDS_SENSOR_INDEX_ALREADY_USED. */
    CCSDS_SENSOR_INDEX_ALREADY_USED("sensor index {0} is already used"),

    /** CCSDS_MISSING_SENSOR_INDEX. */
    CCSDS_MISSING_SENSOR_INDEX("missing sensor index {0}"),

    /** INCONSISTENT_NUMBER_OF_ELEMENTS. */
    INCONSISTENT_NUMBER_OF_ELEMENTS("inconsistent number of elements: expected {0}, got {1}"),

    /** CANNOT_ESTIMATE_PRECESSION_WITHOUT_PROPER_DERIVATIVES. */
    CANNOT_ESTIMATE_PRECESSION_WITHOUT_PROPER_DERIVATIVES("cannot estimate precession without proper derivatives"),

    /** ADDITIONAL_STATE_NAME_ALREADY_IN_USE. */
    ADDITIONAL_STATE_NAME_ALREADY_IN_USE("name \"{0}\" is already used for an additional state"),

    /** NON_RESETABLE_STATE. */
    NON_RESETABLE_STATE("reset state not allowed"),

    /** DSST_NEWCOMB_OPERATORS_COMPUTATION. */
    DSST_NEWCOMB_OPERATORS_COMPUTATION("Cannot compute Newcomb operators for sigma > rho ({0} > {1})"),

    /** DSST_VMNS_COEFFICIENT_ERROR_MS. */
    DSST_VMNS_COEFFICIENT_ERROR_MS("Cannot compute the Vmns coefficient with m > n ({0} > {1})"),

    /** DSST_SPR_SHADOW_INCONSISTENT. */
    DSST_SPR_SHADOW_INCONSISTENT("inconsistent shadow computation: entry = {0} whereas exit = {1}"),

    /** DSST_ECC_NO_NUMERICAL_AVERAGING_METHOD. */
    DSST_ECC_NO_NUMERICAL_AVERAGING_METHOD("The current orbit has an eccentricity ({0} > 0.5). DSST needs an unimplemented time dependent numerical method to compute the averaged rates"),

    /** SP3_UNSUPPORTED_VERSION. */
    SP3_UNSUPPORTED_VERSION("unsupported sp3 file version \"{0}\""),

    /** SP3_INVALID_HEADER_ENTRY. */
    SP3_INVALID_HEADER_ENTRY("invalid header entry {0} \"{1}\" in file {2} (format version {3})"),

    /** SP3_TOO_MANY_SATELLITES_FOR_VERSION. */
    SP3_TOO_MANY_SATELLITES_FOR_VERSION("version \"{0}\" supports only up to {1} satellites, found {2} in file {3}"),

    /** SP3_NUMBER_OF_EPOCH_MISMATCH. */
    SP3_NUMBER_OF_EPOCH_MISMATCH("found {0} epochs in file {1}, expected {2}"),

    /** SP3_INCOMPATIBLE_FILE_METADATA. */
    SP3_INCOMPATIBLE_FILE_METADATA("cannot splice sp3 files with incompatible metadata"),

    /** SP3_INCOMPATIBLE_SATELLITE_MEDATADA. */
    SP3_INCOMPATIBLE_SATELLITE_MEDATADA("cannot splice sp3 files with incompatible satellite metadata for satellite {0}"),

    /** FRAME_NOT_ALLOWED.
     * @since 12.1
     */
    FRAME_NOT_ALLOWED("frame {0} not allowed here"),

    /** STK_INVALID_OR_UNSUPPORTED_COORDINATE_SYSTEM. */
    STK_INVALID_OR_UNSUPPORTED_COORDINATE_SYSTEM("STK coordinate system \"{0}\" is invalid or not yet supported"),

    /** STK_UNMAPPED_COORDINATE_SYSTEM. */
    STK_UNMAPPED_COORDINATE_SYSTEM("STK coordinate system \"{0}\" has not been mapped to an Orekit frame"),

    /** STK_UNEXPECTED_END_OF_FILE. */
    STK_UNEXPECTED_END_OF_FILE("unexpected end of STK file (after line {0})"),

    /** CLOCK_FILE_UNSUPPORTED_VERSION. */
    CLOCK_FILE_UNSUPPORTED_VERSION("unsupported clock file version {0}"),

    /** UNSUPPORTED_FILE_FORMAT_VERSION. */
    UNSUPPORTED_FILE_FORMAT_VERSION("version {0} from file {1} is not supported, supported version: {2}"),

    /** NON_EXISTENT_GEOMAGNETIC_MODEL. */
    NON_EXISTENT_GEOMAGNETIC_MODEL("non-existent geomagnetic model {0} for year {1}"),

    /** UNSUPPORTED_TIME_TRANSFORM. */
    UNSUPPORTED_TIME_TRANSFORM("geomagnetic model {0} with epoch {1} does not support time transformation, no secular variation coefficients defined"),

    /** OUT_OF_RANGE_TIME_TRANSFORM. */
    OUT_OF_RANGE_TIME_TRANSFORM("time transformation of geomagnetic model {0} with epoch {1} is outside its validity range: {2} != [{3}, {4}]"),

    /** NOT_ENOUGH_DATA. */
    NOT_ENOUGH_DATA("not enough data (sample size = {0})"),

    /** NOT_ENOUGH_CACHED_NEIGHBORS. */
    NOT_ENOUGH_CACHED_NEIGHBORS("too small number of cached neighbors: {0} (must be at least {1})"),

    /** NO_CACHED_ENTRIES. */
    NO_CACHED_ENTRIES("no cached entries"),

    /** NON_CHRONOLOGICALLY_SORTED_ENTRIES. */
    NON_CHRONOLOGICALLY_SORTED_ENTRIES("generated entries not sorted: {0} > {1} by {2,number,0.0##############E0} s"),

    /** NO_DATA_GENERATED. */
    NO_DATA_GENERATED("no data generated around date: {0}"),

    /** UNABLE_TO_GENERATE_NEW_DATA_BEFORE. */
    UNABLE_TO_GENERATE_NEW_DATA_BEFORE("unable to generate new data before {0}, but data is requested for {1} which is {2,number,0.0##############E0} s before"),

    /** UNABLE_TO_GENERATE_NEW_DATA_AFTER. */
    UNABLE_TO_GENERATE_NEW_DATA_AFTER("unable to generate new data after {0}, but data is requested for {1} which is {2,number,0.0##############E0} s after"),

    /** UNABLE_TO_COMPUTE_HYPERBOLIC_ECCENTRIC_ANOMALY. */
    UNABLE_TO_COMPUTE_HYPERBOLIC_ECCENTRIC_ANOMALY("unable to compute hyperbolic eccentric anomaly from the mean anomaly after {0} iterations"),

    /** UNABLE_TO_COMPUTE_ECCENTRIC_LONGITUDE_ARGUMENT. */
    UNABLE_TO_COMPUTE_ECCENTRIC_LONGITUDE_ARGUMENT("unable to compute eccentric longitude argument from the mean one after {0} iterations"),

    /** UNABLE_TO_COMPUTE_ECCENTRIC_LATITUDE_ARGUMENT. */
    UNABLE_TO_COMPUTE_ECCENTRIC_LATITUDE_ARGUMENT("unable to compute eccentric latitude argument from the mean one after {0} iterations"),

    /** UNABLE_TO_COMPUTE_DSST_MEAN_PARAMETERS. */
    UNABLE_TO_COMPUTE_DSST_MEAN_PARAMETERS("unable to compute mean orbit from osculating orbit after {0} iterations"),

    /** OUT_OF_RANGE_DERIVATION_ORDER. */
    OUT_OF_RANGE_DERIVATION_ORDER("derivation order {0} is out of range"),

    /** ORBIT_TYPE_NOT_ALLOWED. */
    ORBIT_TYPE_NOT_ALLOWED("orbit type {0} not allowed here, allowed types: {1}"),

    /** NON_PSEUDO_INERTIAL_FRAME_NOT_SUITABLE_AS_REFERENCE_FOR_INERTIAL_FORCES. */
    NON_PSEUDO_INERTIAL_FRAME_NOT_SUITABLE_AS_REFERENCE_FOR_INERTIAL_FORCES("non pseudo-inertial frame {0} is not suitable as reference for inertial forces"),

    /** METHOD_NOT_AVAILABLE_WITHOUT_CENTRAL_BODY. */
    METHOD_NOT_AVAILABLE_WITHOUT_CENTRAL_BODY("method not available in the absence of a central body"),

    /** INCOMPATIBLE_FRAMES. */
    INCOMPATIBLE_FRAMES("operation not available between frames {0} and {1}"),

    /** UNDEFINED_ORBIT. */
    UNDEFINED_ORBIT("orbit not defined, state rather contains an absolute position-velocity-acceleration"),

    /** UNDEFINED_ABSOLUTE_PVCOORDINATES. */
    UNDEFINED_ABSOLUTE_PVCOORDINATES("absolute position-velocity-acceleration not defined, state rather contains an orbit"),

    /** INERTIAL_FORCE_MODEL_MISSING. */
    INERTIAL_FORCE_MODEL_MISSING("an inertial force model has to be used when propagating in non-inertial frame {0}"),

    /** NO_SEM_ALMANAC_AVAILABLE. */
    NO_SEM_ALMANAC_AVAILABLE("no SEM almanac file found"),

    /** NOT_A_SUPPORTED_SEM_ALMANAC_FILE. */
    NOT_A_SUPPORTED_SEM_ALMANAC_FILE("file {0} is not a supported SEM almanac file"),

    /** NO_YUMA_ALMANAC_AVAILABLE. */
    NO_YUMA_ALMANAC_AVAILABLE("no Yuma almanac file found"),

    /** NOT_A_SUPPORTED_YUMA_ALMANAC_FILE. */
    NOT_A_SUPPORTED_YUMA_ALMANAC_FILE("file {0} is not a supported Yuma almanac file"),

    /** NOT_ENOUGH_GNSS_FOR_DOP. */
    NOT_ENOUGH_GNSS_FOR_DOP("only {0} GNSS orbits are provided while {1} are needed to compute the DOP"),

    /** NOT_ENOUGH_PROPAGATORS. */
    NOT_ENOUGH_PROPAGATORS("Creating an aggregate propagator requires at least one constituent propagator, but none were provided."),

    /** NOT_ENOUGH_ATTITUDE_PROVIDERS. */
    NOT_ENOUGH_ATTITUDE_PROVIDERS("Creating an aggregate attitude provider requires at least one constituent attitude provider, but none were provided."),

    /** NULL_ARGUMENT. */
    NULL_ARGUMENT("argument {0} cannot be null"),

    /** VALUE_NOT_FOUND. */
    VALUE_NOT_FOUND("value {0} not found in {1}"),

    /** KLOBUCHAR_ALPHA_BETA_NOT_LOADED. */
    KLOBUCHAR_ALPHA_BETA_NOT_LOADED("Klobuchar coefficients α or β could not be loaded from {0}"),

    /** KLOBUCHAR_ALPHA_BETA_NOT_AVAILABLE_FOR_DATE. */
    KLOBUCHAR_ALPHA_BETA_NOT_AVAILABLE_FOR_DATE("Klobuchar coefficients α or β not available for date {0}"),

    /** NO_KLOBUCHAR_ALPHA_BETA_IN_FILE. */
    NO_KLOBUCHAR_ALPHA_BETA_IN_FILE("file {0} does not contain Klobuchar coefficients α or β"),

    /** NO_REFERENCE_DATE_FOR_PARAMETER. */
    NO_REFERENCE_DATE_FOR_PARAMETER("no reference date set for parameter {0}"),

    /** STATION_NOT_FOUND. */
    STATION_NOT_FOUND("station {0} not found, known stations: {1}"),

    /** UNKNOWN_SATELLITE_SYSTEM. */
    UNKNOWN_SATELLITE_SYSTEM("unknown satellite system {0}"),

    /** UNKNOWN_TIME_SYSTEM. */
    UNKNOWN_TIME_SYSTEM("unknown time system {0}"),

    /** UNKNOWN_UTC_ID. */
    UNKNOWN_UTC_ID("unknown UTC Id {0}"),

    /** UNKNOWN_CLOCK_DATA_TYPE. */
    UNKNOWN_CLOCK_DATA_TYPE("unknown clock data type {0}"),

    /** UNKNOWN_SATELLITE_ANTENNA_CODE. */
    UNKNOWN_SATELLITE_ANTENNA_CODE("unknown satellite antenna code {0}"),

    /** UNSUPPORTED_FREQUENCY_FOR_ANTENNA. */
    UNSUPPORTED_FREQUENCY_FOR_ANTENNA("frequency {0} is not supported by antenna {1}"),

    /** CANNOT_FIND_SATELLITE_IN_SYSTEM. */
    CANNOT_FIND_SATELLITE_IN_SYSTEM("cannot find satellite {0} in satellite system {1}"),

    /** UNKNOWN_RINEX_FREQUENCY. */
    UNKNOWN_RINEX_FREQUENCY("unknown RINEX frequency {0} in file {1}, line {2}"),

    /** MISMATCHED_FREQUENCIES. */
    MISMATCHED_FREQUENCIES("mismatched frequencies in file {0}, line {1} (expected {2}, got {3})"),

    /** WRONG_PARSING_TYPE. */
    WRONG_PARSING_TYPE("wrong parsing type for file {0}"),

    /** WRONG_COLUMNS_NUMBER. */
    WRONG_COLUMNS_NUMBER("wrong number of columns in file {0}, line {1} (expected {2} columns, got {3} columns)"),

    /** UNSUPPORTED_FILE_FORMAT. */
    UNSUPPORTED_FILE_FORMAT("unsupported format for file {0}"),

    /** INCOMPLETE_HEADER. */
    INCOMPLETE_HEADER("incomplete header in file {0}"),

    /** INCONSISTENT_NUMBER_OF_SATS. */
    INCONSISTENT_NUMBER_OF_SATS("inconsistent number of satellites in line {0}, file {1}: observation with {2} satellites and number of max satellites is {3}"),

    /** INCONSISTENT_SATELLITE_SYSTEM. */
    INCONSISTENT_SATELLITE_SYSTEM("the satellite system {3} from line {0}, file {1} is not consistent with the Rinex Satellite System {2} in header"),

    /** NO_PROPAGATOR_CONFIGURED. */
    NO_PROPAGATOR_CONFIGURED("no propagator configured"),

    /** DIMENSION_INCONSISTENT_WITH_PARAMETERS. */
    DIMENSION_INCONSISTENT_WITH_PARAMETERS("dimension {0} is inconsistent with parameters list: {1}"),

    /** NOT_A_SUPPORTED_UNIX_COMPRESSED_FILE. */
    NOT_A_SUPPORTED_UNIX_COMPRESSED_FILE("file {0} is not a supported Unix-compressed file"),

    /** UNEXPECTED_END_OF_FILE. */
    UNEXPECTED_END_OF_FILE("unexpected end of file {0}"),

    /** CORRUPTED_FILE. */
    CORRUPTED_FILE("file {0} is corrupted"),

    /** VIENNA_ACOEF_OR_ZENITH_DELAY_NOT_LOADED. */
    VIENNA_ACOEF_OR_ZENITH_DELAY_NOT_LOADED("Vienna coefficients ah or aw or zh or zw could not be loaded from {0}"),

    /** VIENNA_ACOEF_OR_ZENITH_DELAY_NOT_AVAILABLE_FOR_DATE. */
    VIENNA_ACOEF_OR_ZENITH_DELAY_NOT_AVAILABLE_FOR_DATE("Vienna coefficients ah or aw or zh or zw not available for date {0}"),

    /** NO_VIENNA_ACOEF_OR_ZENITH_DELAY_IN_FILE. */
    NO_VIENNA_ACOEF_OR_ZENITH_DELAY_IN_FILE("file {0} does not contain Vienna coefficients ah, aw, zh or zw"),

    /** IRREGULAR_OR_INCOMPLETE_GRID. */
    IRREGULAR_OR_INCOMPLETE_GRID("irregular or incomplete grid in file {0}"),

    /** INVALID_SATELLITE_SYSTEM. */
    INVALID_SATELLITE_SYSTEM("invalid satellite system {0}"),

    /** NO_TEC_DATA_IN_FILES_FOR_DATE. */
    NO_TEC_DATA_IN_FILES_FOR_DATE("IONEX files {0} does not contain TEC data for date {1}"),

    /** INCONSISTENT_NUMBER_OF_TEC_MAPS_IN_FILE. */
    INCONSISTENT_NUMBER_OF_TEC_MAPS_IN_FILE("number of maps {0} is inconsistent with header specification: {1}"),

    /** NO_LATITUDE_LONGITUDE_BONDARIES_IN_IONEX_HEADER. */
    NO_LATITUDE_LONGITUDE_BONDARIES_IN_IONEX_HEADER("file {0} does not contain latitude or longitude bondaries in its header section"),

    /** NO_EPOCH_IN_IONEX_HEADER. */
    NO_EPOCH_IN_IONEX_HEADER("file {0} does not contain epoch of first or last map in its header section"),

    /** ITRF_VERSIONS_PREFIX_ONLY. */
    ITRF_VERSIONS_PREFIX_ONLY("The first column of itrf-versions.conf is a plain prefix that is matched against the name of each loaded file. It should not contain any regular expression syntax or directory components, i.e. \"/\" or \"\\\". Actual value: \"{0}\"."),

    /** CANNOT_COMPUTE_AIMING_AT_SINGULAR_POINT. */
    CANNOT_COMPUTE_AIMING_AT_SINGULAR_POINT("cannot compute aiming direction at singular point: latitude = {0}, longitude = {1}"),

    /** STEC_INTEGRATION_DID_NOT_CONVERGE. */
    STEC_INTEGRATION_DID_NOT_CONVERGE("STEC integration did not converge"),

    /** MODIP_GRID_NOT_LOADED. */
    MODIP_GRID_NOT_LOADED("MODIP grid not be loaded from {0}"),

    /** NEQUICK_F2_FM3_NOT_LOADED. */
    NEQUICK_F2_FM3_NOT_LOADED("NeQuick coefficient f2 or fm3 not be loaded from {0}"),

    /** NOT_A_SUPPORTED_HATANAKA_COMPRESSED_FILE. */
    NOT_A_SUPPORTED_HATANAKA_COMPRESSED_FILE("file {0} is not a supported Hatanaka-compressed file"),

    /** CANNOT_COMPUTE_LAGRANGIAN. */
    CANNOT_COMPUTE_LAGRANGIAN("Cannot compute around {0}"),

    /** TRAJECTORY_NOT_CROSSING_XZPLANE. */
    TRAJECTORY_NOT_CROSSING_XZPLANE("The trajectory does not cross XZ Plane, it will not result in a Halo Orbit"),

    /** MULTIPLE_SHOOTING_UNDERCONSTRAINED. */
    MULTIPLE_SHOOTING_UNDERCONSTRAINED("The multiple shooting problem is underconstrained : {0} free variables, {1} constraints"),

    /** INVALID_MEASUREMENT_TYPES_FOR_COMBINATION_OF_MEASUREMENTS. */
    INVALID_MEASUREMENT_TYPES_FOR_COMBINATION_OF_MEASUREMENTS("invalid measurement types {0} and {1} for the combination of measurements {2}"),

    /** INCOMPATIBLE_FREQUENCIES_FOR_COMBINATION_OF_MEASUREMENTS. */
    INCOMPATIBLE_FREQUENCIES_FOR_COMBINATION_OF_MEASUREMENTS("frequencies {0} and {1} are incompatibles for the {2} combination"),

    /** NON_CHRONOLOGICAL_DATES_FOR_OBSERVATIONS. */
    NON_CHRONOLOGICAL_DATES_FOR_OBSERVATIONS("observations are not in chronological order: {0} is {2,number,0.0##############E0} s after {1}"),

    /** INCONSISTENT_SAMPLING_DATE. */
    INCONSISTENT_SAMPLING_DATE("inconsistent sampling date: expected {0} but got {1}"),

    /** EXCEPTIONAL_DATA_CONTEXT. */
    EXCEPTIONAL_DATA_CONTEXT("Use of the ExceptionalDataContext detected. This is typically used to detect developer errors."),

    /** NON_DIFFERENT_DATES_FOR_OBSERVATIONS. */
    NON_DIFFERENT_DATES_FOR_OBSERVATIONS("Observations must have different dates: {0}, {1} ({3,number,0.0##############E0} s from first observation), and {2} ({4,number,0.0##############E0} s from first observation, {5,number,0.0##############E0} s from second observation)"),

    /** NON_COPLANAR_POINTS. */
    NON_COPLANAR_POINTS("observations are not in the same plane"),

    /** INVALID_PARAMETER_RANGE. */
    INVALID_PARAMETER_RANGE("invalid parameter {0}: {1} not in range [{2}, {3}]"),

    /** PARAMETER_NOT_SET. */
    PARAMETER_NOT_SET("The parameter {0} should not be null in {1}"),

    /** FUNCTION_NOT_IMPLEMENTED. */
    FUNCTION_NOT_IMPLEMENTED("{0} is not implemented"),

    /** INVALID_TYPE_FOR_FUNCTION. */
    INVALID_TYPE_FOR_FUNCTION("Impossible to execute {0} with {1} set to {2}"),

    /** NO_DATA_IN_FILE. */
    NO_DATA_IN_FILE("No data could be parsed from file {0}"),

    /** CPF_UNEXPECTED_END_OF_FILE. */
    CPF_UNEXPECTED_END_OF_FILE("Unexpected end of CPF file (after line {0})"),

    /** UNEXPECTED_FORMAT_FOR_ILRS_FILE. */
    UNEXPECTED_FORMAT_FOR_ILRS_FILE("Unexpected file format. Must be {0} but is {1}"),

    /** CRD_UNEXPECTED_END_OF_FILE. */
    CRD_UNEXPECTED_END_OF_FILE("Unexpected end of CRD file (after line {0})"),

    /** INVALID_RANGE_INDICATOR_IN_CRD_FILE. */
    INVALID_RANGE_INDICATOR_IN_CRD_FILE("Invalid range indicator {0} in CRD file header"),

    /** END_OF_ENCODED_MESSAGE. */
    END_OF_ENCODED_MESSAGE("end of encoded message reached"),

    /** TOO_LARGE_DATA_TYPE. */
    TOO_LARGE_DATA_TYPE("too large data type ({0} bits)"),

    /** UNKNOWN_ENCODED_MESSAGE_NUMBER. */
    UNKNOWN_ENCODED_MESSAGE_NUMBER("unknown encoded message number {0}"),

    /** UNKNOWN_AUTHENTICATION_METHOD. */
    UNKNOWN_AUTHENTICATION_METHOD("unknown authentication method: {0}"),

    /** UNKNOWN_CARRIER_PHASE_CODE. */
    UNKNOWN_CARRIER_PHASE_CODE("unknown carrier phase code: {0}"),

    /** UNKNOWN_DATA_FORMAT. */
    UNKNOWN_DATA_FORMAT("unknown data format: {0}"),

    /** UNKNOWN_NAVIGATION_SYSTEM. */
    UNKNOWN_NAVIGATION_SYSTEM("unknown navigation system: {0}"),

    /** STREAM_REQUIRES_NMEA_FIX. */
    STREAM_REQUIRES_NMEA_FIX("data stream {0} requires a NMEA fix data"),

    /** FAILED_AUTHENTICATION. */
    FAILED_AUTHENTICATION("failed authentication for mountpoint {0}"),

    /** CONNECTION_ERROR. */
    CONNECTION_ERROR("error connecting to {0}: {1}"),

    /** UNEXPECTED_CONTENT_TYPE. */
    UNEXPECTED_CONTENT_TYPE("unexpected content type {0}"),

    /** CANNOT_PARSE_GNSS_DATA. */
    CANNOT_PARSE_GNSS_DATA("cannot parse GNSS data from {0}"),

    /** INVALID_GNSS_DATA. */
    INVALID_GNSS_DATA("invalid GNSS data: {0}"),

    /** GNSS_PARITY_ERROR. */
    GNSS_PARITY_ERROR("GNSS parity error on word {0}"),

    /** UNKNOWN_HOST. */
    UNKNOWN_HOST("unknown host {0}"),

    /** SOURCETABLE_PARSE_ERROR. */
    SOURCETABLE_PARSE_ERROR("error parsing sourcetable line {0} from {1}: {2}"),

    /** CANNOT_PARSE_SOURCETABLE. */
    CANNOT_PARSE_SOURCETABLE("cannot parse sourcetable from {0}"),

    /** MOUNPOINT_ALREADY_CONNECTED. */
    MOUNPOINT_ALREADY_CONNECTED("mount point {0} is already connected"),

    /** MISSING_HEADER. */
    MISSING_HEADER("missing header from {0}: {1}"),

    /** NOT_VALID_INTERNATIONAL_DESIGNATOR. */
    NOT_VALID_INTERNATIONAL_DESIGNATOR("{0} is not a valid international designator"),

    /** UNINITIALIZED_VALUE_FOR_KEY. */
    UNINITIALIZED_VALUE_FOR_KEY("value for key {0} has not been initialized"),

    /** UNKNOWN_UNIT. */
    UNKNOWN_UNIT("unknown unit {0}"),

    /** INCOMPATIBLE_UNITS. */
    INCOMPATIBLE_UNITS("units {0} and {1} are not compatible"),

    /** MISSING_VELOCITY. */
    MISSING_VELOCITY("missing velocity data"),

    /** ATTEMPT_TO_GENERATE_MALFORMED_FILE. */
    ATTEMPT_TO_GENERATE_MALFORMED_FILE("attempt to generate file {0} with a formatting error"),

    /** FIND_ROOT. */
    FIND_ROOT("{0} failed to find root between {1} (g={2,number,0.0##############E0}) and {3} (g={4,number,0.0##############E0})\nLast iteration at {5} (g={6,number,0.0##############E0})"),

    /** MISSING_STATION_DATA_FOR_EPOCH. */
    MISSING_STATION_DATA_FOR_EPOCH("missing station data for epoch {0}"),

    /** INCONSISTENT_SELECTION. */
    INCONSISTENT_SELECTION("inconsistent parameters selection between pairs {0}/{1} and {2}/{3}"),

    /** NO_UNSCENTED_TRANSFORM_CONFIGURED. */
    NO_UNSCENTED_TRANSFORM_CONFIGURED("no unscented transform configured"),

    /** NOT_STRICTLY_POSITIVE. */
    NOT_STRICTLY_POSITIVE("value is not strictly positive: {0}"),

    /** UNSUPPORTED_TRANSFORM. */
    UNSUPPORTED_TRANSFORM("transform from {0} to {1} is not implemented"),

    /** WRONG_ORBIT_PARAMETERS_TYPE. */
    WRONG_ORBIT_PARAMETERS_TYPE("orbital parameters type: {0} is different from expected orbital type : {1}"),

    /** WRONG_NB_COMPONENTS. */
    WRONG_NB_COMPONENTS("{0} expects {1} elements, got {2}"),

    /** CANNOT_CHANGE_COVARIANCE_TYPE_IF_DEFINED_IN_LOF. */
    CANNOT_CHANGE_COVARIANCE_TYPE_IF_DEFINED_IN_LOF("cannot change covariance type if defined in a local orbital frame"),

    /** CANNOT_CHANGE_COVARIANCE_TYPE_IF_DEFINED_IN_NON_INERTIAL_FRAME. */
    CANNOT_CHANGE_COVARIANCE_TYPE_IF_DEFINED_IN_NON_INERTIAL_FRAME("cannot change covariance type if defined in a non pseudo-inertial reference frame"),

    /** DIFFERENT_TIME_OF_CLOSEST_APPROACH. */
    DIFFERENT_TIME_OF_CLOSEST_APPROACH("primary collision object time of closest approach is different from the secondary collision object's one"),

    /** DATES_MISMATCH. */
    DATES_MISMATCH("first date {0} does not match second date {1}"),

    /** WRONG ELEMENTS FOR AVERAGING THEORY. */
    WRONG_ELEMENTS_FOR_AVERAGING_THEORY("unexpected type of orbital elements for required averaging theory"),

    /** ORBITS_MUS_MISMATCH. */
    ORBITS_MUS_MISMATCH("first orbit mu {0} does not match second orbit mu {1}"),

    /** DIFFERENT_STATE_DEFINITION. */
    DIFFERENT_STATE_DEFINITION("one state is defined using an orbit while the other is defined using an absolute position-velocity-acceleration"),

    /** STATE_AND_COVARIANCE_DATES_MISMATCH. */
    STATE_AND_COVARIANCE_DATES_MISMATCH("state date {0} does not match its covariance date {1}"),

    /** NO_INTERPOLATOR_FOR_STATE_DEFINITION. */
    NO_INTERPOLATOR_FOR_STATE_DEFINITION("creating a spacecraft state interpolator requires at least one orbit interpolator or an absolute position-velocity-acceleration interpolator"),

    /** WRONG_INTERPOLATOR_DEFINED_FOR_STATE_INTERPOLATION. */
    WRONG_INTERPOLATOR_DEFINED_FOR_STATE_INTERPOLATION("wrong interpolator defined for this spacecraft state type (orbit or absolute PV)"),

    /** MULTIPLE_INTERPOLATOR_USED. */
    MULTIPLE_INTERPOLATOR_USED("multiple interpolators are used so they may use different numbers of interpolation points"),

    /** HEADER_NOT_WRITTEN. */
    HEADER_NOT_WRITTEN("header for file {0} has not been written yet"),

    /** HEADER_ALREADY_WRITTEN. */
    HEADER_ALREADY_WRITTEN("header for file {0} has already been written"),

    /** CANNOT_START_PROPAGATION_FROM_INFINITY. */
    CANNOT_START_PROPAGATION_FROM_INFINITY("Cannot start the propagation from an infinitely far date"),

    /** TOO_LONG_TIME_GAP_BETWEEN_DATA_POINTS. */
    TOO_LONG_TIME_GAP_BETWEEN_DATA_POINTS("Too long time gap between data points: {0} s"),

    /** INVALID_SATELLITE_ID. */
    INVALID_SATELLITE_ID("invalid satellite id {0}"),

    /** WRONG_EOP_INTERPOLATION_DEGREE. */
    WRONG_EOP_INTERPOLATION_DEGREE("EOP interpolation degree must be of the form 4k-1, got {0}"),

    /** WALKER_INCONSISTENT_PLANES. */
    WALKER_INCONSISTENT_PLANES("number of planes {0} is inconsistent with number of satellites {1} in Walker constellation"),

    /** INFINITE_NRMSISE00_DENSITY. */
    INFINITE_NRLMSISE00_DENSITY("Infinite value appears during computation of atmospheric density in NRLMSISE00 model"),

<<<<<<< HEAD
    /** PROPAGATOR_BUILDER_NOT_CLONEABLE. */
    PROPAGATOR_BUILDER_NOT_CLONEABLE("Propagator builder cannot be cloned");
=======
    /** FIELD_TOO_LONG. */
    FIELD_TOO_LONG("field \"{0}\" is too long, maximum length is {1} characters");
>>>>>>> 265fcc4b

    /** Base name of the resource bundle in classpath. */
    private static final String RESOURCE_BASE_NAME = "assets/org/orekit/localization/OrekitMessages";

    /** Source English format. */
    private final String sourceFormat;

    /**
     * Simple constructor.
     * @param sourceFormat source English format to use when no localized version is
     *                     available
     */
    OrekitMessages(final String sourceFormat) {
        this.sourceFormat = sourceFormat;
    }

    /** {@inheritDoc} */
    public String getSourceString() {
        return sourceFormat;
    }

    /** {@inheritDoc} */
    public String getLocalizedString(final Locale locale) {
        try {
            final ResourceBundle bundle = ResourceBundle.getBundle(RESOURCE_BASE_NAME, locale, new UTF8Control());
            if (bundle.getLocale().getLanguage().equals(locale.getLanguage())) {
                final String translated = bundle.getString(name());
                if (!(translated.isEmpty() || translated.toLowerCase().contains("missing translation"))) {
                    // the value of the resource is the translated format
                    return translated;
                }
            }

        } catch (MissingResourceException mre) {
            // do nothing here
        }

        // either the locale is not supported or the resource is not translated or
        // it is unknown: don't translate and fall back to using the source format
        return sourceFormat;

    }
}<|MERGE_RESOLUTION|>--- conflicted
+++ resolved
@@ -16,12 +16,12 @@
  */
 package org.orekit.errors;
 
-import org.hipparchus.exception.Localizable;
-import org.hipparchus.exception.UTF8Control;
-
 import java.util.Locale;
 import java.util.MissingResourceException;
 import java.util.ResourceBundle;
+
+import org.hipparchus.exception.Localizable;
+import org.hipparchus.exception.UTF8Control;
 
 /**
  * Enumeration for localized messages formats.
@@ -932,13 +932,11 @@
     /** INFINITE_NRMSISE00_DENSITY. */
     INFINITE_NRLMSISE00_DENSITY("Infinite value appears during computation of atmospheric density in NRLMSISE00 model"),
 
-<<<<<<< HEAD
+    /** FIELD_TOO_LONG. */
+    FIELD_TOO_LONG("field \"{0}\" is too long, maximum length is {1} characters"),
+
     /** PROPAGATOR_BUILDER_NOT_CLONEABLE. */
     PROPAGATOR_BUILDER_NOT_CLONEABLE("Propagator builder cannot be cloned");
-=======
-    /** FIELD_TOO_LONG. */
-    FIELD_TOO_LONG("field \"{0}\" is too long, maximum length is {1} characters");
->>>>>>> 265fcc4b
 
     /** Base name of the resource bundle in classpath. */
     private static final String RESOURCE_BASE_NAME = "assets/org/orekit/localization/OrekitMessages";

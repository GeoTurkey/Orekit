--- conflicted
+++ resolved
@@ -334,13 +334,9 @@
     BACKWARD_PROPAGATION_NOT_ALLOWED("backward propagation not allowed here"),
     NO_STATION_ECCENTRICITY_FOR_EPOCH("no station eccentricity values for the given epoch {0}, validity interval is between {1} and {2}"),
     INCONSISTENT_SELECTION("inconsistent parameters selection between pairs {0}/{1} and {2}/{3}"),
-<<<<<<< HEAD
-    INVALID_TRANSFORM("transform from {0} to {1} is not implemented"),
-=======
+    NOT_STRICTLY_POSITIVE("value is not strictly positive: {0}"),
     NO_UNSCENTED_TRANSFORM_CONFIGURED("no unscented transform configured"),
->>>>>>> 3993d833
-    NOT_STRICTLY_POSITIVE("value is not strictly positive: {0}");
-
+    INVALID_TRANSFORM("transform from {0} to {1} is not implemented");
 
     // CHECKSTYLE: resume JavadocVariable check
 

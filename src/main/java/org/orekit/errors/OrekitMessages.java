--- conflicted
+++ resolved
@@ -187,14 +187,12 @@
     OUT_OF_RANGE_DERIVATION_ORDER("derivation order {0} is out of range"),
     OUT_OF_RANGE_LATITUDE("out of range latitude: {0}, [{1}, {2}]"),
     ORBIT_TYPE_NOT_ALLOWED("orbit type {0} not allowed here, allowed types: {1}"),
-<<<<<<< HEAD
     NON_PSEUDO_INERTIAL_FRAME_NOT_SUITABLE_AS_REFERENCE_FOR_INERTIAL_FORCES("non pseudo-inertial frame {0} is not suitable as reference for inertial forces"),
     METHOD_NOT_AVAILABLE_WITHOUT_CENTRAL_BODY("method not available in the absence of a central body"),
     INCOMPATIBLE_FRAMES("operation not available between frames {0} and {1}"),
     UNDEFINED_ORBIT("orbit not defined, state rather contains an absolute position-velocity-acceleration"),
     UNDEFINED_ABSOLUTE_PVCOORDINATES("absolute position-velocity-acceleration not defined, state rather contains an orbit"),
-    INERTIAL_FORCE_MODEL_MISSING("an inertial force model has to be used when propagating in non-inertial frame {0}");
-=======
+    INERTIAL_FORCE_MODEL_MISSING("an inertial force model has to be used when propagating in non-inertial frame {0}"),
     NO_SEM_ALMANAC_AVAILABLE("no SEM almanac file found"),
     NOT_A_SUPPORTED_SEM_ALMANAC_FILE("file {0} is not a supported SEM almanac file"),
     NO_YUMA_ALMANAC_AVAILABLE("no Yuma almanac file found"),
@@ -208,8 +206,6 @@
     KLOBUCHAR_ALPHA_BETA_NOT_AVAILABLE_FOR_DATE("Klobuchar coefficients α or β not available for date {0}"),
     NO_KLOBUCHAR_ALPHA_BETA_IN_FILE("file {0} does not contain Klobuchar coefficients α or β"),
     NO_REFERENCE_DATE_FOR_PARAMETER("no reference date set for parameter {0}");
-
->>>>>>> b4d4529b
 
     // CHECKSTYLE: resume JavadocVariable check
 

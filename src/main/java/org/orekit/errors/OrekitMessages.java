--- conflicted
+++ resolved
@@ -248,19 +248,16 @@
     MODIP_GRID_NOT_LOADED("MODIP grid not be loaded from {0}"),
     NEQUICK_F2_FM3_NOT_LOADED("NeQuick coefficient f2 or fm3 not be loaded from {0}"),
     NOT_A_SUPPORTED_HATANAKA_COMPRESSED_FILE("file {0} is not a supported Hatanaka-compressed file"),
-<<<<<<< HEAD
     CANNOT_COMPUTE_LAGRANGIAN("Cannot compute around {0}"),
     TRAJECTORY_NOT_CROSSING_XZPLANE("The trajectory does not cross XZ Plane, it will not result in a Halo Orbit"),
     NO_STM_EQUATIONS("SpacecraftState number {0} has no STM equations linked to it, its manifold cannot be computed"),
-    MULTIPLE_SHOOTING_UNDERCONSTRAINED("The multiple shooting problem is underconstrained : {0} free variables, {1} constraints");
-=======
+    MULTIPLE_SHOOTING_UNDERCONSTRAINED("The multiple shooting problem is underconstrained : {0} free variables, {1} constraints"),
     INVALID_MEASUREMENT_TYPES_FOR_COMBINATION_OF_MEASUREMENTS("invalid measurement types {0} and {1} for the combination of measurements {2}"),
     INCOMPATIBLE_FREQUENCIES_FOR_COMBINATION_OF_MEASUREMENTS("frequencies {0} and {1} are incompatibles for the {2} combination"),
     NON_CHRONOLOGICAL_DATES_FOR_OBSERVATIONS("observations {0} and {1} are not in chronological dates"),
     EXCEPTIONAL_DATA_CONTEXT("Use of the ExceptionalDataContext detected. This is typically used to detect developer errors."),
     NON_DIFFERENT_DATES_FOR_OBSERVATIONS("observations {0}, {1} and {2} must have different dates"),
     NON_COPLANAR_POINTS("observations are not in the same plane");
->>>>>>> 3c94cbc1
 
     // CHECKSTYLE: resume JavadocVariable check
 

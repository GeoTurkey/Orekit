/* Copyright 2002-2022 CS GROUP
 * Licensed to CS GROUP (CS) under one or more
 * contributor license agreements.  See the NOTICE file distributed with
 * this work for additional information regarding copyright ownership.
 * CS licenses this file to You under the Apache License, Version 2.0
 * (the "License"); you may not use this file except in compliance with
 * the License.  You may obtain a copy of the License at
 *
 *   http://www.apache.org/licenses/LICENSE-2.0
 *
 * Unless required by applicable law or agreed to in writing, software
 * distributed under the License is distributed on an "AS IS" BASIS,
 * WITHOUT WARRANTIES OR CONDITIONS OF ANY KIND, either express or implied.
 * See the License for the specific language governing permissions and
 * limitations under the License.
 */
package org.orekit.estimation.sequential;

import java.util.ArrayList;
import java.util.Arrays;
import java.util.Comparator;
import java.util.HashMap;
import java.util.List;
import java.util.Map;

import org.hipparchus.filtering.kalman.ProcessEstimate;
import org.hipparchus.filtering.kalman.extended.NonLinearEvolution;
import org.hipparchus.filtering.kalman.extended.NonLinearProcess;
import org.hipparchus.linear.Array2DRowRealMatrix;
import org.hipparchus.linear.ArrayRealVector;
import org.hipparchus.linear.MatrixUtils;
import org.hipparchus.linear.RealMatrix;
import org.hipparchus.linear.RealVector;
import org.hipparchus.util.FastMath;
import org.orekit.estimation.measurements.EstimatedMeasurement;
import org.orekit.estimation.measurements.EstimationModifier;
import org.orekit.estimation.measurements.ObservedMeasurement;
import org.orekit.estimation.measurements.modifiers.DynamicOutlierFilter;
import org.orekit.orbits.Orbit;
import org.orekit.propagation.MatricesHarvester;
import org.orekit.propagation.PropagationType;
import org.orekit.propagation.Propagator;
import org.orekit.propagation.SpacecraftState;
import org.orekit.propagation.conversion.OrbitDeterminationPropagatorBuilder;
import org.orekit.propagation.integration.AbstractJacobiansMapper;
import org.orekit.time.AbsoluteDate;
import org.orekit.utils.ParameterDriver;
import org.orekit.utils.ParameterDriversList;
import org.orekit.utils.ParameterDriversList.DelegatingDriver;

/** Abstract class defining the process model dynamics to use with a {@link KalmanEstimator}.
 * @author Romain Gerbaud
 * @author Maxime Journot
 * @author Bryan Cazabonne
 * @author Thomas Paulet
 * @since 11.0
 */
public abstract class AbstractKalmanModel implements KalmanEstimation, NonLinearProcess<MeasurementDecorator> {

    /** Builders for propagators. */
    private final List<OrbitDeterminationPropagatorBuilder> builders;

    /** Estimated orbital parameters. */
    private final ParameterDriversList allEstimatedOrbitalParameters;

    /** Estimated propagation drivers. */
    private final ParameterDriversList allEstimatedPropagationParameters;

    /** Per-builder estimated orbita parameters drivers.
     * @since 11.1
     */
    private final ParameterDriversList[] estimatedOrbitalParameters;

    /** Per-builder estimated propagation drivers. */
    private final ParameterDriversList[] estimatedPropagationParameters;

    /** Estimated measurements parameters. */
    private final ParameterDriversList estimatedMeasurementsParameters;

    /** Start columns for each estimated orbit. */
    private final int[] orbitsStartColumns;

    /** End columns for each estimated orbit. */
    private final int[] orbitsEndColumns;

    /** Map for propagation parameters columns. */
    private final Map<String, Integer> propagationParameterColumns;

    /** Map for measurements parameters columns. */
    private final Map<String, Integer> measurementParameterColumns;

    /** Providers for covariance matrices. */
    private final List<CovarianceMatrixProvider> covarianceMatricesProviders;

    /** Process noise matrix provider for measurement parameters. */
    private final CovarianceMatrixProvider measurementProcessNoiseMatrix;

    /** Indirection arrays to extract the noise components for estimated parameters. */
    private final int[][] covarianceIndirection;

    /** Scaling factors. */
    private final double[] scale;

    /** Harvesters for extracting Jacobians from integrated states. */
    private MatricesHarvester[] harvesters;

    /** Propagators for the reference trajectories, up to current date. */
    private Propagator[] referenceTrajectories;

    /** Current corrected estimate. */
    private ProcessEstimate correctedEstimate;

    /** Current number of measurement. */
    private int currentMeasurementNumber;

    /** Reference date. */
    private AbsoluteDate referenceDate;

    /** Current date. */
    private AbsoluteDate currentDate;

    /** Predicted spacecraft states. */
    private SpacecraftState[] predictedSpacecraftStates;

    /** Corrected spacecraft states. */
    private SpacecraftState[] correctedSpacecraftStates;

    /** Predicted measurement. */
    private EstimatedMeasurement<?> predictedMeasurement;

    /** Corrected measurement. */
    private EstimatedMeasurement<?> correctedMeasurement;

    /** Type of the orbit used for the propagation.*/
    private PropagationType propagationType;

    /** Type of the elements used to define the orbital state.*/
    private PropagationType stateType;

    /** Kalman process model constructor (package private).
     * This constructor is used whenever state type and propagation type do not matter.
     * It is used for {@link KalmanModel} and {@link TLEKalmanModel}.
     * @param propagatorBuilders propagators builders used to evaluate the orbits.
     * @param covarianceMatricesProviders providers for covariance matrices
     * @param estimatedMeasurementParameters measurement parameters to estimate
     * @param measurementProcessNoiseMatrix provider for measurement process noise matrix
     * @param harvesters harvesters for extracting Jacobians from integrated states
     */
    protected AbstractKalmanModel(final List<OrbitDeterminationPropagatorBuilder> propagatorBuilders,
                                  final List<CovarianceMatrixProvider> covarianceMatricesProviders,
                                  final ParameterDriversList estimatedMeasurementParameters,
                                  final CovarianceMatrixProvider measurementProcessNoiseMatrix,
                                  final MatricesHarvester[] harvesters) {
        this(propagatorBuilders, covarianceMatricesProviders, estimatedMeasurementParameters,
             measurementProcessNoiseMatrix, harvesters, PropagationType.MEAN, PropagationType.MEAN);
    }

    /** Kalman process model constructor (package private).
     * This constructor is used whenever propagation type and/or state type are to be specified.
     * It is used for {@link DSSTKalmanModel}.
     * @param propagatorBuilders propagators builders used to evaluate the orbits.
     * @param covarianceMatricesProviders providers for covariance matrices
     * @param estimatedMeasurementParameters measurement parameters to estimate
     * @param measurementProcessNoiseMatrix provider for measurement process noise matrix
     * @param harvesters harvesters for extracting Jacobians from integrated states
     * @param propagationType type of the orbit used for the propagation (mean or osculating), applicable only for DSST
     * @param stateType type of the elements used to define the orbital state (mean or osculating), applicable only for DSST
     */
    protected AbstractKalmanModel(final List<OrbitDeterminationPropagatorBuilder> propagatorBuilders,
                                  final List<CovarianceMatrixProvider> covarianceMatricesProviders,
                                  final ParameterDriversList estimatedMeasurementParameters,
                                  final CovarianceMatrixProvider measurementProcessNoiseMatrix,
                                  final MatricesHarvester[] harvesters,
                                  final PropagationType propagationType,
                                  final PropagationType stateType) {

        this.builders                        = propagatorBuilders;
        this.estimatedMeasurementsParameters = estimatedMeasurementParameters;
        this.measurementParameterColumns     = new HashMap<>(estimatedMeasurementsParameters.getDrivers().size());
        this.currentMeasurementNumber        = 0;
        this.referenceDate                   = propagatorBuilders.get(0).getInitialOrbitDate();
        this.currentDate                     = referenceDate;
        this.propagationType                 = propagationType;
        this.stateType                       = stateType;

        final Map<String, Integer> orbitalParameterColumns = new HashMap<>(6 * builders.size());
        orbitsStartColumns      = new int[builders.size()];
        orbitsEndColumns        = new int[builders.size()];
        int columns = 0;
        allEstimatedOrbitalParameters = new ParameterDriversList();
        estimatedOrbitalParameters    = new ParameterDriversList[builders.size()];
        for (int k = 0; k < builders.size(); ++k) {
            estimatedOrbitalParameters[k] = new ParameterDriversList();
            orbitsStartColumns[k] = columns;
            final String suffix = propagatorBuilders.size() > 1 ? "[" + k + "]" : null;
            for (final ParameterDriver driver : builders.get(k).getOrbitalParametersDrivers().getDrivers()) {
                if (driver.getReferenceDate() == null) {
                    driver.setReferenceDate(currentDate);
                }
                if (suffix != null && !driver.getName().endsWith(suffix)) {
                    // we add suffix only conditionally because the method may already have been called
                    // and suffixes may have already been appended
                    driver.setName(driver.getName() + suffix);
                }
                if (driver.isSelected()) {
                    allEstimatedOrbitalParameters.add(driver);
                    estimatedOrbitalParameters[k].add(driver);
                    orbitalParameterColumns.put(driver.getName(), columns++);
                }
            }
            orbitsEndColumns[k] = columns;
        }

        // Gather all the propagation drivers names in a list
        allEstimatedPropagationParameters = new ParameterDriversList();
        estimatedPropagationParameters    = new ParameterDriversList[builders.size()];
        final List<String> estimatedPropagationParametersNames = new ArrayList<>();
        for (int k = 0; k < builders.size(); ++k) {
            estimatedPropagationParameters[k] = new ParameterDriversList();
            for (final ParameterDriver driver : builders.get(k).getPropagationParametersDrivers().getDrivers()) {
                if (driver.getReferenceDate() == null) {
                    driver.setReferenceDate(currentDate);
                }
                if (driver.isSelected()) {
                    allEstimatedPropagationParameters.add(driver);
                    estimatedPropagationParameters[k].add(driver);
                    final String driverName = driver.getName();
                    // Add the driver name if it has not been added yet
                    if (!estimatedPropagationParametersNames.contains(driverName)) {
                        estimatedPropagationParametersNames.add(driverName);
                    }
                }
            }
        }
        estimatedPropagationParametersNames.sort(Comparator.naturalOrder());

        // Populate the map of propagation drivers' columns and update the total number of columns
        propagationParameterColumns = new HashMap<>(estimatedPropagationParametersNames.size());
        for (final String driverName : estimatedPropagationParametersNames) {
            propagationParameterColumns.put(driverName, columns);
            ++columns;
        }

        // Populate the map of measurement drivers' columns and update the total number of columns
        for (final ParameterDriver parameter : estimatedMeasurementsParameters.getDrivers()) {
            if (parameter.getReferenceDate() == null) {
                parameter.setReferenceDate(currentDate);
            }
            measurementParameterColumns.put(parameter.getName(), columns);
            ++columns;
        }

        // Store providers for process noise matrices
        this.covarianceMatricesProviders = covarianceMatricesProviders;
        this.measurementProcessNoiseMatrix = measurementProcessNoiseMatrix;
        this.covarianceIndirection       = new int[builders.size()][columns];
        for (int k = 0; k < covarianceIndirection.length; ++k) {
            final ParameterDriversList orbitDrivers      = builders.get(k).getOrbitalParametersDrivers();
            final ParameterDriversList parametersDrivers = builders.get(k).getPropagationParametersDrivers();
            Arrays.fill(covarianceIndirection[k], -1);
            int i = 0;
            for (final ParameterDriver driver : orbitDrivers.getDrivers()) {
                final Integer c = orbitalParameterColumns.get(driver.getName());
                if (c != null) {
                    covarianceIndirection[k][i++] = c.intValue();
                }
            }
            for (final ParameterDriver driver : parametersDrivers.getDrivers()) {
                final Integer c = propagationParameterColumns.get(driver.getName());
                if (c != null) {
                    covarianceIndirection[k][i++] = c.intValue();
                }
            }
            for (final ParameterDriver driver : estimatedMeasurementParameters.getDrivers()) {
                final Integer c = measurementParameterColumns.get(driver.getName());
                if (c != null) {
                    covarianceIndirection[k][i++] = c.intValue();
                }
            }
        }

        // Compute the scale factors
        this.scale = new double[columns];
        int index = 0;
        for (final ParameterDriver driver : allEstimatedOrbitalParameters.getDrivers()) {
            scale[index++] = driver.getScale();
        }
        for (final ParameterDriver driver : allEstimatedPropagationParameters.getDrivers()) {
            scale[index++] = driver.getScale();
        }
        for (final ParameterDriver driver : estimatedMeasurementsParameters.getDrivers()) {
            scale[index++] = driver.getScale();
        }

        // Build the reference propagators and add their partial derivatives equations implementation
        this.harvesters = harvesters.clone();
        updateReferenceTrajectories(getEstimatedPropagators(), propagationType, stateType);
        this.predictedSpacecraftStates = new SpacecraftState[referenceTrajectories.length];
        for (int i = 0; i < predictedSpacecraftStates.length; ++i) {
            predictedSpacecraftStates[i] = referenceTrajectories[i].getInitialState();
        };
        this.correctedSpacecraftStates = predictedSpacecraftStates.clone();

        // Initialize the estimated normalized state and fill its values
        final RealVector correctedState      = MatrixUtils.createRealVector(columns);

        int p = 0;
        for (final ParameterDriver driver : allEstimatedOrbitalParameters.getDrivers()) {
            correctedState.setEntry(p++, driver.getNormalizedValue());
        }
        for (final ParameterDriver driver : allEstimatedPropagationParameters.getDrivers()) {
            correctedState.setEntry(p++, driver.getNormalizedValue());
        }
        for (final ParameterDriver driver : estimatedMeasurementsParameters.getDrivers()) {
            correctedState.setEntry(p++, driver.getNormalizedValue());
        }

        // Set up initial covariance
        final RealMatrix physicalProcessNoise = MatrixUtils.createRealMatrix(columns, columns);
        for (int k = 0; k < covarianceMatricesProviders.size(); ++k) {

            // Number of estimated measurement parameters
            final int nbMeas = estimatedMeasurementParameters.getNbParams();

            // Number of estimated dynamic parameters (orbital + propagation)
            final int nbDyn  = orbitsEndColumns[k] - orbitsStartColumns[k] +
                               estimatedPropagationParameters[k].getNbParams();

            // Covariance matrix
            final RealMatrix noiseK = MatrixUtils.createRealMatrix(nbDyn + nbMeas, nbDyn + nbMeas);
            if (nbDyn > 0) {
                final RealMatrix noiseP = covarianceMatricesProviders.get(k).
                        getInitialCovarianceMatrix(correctedSpacecraftStates[k]);
                noiseK.setSubMatrix(noiseP.getData(), 0, 0);
            }
            if (measurementProcessNoiseMatrix != null) {
                final RealMatrix noiseM = measurementProcessNoiseMatrix.
                                          getInitialCovarianceMatrix(correctedSpacecraftStates[k]);
                noiseK.setSubMatrix(noiseM.getData(), nbDyn, nbDyn);
            }

            KalmanEstimatorUtil.checkDimension(noiseK.getRowDimension(),
                                               builders.get(k).getOrbitalParametersDrivers(),
                                               builders.get(k).getPropagationParametersDrivers(),
                                               estimatedMeasurementsParameters);

            final int[] indK = covarianceIndirection[k];
            for (int i = 0; i < indK.length; ++i) {
                if (indK[i] >= 0) {
                    for (int j = 0; j < indK.length; ++j) {
                        if (indK[j] >= 0) {
                            physicalProcessNoise.setEntry(indK[i], indK[j], noiseK.getEntry(i, j));
                        }
                    }
                }
            }

        }
        final RealMatrix correctedCovariance = normalizeCovarianceMatrix(physicalProcessNoise);

        correctedEstimate = new ProcessEstimate(0.0, correctedState, correctedCovariance);

    }

    /** Update the reference trajectories using the propagators as input.
     * @param propagators The new propagators to use
     * @param pType propagationType type of the orbit used for the propagation (mean or osculating)
     * @param sType type of the elements used to define the orbital state (mean or osculating)
     */
    protected abstract void updateReferenceTrajectories(Propagator[] propagators,
                                                        PropagationType pType,
                                                        PropagationType sType);

    /** Not used anymore.
     * @param mapper Jacobian mapper to calculate short period perturbations
     * @param state state used to calculate short period perturbations
     * @deprecated as of 11.1, not used anymore
     */
    protected void analyticalDerivativeComputations(final AbstractJacobiansMapper mapper, final SpacecraftState state) {
        // nothing by default
    }

<<<<<<< HEAD
=======
    /** Check dimension.
     * @param dimension dimension to check
     * @param orbitalParameters orbital parameters
     * @param propagationParameters propagation parameters
     * @param measurementParameters measurements parameters
     */
    private void checkDimension(final int dimension,
                                final ParameterDriversList orbitalParameters,
                                final ParameterDriversList propagationParameters,
                                final ParameterDriversList measurementParameters) {

        // count parameters, taking care of counting all orbital parameters
        // regardless of them being estimated or not
        int requiredDimension = 0;
        for (final ParameterDriver driver : orbitalParameters.getDrivers()) {
            if (driver.isSelected()) {
                ++requiredDimension;
            }
        }
        for (final ParameterDriver driver : propagationParameters.getDrivers()) {
            if (driver.isSelected()) {
                ++requiredDimension;
            }
        }
        for (final ParameterDriver driver : measurementParameters.getDrivers()) {
            if (driver.isSelected()) {
                ++requiredDimension;
            }
        }

        if (dimension != requiredDimension) {
            // there is a problem, set up an explicit error message
            final StringBuilder builder = new StringBuilder();
            for (final ParameterDriver driver : orbitalParameters.getDrivers()) {
                if (builder.length() > 0) {
                    builder.append(", ");
                }
                builder.append(driver.getName());
            }
            for (final ParameterDriver driver : propagationParameters.getDrivers()) {
                if (driver.isSelected()) {
                    builder.append(driver.getName());
                }
            }
            for (final ParameterDriver driver : measurementParameters.getDrivers()) {
                if (driver.isSelected()) {
                    builder.append(driver.getName());
                }
            }
            throw new OrekitException(OrekitMessages.DIMENSION_INCONSISTENT_WITH_PARAMETERS,
                                      dimension, builder.toString());
        }

    }
>>>>>>> 8e6c4163

    /** {@inheritDoc} */
    @Override
    public RealMatrix getPhysicalStateTransitionMatrix() {
        //  Un-normalize the state transition matrix (φ) from Hipparchus and return it.
        // φ is an mxm matrix where m = nbOrb + nbPropag + nbMeas
        // For each element [i,j] of normalized φ (φn), the corresponding physical value is:
        // φ[i,j] = φn[i,j] * scale[i] / scale[j]

        // Normalized matrix
        final RealMatrix normalizedSTM = correctedEstimate.getStateTransitionMatrix();

        if (normalizedSTM == null) {
            return null;
        } else {
            // Initialize physical matrix
            final int nbParams = normalizedSTM.getRowDimension();
            final RealMatrix physicalSTM = MatrixUtils.createRealMatrix(nbParams, nbParams);

            // Un-normalize the matrix
            for (int i = 0; i < nbParams; ++i) {
                for (int j = 0; j < nbParams; ++j) {
                    physicalSTM.setEntry(i, j,
                                         normalizedSTM.getEntry(i, j) * scale[i] / scale[j]);
                }
            }
            return physicalSTM;
        }
    }

    /** {@inheritDoc} */
    @Override
    public RealMatrix getPhysicalMeasurementJacobian() {
        // Un-normalize the measurement matrix (H) from Hipparchus and return it.
        // H is an nxm matrix where:
        //  - m = nbOrb + nbPropag + nbMeas is the number of estimated parameters
        //  - n is the size of the measurement being processed by the filter
        // For each element [i,j] of normalized H (Hn) the corresponding physical value is:
        // H[i,j] = Hn[i,j] * σ[i] / scale[j]

        // Normalized matrix
        final RealMatrix normalizedH = correctedEstimate.getMeasurementJacobian();

        if (normalizedH == null) {
            return null;
        } else {
            // Get current measurement sigmas
            final double[] sigmas = correctedMeasurement.getObservedMeasurement().getTheoreticalStandardDeviation();

            // Initialize physical matrix
            final int nbLine = normalizedH.getRowDimension();
            final int nbCol  = normalizedH.getColumnDimension();
            final RealMatrix physicalH = MatrixUtils.createRealMatrix(nbLine, nbCol);

            // Un-normalize the matrix
            for (int i = 0; i < nbLine; ++i) {
                for (int j = 0; j < nbCol; ++j) {
                    physicalH.setEntry(i, j, normalizedH.getEntry(i, j) * sigmas[i] / scale[j]);
                }
            }
            return physicalH;
        }
    }

    /** {@inheritDoc} */
    @Override
    public RealMatrix getPhysicalInnovationCovarianceMatrix() {
        // Un-normalize the innovation covariance matrix (S) from Hipparchus and return it.
        // S is an nxn matrix where n is the size of the measurement being processed by the filter
        // For each element [i,j] of normalized S (Sn) the corresponding physical value is:
        // S[i,j] = Sn[i,j] * σ[i] * σ[j]

        // Normalized matrix
        final RealMatrix normalizedS = correctedEstimate.getInnovationCovariance();

        if (normalizedS == null) {
            return null;
        } else {
            // Get current measurement sigmas
            final double[] sigmas = correctedMeasurement.getObservedMeasurement().getTheoreticalStandardDeviation();

            // Initialize physical matrix
            final int nbMeas = sigmas.length;
            final RealMatrix physicalS = MatrixUtils.createRealMatrix(nbMeas, nbMeas);

            // Un-normalize the matrix
            for (int i = 0; i < nbMeas; ++i) {
                for (int j = 0; j < nbMeas; ++j) {
                    physicalS.setEntry(i, j, normalizedS.getEntry(i, j) * sigmas[i] *   sigmas[j]);
                }
            }
            return physicalS;
        }
    }

    /** {@inheritDoc} */
    @Override
    public RealMatrix getPhysicalKalmanGain() {
        // Un-normalize the Kalman gain (K) from Hipparchus and return it.
        // K is an mxn matrix where:
        //  - m = nbOrb + nbPropag + nbMeas is the number of estimated parameters
        //  - n is the size of the measurement being processed by the filter
        // For each element [i,j] of normalized K (Kn) the corresponding physical value is:
        // K[i,j] = Kn[i,j] * scale[i] / σ[j]

        // Normalized matrix
        final RealMatrix normalizedK = correctedEstimate.getKalmanGain();

        if (normalizedK == null) {
            return null;
        } else {
            // Get current measurement sigmas
            final double[] sigmas = correctedMeasurement.getObservedMeasurement().getTheoreticalStandardDeviation();

            // Initialize physical matrix
            final int nbLine = normalizedK.getRowDimension();
            final int nbCol  = normalizedK.getColumnDimension();
            final RealMatrix physicalK = MatrixUtils.createRealMatrix(nbLine, nbCol);

            // Un-normalize the matrix
            for (int i = 0; i < nbLine; ++i) {
                for (int j = 0; j < nbCol; ++j) {
                    physicalK.setEntry(i, j, normalizedK.getEntry(i, j) * scale[i] / sigmas[j]);
                }
            }
            return physicalK;
        }
    }

    /** {@inheritDoc} */
    @Override
    public SpacecraftState[] getPredictedSpacecraftStates() {
        return predictedSpacecraftStates.clone();
    }

    /** {@inheritDoc} */
    @Override
    public SpacecraftState[] getCorrectedSpacecraftStates() {
        return correctedSpacecraftStates.clone();
    }

    /** {@inheritDoc} */
    @Override
    public int getCurrentMeasurementNumber() {
        return currentMeasurementNumber;
    }

    /** {@inheritDoc} */
    @Override
    public AbsoluteDate getCurrentDate() {
        return currentDate;
    }

    /** {@inheritDoc} */
    @Override
    public EstimatedMeasurement<?> getPredictedMeasurement() {
        return predictedMeasurement;
    }

    /** {@inheritDoc} */
    @Override
    public EstimatedMeasurement<?> getCorrectedMeasurement() {
        return correctedMeasurement;
    }

    /** {@inheritDoc} */
    @Override
    public RealVector getPhysicalEstimatedState() {
        // Method {@link ParameterDriver#getValue()} is used to get
        // the physical values of the state.
        // The scales'array is used to get the size of the state vector
        final RealVector physicalEstimatedState = new ArrayRealVector(scale.length);
        int i = 0;
        for (final DelegatingDriver driver : getEstimatedOrbitalParameters().getDrivers()) {
            physicalEstimatedState.setEntry(i++, driver.getValue());
        }
        for (final DelegatingDriver driver : getEstimatedPropagationParameters().getDrivers()) {
            physicalEstimatedState.setEntry(i++, driver.getValue());
        }
        for (final DelegatingDriver driver : getEstimatedMeasurementsParameters().getDrivers()) {
            physicalEstimatedState.setEntry(i++, driver.getValue());
        }

        return physicalEstimatedState;
    }

    /** {@inheritDoc} */
    @Override
    public RealMatrix getPhysicalEstimatedCovarianceMatrix() {
        // Un-normalize the estimated covariance matrix (P) from Hipparchus and return it.
        // The covariance P is an mxm matrix where m = nbOrb + nbPropag + nbMeas
        // For each element [i,j] of P the corresponding normalized value is:
        // Pn[i,j] = P[i,j] / (scale[i]*scale[j])
        // Consequently: P[i,j] = Pn[i,j] * scale[i] * scale[j]

        // Normalized covariance matrix
        final RealMatrix normalizedP = correctedEstimate.getCovariance();

        // Initialize physical covariance matrix
        final int nbParams = normalizedP.getRowDimension();
        final RealMatrix physicalP = MatrixUtils.createRealMatrix(nbParams, nbParams);

        // Un-normalize the covairance matrix
        for (int i = 0; i < nbParams; ++i) {
            for (int j = 0; j < nbParams; ++j) {
                physicalP.setEntry(i, j, normalizedP.getEntry(i, j) * scale[i] * scale[j]);
            }
        }
        return physicalP;
    }

    /** {@inheritDoc} */
    @Override
    public ParameterDriversList getEstimatedOrbitalParameters() {
        return allEstimatedOrbitalParameters;
    }

    /** {@inheritDoc} */
    @Override
    public ParameterDriversList getEstimatedPropagationParameters() {
        return allEstimatedPropagationParameters;
    }

    /** {@inheritDoc} */
    @Override
    public ParameterDriversList getEstimatedMeasurementsParameters() {
        return estimatedMeasurementsParameters;
    }

    /** Get the current corrected estimate.
     * @return current corrected estimate
     */
    public ProcessEstimate getEstimate() {
        return correctedEstimate;
    }

    /** Get the normalized error state transition matrix (STM) from previous point to current point.
     * The STM contains the partial derivatives of current state with respect to previous state.
     * The  STM is an mxm matrix where m is the size of the state vector.
     * m = nbOrb + nbPropag + nbMeas
     * @return the normalized error state transition matrix
     */
    private RealMatrix getErrorStateTransitionMatrix() {

        /* The state transition matrix is obtained as follows, with:
         *  - Y  : Current state vector
         *  - Y0 : Initial state vector
         *  - Pp : Current propagation parameter
         *  - Pp0: Initial propagation parameter
         *  - Mp : Current measurement parameter
         *  - Mp0: Initial measurement parameter
         *
         *       |        |         |         |   |        |        |   .    |
         *       | dY/dY0 | dY/dPp  | dY/dMp  |   | dY/dY0 | dY/dPp | ..0..  |
         *       |        |         |         |   |        |        |   .    |
         *       |--------|---------|---------|   |--------|--------|--------|
         *       |        |         |         |   |   .    | 1 0 0..|   .    |
         * STM = | dP/dY0 | dP/dPp0 | dP/dMp  | = | ..0..  | 0 1 0..| ..0..  |
         *       |        |         |         |   |   .    | 0 0 1..|   .    |
         *       |--------|---------|---------|   |--------|--------|--------|
         *       |        |         |         |   |   .    |   .    | 1 0 0..|
         *       | dM/dY0 | dM/dPp0 | dM/dMp0 |   | ..0..  | ..0..  | 0 1 0..|
         *       |        |         |         |   |   .    |   .    | 0 0 1..|
         */

        // Initialize to the proper size identity matrix
        final RealMatrix stm = MatrixUtils.createRealIdentityMatrix(correctedEstimate.getState().getDimension());

        // loop over all orbits
        for (int k = 0; k < predictedSpacecraftStates.length; ++k) {

            // Indexes
            final int[] indK = covarianceIndirection[k];

            // Derivatives of the state vector with respect to initial state vector
            final int nbOrbParams = estimatedOrbitalParameters[k].getNbParams();
            if (nbOrbParams > 0) {

                // Reset reference (for example compute short periodic terms in DSST)
                harvesters[k].setReferenceState(predictedSpacecraftStates[k]);

                final RealMatrix dYdY0 = harvesters[k].getStateTransitionMatrix(predictedSpacecraftStates[k]);

                // Fill upper left corner (dY/dY0)
                for (int i = 0; i < dYdY0.getRowDimension(); ++i) {
                    for (int j = 0; j < nbOrbParams; ++j) {
                        stm.setEntry(indK[i], indK[j], dYdY0.getEntry(i, j));
                    }
                }
            }

            // Derivatives of the state vector with respect to propagation parameters
            final int nbParams = estimatedPropagationParameters[k].getNbParams();
            if (nbParams > 0) {
                final RealMatrix dYdPp = harvesters[k].getParametersJacobian(predictedSpacecraftStates[k]);

                // Fill 1st row, 2nd column (dY/dPp)
                for (int i = 0; i < dYdPp.getRowDimension(); ++i) {
                    for (int j = 0; j < nbParams; ++j) {
                        stm.setEntry(indK[i], indK[j + 6], dYdPp.getEntry(i, j));
                    }
                }

            }

        }

        // Normalization of the STM
        // normalized(STM)ij = STMij*Sj/Si
        for (int i = 0; i < scale.length; i++) {
            for (int j = 0; j < scale.length; j++ ) {
                stm.setEntry(i, j, stm.getEntry(i, j) * scale[j] / scale[i]);
            }
        }

        // Return the error state transition matrix
        return stm;

    }

    /** Get the normalized measurement matrix H.
     * H contains the partial derivatives of the measurement with respect to the state.
     * H is an nxm matrix where n is the size of the measurement vector and m the size of the state vector.
     * @return the normalized measurement matrix H
     */
    private RealMatrix getMeasurementMatrix() {

        // Observed measurement characteristics
        final SpacecraftState[]      evaluationStates    = predictedMeasurement.getStates();
        final ObservedMeasurement<?> observedMeasurement = predictedMeasurement.getObservedMeasurement();
        final double[] sigma  = observedMeasurement.getTheoreticalStandardDeviation();

        // Initialize measurement matrix H: nxm
        // n: Number of measurements in current measurement
        // m: State vector size
        final RealMatrix measurementMatrix = MatrixUtils.
                        createRealMatrix(observedMeasurement.getDimension(),
                                         correctedEstimate.getState().getDimension());

        // loop over all orbits involved in the measurement
        for (int k = 0; k < evaluationStates.length; ++k) {
            final int p = observedMeasurement.getSatellites().get(k).getPropagatorIndex();

            // Predicted orbit
            final Orbit predictedOrbit = evaluationStates[k].getOrbit();

            // Measurement matrix's columns related to orbital parameters
            // ----------------------------------------------------------

            // Partial derivatives of the current Cartesian coordinates with respect to current orbital state
            final double[][] aCY = new double[6][6];
            predictedOrbit.getJacobianWrtParameters(builders.get(p).getPositionAngle(), aCY);   //dC/dY
            final RealMatrix dCdY = new Array2DRowRealMatrix(aCY, false);

            // Jacobian of the measurement with respect to current Cartesian coordinates
            final RealMatrix dMdC = new Array2DRowRealMatrix(predictedMeasurement.getStateDerivatives(k), false);

            // Jacobian of the measurement with respect to current orbital state
            final RealMatrix dMdY = dMdC.multiply(dCdY);

            // Fill the normalized measurement matrix's columns related to estimated orbital parameters
            for (int i = 0; i < dMdY.getRowDimension(); ++i) {
                int jOrb = orbitsStartColumns[p];
                for (int j = 0; j < dMdY.getColumnDimension(); ++j) {
                    final ParameterDriver driver = builders.get(p).getOrbitalParametersDrivers().getDrivers().get(j);
                    if (driver.isSelected()) {
                        measurementMatrix.setEntry(i, jOrb++,
                                                   dMdY.getEntry(i, j) / sigma[i] * driver.getScale());
                    }
                }
            }

            // Normalized measurement matrix's columns related to propagation parameters
            // --------------------------------------------------------------

            // Jacobian of the measurement with respect to propagation parameters
            final int nbParams = estimatedPropagationParameters[p].getNbParams();
            if (nbParams > 0) {
                final RealMatrix dYdPp = harvesters[p].getParametersJacobian(evaluationStates[k]);
                final RealMatrix dMdPp = dMdY.multiply(dYdPp);
                for (int i = 0; i < dMdPp.getRowDimension(); ++i) {
                    for (int j = 0; j < nbParams; ++j) {
                        final ParameterDriver delegating = estimatedPropagationParameters[p].getDrivers().get(j);
                        measurementMatrix.setEntry(i, propagationParameterColumns.get(delegating.getName()),
                                                   dMdPp.getEntry(i, j) / sigma[i] * delegating.getScale());
                    }
                }
            }

            // Normalized measurement matrix's columns related to measurement parameters
            // --------------------------------------------------------------

            // Jacobian of the measurement with respect to measurement parameters
            // Gather the measurement parameters linked to current measurement
            for (final ParameterDriver driver : observedMeasurement.getParametersDrivers()) {
                if (driver.isSelected()) {
                    // Derivatives of current measurement w/r to selected measurement parameter
                    final double[] aMPm = predictedMeasurement.getParameterDerivatives(driver);

                    // Check that the measurement parameter is managed by the filter
                    if (measurementParameterColumns.get(driver.getName()) != null) {
                        // Column of the driver in the measurement matrix
                        final int driverColumn = measurementParameterColumns.get(driver.getName());

                        // Fill the corresponding indexes of the measurement matrix
                        for (int i = 0; i < aMPm.length; ++i) {
                            measurementMatrix.setEntry(i, driverColumn,
                                                       aMPm[i] / sigma[i] * driver.getScale());
                        }
                    }
                }
            }
        }

        // Return the normalized measurement matrix
        return measurementMatrix;

    }

    /** Normalize a covariance matrix.
     * The covariance P is an mxm matrix where m = nbOrb + nbPropag + nbMeas
     * For each element [i,j] of P the corresponding normalized value is:
     * Pn[i,j] = P[i,j] / (scale[i]*scale[j])
     * @param physicalCovarianceMatrix The "physical" covariance matrix in input
     * @return the normalized covariance matrix
     */
    private RealMatrix normalizeCovarianceMatrix(final RealMatrix physicalCovarianceMatrix) {

        // Initialize output matrix
        final int nbParams = physicalCovarianceMatrix.getRowDimension();
        final RealMatrix normalizedCovarianceMatrix = MatrixUtils.createRealMatrix(nbParams, nbParams);

        // Normalize the state matrix
        for (int i = 0; i < nbParams; ++i) {
            for (int j = 0; j < nbParams; ++j) {
                normalizedCovarianceMatrix.setEntry(i, j,
                                                    physicalCovarianceMatrix.getEntry(i, j) /
                                                    (scale[i] * scale[j]));
            }
        }
        return normalizedCovarianceMatrix;
    }

    /** Set and apply a dynamic outlier filter on a measurement.<p>
     * Loop on the modifiers to see if a dynamic outlier filter needs to be applied.<p>
     * Compute the sigma array using the matrix in input and set the filter.<p>
     * Apply the filter by calling the modify method on the estimated measurement.<p>
     * Reset the filter.
     * @param measurement measurement to filter
     * @param innovationCovarianceMatrix So called innovation covariance matrix S, with:<p>
     *        S = H.Ppred.Ht + R<p>
     *        Where:<p>
     *         - H is the normalized measurement matrix (Ht its transpose)<p>
     *         - Ppred is the normalized predicted covariance matrix<p>
     *         - R is the normalized measurement noise matrix
     * @param <T> the type of measurement
     */
    private <T extends ObservedMeasurement<T>> void applyDynamicOutlierFilter(final EstimatedMeasurement<T> measurement,
                                                                              final RealMatrix innovationCovarianceMatrix) {

        // Observed measurement associated to the predicted measurement
        final ObservedMeasurement<T> observedMeasurement = measurement.getObservedMeasurement();

        // Check if a dynamic filter was added to the measurement
        // If so, update its sigma value and apply it
        for (EstimationModifier<T> modifier : observedMeasurement.getModifiers()) {
            if (modifier instanceof DynamicOutlierFilter<?>) {
                final DynamicOutlierFilter<T> dynamicOutlierFilter = (DynamicOutlierFilter<T>) modifier;

                // Initialize the values of the sigma array used in the dynamic filter
                final double[] sigmaDynamic     = new double[innovationCovarianceMatrix.getColumnDimension()];
                final double[] sigmaMeasurement = observedMeasurement.getTheoreticalStandardDeviation();

                // Set the sigma value for each element of the measurement
                // Here we do use the value suggested by David A. Vallado (see [1]§10.6):
                // sigmaDynamic[i] = sqrt(diag(S))*sigma[i]
                // With S = H.Ppred.Ht + R
                // Where:
                //  - S is the measurement error matrix in input
                //  - H is the normalized measurement matrix (Ht its transpose)
                //  - Ppred is the normalized predicted covariance matrix
                //  - R is the normalized measurement noise matrix
                //  - sigma[i] is the theoretical standard deviation of the ith component of the measurement.
                //    It is used here to un-normalize the value before it is filtered
                for (int i = 0; i < sigmaDynamic.length; i++) {
                    sigmaDynamic[i] = FastMath.sqrt(innovationCovarianceMatrix.getEntry(i, i)) * sigmaMeasurement[i];
                }
                dynamicOutlierFilter.setSigma(sigmaDynamic);

                // Apply the modifier on the estimated measurement
                modifier.modify(measurement);

                // Re-initialize the value of the filter for the next measurement of the same type
                dynamicOutlierFilter.setSigma(null);
            }
        }
    }

    /** {@inheritDoc} */
    @Override
    public NonLinearEvolution getEvolution(final double previousTime, final RealVector previousState,
                                           final MeasurementDecorator measurement) {

        // Set a reference date for all measurements parameters that lack one (including the not estimated ones)
        final ObservedMeasurement<?> observedMeasurement = measurement.getObservedMeasurement();
        for (final ParameterDriver driver : observedMeasurement.getParametersDrivers()) {
            if (driver.getReferenceDate() == null) {
                driver.setReferenceDate(builders.get(0).getInitialOrbitDate());
            }
        }

        ++currentMeasurementNumber;
        currentDate = measurement.getObservedMeasurement().getDate();

        // Note:
        // - n = size of the current measurement
        //  Example:
        //   * 1 for Range, RangeRate and TurnAroundRange
        //   * 2 for Angular (Azimuth/Elevation or Right-ascension/Declination)
        //   * 6 for Position/Velocity
        // - m = size of the state vector. n = nbOrb + nbPropag + nbMeas

        // Predict the state vector (mx1)
        final RealVector predictedState = predictState(observedMeasurement.getDate());

        // Get the error state transition matrix (mxm)
        final RealMatrix stateTransitionMatrix = getErrorStateTransitionMatrix();

        // Predict the measurement based on predicted spacecraft state
        // Compute the innovations (i.e. residuals of the predicted measurement)
        // ------------------------------------------------------------

        // Predicted measurement
        // Note: here the "iteration/evaluation" formalism from the batch LS method
        // is twisted to fit the need of the Kalman filter.
        // The number of "iterations" is actually the number of measurements processed by the filter
        // so far. We use this to be able to apply the OutlierFilter modifiers on the predicted measurement.
        predictedMeasurement = observedMeasurement.estimate(currentMeasurementNumber,
                                                            currentMeasurementNumber,
                                                            KalmanEstimatorUtil.filterRelevant(observedMeasurement, predictedSpacecraftStates));

        // Normalized measurement matrix (nxm)
        final RealMatrix measurementMatrix = getMeasurementMatrix();

        // compute process noise matrix
        final RealMatrix physicalProcessNoise = MatrixUtils.createRealMatrix(previousState.getDimension(),
                                                                             previousState.getDimension());
        for (int k = 0; k < covarianceMatricesProviders.size(); ++k) {

            // Number of estimated measurement parameters
            final int nbMeas = estimatedMeasurementsParameters.getNbParams();

            // Number of estimated dynamic parameters (orbital + propagation)
            final int nbDyn  = orbitsEndColumns[k] - orbitsStartColumns[k] +
                               estimatedPropagationParameters[k].getNbParams();

            // Covariance matrix
            final RealMatrix noiseK = MatrixUtils.createRealMatrix(nbDyn + nbMeas, nbDyn + nbMeas);
            if (nbDyn > 0) {
                final RealMatrix noiseP = covarianceMatricesProviders.get(k).
                                          getProcessNoiseMatrix(correctedSpacecraftStates[k],
                                                                predictedSpacecraftStates[k]);
                noiseK.setSubMatrix(noiseP.getData(), 0, 0);
            }
            if (measurementProcessNoiseMatrix != null) {
                final RealMatrix noiseM = measurementProcessNoiseMatrix.
                                          getProcessNoiseMatrix(correctedSpacecraftStates[k],
                                                                predictedSpacecraftStates[k]);
                noiseK.setSubMatrix(noiseM.getData(), nbDyn, nbDyn);
            }

            KalmanEstimatorUtil.checkDimension(noiseK.getRowDimension(),
                                               builders.get(k).getOrbitalParametersDrivers(),
                                               builders.get(k).getPropagationParametersDrivers(),
                                               estimatedMeasurementsParameters);

            final int[] indK = covarianceIndirection[k];
            for (int i = 0; i < indK.length; ++i) {
                if (indK[i] >= 0) {
                    for (int j = 0; j < indK.length; ++j) {
                        if (indK[j] >= 0) {
                            physicalProcessNoise.setEntry(indK[i], indK[j], noiseK.getEntry(i, j));
                        }
                    }
                }
            }

        }
        final RealMatrix normalizedProcessNoise = normalizeCovarianceMatrix(physicalProcessNoise);

        return new NonLinearEvolution(measurement.getTime(), predictedState,
                                      stateTransitionMatrix, normalizedProcessNoise, measurementMatrix);

    }


    /** {@inheritDoc} */
    @Override
    public RealVector getInnovation(final MeasurementDecorator measurement, final NonLinearEvolution evolution,
                                    final RealMatrix innovationCovarianceMatrix) {

        // Apply the dynamic outlier filter, if it exists
        applyDynamicOutlierFilter(predictedMeasurement, innovationCovarianceMatrix);
        if (predictedMeasurement.getStatus() == EstimatedMeasurement.Status.REJECTED)  {
            // set innovation to null to notify filter measurement is rejected
            return null;
        } else {
            // Normalized innovation of the measurement (Nx1)
            final double[] observed  = predictedMeasurement.getObservedMeasurement().getObservedValue();
            final double[] estimated = predictedMeasurement.getEstimatedValue();
            final double[] sigma     = predictedMeasurement.getObservedMeasurement().getTheoreticalStandardDeviation();
            final double[] residuals = new double[observed.length];

            for (int i = 0; i < observed.length; i++) {
                residuals[i] = (observed[i] - estimated[i]) / sigma[i];
            }
            return MatrixUtils.createRealVector(residuals);
        }
    }

    /** Finalize estimation.
     * @param observedMeasurement measurement that has just been processed
     * @param estimate corrected estimate
     */
    public void finalizeEstimation(final ObservedMeasurement<?> observedMeasurement,
                                   final ProcessEstimate estimate) {
        // Update the parameters with the estimated state
        // The min/max values of the parameters are handled by the ParameterDriver implementation
        correctedEstimate = estimate;
        updateParameters();

        // Get the estimated propagator (mirroring parameter update in the builder)
        // and the estimated spacecraft state
        final Propagator[] estimatedPropagators = getEstimatedPropagators();
        for (int k = 0; k < estimatedPropagators.length; ++k) {
            correctedSpacecraftStates[k] = estimatedPropagators[k].getInitialState();
        }

        // Compute the estimated measurement using estimated spacecraft state
        correctedMeasurement = observedMeasurement.estimate(currentMeasurementNumber,
                                                            currentMeasurementNumber,
                                                            KalmanEstimatorUtil.filterRelevant(observedMeasurement, correctedSpacecraftStates));
        // Update the trajectory
        // ---------------------
        updateReferenceTrajectories(estimatedPropagators, propagationType, stateType);

    }

    /** Set the predicted normalized state vector.
     * The predicted/propagated orbit is used to update the state vector
     * @param date prediction date
     * @return predicted state
     */
    private RealVector predictState(final AbsoluteDate date) {

        // Predicted state is initialized to previous estimated state
        final RealVector predictedState = correctedEstimate.getState().copy();

        // Orbital parameters counter
        int jOrb = 0;

        for (int k = 0; k < predictedSpacecraftStates.length; ++k) {

            // Propagate the reference trajectory to measurement date
            predictedSpacecraftStates[k] = referenceTrajectories[k].propagate(date);

            // Update the builder with the predicted orbit
            // This updates the orbital drivers with the values of the predicted orbit
            builders.get(k).resetOrbit(predictedSpacecraftStates[k].getOrbit());

            // The orbital parameters in the state vector are replaced with their predicted values
            // The propagation & measurement parameters are not changed by the prediction (i.e. the propagation)
            // As the propagator builder was previously updated with the predicted orbit,
            // the selected orbital drivers are already up to date with the prediction
            for (DelegatingDriver orbitalDriver : builders.get(k).getOrbitalParametersDrivers().getDrivers()) {
                if (orbitalDriver.isSelected()) {
                    predictedState.setEntry(jOrb++, orbitalDriver.getNormalizedValue());
                }
            }

        }

        return predictedState;

    }

    /** Update the estimated parameters after the correction phase of the filter.
     * The min/max allowed values are handled by the parameter themselves.
     */
    private void updateParameters() {
        final RealVector correctedState = correctedEstimate.getState();
        int i = 0;
        for (final DelegatingDriver driver : getEstimatedOrbitalParameters().getDrivers()) {
            // let the parameter handle min/max clipping
            driver.setNormalizedValue(correctedState.getEntry(i));
            correctedState.setEntry(i++, driver.getNormalizedValue());
        }
        for (final DelegatingDriver driver : getEstimatedPropagationParameters().getDrivers()) {
            // let the parameter handle min/max clipping
            driver.setNormalizedValue(correctedState.getEntry(i));
            correctedState.setEntry(i++, driver.getNormalizedValue());
        }
        for (final DelegatingDriver driver : getEstimatedMeasurementsParameters().getDrivers()) {
            // let the parameter handle min/max clipping
            driver.setNormalizedValue(correctedState.getEntry(i));
            correctedState.setEntry(i++, driver.getNormalizedValue());
        }
    }

    /** Getter for the propagators.
     * @return the propagators
     */
    public List<OrbitDeterminationPropagatorBuilder> getBuilders() {
        return builders;
    }

    /** Getter for the reference trajectories.
     * @return the referencetrajectories
     */
    public Propagator[] getReferenceTrajectories() {
        return referenceTrajectories.clone();
    }

    /** Setter for the reference trajectories.
     * @param referenceTrajectories the reference trajectories to be setted
     */
    public void setReferenceTrajectories(final Propagator[] referenceTrajectories) {
        this.referenceTrajectories = referenceTrajectories.clone();
    }

    /** Getter for the jacobian mappers.
     * @return the jacobian mappers
     * @deprecated as of 11.1, not used anymore
     */
    @Deprecated
    public AbstractJacobiansMapper[] getMappers() {
        return null;
    }

    /** Setter for the jacobian mappers.
     * @param mappers the jacobian mappers to set
     * @deprecated as of 11.1, replaced by {@link #setHarvesters(MatricesHarvester[])}
     */
    @Deprecated
    public void setMappers(final AbstractJacobiansMapper[] mappers) {
        setHarvesters(mappers);
    }

    /** Setter for the jacobian harvesters.
     * @param harvesters the jacobian harvesters to set
     * @since 11.1
     */
    public void setHarvesters(final MatricesHarvester[] harvesters) {
        this.harvesters = harvesters.clone();
    }

    /** Get the propagators estimated with the values set in the propagators builders.
     * @return propagators based on the current values in the builder
     */
    public Propagator[] getEstimatedPropagators() {
        // Return propagators built with current instantiation of the propagator builders
        final Propagator[] propagators = new Propagator[getBuilders().size()];
        for (int k = 0; k < getBuilders().size(); ++k) {
            propagators[k] = getBuilders().get(k).buildPropagator(getBuilders().get(k).getSelectedNormalizedParameters());
        }
        return propagators;
    }

}<|MERGE_RESOLUTION|>--- conflicted
+++ resolved
@@ -380,64 +380,6 @@
         // nothing by default
     }
 
-<<<<<<< HEAD
-=======
-    /** Check dimension.
-     * @param dimension dimension to check
-     * @param orbitalParameters orbital parameters
-     * @param propagationParameters propagation parameters
-     * @param measurementParameters measurements parameters
-     */
-    private void checkDimension(final int dimension,
-                                final ParameterDriversList orbitalParameters,
-                                final ParameterDriversList propagationParameters,
-                                final ParameterDriversList measurementParameters) {
-
-        // count parameters, taking care of counting all orbital parameters
-        // regardless of them being estimated or not
-        int requiredDimension = 0;
-        for (final ParameterDriver driver : orbitalParameters.getDrivers()) {
-            if (driver.isSelected()) {
-                ++requiredDimension;
-            }
-        }
-        for (final ParameterDriver driver : propagationParameters.getDrivers()) {
-            if (driver.isSelected()) {
-                ++requiredDimension;
-            }
-        }
-        for (final ParameterDriver driver : measurementParameters.getDrivers()) {
-            if (driver.isSelected()) {
-                ++requiredDimension;
-            }
-        }
-
-        if (dimension != requiredDimension) {
-            // there is a problem, set up an explicit error message
-            final StringBuilder builder = new StringBuilder();
-            for (final ParameterDriver driver : orbitalParameters.getDrivers()) {
-                if (builder.length() > 0) {
-                    builder.append(", ");
-                }
-                builder.append(driver.getName());
-            }
-            for (final ParameterDriver driver : propagationParameters.getDrivers()) {
-                if (driver.isSelected()) {
-                    builder.append(driver.getName());
-                }
-            }
-            for (final ParameterDriver driver : measurementParameters.getDrivers()) {
-                if (driver.isSelected()) {
-                    builder.append(driver.getName());
-                }
-            }
-            throw new OrekitException(OrekitMessages.DIMENSION_INCONSISTENT_WITH_PARAMETERS,
-                                      dimension, builder.toString());
-        }
-
-    }
->>>>>>> 8e6c4163
-
     /** {@inheritDoc} */
     @Override
     public RealMatrix getPhysicalStateTransitionMatrix() {

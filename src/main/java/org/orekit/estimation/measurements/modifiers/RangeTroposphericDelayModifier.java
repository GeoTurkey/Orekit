--- conflicted
+++ resolved
@@ -42,75 +42,7 @@
      * @param model  Tropospheric delay model appropriate for the current range measurement method.
      */
     public RangeTroposphericDelayModifier(final DiscreteTroposphericModel model) {
-<<<<<<< HEAD
-        tropoModel = model;
-    }
-
-    /** Compute the measurement error due to Troposphere.
-     * @param station station
-     * @param state spacecraft state
-     * @return the measurement error due to Troposphere
-     */
-    private double rangeErrorTroposphericModel(final GroundStation station, final SpacecraftState state) {
-        //
-        final Vector3D position = state.getPVCoordinates().getPosition();
-
-        // elevation
-        final double elevation = station.getBaseFrame().getElevation(position,
-                                                                     state.getFrame(),
-                                                                     state.getDate());
-
-        // only consider measures above the horizon
-        if (elevation > 0) {
-            // delay in meters
-            final double delay = tropoModel.pathDelay(elevation, station.getBaseFrame().getPoint(), tropoModel.getParameters(state.getDate()), state.getDate());
-
-            return delay;
-        }
-
-        return 0;
-    }
-
-    /** Compute the measurement error due to Troposphere.
-     * @param <T> type of the element
-     * @param station station
-     * @param state spacecraft state
-     * @param parameters tropospheric model parameters
-     * @return the measurement error due to Troposphere
-     */
-    private <T extends CalculusFieldElement<T>> T rangeErrorTroposphericModel(final GroundStation station,
-                                                                          final FieldSpacecraftState<T> state,
-                                                                          final T[] parameters) {
-
-        // Field
-        final Field<T> field = state.getDate().getField();
-        final T zero         = field.getZero();
-
-        // satellite elevation
-        final FieldVector3D<T> position     = state.getPVCoordinates().getPosition();
-        final T elevation                   = station.getBaseFrame().getElevation(position,
-                                                                                  state.getFrame(),
-                                                                                  state.getDate());
-
-
-        // only consider measures above the horizon
-        if (elevation.getReal() > 0) {
-            // delay in meters
-            final T delay = tropoModel.pathDelay(elevation, station.getBaseFrame().getPoint(field), parameters, state.getDate());
-
-            return delay;
-        }
-
-        return zero;
-    }
-
-    /** {@inheritDoc} */
-    @Override
-    public List<ParameterDriver> getParametersDrivers() {
-        return tropoModel.getParametersDrivers();
-=======
         super(model);
->>>>>>> be42ef39
     }
 
     /** {@inheritDoc} */

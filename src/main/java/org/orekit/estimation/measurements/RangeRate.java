/* Copyright 2002-2023 CS GROUP
 * Licensed to CS GROUP (CS) under one or more
 * contributor license agreements.  See the NOTICE file distributed with
 * this work for additional information regarding copyright ownership.
 * CS licenses this file to You under the Apache License, Version 2.0
 * (the "License"); you may not use this file except in compliance with
 * the License.  You may obtain a copy of the License at
 *
 *   http://www.apache.org/licenses/LICENSE-2.0
 *
 * Unless required by applicable law or agreed to in writing, software
 * distributed under the License is distributed on an "AS IS" BASIS,
 * WITHOUT WARRANTIES OR CONDITIONS OF ANY KIND, either express or implied.
 * See the License for the specific language governing permissions and
 * limitations under the License.
 */
package org.orekit.estimation.measurements;

import java.util.Arrays;
import java.util.HashMap;
import java.util.Map;

import org.hipparchus.analysis.differentiation.Gradient;
import org.hipparchus.analysis.differentiation.GradientField;
import org.hipparchus.geometry.euclidean.threed.FieldVector3D;
import org.orekit.frames.FieldTransform;
import org.orekit.propagation.SpacecraftState;
import org.orekit.time.AbsoluteDate;
import org.orekit.time.FieldAbsoluteDate;
import org.orekit.utils.Constants;
import org.orekit.utils.ParameterDriver;
import org.orekit.utils.TimeSpanMap.Span;
import org.orekit.utils.TimeStampedFieldPVCoordinates;
import org.orekit.utils.TimeStampedPVCoordinates;

/** Class modeling one-way or two-way range rate measurement between two vehicles.
 * One-way range rate (or Doppler) measurements generally apply to specific satellites
 * (e.g. GNSS, DORIS), where a signal is transmitted from a satellite to a
 * measuring station.
 * Two-way range rate measurements are applicable to any system. The signal is
 * transmitted to the (non-spinning) satellite and returned by a transponder
 * (or reflected back)to the same measuring station.
 * The Doppler measurement can be obtained by multiplying the velocity by (fe/c), where
 * fe is the emission frequency.
 *
 * @author Thierry Ceolin
 * @author Joris Olympio
 * @since 8.0
 */
<<<<<<< HEAD
public class RangeRate extends AbstractMeasurement<RangeRate>
{
=======
public class RangeRate extends GroundReceiverMeasurement<RangeRate> {
>>>>>>> acdfe06e

    /** Type of the measurement. */
    public static final String MEASUREMENT_TYPE = "RangeRate";

    /** Enum indicating the time tag specification of a range observation. */
    private final TimeTagSpecificationType timeTagSpecificationType;

    /** Simple constructor.
     * @param station ground station from which measurement is performed
     * @param date date of the measurement
     * @param rangeRate observed value, m/s
     * @param sigma theoretical standard deviation
     * @param baseWeight base weight
     * @param twoway if true, this is a two-way measurement
     * @param satellite satellite related to this measurement
     * @param timeTagSpecificationType specify the timetag configuration of the provided range rate observation
     * @since 9.3
     */
    private RangeRate(final GroundStation station, final AbsoluteDate date,
                     final double rangeRate, final double sigma, final double baseWeight,
<<<<<<< HEAD
                     final boolean twoway, final ObservableSatellite satellite, final TimeTagSpecificationType timeTagSpecificationType) {
        super(date, rangeRate, sigma, baseWeight, Collections.singletonList(satellite));
        addParameterDriver(station.getClockOffsetDriver());
        addParameterDriver(station.getClockDriftDriver());
        addParameterDriver(satellite.getClockDriftDriver());
        addParameterDriver(station.getEastOffsetDriver());
        addParameterDriver(station.getNorthOffsetDriver());
        addParameterDriver(station.getZenithOffsetDriver());
        addParameterDriver(station.getPrimeMeridianOffsetDriver());
        addParameterDriver(station.getPrimeMeridianDriftDriver());
        addParameterDriver(station.getPolarOffsetXDriver());
        addParameterDriver(station.getPolarDriftXDriver());
        addParameterDriver(station.getPolarOffsetYDriver());
        addParameterDriver(station.getPolarDriftYDriver());
        this.station = station;
        this.twoway  = twoway;
        this.timeTagSpecificationType = timeTagSpecificationType;
    }

    /**
     * Range rate constructor for one or two-way measurements with timetag of
     * observed value set to reception time.
     * @param station ground station from which measurement is performed
     * @param date date of the measurement
     * @param rangeRate observed value, m/s
     * @param sigma theoretical standard deviation
     * @param baseWeight base weight
     * @param twoway if true, this is a two-way measurement
     * @param satellite satellite related to this measurement
     * @since xx.xx
     */
    public RangeRate(final GroundStation station, final AbsoluteDate date,
                     final double rangeRate, final double sigma, final double baseWeight,
                     final boolean twoway, final ObservableSatellite satellite) {
        this(station, date, rangeRate, sigma, baseWeight, twoway, satellite, TimeTagSpecificationType.RX);
    }

    /**
     * Range rate constructor for two-way measurements with a user specified observed value timetag specification.
     * @param station ground station from which measurement is performed
     * @param date date of the measurement
     * @param rangeRate observed value, m/s
     * @param sigma theoretical standard deviation
     * @param baseWeight base weight
     * @param satellite satellite related to this measurement
     * @param timeTagSpecificationType specify the timetag configuration of the provided range rate observation
     * @since xx.xx
     **/
    public RangeRate(final GroundStation station, final AbsoluteDate date,
                     final double rangeRate, final double sigma, final double baseWeight,
                     final ObservableSatellite satellite, final TimeTagSpecificationType timeTagSpecificationType) {
        this(station, date, rangeRate, sigma, baseWeight, true, satellite, timeTagSpecificationType);
    }

    /** Check if the instance represents a two-way measurement.
     * @return true if the instance represents a two-way measurement
     */
    public boolean isTwoWay() {
        return twoway;
    }

    /** Get the ground station from which measurement is performed.
     * @return ground station from which measurement is performed
     */
    public GroundStation getStation() {
        return station;
=======
                     final boolean twoway, final ObservableSatellite satellite) {
        super(station, twoway, date, rangeRate, sigma, baseWeight, satellite);
>>>>>>> acdfe06e
    }

    /** {@inheritDoc} */
    @Override
    protected EstimatedMeasurement<RangeRate> theoreticalEvaluation(final int iteration, final int evaluation,
                                                                    final SpacecraftState[] states) {

        final SpacecraftState state = states[0];

        // Range-rate derivatives are computed with respect to spacecraft state in inertial frame
        // and station position in station's offset frame
        // -------
        //
        // Parameters:
        //  - 0..2 - Position of the spacecraft in inertial frame
        //  - 3..5 - Velocity of the spacecraft in inertial frame
        //  - 6..n - station parameters (clock offset, clock drift, station offsets, pole, prime meridian...)
        int nbParams = 6;
        final Map<String, Integer> indices = new HashMap<>();
        for (ParameterDriver driver : getParametersDrivers()) {
            if (driver.isSelected()) {
                for (Span<String> span = driver.getNamesSpanMap().getFirstSpan(); span != null; span = span.next()) {
                    indices.put(span.getData(), nbParams++);
                }
            }
        }
        final FieldVector3D<Gradient> zero = FieldVector3D.getZero(GradientField.getField(nbParams));

        // Coordinates of the spacecraft expressed as a gradient
        final TimeStampedFieldPVCoordinates<Gradient> pvaDS = getCoordinates(state, 0, nbParams);

        // transform between station and inertial frame, expressed as a gradient
        // The components of station's position in offset frame are the 3 last derivative parameters
<<<<<<< HEAD
        final FieldTransform<Gradient> offsetToInertialObsEpoch =
                station.getOffsetToInertial(state.getFrame(), getDate(), nbParams, indices);
        final FieldAbsoluteDate<Gradient> obsEpochFieldDate =
                offsetToInertialObsEpoch.getFieldDate();
=======
        final FieldTransform<Gradient> offsetToInertialDownlink =
                        getStation().getOffsetToInertial(state.getFrame(), getDate(), nbParams, indices);
        final FieldAbsoluteDate<Gradient> downlinkDateDS =
                        offsetToInertialDownlink.getFieldDate();
>>>>>>> acdfe06e

        // Station position in inertial frame at end of the downlink leg
        final TimeStampedFieldPVCoordinates<Gradient> stationObsEpoch =
                offsetToInertialObsEpoch.transformPVCoordinates(new TimeStampedFieldPVCoordinates<>(obsEpochFieldDate,
                        zero, zero, zero));

        // Delta to account for the case in which the state is provided at a different time to the obs epoch
        final Gradient delta = obsEpochFieldDate.durationFrom(state.getDate());

        final EstimatedMeasurement<RangeRate> estimated;
        final Gradient tauD;
        final EstimatedMeasurement<RangeRate> evalOneWay1;

        if (twoway) {
            final Gradient tauU;
            final EstimatedMeasurement<RangeRate> evalOneWay2;

            if (timeTagSpecificationType == TimeTagSpecificationType.TX) {
                //Date = epoch of transmission.
                //Vary position of receiver -> in case of uplink leg, receiver is satellite
                tauU = signalTimeOfFlightFixedEmission(pvaDS, stationObsEpoch.getPosition(), stationObsEpoch.getDate());
                //Get state at transit
                final Gradient deltaMTauU = tauU.add(delta);
                final TimeStampedFieldPVCoordinates<Gradient> transitPV = pvaDS.shiftedBy(deltaMTauU);
                final SpacecraftState transitState = state.shiftedBy(deltaMTauU.getValue());
                evalOneWay2 = oneWayTheoreticalEvaluation(iteration, evaluation, false, stationObsEpoch, transitPV, transitState, indices, nbParams);
                //Get station at transit - although this is effectively an initial seed for fitting the downlink delay
                final TimeStampedFieldPVCoordinates<Gradient> stationTransit = stationObsEpoch.shiftedBy(tauU);

                //project time of flight forwards with 0 offset.
                tauD = signalTimeOfFlightFixedEmission(stationTransit, transitPV.getPosition(), transitPV.getDate());
                evalOneWay1 = oneWayTheoreticalEvaluation(iteration, evaluation, true, stationTransit.shiftedBy(tauD), transitPV, transitState, indices, nbParams);

            } else if (timeTagSpecificationType == TimeTagSpecificationType.TRANSIT) {
                final TimeStampedFieldPVCoordinates<Gradient> transitPV = pvaDS.shiftedBy(delta);
                final SpacecraftState transitState = state.shiftedBy(delta.getValue());

                //In transit obs case, do not correct the value for motion during time of flight.
                final Gradient transitRangeRate = getRangeRateValue(stationObsEpoch, transitPV);

                //Calculate time of flight for return measurement participants
                tauD = signalTimeOfFlightFixedEmission(stationObsEpoch, transitPV.getPosition(), transitPV.getDate());
                tauU = signalTimeOfFlightFixedReception(stationObsEpoch, transitPV.getPosition(), transitPV.getDate());

                //shift station forwards to get downlink
                evalOneWay1 = oneWayTheoreticalEvaluation(iteration, evaluation, true, stationObsEpoch.shiftedBy(tauD), transitPV, transitState, indices, nbParams);
                evalOneWay1.setEstimatedValue(transitRangeRate.getValue());
                //shift station backwards to get uplink
                evalOneWay2 = oneWayTheoreticalEvaluation(iteration, evaluation, false, stationObsEpoch.shiftedBy(tauU.negate()), transitPV, transitState, indices, nbParams);
                evalOneWay2.setEstimatedValue(transitRangeRate.getValue());
            }
            else {
                // Compute propagation times
                // (if state has already been set up to pre-compensate propagation delay,
                //  we will have delta == tauD and transitState will be the same as state)

                // Downlink delay
                tauD = signalTimeOfFlight(pvaDS, stationObsEpoch.getPosition(), obsEpochFieldDate);

                // Transit state
                final Gradient        deltaMTauD   = tauD.negate().add(delta);
                final SpacecraftState transitState = state.shiftedBy(deltaMTauD.getValue());

                // Transit state (re)computed with gradients
                final TimeStampedFieldPVCoordinates<Gradient> transitPV = pvaDS.shiftedBy(deltaMTauD);

                evalOneWay1 =
                        oneWayTheoreticalEvaluation(iteration, evaluation, true,
<<<<<<< HEAD
                                stationObsEpoch, transitPV, transitState, indices, nbParams);

                // one-way (uplink) light time correction
                final FieldTransform<Gradient> offsetToInertialApproxUplink =
                        station.getOffsetToInertial(state.getFrame(), obsEpochFieldDate.shiftedBy(tauD.multiply(-2)),
                                nbParams, indices);
                final FieldAbsoluteDate<Gradient> approxUplinkDateDS = offsetToInertialApproxUplink.getFieldDate();
=======
                                                    stationDownlink, transitPV, transitState, indices, nbParams);
        final EstimatedMeasurement<RangeRate> estimated;
        if (isTwoWay()) {
            // one-way (uplink) light time correction
            final FieldTransform<Gradient> offsetToInertialApproxUplink =
                            getStation().getOffsetToInertial(state.getFrame(),
                                                             downlinkDateDS.shiftedBy(tauD.multiply(-2)), nbParams, indices);
            final FieldAbsoluteDate<Gradient> approxUplinkDateDS =
                            offsetToInertialApproxUplink.getFieldDate();
>>>>>>> acdfe06e

                final TimeStampedFieldPVCoordinates<Gradient> stationApproxUplink =
                        offsetToInertialApproxUplink.transformPVCoordinates(
                                new TimeStampedFieldPVCoordinates<>(approxUplinkDateDS, zero, zero,
                                        zero));

                tauU =
                        signalTimeOfFlightFixedReception(stationApproxUplink, transitPV.getPosition(), transitPV.getDate());

                final TimeStampedFieldPVCoordinates<Gradient> stationUplink = stationApproxUplink
                        .shiftedBy(transitPV.getDate().durationFrom(approxUplinkDateDS).subtract(tauU));

                evalOneWay2 =
                        oneWayTheoreticalEvaluation(iteration, evaluation, false, stationUplink,
                                transitPV, transitState, indices, nbParams);

            }
            // combine uplink and downlink values
            estimated = new EstimatedMeasurement<>(this, iteration, evaluation, evalOneWay1.getStates(),
                    new TimeStampedPVCoordinates[] {evalOneWay2.getParticipants()[0],
                    evalOneWay1.getParticipants()[0],
                    evalOneWay1.getParticipants()[1]});
            estimated.setEstimatedValue(0.5 * (evalOneWay1.getEstimatedValue()[0] + evalOneWay2.getEstimatedValue()[0]));

            // combine uplink and downlink partial derivatives with respect to state
            final double[][] sd1 = evalOneWay1.getStateDerivatives(0);
            final double[][] sd2 = evalOneWay2.getStateDerivatives(0);
            final double[][] sd = new double[sd1.length][sd1[0].length];
            for (int i = 0; i < sd.length; ++i)
            {
                for (int j = 0; j < sd[0].length; ++j)
                {
                    sd[i][j] = 0.5 * (sd1[i][j] + sd2[i][j]);
                }
            }
            estimated.setStateDerivatives(0, sd);

            // combine uplink and downlink partial derivatives with respect to parameters
<<<<<<< HEAD
            evalOneWay1.getDerivativesDrivers().forEach(driver ->
            {
                final double[] pd1 = evalOneWay1.getParameterDerivatives(
                        driver);
                final double[] pd2 = evalOneWay2.getParameterDerivatives(
                        driver);
                final double[] pd = new double[pd1.length];
                for (int i = 0; i < pd.length; ++i)
                {
                    pd[i] = 0.5 * (pd1[i] + pd2[i]);
                }
                estimated.setParameterDerivatives(
                        driver, pd);
=======
            evalOneWay1.getDerivativesDrivers().forEach(driver -> {
                for (Span<String> span = driver.getNamesSpanMap().getFirstSpan(); span != null; span = span.next()) {
                    final double[] pd1 = evalOneWay1.getParameterDerivatives(driver, span.getStart());
                    final double[] pd2 = evalOneWay2.getParameterDerivatives(driver, span.getStart());
                    final double[] pd = new double[pd1.length];
                    for (int i = 0; i < pd.length; ++i) {
                        pd[i] = 0.5 * (pd1[i] + pd2[i]);
                    }
                    estimated.setParameterDerivatives(driver, span.getStart(), pd);
                }
>>>>>>> acdfe06e
            });
        } else {

            // Compute propagation times
            // (if state has already been set up to pre-compensate propagation delay,
            //  we will have delta == tauD and transitState will be the same as state)

            // Downlink delay
            tauD = signalTimeOfFlightFixedReception(pvaDS, stationObsEpoch.getPosition(), obsEpochFieldDate);

            // Transit state
            final Gradient        deltaMTauD   = tauD.negate().add(delta);
            final SpacecraftState transitState = state.shiftedBy(deltaMTauD.getValue());

            // Transit state (re)computed with gradients
            final TimeStampedFieldPVCoordinates<Gradient> transitPV = pvaDS.shiftedBy(deltaMTauD);

            // one-way (downlink) range-rate
            evalOneWay1 =
                    oneWayTheoreticalEvaluation(iteration, evaluation, true,
                            stationObsEpoch, transitPV, transitState, indices, nbParams);


            estimated = evalOneWay1;
        }

        return estimated;

    }

    /** Evaluate measurement in one-way.
     * @param iteration iteration number
     * @param evaluation evaluations counter
     * @param downlink indicator for downlink leg
     * @param stationPV station coordinates when signal is at station
     * @param transitPV spacecraft coordinates at onboard signal transit
     * @param transitState orbital state at onboard signal transit
     * @param indices indices of the estimated parameters in derivatives computations
     * @param nbParams the number of estimated parameters in derivative computations
     * @return theoretical value
     * //@see #evaluate(SpacecraftStatet)
     */
    private EstimatedMeasurement<RangeRate> oneWayTheoreticalEvaluation(final int iteration, final int evaluation, final boolean downlink,
                                                                        final TimeStampedFieldPVCoordinates<Gradient> stationPV,
                                                                        final TimeStampedFieldPVCoordinates<Gradient> transitPV,
                                                                        final SpacecraftState transitState,
                                                                        final Map<String, Integer> indices,
                                                                        final int nbParams) {

        // prepare the evaluation
        final EstimatedMeasurement<RangeRate> estimated =
                new EstimatedMeasurement<RangeRate>(this, iteration, evaluation,
                        new SpacecraftState[] {transitState},
                        new TimeStampedPVCoordinates[] {
                        (downlink ? transitPV : stationPV).toTimeStampedPVCoordinates(),
                        (downlink ? stationPV : transitPV).toTimeStampedPVCoordinates()
                        });

        // range rate
        Gradient rangeRate = getRangeRateValue(stationPV, transitPV);

        if (!isTwoWay()) {
            // clock drifts, taken in account only in case of one way
            final ObservableSatellite satellite    = getSatellites().get(0);
            final Gradient            dtsDot       = satellite.getClockDriftDriver().getValue(nbParams, indices, transitState.getDate());
            final Gradient            dtgDot       = getStation().getClockDriftDriver().getValue(nbParams, indices, stationPV.getDate().toAbsoluteDate());

            final Gradient clockDriftBiais = dtgDot.subtract(dtsDot).multiply(Constants.SPEED_OF_LIGHT);

            rangeRate = rangeRate.add(clockDriftBiais);
        }

        estimated.setEstimatedValue(rangeRate.getValue());

        // compute partial derivatives of (rr) with respect to spacecraft state Cartesian coordinates
        final double[] derivatives = rangeRate.getGradient();
        estimated.setStateDerivatives(0, Arrays.copyOfRange(derivatives, 0, 6));

        // set partial derivatives with respect to parameters
        // (beware element at index 0 is the value, not a derivative)
        for (final ParameterDriver driver : getParametersDrivers()) {
            for (Span<String> span = driver.getNamesSpanMap().getFirstSpan(); span != null; span = span.next()) {
                final Integer index = indices.get(span.getData());
                if (index != null) {
                    estimated.setParameterDerivatives(driver, span.getStart(), derivatives[index]);
                }
            }
        }

        return estimated;

    }

    private static Gradient getRangeRateValue(final TimeStampedFieldPVCoordinates<Gradient> stationPV, final TimeStampedFieldPVCoordinates<Gradient> transitPV) {
        // range rate value
        final FieldVector3D<Gradient> stationPosition  = stationPV.getPosition();
        final FieldVector3D<Gradient> relativePosition = stationPosition.subtract(transitPV.getPosition());

        final FieldVector3D<Gradient> stationVelocity  = stationPV.getVelocity();
        final FieldVector3D<Gradient> relativeVelocity = stationVelocity.subtract(transitPV.getVelocity());

        // radial direction
        final FieldVector3D<Gradient> lineOfSight      = relativePosition.normalize();

        // line of sight velocity
        return FieldVector3D.dotProduct(relativeVelocity, lineOfSight);
    }

}<|MERGE_RESOLUTION|>--- conflicted
+++ resolved
@@ -47,12 +47,8 @@
  * @author Joris Olympio
  * @since 8.0
  */
-<<<<<<< HEAD
-public class RangeRate extends AbstractMeasurement<RangeRate>
+public class RangeRate extends GroundReceiverMeasurement<RangeRate>
 {
-=======
-public class RangeRate extends GroundReceiverMeasurement<RangeRate> {
->>>>>>> acdfe06e
 
     /** Type of the measurement. */
     public static final String MEASUREMENT_TYPE = "RangeRate";
@@ -73,77 +69,8 @@
      */
     private RangeRate(final GroundStation station, final AbsoluteDate date,
                      final double rangeRate, final double sigma, final double baseWeight,
-<<<<<<< HEAD
-                     final boolean twoway, final ObservableSatellite satellite, final TimeTagSpecificationType timeTagSpecificationType) {
-        super(date, rangeRate, sigma, baseWeight, Collections.singletonList(satellite));
-        addParameterDriver(station.getClockOffsetDriver());
-        addParameterDriver(station.getClockDriftDriver());
-        addParameterDriver(satellite.getClockDriftDriver());
-        addParameterDriver(station.getEastOffsetDriver());
-        addParameterDriver(station.getNorthOffsetDriver());
-        addParameterDriver(station.getZenithOffsetDriver());
-        addParameterDriver(station.getPrimeMeridianOffsetDriver());
-        addParameterDriver(station.getPrimeMeridianDriftDriver());
-        addParameterDriver(station.getPolarOffsetXDriver());
-        addParameterDriver(station.getPolarDriftXDriver());
-        addParameterDriver(station.getPolarOffsetYDriver());
-        addParameterDriver(station.getPolarDriftYDriver());
-        this.station = station;
-        this.twoway  = twoway;
-        this.timeTagSpecificationType = timeTagSpecificationType;
-    }
-
-    /**
-     * Range rate constructor for one or two-way measurements with timetag of
-     * observed value set to reception time.
-     * @param station ground station from which measurement is performed
-     * @param date date of the measurement
-     * @param rangeRate observed value, m/s
-     * @param sigma theoretical standard deviation
-     * @param baseWeight base weight
-     * @param twoway if true, this is a two-way measurement
-     * @param satellite satellite related to this measurement
-     * @since xx.xx
-     */
-    public RangeRate(final GroundStation station, final AbsoluteDate date,
-                     final double rangeRate, final double sigma, final double baseWeight,
-                     final boolean twoway, final ObservableSatellite satellite) {
-        this(station, date, rangeRate, sigma, baseWeight, twoway, satellite, TimeTagSpecificationType.RX);
-    }
-
-    /**
-     * Range rate constructor for two-way measurements with a user specified observed value timetag specification.
-     * @param station ground station from which measurement is performed
-     * @param date date of the measurement
-     * @param rangeRate observed value, m/s
-     * @param sigma theoretical standard deviation
-     * @param baseWeight base weight
-     * @param satellite satellite related to this measurement
-     * @param timeTagSpecificationType specify the timetag configuration of the provided range rate observation
-     * @since xx.xx
-     **/
-    public RangeRate(final GroundStation station, final AbsoluteDate date,
-                     final double rangeRate, final double sigma, final double baseWeight,
-                     final ObservableSatellite satellite, final TimeTagSpecificationType timeTagSpecificationType) {
-        this(station, date, rangeRate, sigma, baseWeight, true, satellite, timeTagSpecificationType);
-    }
-
-    /** Check if the instance represents a two-way measurement.
-     * @return true if the instance represents a two-way measurement
-     */
-    public boolean isTwoWay() {
-        return twoway;
-    }
-
-    /** Get the ground station from which measurement is performed.
-     * @return ground station from which measurement is performed
-     */
-    public GroundStation getStation() {
-        return station;
-=======
                      final boolean twoway, final ObservableSatellite satellite) {
         super(station, twoway, date, rangeRate, sigma, baseWeight, satellite);
->>>>>>> acdfe06e
     }
 
     /** {@inheritDoc} */
@@ -177,17 +104,10 @@
 
         // transform between station and inertial frame, expressed as a gradient
         // The components of station's position in offset frame are the 3 last derivative parameters
-<<<<<<< HEAD
         final FieldTransform<Gradient> offsetToInertialObsEpoch =
-                station.getOffsetToInertial(state.getFrame(), getDate(), nbParams, indices);
+                getStation().getOffsetToInertial(state.getFrame(), getDate(), nbParams, indices);
         final FieldAbsoluteDate<Gradient> obsEpochFieldDate =
                 offsetToInertialObsEpoch.getFieldDate();
-=======
-        final FieldTransform<Gradient> offsetToInertialDownlink =
-                        getStation().getOffsetToInertial(state.getFrame(), getDate(), nbParams, indices);
-        final FieldAbsoluteDate<Gradient> downlinkDateDS =
-                        offsetToInertialDownlink.getFieldDate();
->>>>>>> acdfe06e
 
         // Station position in inertial frame at end of the downlink leg
         final TimeStampedFieldPVCoordinates<Gradient> stationObsEpoch =
@@ -256,15 +176,6 @@
 
                 evalOneWay1 =
                         oneWayTheoreticalEvaluation(iteration, evaluation, true,
-<<<<<<< HEAD
-                                stationObsEpoch, transitPV, transitState, indices, nbParams);
-
-                // one-way (uplink) light time correction
-                final FieldTransform<Gradient> offsetToInertialApproxUplink =
-                        station.getOffsetToInertial(state.getFrame(), obsEpochFieldDate.shiftedBy(tauD.multiply(-2)),
-                                nbParams, indices);
-                final FieldAbsoluteDate<Gradient> approxUplinkDateDS = offsetToInertialApproxUplink.getFieldDate();
-=======
                                                     stationDownlink, transitPV, transitState, indices, nbParams);
         final EstimatedMeasurement<RangeRate> estimated;
         if (isTwoWay()) {
@@ -274,7 +185,6 @@
                                                              downlinkDateDS.shiftedBy(tauD.multiply(-2)), nbParams, indices);
             final FieldAbsoluteDate<Gradient> approxUplinkDateDS =
                             offsetToInertialApproxUplink.getFieldDate();
->>>>>>> acdfe06e
 
                 final TimeStampedFieldPVCoordinates<Gradient> stationApproxUplink =
                         offsetToInertialApproxUplink.transformPVCoordinates(
@@ -313,21 +223,6 @@
             estimated.setStateDerivatives(0, sd);
 
             // combine uplink and downlink partial derivatives with respect to parameters
-<<<<<<< HEAD
-            evalOneWay1.getDerivativesDrivers().forEach(driver ->
-            {
-                final double[] pd1 = evalOneWay1.getParameterDerivatives(
-                        driver);
-                final double[] pd2 = evalOneWay2.getParameterDerivatives(
-                        driver);
-                final double[] pd = new double[pd1.length];
-                for (int i = 0; i < pd.length; ++i)
-                {
-                    pd[i] = 0.5 * (pd1[i] + pd2[i]);
-                }
-                estimated.setParameterDerivatives(
-                        driver, pd);
-=======
             evalOneWay1.getDerivativesDrivers().forEach(driver -> {
                 for (Span<String> span = driver.getNamesSpanMap().getFirstSpan(); span != null; span = span.next()) {
                     final double[] pd1 = evalOneWay1.getParameterDerivatives(driver, span.getStart());
@@ -338,7 +233,6 @@
                     }
                     estimated.setParameterDerivatives(driver, span.getStart(), pd);
                 }
->>>>>>> acdfe06e
             });
         } else {
 

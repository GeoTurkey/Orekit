--- conflicted
+++ resolved
@@ -103,27 +103,9 @@
     }
 
     /** {@inheritDoc} */
-<<<<<<< HEAD
-    public void addContribution(final SpacecraftState s, final TimeDerivativesEquations adder)
-        throws OrekitException {
-
-        // compute bodies separation vectors and squared norm
-        final Vector3D centralToBody = body.getPVCoordinates(s.getDate(), s.getFrame()).getPosition();
-        final Vector3D satToBody     = centralToBody.subtract(s.getPVCoordinates().getPosition());
-        final double r2Sat           = satToBody.getNormSq();
-
-        // compute absolute acceleration
-        final double a = gm / r2Sat;
-        final Vector3D acceleration = new Vector3D(a, satToBody.normalize());
-
-        // add contribution to the ODE second member
-        adder.addXYZAcceleration(acceleration.getX(), acceleration.getY(), acceleration.getZ());
-
-=======
     @Override
     public boolean dependsOnPositionOnly() {
         return true;
->>>>>>> 2518623a
     }
 
     /** {@inheritDoc} */
@@ -132,21 +114,12 @@
         throws OrekitException {
 
         // compute bodies separation vectors and squared norm
-<<<<<<< HEAD
-        final Vector3D centralToBody    = body.getPVCoordinates(date, frame).getPosition();
-        final FieldVector3D<DerivativeStructure> satToBody = position.subtract(centralToBody).negate();
-        final DerivativeStructure r2Sat = satToBody.getNormSq();
-
-        // compute absolute acceleration
-        return new FieldVector3D<>(r2Sat.reciprocal().multiply(gm), satToBody.normalize());
-=======
         final Vector3D bodyPosition = body.getPVCoordinates(s.getDate(), s.getFrame()).getPosition();
         final Vector3D satToBody     = bodyPosition.subtract(s.getPVCoordinates().getPosition());
         final double r2Sat           = satToBody.getNormSq();
 
         // compute absolute acceleration
         return new Vector3D(parameters[0] / (r2Sat * FastMath.sqrt(r2Sat)), satToBody);
->>>>>>> 2518623a
 
     }
 
@@ -155,20 +128,6 @@
     public <T extends RealFieldElement<T>> FieldVector3D<T> acceleration(final FieldSpacecraftState<T> s,
                                                                          final T[] parameters)
         throws OrekitException {
-<<<<<<< HEAD
-
-        complainIfNotSupported(paramName);
-
-        // compute bodies separation vectors and squared norm
-        final Vector3D centralToBody = body.getPVCoordinates(s.getDate(), s.getFrame()).getPosition();
-        final Vector3D satToBody     = centralToBody.subtract(s.getPVCoordinates().getPosition());
-        final double r2Sat           = satToBody.getNormSq();
-
-        final DerivativeStructure gmds = factory.variable(0, gm);
-
-        // compute absolute acceleration
-        return new FieldVector3D<>(gmds.divide(r2Sat), satToBody.normalize());
-=======
          // compute bodies separation vectors and squared norm
         final FieldVector3D<T> centralToBody = new FieldVector3D<>(s.getA().getField(),
                                                                    body.getPVCoordinates(s.getDate().toAbsoluteDate(), s.getFrame()).getPosition());
@@ -178,7 +137,6 @@
         // compute absolute acceleration
         return new FieldVector3D<>(parameters[0].divide(r2Sat.multiply(r2Sat.sqrt())), satToBody);
 
->>>>>>> 2518623a
     }
 
     /** {@inheritDoc} */
@@ -194,31 +152,9 @@
 
     /** {@inheritDoc} */
     public ParameterDriver[] getParametersDrivers() {
-<<<<<<< HEAD
-        return parametersDrivers.clone();
-    }
-
-    /**{@inheritDoc} */
-    public <T extends RealFieldElement<T>> void
-        addContribution(final FieldSpacecraftState<T> s,
-                        final FieldTimeDerivativesEquations<T> adder)
-            throws OrekitException {
-        // compute bodies separation vectors and squared norm
-        final FieldVector3D<T> centralToBody = new FieldVector3D<>(s.getA().getField(),
-                                                                   body.getPVCoordinates(s.getDate().toAbsoluteDate(), s.getFrame()).getPosition());
-        final FieldVector3D<T> satToBody     = centralToBody.subtract(s.getPVCoordinates().getPosition());
-        final T                r2Sat         = satToBody.getNormSq();
-
-        // compute absolute acceleration
-        final FieldVector3D<T> acceleration =
-            new FieldVector3D<>(r2Sat.reciprocal().multiply(gm), satToBody.normalize());
-
-        adder.addXYZAcceleration(acceleration.getX(), acceleration.getY(), acceleration.getZ());
-=======
         return new ParameterDriver[] {
             gmParameterDriver
         };
->>>>>>> 2518623a
     }
 
 }
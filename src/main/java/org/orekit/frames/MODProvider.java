/* Copyright 2002-2014 CS Systèmes d'Information
 * Licensed to CS Systèmes d'Information (CS) under one or more
 * contributor license agreements.  See the NOTICE file distributed with
 * this work for additional information regarding copyright ownership.
 * CS licenses this file to You under the Apache License, Version 2.0
 * (the "License"); you may not use this file except in compliance with
 * the License.  You may obtain a copy of the License at
 *
 *   http://www.apache.org/licenses/LICENSE-2.0
 *
 * Unless required by applicable law or agreed to in writing, software
 * distributed under the License is distributed on an "AS IS" BASIS,
 * WITHOUT WARRANTIES OR CONDITIONS OF ANY KIND, either express or implied.
 * See the License for the specific language governing permissions and
 * limitations under the License.
 */
package org.orekit.frames;

import java.io.Serializable;

import org.apache.commons.math3.geometry.euclidean.threed.Rotation;
import org.apache.commons.math3.geometry.euclidean.threed.Vector3D;
import org.orekit.errors.OrekitException;
import org.orekit.time.AbsoluteDate;
import org.orekit.time.TimeFunction;
import org.orekit.utils.IERSConventions;

/** Mean Equator, Mean Equinox Frame.
<<<<<<< HEAD
 * <p>This providers handles precession effects according to the IAU-76 model, which
 * is decribed in the Lieske paper: <a
 * href="http://articles.adsabs.harvard.edu/cgi-bin/nph-iarticle_query?1979A%26A....73..282L&defaultprint=YES&filetype=.pdf.">
 * Precession Matrix Based on IAU (1976) System of Astronomical Constants</a>, Astronomy and Astrophysics,
 * vol. 73, no. 3, Mar. 1979, p. 282-284.</p>
=======
 * <p>This frame handles precession effects according to to selected IERS conventions.</p>
>>>>>>> 01b00298
 * <p>Its parent frame is the GCRF frame.<p>
 * @author Pascal Parraud
 * @author Luc Maisonobe
 */
class MODProvider implements TransformProvider {

    /** Serializable UID. */
<<<<<<< HEAD
    private static final long serialVersionUID = 20130724L;

    /** Constant term of the 1st coefficient for ZETA precession angle. */
    private static final double ZETA_1_0  = 2306.2181 * Constants.ARC_SECONDS_TO_RADIANS;
    /** Linear term of the 1st coefficient for ZETA precession angle. */
    private static final double ZETA_1_1  =  1.39656  * Constants.ARC_SECONDS_TO_RADIANS;
    /** Quadratic term of the 1st coefficient for ZETA precession angle. */
    private static final double ZETA_1_2  = -0.000139 * Constants.ARC_SECONDS_TO_RADIANS;
    /** Constant term of the 2nd coefficient for ZETA precession angle. */
    private static final double ZETA_2_0  =  0.30188  * Constants.ARC_SECONDS_TO_RADIANS;
    /** Linear term of the 2nd coefficient for ZETA precession angle. */
    private static final double ZETA_2_1  = -0.000344 * Constants.ARC_SECONDS_TO_RADIANS;
    /** Constant term of the 3rd coefficient for ZETA precession angle. */
    private static final double ZETA_3_0  =  0.017998 * Constants.ARC_SECONDS_TO_RADIANS;

    /** Constant term of the 1st coefficient for THETA precession angle. */
    private static final double THETA_1_0 = 2004.3109 * Constants.ARC_SECONDS_TO_RADIANS;
    /** Linear term of the 1st coefficient for THETA precession angle. */
    private static final double THETA_1_1 = -0.85330 * Constants.ARC_SECONDS_TO_RADIANS;
    /** Quadratic term of the 1st coefficient for THETA precession angle. */
    private static final double THETA_1_2 = -0.000217 * Constants.ARC_SECONDS_TO_RADIANS;
    /** Constant term of the 2nd coefficient for THETA precession angle. */
    private static final double THETA_2_0 = -0.42665  * Constants.ARC_SECONDS_TO_RADIANS;
    /** Linear term of the 2nd coefficient for THETA precession angle. */
    private static final double THETA_2_1 = -0.000217 * Constants.ARC_SECONDS_TO_RADIANS;
    /** Constant term of the 3rd coefficient for THETA precession angle. */
    private static final double THETA_3_0 = -0.041833 * Constants.ARC_SECONDS_TO_RADIANS;

    /** Constant term of the 1st coefficient for Z precession angle. */
    private static final double Z_1_0     = 2306.2181 * Constants.ARC_SECONDS_TO_RADIANS;
    /** Linear term of the 1st coefficient for Z precession angle. */
    private static final double Z_1_1     =  1.39656  * Constants.ARC_SECONDS_TO_RADIANS;
    /** Quadratic term of the 1st coefficient for Z precession angle. */
    private static final double Z_1_2     = -0.000139 * Constants.ARC_SECONDS_TO_RADIANS;
    /** Constant term of the 2nd coefficient for Z precession angle. */
    private static final double Z_2_0     =  1.09468  * Constants.ARC_SECONDS_TO_RADIANS;
    /** Linear term of the 2nd coefficient for Z precession angle. */
    private static final double Z_2_1     =  0.000066 * Constants.ARC_SECONDS_TO_RADIANS;
    /** Constant term of the 3rd coefficient for Z precession angle. */
    private static final double Z_3_0     =  0.018203 * Constants.ARC_SECONDS_TO_RADIANS;

    /** Equinox epoch. */
    private final AbsoluteDate equinoxEpoch;

    /** 1st coefficient for ZETA precession angle. */
    private final double zeta1;
    /** 2nd coefficient for ZETA precession angle. */
    private final double zeta2;
    /** 3rd coefficient for ZETA precession angle. */
    private final double zeta3;

    /** 1st coefficient for THETA precession angle. */
    private final double theta1;
    /** 2nd coefficient for THETA precession angle. */
    private final double theta2;
    /** 3rd coefficient for THETA precession angle. */
    private final double theta3;

    /** 1st coefficient for Z precession angle. */
    private final double z1;
    /** 2nd coefficient for Z precession angle. */
    private final double z2;
    /** 3rd coefficient for Z precession angle. */
    private final double z3;

    /** Simple constructor.
     * @param equinoxEpoch reference epoch for equinox
     */
    public MODProvider(final AbsoluteDate equinoxEpoch) {

        this.equinoxEpoch = equinoxEpoch;

        // evaluate polynomials factors for the specified epoch
        final double bigT = equinoxEpoch.durationFrom(AbsoluteDate.J2000_EPOCH) / Constants.JULIAN_CENTURY;
        zeta1  = ZETA_1_0 + bigT * (ZETA_1_1 + bigT * ZETA_1_2);
        zeta2  = ZETA_2_0 + bigT * ZETA_2_1;
        zeta3  = ZETA_3_0;

        theta1 = THETA_1_0 + bigT * (THETA_1_1 + bigT * THETA_1_2);
        theta2 = THETA_2_0 + bigT * THETA_2_1;
        theta3 = THETA_3_0;

        z1     = Z_1_0 + bigT * (Z_1_1 + bigT * Z_1_2);
        z2     = Z_2_0 + bigT * Z_2_1;
        z3     = Z_3_0;

=======
    private static final long serialVersionUID = 20130920L;

    /** Conventions. */
    private final IERSConventions conventions;

    /** Function computing the precession angles. */
    private final transient TimeFunction<double[]> precessionFunction;

    /** Constant rotation betwee ecliptic and equatoror poles at J2000.0. */
    private final Rotation r4;

    /** Simple constructor.
     * @param conventions IERS conventions to apply
     * @exception OrekitException if IERS conventions tables cannot be read
     */
    public MODProvider(final IERSConventions conventions) throws OrekitException {
        this.conventions        = conventions;
        this.precessionFunction = conventions.getPrecessionFunction();
        final TimeFunction<Double> epsilonAFunction = conventions.getMeanObliquityFunction();
        final AbsoluteDate date0 = conventions.getNutationReferenceEpoch();
        final double epsilon0 = epsilonAFunction.value(date0);
        r4 = new Rotation(Vector3D.PLUS_I, -epsilon0);
>>>>>>> 01b00298
    }

    /** Get the transform from parent frame.
     * <p>The update considers the precession effects.</p>
     * @param date new value of the date
     * @return transform at the specified date
     */
    public Transform getTransform(final AbsoluteDate date) {

<<<<<<< HEAD
        // offset from equinox epoch in julian centuries
        final double tts = date.durationFrom(equinoxEpoch);
        final double ttc = tts / Constants.JULIAN_CENTURY;

        // compute the zeta precession angle
        final double zeta = ((zeta3 * ttc + zeta2) * ttc + zeta1) * ttc;

        // compute the theta precession angle
        final double theta = ((theta3 * ttc + theta2) * ttc + theta1) * ttc;

        // compute the z precession angle
        final double z = ((z3 * ttc + z2) * ttc + z1) * ttc;
=======
        // compute the precession angles phiA, omegaA, chiA
        final double[] angles = precessionFunction.value(date);
>>>>>>> 01b00298

        // elementary rotations for precession
        final Rotation r1 = new Rotation(Vector3D.PLUS_K, -angles[2]);
        final Rotation r2 = new Rotation(Vector3D.PLUS_I,  angles[1]);
        final Rotation r3 = new Rotation(Vector3D.PLUS_K,  angles[0]);

        // complete precession
        final Rotation precession = r1.applyTo(r2.applyTo(r3.applyTo(r4)));

        // set up the transform from parent GCRF
        return new Transform(date, precession);

    }

    /** Replace the instance with a data transfer object for serialization.
     * <p>
     * This intermediate class serializes only the frame key.
     * </p>
     * @return data transfer object that will be serialized
     */
    private Object writeReplace() {
        return new DataTransferObject(conventions);
    }

    /** Internal class used only for serialization. */
    private static class DataTransferObject implements Serializable {

        /** Serializable UID. */
        private static final long serialVersionUID = 20131209L;

        /** Conventions. */
        private final IERSConventions conventions;

        /** Simple constructor.
         * @param conventions IERSConventions conventions
         */
        public DataTransferObject(final IERSConventions conventions) {
            this.conventions = conventions;
        }

        /** Replace the deserialized data transfer object with a {@link MODProvider}.
         * @return replacement {@link MODProvider}
         */
        private Object readResolve() {
            try {
                // retrieve a managed frame
                return new MODProvider(conventions);
            } catch (OrekitException oe) {
                throw OrekitException.createInternalError(oe);
            }
        }

    }

}<|MERGE_RESOLUTION|>--- conflicted
+++ resolved
@@ -26,110 +26,14 @@
 import org.orekit.utils.IERSConventions;
 
 /** Mean Equator, Mean Equinox Frame.
-<<<<<<< HEAD
- * <p>This providers handles precession effects according to the IAU-76 model, which
- * is decribed in the Lieske paper: <a
- * href="http://articles.adsabs.harvard.edu/cgi-bin/nph-iarticle_query?1979A%26A....73..282L&defaultprint=YES&filetype=.pdf.">
- * Precession Matrix Based on IAU (1976) System of Astronomical Constants</a>, Astronomy and Astrophysics,
- * vol. 73, no. 3, Mar. 1979, p. 282-284.</p>
-=======
  * <p>This frame handles precession effects according to to selected IERS conventions.</p>
->>>>>>> 01b00298
  * <p>Its parent frame is the GCRF frame.<p>
+ * <p>It is sometimes called Mean of Date (MoD) frame.<p>
  * @author Pascal Parraud
- * @author Luc Maisonobe
  */
 class MODProvider implements TransformProvider {
 
     /** Serializable UID. */
-<<<<<<< HEAD
-    private static final long serialVersionUID = 20130724L;
-
-    /** Constant term of the 1st coefficient for ZETA precession angle. */
-    private static final double ZETA_1_0  = 2306.2181 * Constants.ARC_SECONDS_TO_RADIANS;
-    /** Linear term of the 1st coefficient for ZETA precession angle. */
-    private static final double ZETA_1_1  =  1.39656  * Constants.ARC_SECONDS_TO_RADIANS;
-    /** Quadratic term of the 1st coefficient for ZETA precession angle. */
-    private static final double ZETA_1_2  = -0.000139 * Constants.ARC_SECONDS_TO_RADIANS;
-    /** Constant term of the 2nd coefficient for ZETA precession angle. */
-    private static final double ZETA_2_0  =  0.30188  * Constants.ARC_SECONDS_TO_RADIANS;
-    /** Linear term of the 2nd coefficient for ZETA precession angle. */
-    private static final double ZETA_2_1  = -0.000344 * Constants.ARC_SECONDS_TO_RADIANS;
-    /** Constant term of the 3rd coefficient for ZETA precession angle. */
-    private static final double ZETA_3_0  =  0.017998 * Constants.ARC_SECONDS_TO_RADIANS;
-
-    /** Constant term of the 1st coefficient for THETA precession angle. */
-    private static final double THETA_1_0 = 2004.3109 * Constants.ARC_SECONDS_TO_RADIANS;
-    /** Linear term of the 1st coefficient for THETA precession angle. */
-    private static final double THETA_1_1 = -0.85330 * Constants.ARC_SECONDS_TO_RADIANS;
-    /** Quadratic term of the 1st coefficient for THETA precession angle. */
-    private static final double THETA_1_2 = -0.000217 * Constants.ARC_SECONDS_TO_RADIANS;
-    /** Constant term of the 2nd coefficient for THETA precession angle. */
-    private static final double THETA_2_0 = -0.42665  * Constants.ARC_SECONDS_TO_RADIANS;
-    /** Linear term of the 2nd coefficient for THETA precession angle. */
-    private static final double THETA_2_1 = -0.000217 * Constants.ARC_SECONDS_TO_RADIANS;
-    /** Constant term of the 3rd coefficient for THETA precession angle. */
-    private static final double THETA_3_0 = -0.041833 * Constants.ARC_SECONDS_TO_RADIANS;
-
-    /** Constant term of the 1st coefficient for Z precession angle. */
-    private static final double Z_1_0     = 2306.2181 * Constants.ARC_SECONDS_TO_RADIANS;
-    /** Linear term of the 1st coefficient for Z precession angle. */
-    private static final double Z_1_1     =  1.39656  * Constants.ARC_SECONDS_TO_RADIANS;
-    /** Quadratic term of the 1st coefficient for Z precession angle. */
-    private static final double Z_1_2     = -0.000139 * Constants.ARC_SECONDS_TO_RADIANS;
-    /** Constant term of the 2nd coefficient for Z precession angle. */
-    private static final double Z_2_0     =  1.09468  * Constants.ARC_SECONDS_TO_RADIANS;
-    /** Linear term of the 2nd coefficient for Z precession angle. */
-    private static final double Z_2_1     =  0.000066 * Constants.ARC_SECONDS_TO_RADIANS;
-    /** Constant term of the 3rd coefficient for Z precession angle. */
-    private static final double Z_3_0     =  0.018203 * Constants.ARC_SECONDS_TO_RADIANS;
-
-    /** Equinox epoch. */
-    private final AbsoluteDate equinoxEpoch;
-
-    /** 1st coefficient for ZETA precession angle. */
-    private final double zeta1;
-    /** 2nd coefficient for ZETA precession angle. */
-    private final double zeta2;
-    /** 3rd coefficient for ZETA precession angle. */
-    private final double zeta3;
-
-    /** 1st coefficient for THETA precession angle. */
-    private final double theta1;
-    /** 2nd coefficient for THETA precession angle. */
-    private final double theta2;
-    /** 3rd coefficient for THETA precession angle. */
-    private final double theta3;
-
-    /** 1st coefficient for Z precession angle. */
-    private final double z1;
-    /** 2nd coefficient for Z precession angle. */
-    private final double z2;
-    /** 3rd coefficient for Z precession angle. */
-    private final double z3;
-
-    /** Simple constructor.
-     * @param equinoxEpoch reference epoch for equinox
-     */
-    public MODProvider(final AbsoluteDate equinoxEpoch) {
-
-        this.equinoxEpoch = equinoxEpoch;
-
-        // evaluate polynomials factors for the specified epoch
-        final double bigT = equinoxEpoch.durationFrom(AbsoluteDate.J2000_EPOCH) / Constants.JULIAN_CENTURY;
-        zeta1  = ZETA_1_0 + bigT * (ZETA_1_1 + bigT * ZETA_1_2);
-        zeta2  = ZETA_2_0 + bigT * ZETA_2_1;
-        zeta3  = ZETA_3_0;
-
-        theta1 = THETA_1_0 + bigT * (THETA_1_1 + bigT * THETA_1_2);
-        theta2 = THETA_2_0 + bigT * THETA_2_1;
-        theta3 = THETA_3_0;
-
-        z1     = Z_1_0 + bigT * (Z_1_1 + bigT * Z_1_2);
-        z2     = Z_2_0 + bigT * Z_2_1;
-        z3     = Z_3_0;
-
-=======
     private static final long serialVersionUID = 20130920L;
 
     /** Conventions. */
@@ -152,33 +56,17 @@
         final AbsoluteDate date0 = conventions.getNutationReferenceEpoch();
         final double epsilon0 = epsilonAFunction.value(date0);
         r4 = new Rotation(Vector3D.PLUS_I, -epsilon0);
->>>>>>> 01b00298
     }
 
-    /** Get the transform from parent frame.
+    /** Get the transfrom from parent frame.
      * <p>The update considers the precession effects.</p>
      * @param date new value of the date
      * @return transform at the specified date
      */
     public Transform getTransform(final AbsoluteDate date) {
 
-<<<<<<< HEAD
-        // offset from equinox epoch in julian centuries
-        final double tts = date.durationFrom(equinoxEpoch);
-        final double ttc = tts / Constants.JULIAN_CENTURY;
-
-        // compute the zeta precession angle
-        final double zeta = ((zeta3 * ttc + zeta2) * ttc + zeta1) * ttc;
-
-        // compute the theta precession angle
-        final double theta = ((theta3 * ttc + theta2) * ttc + theta1) * ttc;
-
-        // compute the z precession angle
-        final double z = ((z3 * ttc + z2) * ttc + z1) * ttc;
-=======
         // compute the precession angles phiA, omegaA, chiA
         final double[] angles = precessionFunction.value(date);
->>>>>>> 01b00298
 
         // elementary rotations for precession
         final Rotation r1 = new Rotation(Vector3D.PLUS_K, -angles[2]);

/* Copyright 2002-2022 CS GROUP
 * Licensed to CS GROUP (CS) under one or more
 * contributor license agreements.  See the NOTICE file distributed with
 * this work for additional information regarding copyright ownership.
 * CS licenses this file to You under the Apache License, Version 2.0
 * (the "License"); you may not use this file except in compliance with
 * the License.  You may obtain a copy of the License at
 *
 *   http://www.apache.org/licenses/LICENSE-2.0
 *
 * Unless required by applicable law or agreed to in writing, software
 * distributed under the License is distributed on an "AS IS" BASIS,
 * WITHOUT WARRANTIES OR CONDITIONS OF ANY KIND, either express or implied.
 * See the License for the specific language governing permissions and
 * limitations under the License.
 */

package org.orekit.frames;

import java.io.Serializable;

import org.hipparchus.CalculusFieldElement;
import org.orekit.time.AbsoluteDate;
import org.orekit.time.FieldAbsoluteDate;

/** Interface for Transform providers.
 * <p>The transform provider interface is mainly used to define the
 * transform between a frame and its parent frame.
 * </p>
 * @author Luc Maisonobe
 */
public interface TransformProvider extends Serializable {

    /** Get the {@link Transform} corresponding to specified date.
     * @param date current date
     * @return transform at specified date
     */
    Transform getTransform(AbsoluteDate date);

    /** Get the {@link FieldTransform} corresponding to specified date.
     * @param date current date
     * @param <T> type of the field elements
     * @return transform at specified date
     * @since 9.0
     */
    <T extends CalculusFieldElement<T>> FieldTransform<T> getTransform(FieldAbsoluteDate<T> date);

    /**
     * Get a transform for only rotations and translations on the specified date.
     *
     * <p>The default implementation returns {@link #getTransform(AbsoluteDate)}
     * but implementations may override it for better performance.
     *
     * @param date current date.
     * @return the static transform.
     */
    default StaticTransform getStaticTransform(AbsoluteDate date) {
        return getTransform(date);
    }

    /**
     * Get a transform for only rotations and translations on the specified date.
     *
     * <p>The default implementation returns {@link #getTransform(AbsoluteDate)}
     * but implementations may override it for better performance.
     *
<<<<<<< HEAD
     * @param <T> type of the elements
     * @param date current date.
     * @return the static transform.
=======
     * @param date current date.
     * @param <T> type of the field elements
     * @return the static transform.
     * @since 12.0
>>>>>>> be42ef39
     */
    default <T extends CalculusFieldElement<T>> FieldStaticTransform<T> getStaticTransform(FieldAbsoluteDate<T> date) {
        return getTransform(date);
    }

}<|MERGE_RESOLUTION|>--- conflicted
+++ resolved
@@ -64,16 +64,10 @@
      * <p>The default implementation returns {@link #getTransform(AbsoluteDate)}
      * but implementations may override it for better performance.
      *
-<<<<<<< HEAD
      * @param <T> type of the elements
      * @param date current date.
      * @return the static transform.
-=======
-     * @param date current date.
-     * @param <T> type of the field elements
-     * @return the static transform.
      * @since 12.0
->>>>>>> be42ef39
      */
     default <T extends CalculusFieldElement<T>> FieldStaticTransform<T> getStaticTransform(FieldAbsoluteDate<T> date) {
         return getTransform(date);

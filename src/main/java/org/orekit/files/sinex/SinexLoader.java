/* Copyright 2002-2023 CS GROUP
 * Licensed to CS GROUP (CS) under one or more
 * contributor license agreements.  See the NOTICE file distributed with
 * this work for additional information regarding copyright ownership.
 * CS licenses this file to You under the Apache License, Version 2.0
 * (the "License"); you may not use this file except in compliance with
 * the License.  You may obtain a copy of the License at
 *
 *   http://www.apache.org/licenses/LICENSE-2.0
 *
 * Unless required by applicable law or agreed to in writing, software
 * distributed under the License is distributed on an "AS IS" BASIS,
 * WITHOUT WARRANTIES OR CONDITIONS OF ANY KIND, either express or implied.
 * See the License for the specific language governing permissions and
 * limitations under the License.
 */
package org.orekit.files.sinex;

import java.io.BufferedInputStream;
import java.io.BufferedReader;
import java.io.IOException;
import java.io.InputStream;
import java.io.InputStreamReader;
import java.nio.charset.StandardCharsets;
import java.text.ParseException;
import java.util.ArrayList;
import java.util.Arrays;
import java.util.Collections;
import java.util.HashMap;
import java.util.List;
import java.util.Map;
import java.util.SortedSet;
import java.util.TreeSet;
import java.util.regex.Matcher;
import java.util.regex.Pattern;

import org.hipparchus.exception.DummyLocalizable;
import org.hipparchus.geometry.euclidean.threed.Vector3D;
import org.hipparchus.util.FastMath;
import org.orekit.annotation.DefaultDataContext;
import org.orekit.data.DataContext;
import org.orekit.data.DataLoader;
import org.orekit.data.DataProvidersManager;
import org.orekit.data.DataSource;
import org.orekit.errors.OrekitException;
import org.orekit.errors.OrekitMessages;
import org.orekit.files.sinex.Station.ReferenceSystem;
import org.orekit.frames.EOPEntry;
import org.orekit.frames.EOPHistoryLoader;
import org.orekit.frames.ITRFVersion;
import org.orekit.gnss.SatelliteSystem;
import org.orekit.gnss.TimeSystem;
import org.orekit.time.AbsoluteDate;
import org.orekit.time.ChronologicalComparator;
import org.orekit.time.DateComponents;
import org.orekit.time.TimeScale;
import org.orekit.time.TimeScales;
import org.orekit.time.TimeStamped;
import org.orekit.utils.Constants;
import org.orekit.utils.IERSConventions;
import org.orekit.utils.IERSConventions.NutationCorrectionConverter;
import org.orekit.utils.units.Unit;

/**
 * Loader for Solution INdependent EXchange (SINEX) files.
 * <p>
 * The loader can be used to load several data types contained in Sinex files.
 * The current supported data are: station coordinates, site eccentricities, EOP, and Difference Code Bias (DCB).
 * Several instances of Sinex loader must be created in order to parse different data types.
 * </p>
 * <p>
 * The parsing of EOP parameters for multiple files in different SinexLoader object, fed into the default DataContext
 * might pose a problem in case validity dates are overlapping. As Sinex daily solution files provide a single EOP entry,
 * the Sinex loader will add points at the limits of data dates (startDate, endDate) of the Sinex file, which in case of
 * overlap will lead to inconsistencies in the final EOPHistory object. Multiple files can be parsed using a single SinexLoader
 * with a regex to overcome this issue.
 * </p>
 * @author Bryan Cazabonne
 * @since 10.3
 */
public class SinexLoader implements EOPHistoryLoader {

    /** Length of day. */
    private static final String LOD = "LOD";

    /** UT1-UTC. */
    private static final String UT = "UT";

    /** X polar motion. */
    private static final String XPO = "XPO";

    /** Y polar motion. */
    private static final String YPO = "YPO";

    /** Nutation correction in longitude. */
    private static final String NUT_LN = "NUT_LN";

    /** Nutation correction in obliquity. */
    private static final String NUT_OB = "NUT_OB";

    /** Nutation correction X. */
    private static final String NUT_X = "NUT_X";

    /** Nutation correction Y. */
    private static final String NUT_Y = "NUT_Y";

    /** 00:000:00000 epoch. */
    private static final String DEFAULT_EPOCH_TWO_DIGITS = "00:000:00000";

    /** 0000:000:00000 epoch. */
    private static final String DEFAULT_EPOCH_FOUR_DIGITS = "0000:000:00000";

    /** Pattern for delimiting regular expressions. */
    private static final Pattern SEPARATOR = Pattern.compile(":");

    /** Pattern to check beginning of SINEX files.*/
    private static final Pattern PATTERN_BEGIN = Pattern.compile("%=SNX \\d\\.\\d\\d ..." +
                                                                 " \\d{2}:\\d{3}:\\d{5} ..." +
                                                                 " (\\d{2}:\\d{3}:\\d{5}) (\\d{2}:\\d{3}:\\d{5})" +
                                                                 " . .*");

    /** List of all EOP parameter types. */
    private static final List<String> EOP_TYPES = Arrays.asList(LOD, UT, XPO, YPO, NUT_LN, NUT_OB, NUT_X, NUT_Y);

    /** Start time of the data used in the Sinex solution.*/
    private AbsoluteDate startDate;

    /** End time of the data used in the Sinex solution.*/
    private AbsoluteDate endDate;

    /** SINEX file creation date as extracted for the first line. */
    private AbsoluteDate creationDate;

    /** Station data.
     * Key: Site code
     */
    private final Map<String, Station> stations;

    /**
     * DCB data.
     * Key: Site code
     */
    private final Map<String, DcbStation> dcbStations;

    /**
     * DCB data.
     * Key: Satellite PRN
     */
    private final Map<String, DcbSatellite> dcbSatellites;

    /** DCB description. */
    private final DcbDescription dcbDescription;

    /** Data set. */
    private Map<AbsoluteDate, SinexEopEntry> eop;

    /** ITRF Version used for EOP parsing. */
    private ITRFVersion itrfVersionEop;

    /** Time scales. */
    private final TimeScales scales;

    /** Simple constructor. This constructor uses the {@link DataContext#getDefault()
     * default data context}.
     * @param supportedNames regular expression for supported files names
     * @see #SinexLoader(String, DataProvidersManager, TimeScales)
     */
    @DefaultDataContext
    public SinexLoader(final String supportedNames) {
        this(supportedNames,
             DataContext.getDefault().getDataProvidersManager(),
             DataContext.getDefault().getTimeScales());
    }

    /**
     * Construct a loader by specifying the source of SINEX auxiliary data files.
     * <p>
     * For EOP loading, a default {@link ITRFVersion#ITRF_2014} is used. It is
     * possible to update the version using the {@link #setITRFVersion(int)}
     * method.
     * </p>
     * @param supportedNames regular expression for supported files names
     * @param dataProvidersManager provides access to auxiliary data.
     * @param scales time scales
     */
    public SinexLoader(final String supportedNames,
                       final DataProvidersManager dataProvidersManager,
                       final TimeScales scales) {
        // Common data
        this.scales         = scales;
        this.creationDate   = AbsoluteDate.FUTURE_INFINITY;
        // DCB parameters
        this.dcbDescription = new DcbDescription();
        this.dcbStations    = new HashMap<>();
        this.dcbSatellites  = new HashMap<>();
        // EOP parameters
        this.eop            = new HashMap<>();
        this.itrfVersionEop = ITRFVersion.ITRF_2014;
        // Station data
        this.stations       = new HashMap<>();

        // Read the file
        dataProvidersManager.feed(supportedNames, new Parser());
    }

    /**
     * Simple constructor. This constructor uses the {@link DataContext#getDefault()
     * default data context}.
     * <p>
     * For EOP loading, a default {@link ITRFVersion#ITRF_2014} is used. It is
     * possible to update the version using the {@link #setITRFVersion(int)}
     * method.
     * </p>
     * @param source source for the RINEX data
     * @see #SinexLoader(String, DataProvidersManager, TimeScales)
     */
    @DefaultDataContext
    public SinexLoader(final DataSource source) {
        this(source, DataContext.getDefault().getTimeScales());
    }

    /**
     * Loads SINEX from the given input stream using the specified auxiliary data.
     * <p>
     * For EOP loading, a default {@link ITRFVersion#ITRF_2014} is used. It is
     * possible to update the version using the {@link #setITRFVersion(int)}
     * method.
     * </p>
     * @param source source for the RINEX data
     * @param scales time scales
     */
    public SinexLoader(final DataSource source, final TimeScales scales) {
        try {
            // Common data
            this.scales         = scales;
            this.creationDate   = AbsoluteDate.FUTURE_INFINITY;
            // EOP data
            this.itrfVersionEop = ITRFVersion.ITRF_2014;
            this.eop            = new HashMap<>();
            // DCB data
            this.dcbStations    = new HashMap<>();
            this.dcbSatellites  = new HashMap<>();
            this.dcbDescription = new DcbDescription();
            // Station data
            this.stations       = new HashMap<>();

            // Read the file
            try (InputStream         is  = source.getOpener().openStreamOnce();
                 BufferedInputStream bis = new BufferedInputStream(is)) {
                new Parser().loadData(bis, source.getName());
            }
        } catch (IOException | ParseException ioe) {
            throw new OrekitException(ioe, new DummyLocalizable(ioe.getMessage()));
        }
    }

    /**
     * Set the ITRF version used in EOP entries processing.
     * @param year Year of the ITRF Version used for parsing EOP.
     * @since 11.2
     */
    public void setITRFVersion(final int year) {
        this.itrfVersionEop = ITRFVersion.getITRFVersion(year);
    }

    /**
     * Get the ITRF version used for the EOP entries processing.
     * @return the ITRF Version used for the EOP processing.
     * @since 11.2
     */
    public ITRFVersion getITRFVersion() {
        return itrfVersionEop;
    }

    /**
     * Get the creation date of the parsed SINEX file.
     * @return SINEX file creation date as an AbsoluteDate
     * @since 12.0
     */
    public AbsoluteDate getCreationDate() {
        return creationDate;
    }

    /**
     * Get the file epoch start time.
     * @return the file epoch start time
     * @since 12.0
     */
    public AbsoluteDate getFileEpochStartTime() {
        return startDate;
    }

    /**
     * Get the file epoch end time.
     * @return the file epoch end time
     * @since 12.0
     */
    public AbsoluteDate getFileEpochEndTime() {
        return endDate;
    }

    /**
     * Get the parsed station data.
     * @return unmodifiable view of parsed station data
     */
    public Map<String, Station> getStations() {
        return Collections.unmodifiableMap(stations);
    }

    /**
     * Get the parsed EOP data.
     * @return unmodifiable view of parsed station data
     * @since 11.2
     */
    public Map<AbsoluteDate, SinexEopEntry> getParsedEop() {
        return Collections.unmodifiableMap(eop);
    }

    /**
     * Get the station corresponding to the given site code.
     *
     * @param siteCode site code
     * @return the corresponding station
     */
    public Station getStation(final String siteCode) {
        return stations.get(siteCode);
    }

    /** {@inheritDoc} */
    @Override
    public void fillHistory(final NutationCorrectionConverter converter,
                            final SortedSet<EOPEntry> history) {
        // Fill the history set with the content of the parsed data
        // According to Sinex standard, data are given in UTC
        history.addAll(getEopList(converter, scales.getUTC()));
    }

    /**
     * Get the DCB data for a given station.
     * @param siteCode site code
     * @return DCB data for the station
     * @since 12.0
     */
    public DcbStation getDcbStation(final String siteCode) {
        return dcbStations.get(siteCode);
    }

    /**
     * Get the DCB data for a given satellite identified by its PRN.
     * @param prn the satellite PRN (e.g. "G01" for GPS 01)
     * @return the DCB data for the satellite
     * @since 12.0
     */
    public DcbSatellite getDcbSatellite(final String prn) {
        return dcbSatellites.get(prn);
    }

    /** Parser for SINEX files. */
    private class Parser implements DataLoader {

        /** Start character of a comment line. */
        private static final String COMMENT = "*";

        /** {@inheritDoc} */
        @Override
        public boolean stillAcceptsData() {
            // We load all SINEX files we can find
            return true;
        }

        /** {@inheritDoc} */
        @Override
        public void loadData(final InputStream input, final String name)
            throws IOException, ParseException {

            // Useful parameters
<<<<<<< HEAD
            int lineNumber     = 0;
            String line        = null;
            boolean inId       = false;
            boolean inAntenna  = false;
            boolean inEcc      = false;
            boolean inEpoch    = false;
            boolean inEstimate = false;
            Vector3D position  = Vector3D.ZERO;
            Vector3D velocity  = Vector3D.ZERO;
            AbsoluteDate fileStartDate = null;
            AbsoluteDate fileEndDate   = null;
=======
            int lineNumber            = 0;
            String line               = null;
            boolean inDcbDesc         = false;
            boolean inDcbSol          = false;
            boolean inId              = false;
            boolean inAntenna         = false;
            boolean inEcc             = false;
            boolean inEpoch           = false;
            boolean inEstimate        = false;
            Vector3D position         = Vector3D.ZERO;
            Vector3D velocity         = Vector3D.ZERO;
            String startDateString    = "";
            String endDateString      = "";
            String creationDateString = "";
            // According to Sinex standard, the epochs are given in UTC scale.
            // Except for DCB files for which a TIME_SYSTEM key is present.
            TimeScale scale    = scales.getUTC();
>>>>>>> 1a827bc5

            try (BufferedReader reader = new BufferedReader(new InputStreamReader(input, StandardCharsets.UTF_8))) {

                // Loop on lines
                for (line = reader.readLine(); line != null; line = reader.readLine()) {
                    ++lineNumber;
                    // For now, only few keys are supported
                    // They represent the minimum set of parameters that are interesting to consider in a SINEX file
                    // Other keys can be added depending user needs

                    // The first line is parsed in order to get the creation date of the file, which might be used
                    // in the case of an absent date as the final date of the data.
                    // Its position is fixed in the file, at the first line, in the 4th column.
<<<<<<< HEAD
                    if (lineNumber == 1) {
                        final Matcher matcher = PATTERN_BEGIN.matcher(line);
                        if (matcher.matches()) {
                            fileStartDate = stringEpochToAbsoluteDate(matcher.group(1), AbsoluteDate.PAST_INFINITY);
                            fileEndDate   = stringEpochToAbsoluteDate(matcher.group(2), AbsoluteDate.FUTURE_INFINITY);
                            if (startDate == null) {
                                // First data loading, needs to initialize the start and end dates for EOP history
                                startDate = fileStartDate;
                                endDate   = fileEndDate;
                            }
                            // In case of multiple files used for EOP history, the start and end dates can be updated
                            startDate = fileStartDate.isBefore(startDate) ? fileStartDate : startDate;
                            endDate   = fileEndDate.isAfter(endDate) ? fileEndDate : endDate;
                        } else {
                            throw new OrekitException(OrekitMessages.UNABLE_TO_PARSE_LINE_IN_FILE,
                                                      lineNumber, name, line);
=======
                    if (lineNumber == 1 && PATTERN_BEGIN.matcher(line).matches()) {

                        final String[] splitFirstLine = PATTERN_SPACE.split(line);
                        creationDateString = splitFirstLine[3];
                        startDateString    = splitFirstLine[5];
                        endDateString      = splitFirstLine[6];
                        final AbsoluteDate fileStartDate = stringEpochToAbsoluteDate(startDateString, true, scale);
                        final AbsoluteDate fileEndDate   = stringEpochToAbsoluteDate(endDateString, false, scale);

                        // Update creation date
                        creationDate = stringEpochToAbsoluteDate(creationDateString, false, scale);

                        if (startDate == null) {
                            // First data loading, needs to initialize the start and end dates for EOP history
                            startDate = fileStartDate;
                            endDate   = fileEndDate;
>>>>>>> 1a827bc5
                        }
                    }
                    switch (line.trim()) {
                        case "+SITE/ID" :
                            // Start of site id. data
                            inId = true;
                            break;
                        case "-SITE/ID" :
                            // End of site id. data
                            inId = false;
                            break;
                        case "+SITE/ANTENNA" :
                            // Start of site antenna data
                            inAntenna = true;
                            break;
                        case "-SITE/ANTENNA" :
                            // End of site antenna data
                            inAntenna = false;
                            break;
                        case "+SITE/ECCENTRICITY" :
                            // Start of antenna eccentricities data
                            inEcc = true;
                            break;
                        case "-SITE/ECCENTRICITY" :
                            // End of antenna eccentricities data
                            inEcc = false;
                            break;
                        case "+SOLUTION/EPOCHS" :
                            // Start of epoch data
                            inEpoch = true;
                            break;
                        case "-SOLUTION/EPOCHS" :
                            // End of epoch data
                            inEpoch = false;
                            break;
                        case "+SOLUTION/ESTIMATE" :
                            // Start of coordinates data
                            inEstimate = true;
                            break;
                        case "-SOLUTION/ESTIMATE" :
                            // Start of coordinates data
                            inEstimate = false;
                            break;
                        case "+BIAS/DESCRIPTION" :
                            // Start of Bias description block data
                            inDcbDesc = true;
                            break;
                        case "-BIAS/DESCRIPTION" :
                            // End of Bias description block data
                            inDcbDesc = false;
                            break;
                        case "+BIAS/SOLUTION" :
                            // Start of Bias solution block data
                            inDcbSol = true;
                            break;
                        case "-BIAS/SOLUTION" :
                            // End of Bias solution block data
                            inDcbSol = false;
                            break;
                        default:
                            if (line.startsWith(COMMENT)) {
                                // ignore that line
                            } else {
                                // parsing data
                                if (inId) {
                                    // read site id. data
                                    final Station station = new Station();
                                    station.setSiteCode(parseString(line, 1, 4));
                                    station.setDomes(parseString(line, 9, 9));
                                    // add the station to the map
                                    addStation(station);
                                } else if (inAntenna) {

                                    // read antenna type data
                                    final Station station = getStation(parseString(line, 1, 4));

<<<<<<< HEAD
                                    final AbsoluteDate start = stringEpochToAbsoluteDate(parseString(line, 16, 12), fileStartDate);
                                    final AbsoluteDate end   = stringEpochToAbsoluteDate(parseString(line, 29, 12), AbsoluteDate.FUTURE_INFINITY);
=======
                                    final AbsoluteDate start = stringEpochToAbsoluteDate(parseString(line, 16, 12), true, scale);
                                    final AbsoluteDate end   = stringEpochToAbsoluteDate(parseString(line, 29, 12), false, scale);
>>>>>>> 1a827bc5

                                    // antenna type
                                    final String type = parseString(line, 42, 20);

                                    // special implementation for the first entry
                                    if (station.getAntennaTypeTimeSpanMap().getSpansNumber() == 1) {
                                        // we want null values outside validity limits of the station
                                        station.addAntennaTypeValidBefore(type, end);
                                        station.addAntennaTypeValidBefore(null, start);
                                    } else {
                                        station.addAntennaTypeValidBefore(type, end);
                                    }

                                } else if (inEcc) {

                                    // read antenna eccentricities data
                                    final Station station = getStation(parseString(line, 1, 4));

<<<<<<< HEAD
                                    final AbsoluteDate start = stringEpochToAbsoluteDate(parseString(line, 16, 12), fileStartDate);
                                    final AbsoluteDate end   = stringEpochToAbsoluteDate(parseString(line, 29, 12), AbsoluteDate.FUTURE_INFINITY);
=======
                                    final AbsoluteDate start = stringEpochToAbsoluteDate(parseString(line, 16, 12), true, scale);
                                    final AbsoluteDate end   = stringEpochToAbsoluteDate(parseString(line, 29, 12), false, scale);
>>>>>>> 1a827bc5

                                    // reference system UNE or XYZ
                                    station.setEccRefSystem(ReferenceSystem.getEccRefSystem(parseString(line, 42, 3)));

                                    // eccentricity vector
                                    final Vector3D eccStation = new Vector3D(parseDouble(line, 46, 8),
                                                                             parseDouble(line, 55, 8),
                                                                             parseDouble(line, 64, 8));

                                    // special implementation for the first entry
                                    if (station.getEccentricitiesTimeSpanMap().getSpansNumber() == 1) {
                                        // we want null values outside validity limits of the station
                                        station.addStationEccentricitiesValidBefore(eccStation, end);
                                        station.addStationEccentricitiesValidBefore(null,       start);
                                    } else {
                                        station.addStationEccentricitiesValidBefore(eccStation, end);
                                    }

                                } else if (inEpoch) {
                                    // read epoch data
                                    final Station station = getStation(parseString(line, 1, 4));
<<<<<<< HEAD
                                    station.setValidFrom(stringEpochToAbsoluteDate(parseString(line, 16, 12), fileStartDate));
                                    station.setValidUntil(stringEpochToAbsoluteDate(parseString(line, 29, 12), AbsoluteDate.FUTURE_INFINITY));
                                } else if (inEstimate) {
                                    final Station       station     = getStation(parseString(line, 14, 4));
                                    final AbsoluteDate  currentDate = stringEpochToAbsoluteDate(parseString(line, 27, 12), AbsoluteDate.FUTURE_INFINITY);
=======
                                    station.setValidFrom(stringEpochToAbsoluteDate(parseString(line, 16, 12), true, scale));
                                    station.setValidUntil(stringEpochToAbsoluteDate(parseString(line, 29, 12), false, scale));
                                } else if (inEstimate) {
                                    final Station       station     = getStation(parseString(line, 14, 4));
                                    final AbsoluteDate  currentDate = stringEpochToAbsoluteDate(parseString(line, 27, 12), false, scale);
>>>>>>> 1a827bc5
                                    final String        dataType    = parseString(line, 7, 6);
                                    // check if this station exists or if we are parsing EOP
                                    if (station != null || EOP_TYPES.contains(dataType)) {
                                        // switch on coordinates data
                                        switch (dataType) {
                                            case "STAX":
                                                // station X coordinate
                                                final double x = parseDouble(line, 47, 22);
                                                position = new Vector3D(x, position.getY(), position.getZ());
                                                station.setPosition(position);
                                                break;
                                            case "STAY":
                                                // station Y coordinate
                                                final double y = parseDouble(line, 47, 22);
                                                position = new Vector3D(position.getX(), y, position.getZ());
                                                station.setPosition(position);
                                                break;
                                            case "STAZ":
                                                // station Z coordinate
                                                final double z = parseDouble(line, 47, 22);
                                                position = new Vector3D(position.getX(), position.getY(), z);
                                                station.setPosition(position);
                                                // set the reference epoch (identical for all coordinates)
                                                station.setEpoch(currentDate);
                                                // reset position vector
                                                position = Vector3D.ZERO;
                                                break;
                                            case "VELX":
                                                // station X velocity (value is in m/y)
                                                final double vx = parseDouble(line, 47, 22) / Constants.JULIAN_YEAR;
                                                velocity = new Vector3D(vx, velocity.getY(), velocity.getZ());
                                                station.setVelocity(velocity);
                                                break;
                                            case "VELY":
                                                // station Y velocity (value is in m/y)
                                                final double vy = parseDouble(line, 47, 22) / Constants.JULIAN_YEAR;
                                                velocity = new Vector3D(velocity.getX(), vy, velocity.getZ());
                                                station.setVelocity(velocity);
                                                break;
                                            case "VELZ":
                                                // station Z velocity (value is in m/y)
                                                final double vz = parseDouble(line, 47, 22) / Constants.JULIAN_YEAR;
                                                velocity = new Vector3D(velocity.getX(), velocity.getY(), vz);
                                                station.setVelocity(velocity);
                                                // reset position vector
                                                velocity = Vector3D.ZERO;
                                                break;
                                            case XPO:
                                                // X polar motion
                                                final double xPo = parseDoubleWithUnit(line, 40, 4, 47, 21);
                                                getSinexEopEntry(currentDate).setxPo(xPo);
                                                break;
                                            case YPO:
                                                // Y polar motion
                                                final double yPo = parseDoubleWithUnit(line, 40, 4, 47, 21);
                                                getSinexEopEntry(currentDate).setyPo(yPo);
                                                break;
                                            case LOD:
                                                // length of day
                                                final double lod = parseDoubleWithUnit(line, 40, 4, 47, 21);
                                                getSinexEopEntry(currentDate).setLod(lod);
                                                break;
                                            case UT:
                                                // delta time UT1-UTC
                                                final double dt = parseDoubleWithUnit(line, 40, 4, 47, 21);
                                                getSinexEopEntry(currentDate).setUt1MinusUtc(dt);
                                                break;
                                            case NUT_LN:
                                                // nutation correction in longitude
                                                final double nutLn = parseDoubleWithUnit(line, 40, 4, 47, 21);
                                                getSinexEopEntry(currentDate).setNutLn(nutLn);
                                                break;
                                            case NUT_OB:
                                                // nutation correction in obliquity
                                                final double nutOb = parseDoubleWithUnit(line, 40, 4, 47, 21);
                                                getSinexEopEntry(currentDate).setNutOb(nutOb);
                                                break;
                                            case NUT_X:
                                                // nutation correction X
                                                final double nutX = parseDoubleWithUnit(line, 40, 4, 47, 21);
                                                getSinexEopEntry(currentDate).setNutX(nutX);
                                                break;
                                            case NUT_Y:
                                                // nutation correction Y
                                                final double nutY = parseDoubleWithUnit(line, 40, 4, 47, 21);
                                                getSinexEopEntry(currentDate).setNutY(nutY);
                                                break;
                                            default:
                                                // ignore that field
                                                break;
                                        }
                                    }
                                } else if (inDcbDesc) {
                                    // Determining the data type for the DCBDescription object
                                    final String[] splitLine = PATTERN_SPACE.split(line.trim());
                                    final String dataType = splitLine[0];
                                    final String data = splitLine[1];
                                    switch (dataType) {
                                        case "OBSERVATION_SAMPLING":
                                            dcbDescription.setObservationSampling(Integer.parseInt(data));
                                            break;
                                        case "PARAMETER_SPACING":
                                            dcbDescription.setParameterSpacing(Integer.parseInt(data));
                                            break;
                                        case "DETERMINATION_METHOD":
                                            dcbDescription.setDeterminationMethod(data);
                                            break;
                                        case "BIAS_MODE":
                                            dcbDescription.setBiasMode(data);
                                            break;
                                        case "TIME_SYSTEM":
                                            if ("UTC".equals(data)) {
                                                dcbDescription.setTimeSystem(TimeSystem.UTC);
                                            } else if ("TAI".equals(data)) {
                                                dcbDescription.setTimeSystem(TimeSystem.TAI);
                                            } else {
                                                dcbDescription.setTimeSystem(TimeSystem.parseOneLetterCode(data));
                                            }
                                            scale = dcbDescription.getTimeSystem().getTimeScale(scales);
                                            // A time scale has been parsed, update start, end, and creation dates
                                            // to take into account the time scale
                                            startDate    = stringEpochToAbsoluteDate(startDateString, true, scale);
                                            endDate      = stringEpochToAbsoluteDate(endDateString, false, scale);
                                            creationDate = stringEpochToAbsoluteDate(creationDateString, false, scale);
                                            break;
                                        default:
                                            break;
                                    }
                                } else if (inDcbSol) {

                                    // Parsing the data present in a DCB file solution line.
                                    // Most fields are used in the files provided by CDDIS.
                                    // Station is empty for satellite measurements.
                                    // The separator between columns is composed of spaces.

                                    final String satellitePrn = parseString(line, 11, 3);
                                    final String siteCode     = parseString(line, 15, 9);

                                    // Parsing the line data.
                                    final String obs1 = parseString(line, 25, 4);
                                    final String obs2 = parseString(line, 30, 4);
                                    final AbsoluteDate beginDate = stringEpochToAbsoluteDate(parseString(line, 35, 14), true, scale);
                                    final AbsoluteDate finalDate = stringEpochToAbsoluteDate(parseString(line, 50, 14), false, scale);
                                    final Unit unitDcb = Unit.parse(parseString(line, 65, 4));
                                    final double valueDcb = unitDcb.toSI(Double.parseDouble(parseString(line, 70, 21)));

                                    // Verifying if present
                                    if (siteCode.equals("")) {
                                        final String id = satellitePrn;
                                        DcbSatellite dcbSatellite = getDcbSatellite(id);
                                        if (dcbSatellite == null) {
                                            dcbSatellite = new DcbSatellite(id);
                                            dcbSatellite.setDescription(dcbDescription);
                                        }
                                        final Dcb dcb = dcbSatellite.getDcbData();
                                        // Add the data to the DCB object.
                                        dcb.addDcbLine(obs1, obs2, beginDate, finalDate, valueDcb);
                                        // Adding the object to the HashMap if not present.
                                        addDcbSatellite(dcbSatellite, id);
                                    } else {
                                        final String id = siteCode;
                                        DcbStation dcbStation = getDcbStation(id);
                                        if (dcbStation == null) {
                                            dcbStation = new DcbStation(id);
                                            dcbStation.setDescription(dcbDescription);
                                        }
                                        final SatelliteSystem satSystem = SatelliteSystem.parseSatelliteSystem(satellitePrn);
                                        // Add the data to the DCB object.
                                        final Dcb dcb = dcbStation.getDcbData(satSystem);
                                        if (dcb == null) {
                                            dcbStation.addDcb(satSystem, new Dcb());
                                        }
                                        dcbStation.getDcbData(satSystem).addDcbLine(obs1, obs2, beginDate, finalDate, valueDcb);
                                        // Adding the object to the HashMap if not present.
                                        addDcbStation(dcbStation, id);
                                    }

                                } else {
                                 // not supported line, ignore it
                                }
                            }
                            break;
                    }
                }

            } catch (NumberFormatException nfe) {
                throw new OrekitException(OrekitMessages.UNABLE_TO_PARSE_LINE_IN_FILE,
                        lineNumber, name, line);
            }

        }

        /** Extract a string from a line.
         * @param line to parse
         * @param start start index of the string
         * @param length length of the string
         * @return parsed string
         */
        private String parseString(final String line, final int start, final int length) {
            return line.substring(start, FastMath.min(line.length(), start + length)).trim();
        }

        /** Extract a double from a line.
         * @param line to parse
         * @param start start index of the real
         * @param length length of the real
         * @return parsed real
         */
        private double parseDouble(final String line, final int start, final int length) {
            return Double.parseDouble(parseString(line, start, length));
        }

        /** Extract a double from a line and convert in SI unit.
         * @param line to parse
         * @param startUnit start index of the unit
         * @param lengthUnit length of the unit
         * @param startDouble start index of the real
         * @param lengthDouble length of the real
         * @return parsed double in SI unit
         */
        private double parseDoubleWithUnit(final String line, final int startUnit, final int lengthUnit,
                                           final int startDouble, final int lengthDouble) {
            final Unit unit = Unit.parse(parseString(line, startUnit, lengthUnit));
            return unit.toSI(parseDouble(line, startDouble, lengthDouble));
        }

    }

    /**
     * Transform a String epoch to an AbsoluteDate.
     * @param stringDate string epoch
<<<<<<< HEAD
     * @param defaultDate date to use if epoch is 00:000:00000
     * @return the corresponding AbsoluteDate
     */
    private AbsoluteDate stringEpochToAbsoluteDate(final String stringDate,
                                                   final AbsoluteDate defaultDate) {

        // Deal with 00:000:00000 epochs 00:000:00000
        if (DEFAULT_EPOCH.equals(stringDate)) {
            return defaultDate;
=======
     * @param isStart true if epoch is a start validity epoch
     * @param scale TimeScale for the computation of the dates
     * @return the corresponding AbsoluteDate
     */
    private AbsoluteDate stringEpochToAbsoluteDate(final String stringDate, final boolean isStart, final TimeScale scale) {

        // Deal with 00:000:00000 epochs
        if (DEFAULT_EPOCH_TWO_DIGITS.equals(stringDate) || DEFAULT_EPOCH_FOUR_DIGITS.equals(stringDate)) {
            // If its a start validity epoch, the file start date shall be used.
            // For end validity epoch, future infinity is acceptable.
            return isStart ? startDate : AbsoluteDate.FUTURE_INFINITY;
>>>>>>> 1a827bc5
        }

        // Date components
        final String[] fields = SEPARATOR.split(stringDate);

        // Read fields
        final int digitsYear = Integer.parseInt(fields[0]);
        final int day        = Integer.parseInt(fields[1]);
        final int secInDay   = Integer.parseInt(fields[2]);

        // Data year
        final int year;
        if (digitsYear > 50 && digitsYear < 100) {
            year = 1900 + digitsYear;
        } else if (digitsYear < 100) {
            year = 2000 + digitsYear;
        } else {
            year = digitsYear;
        }

        // Return an absolute date.
        // Initialize to 1st January of the given year because
        // sometimes day in equal to 0 in the file.
        return new AbsoluteDate(new DateComponents(year, 1, 1), scale).
                shiftedBy(Constants.JULIAN_DAY * (day - 1)).
                shiftedBy(secInDay);

    }

    /**
     * Add a new entry to the map of stations.
     * @param station station entry to add
     */
    private void addStation(final Station station) {
        // Check if the station already exists
        if (stations.get(station.getSiteCode()) == null) {
            stations.put(station.getSiteCode(), station);
        }
    }

    /**
     * Add a new entry to the map of stations DCB.
     * @param dcb DCB entry
     * @param siteCode site code
     * @since 12.0
     */
    private void addDcbStation(final DcbStation dcb, final String siteCode) {
        // Check if the DCB for the current station already exists
        if (dcbStations.get(siteCode) == null) {
            dcbStations.put(siteCode, dcb);
        }
    }

    /**
     * Add a new entry to the map of satellites DCB.
     * @param dcb DCB entry
     * @param prn satellite PRN (e.g. "G01" for GPS 01)
     * @since 12.0
     */
    private void addDcbSatellite(final DcbSatellite dcb, final String prn) {
        if (dcbSatellites.get(prn) == null) {
            dcbSatellites.put(prn, dcb);
        }
    }

    /**
     * Get the EOP entry for the given epoch.
     * @param date epoch
     * @return the EOP entry corresponding to the epoch
     */
    private SinexEopEntry getSinexEopEntry(final AbsoluteDate date) {
        eop.putIfAbsent(date, new SinexEopEntry(date));
        return eop.get(date);
    }

    /**
     * Converts parsed EOP lines a list of EOP entries.
     * <p>
     * The first read chronological EOP entry is duplicated at the start
     * time of the data as read in the Sinex header. In addition, the last
     * read chronological data is duplicated at the end time of the data.
     * </p>
     * @param converter converter to use for nutation corrections
     * @param scale time scale of EOP entries
     * @return a list of EOP entries
     */
    private List<EOPEntry> getEopList(final IERSConventions.NutationCorrectionConverter converter,
                                      final TimeScale scale) {

        // Initialize the list
        final List<EOPEntry> eopEntries = new ArrayList<>();

        // Convert the map of parsed EOP data to a sorted set
        final SortedSet<SinexEopEntry> set = mapToSortedSet(eop);

        // Loop on set
        for (final SinexEopEntry entry : set) {
            // Add to the list
            eopEntries.add(entry.toEopEntry(converter, itrfVersionEop, scale));
        }

        // Add first entry to the start time of the data
        eopEntries.add(copyEopEntry(startDate, set.first()).toEopEntry(converter, itrfVersionEop, scale));

        // Add the last entry to the end time of the data
        eopEntries.add(copyEopEntry(endDate, set.last()).toEopEntry(converter, itrfVersionEop, scale));

        // Return
        eopEntries.sort(new ChronologicalComparator());
        return eopEntries;

    }

    /**
     * Convert a map of TimeStamped instances to a sorted set.
     * @param inputMap input map
     * @param <T> type of TimeStamped
     * @return corresponding sorted set, chronologically ordered
     */
    private <T extends TimeStamped> SortedSet<T> mapToSortedSet(final Map<AbsoluteDate, T> inputMap) {

        // Create a sorted set, chronologically ordered
        final SortedSet<T> set = new TreeSet<>(new ChronologicalComparator());

        // Fill the set
        for (final Map.Entry<AbsoluteDate, T> entry : inputMap.entrySet()) {
            set.add(entry.getValue());
        }

        // Return the filled list
        return set;

    }

    /**
     * Copy an EOP entry.
     * <p>
     * The data epoch is updated.
     * </p>
     * @param date new epoch
     * @param reference reference used for the data
     * @return a copy of the reference with new epoch
     */
    private SinexEopEntry copyEopEntry(final AbsoluteDate date, final SinexEopEntry reference) {

        // Initialize
        final SinexEopEntry newEntry = new SinexEopEntry(date);

        // Fill
        newEntry.setLod(reference.getLod());
        newEntry.setUt1MinusUtc(reference.getUt1MinusUtc());
        newEntry.setxPo(reference.getXPo());
        newEntry.setyPo(reference.getYPo());
        newEntry.setNutX(reference.getNutX());
        newEntry.setNutY(reference.getNutY());
        newEntry.setNutLn(reference.getNutLn());
        newEntry.setNutOb(reference.getNutOb());

        // Return
        return newEntry;

    }

}<|MERGE_RESOLUTION|>--- conflicted
+++ resolved
@@ -113,10 +113,13 @@
     /** Pattern for delimiting regular expressions. */
     private static final Pattern SEPARATOR = Pattern.compile(":");
 
+    /** Pattern for regular data. */
+    private static final Pattern PATTERN_SPACE = Pattern.compile("\\s+");
+
     /** Pattern to check beginning of SINEX files.*/
-    private static final Pattern PATTERN_BEGIN = Pattern.compile("%=SNX \\d\\.\\d\\d ..." +
-                                                                 " \\d{2}:\\d{3}:\\d{5} ..." +
-                                                                 " (\\d{2}:\\d{3}:\\d{5}) (\\d{2}:\\d{3}:\\d{5})" +
+    private static final Pattern PATTERN_BEGIN = Pattern.compile("%=(?:SNX|BIA) \\d\\.\\d\\d ..." +
+                                                                 " (\\d{2,4}:\\d{3}:\\d{5}) ..." +
+                                                                 " (\\d{2,4}:\\d{3}:\\d{5}) (\\d{2,4}:\\d{3}:\\d{5})" +
                                                                  " . .*");
 
     /** List of all EOP parameter types. */
@@ -374,19 +377,6 @@
             throws IOException, ParseException {
 
             // Useful parameters
-<<<<<<< HEAD
-            int lineNumber     = 0;
-            String line        = null;
-            boolean inId       = false;
-            boolean inAntenna  = false;
-            boolean inEcc      = false;
-            boolean inEpoch    = false;
-            boolean inEstimate = false;
-            Vector3D position  = Vector3D.ZERO;
-            Vector3D velocity  = Vector3D.ZERO;
-            AbsoluteDate fileStartDate = null;
-            AbsoluteDate fileEndDate   = null;
-=======
             int lineNumber            = 0;
             String line               = null;
             boolean inDcbDesc         = false;
@@ -401,10 +391,10 @@
             String startDateString    = "";
             String endDateString      = "";
             String creationDateString = "";
+
             // According to Sinex standard, the epochs are given in UTC scale.
             // Except for DCB files for which a TIME_SYSTEM key is present.
             TimeScale scale    = scales.getUTC();
->>>>>>> 1a827bc5
 
             try (BufferedReader reader = new BufferedReader(new InputStreamReader(input, StandardCharsets.UTF_8))) {
 
@@ -418,365 +408,330 @@
                     // The first line is parsed in order to get the creation date of the file, which might be used
                     // in the case of an absent date as the final date of the data.
                     // Its position is fixed in the file, at the first line, in the 4th column.
-<<<<<<< HEAD
                     if (lineNumber == 1) {
                         final Matcher matcher = PATTERN_BEGIN.matcher(line);
                         if (matcher.matches()) {
-                            fileStartDate = stringEpochToAbsoluteDate(matcher.group(1), AbsoluteDate.PAST_INFINITY);
-                            fileEndDate   = stringEpochToAbsoluteDate(matcher.group(2), AbsoluteDate.FUTURE_INFINITY);
+
+                            creationDateString = matcher.group(1);
+                            startDateString    = matcher.group(2);
+                            endDateString      = matcher.group(3);
+                            creationDate       = stringEpochToAbsoluteDate(creationDateString, false, scale);
+
                             if (startDate == null) {
                                 // First data loading, needs to initialize the start and end dates for EOP history
-                                startDate = fileStartDate;
-                                endDate   = fileEndDate;
+                                startDate = stringEpochToAbsoluteDate(startDateString, true,  scale);
+                                endDate   = stringEpochToAbsoluteDate(endDateString,   false, scale);
                             }
-                            // In case of multiple files used for EOP history, the start and end dates can be updated
-                            startDate = fileStartDate.isBefore(startDate) ? fileStartDate : startDate;
-                            endDate   = fileEndDate.isAfter(endDate) ? fileEndDate : endDate;
                         } else {
                             throw new OrekitException(OrekitMessages.UNABLE_TO_PARSE_LINE_IN_FILE,
                                                       lineNumber, name, line);
-=======
-                    if (lineNumber == 1 && PATTERN_BEGIN.matcher(line).matches()) {
-
-                        final String[] splitFirstLine = PATTERN_SPACE.split(line);
-                        creationDateString = splitFirstLine[3];
-                        startDateString    = splitFirstLine[5];
-                        endDateString      = splitFirstLine[6];
-                        final AbsoluteDate fileStartDate = stringEpochToAbsoluteDate(startDateString, true, scale);
-                        final AbsoluteDate fileEndDate   = stringEpochToAbsoluteDate(endDateString, false, scale);
-
-                        // Update creation date
-                        creationDate = stringEpochToAbsoluteDate(creationDateString, false, scale);
-
-                        if (startDate == null) {
-                            // First data loading, needs to initialize the start and end dates for EOP history
-                            startDate = fileStartDate;
-                            endDate   = fileEndDate;
->>>>>>> 1a827bc5
                         }
-                    }
-                    switch (line.trim()) {
-                        case "+SITE/ID" :
-                            // Start of site id. data
-                            inId = true;
-                            break;
-                        case "-SITE/ID" :
-                            // End of site id. data
-                            inId = false;
-                            break;
-                        case "+SITE/ANTENNA" :
-                            // Start of site antenna data
-                            inAntenna = true;
-                            break;
-                        case "-SITE/ANTENNA" :
-                            // End of site antenna data
-                            inAntenna = false;
-                            break;
-                        case "+SITE/ECCENTRICITY" :
-                            // Start of antenna eccentricities data
-                            inEcc = true;
-                            break;
-                        case "-SITE/ECCENTRICITY" :
-                            // End of antenna eccentricities data
-                            inEcc = false;
-                            break;
-                        case "+SOLUTION/EPOCHS" :
-                            // Start of epoch data
-                            inEpoch = true;
-                            break;
-                        case "-SOLUTION/EPOCHS" :
-                            // End of epoch data
-                            inEpoch = false;
-                            break;
-                        case "+SOLUTION/ESTIMATE" :
-                            // Start of coordinates data
-                            inEstimate = true;
-                            break;
-                        case "-SOLUTION/ESTIMATE" :
-                            // Start of coordinates data
-                            inEstimate = false;
-                            break;
-                        case "+BIAS/DESCRIPTION" :
-                            // Start of Bias description block data
-                            inDcbDesc = true;
-                            break;
-                        case "-BIAS/DESCRIPTION" :
-                            // End of Bias description block data
-                            inDcbDesc = false;
-                            break;
-                        case "+BIAS/SOLUTION" :
-                            // Start of Bias solution block data
-                            inDcbSol = true;
-                            break;
-                        case "-BIAS/SOLUTION" :
-                            // End of Bias solution block data
-                            inDcbSol = false;
-                            break;
-                        default:
-                            if (line.startsWith(COMMENT)) {
-                                // ignore that line
-                            } else {
-                                // parsing data
-                                if (inId) {
-                                    // read site id. data
-                                    final Station station = new Station();
-                                    station.setSiteCode(parseString(line, 1, 4));
-                                    station.setDomes(parseString(line, 9, 9));
-                                    // add the station to the map
-                                    addStation(station);
-                                } else if (inAntenna) {
-
-                                    // read antenna type data
-                                    final Station station = getStation(parseString(line, 1, 4));
-
-<<<<<<< HEAD
-                                    final AbsoluteDate start = stringEpochToAbsoluteDate(parseString(line, 16, 12), fileStartDate);
-                                    final AbsoluteDate end   = stringEpochToAbsoluteDate(parseString(line, 29, 12), AbsoluteDate.FUTURE_INFINITY);
-=======
-                                    final AbsoluteDate start = stringEpochToAbsoluteDate(parseString(line, 16, 12), true, scale);
-                                    final AbsoluteDate end   = stringEpochToAbsoluteDate(parseString(line, 29, 12), false, scale);
->>>>>>> 1a827bc5
-
-                                    // antenna type
-                                    final String type = parseString(line, 42, 20);
-
-                                    // special implementation for the first entry
-                                    if (station.getAntennaTypeTimeSpanMap().getSpansNumber() == 1) {
-                                        // we want null values outside validity limits of the station
-                                        station.addAntennaTypeValidBefore(type, end);
-                                        station.addAntennaTypeValidBefore(null, start);
-                                    } else {
-                                        station.addAntennaTypeValidBefore(type, end);
-                                    }
-
-                                } else if (inEcc) {
-
-                                    // read antenna eccentricities data
-                                    final Station station = getStation(parseString(line, 1, 4));
-
-<<<<<<< HEAD
-                                    final AbsoluteDate start = stringEpochToAbsoluteDate(parseString(line, 16, 12), fileStartDate);
-                                    final AbsoluteDate end   = stringEpochToAbsoluteDate(parseString(line, 29, 12), AbsoluteDate.FUTURE_INFINITY);
-=======
-                                    final AbsoluteDate start = stringEpochToAbsoluteDate(parseString(line, 16, 12), true, scale);
-                                    final AbsoluteDate end   = stringEpochToAbsoluteDate(parseString(line, 29, 12), false, scale);
->>>>>>> 1a827bc5
-
-                                    // reference system UNE or XYZ
-                                    station.setEccRefSystem(ReferenceSystem.getEccRefSystem(parseString(line, 42, 3)));
-
-                                    // eccentricity vector
-                                    final Vector3D eccStation = new Vector3D(parseDouble(line, 46, 8),
-                                                                             parseDouble(line, 55, 8),
-                                                                             parseDouble(line, 64, 8));
-
-                                    // special implementation for the first entry
-                                    if (station.getEccentricitiesTimeSpanMap().getSpansNumber() == 1) {
-                                        // we want null values outside validity limits of the station
-                                        station.addStationEccentricitiesValidBefore(eccStation, end);
-                                        station.addStationEccentricitiesValidBefore(null,       start);
-                                    } else {
-                                        station.addStationEccentricitiesValidBefore(eccStation, end);
-                                    }
-
-                                } else if (inEpoch) {
-                                    // read epoch data
-                                    final Station station = getStation(parseString(line, 1, 4));
-<<<<<<< HEAD
-                                    station.setValidFrom(stringEpochToAbsoluteDate(parseString(line, 16, 12), fileStartDate));
-                                    station.setValidUntil(stringEpochToAbsoluteDate(parseString(line, 29, 12), AbsoluteDate.FUTURE_INFINITY));
-                                } else if (inEstimate) {
-                                    final Station       station     = getStation(parseString(line, 14, 4));
-                                    final AbsoluteDate  currentDate = stringEpochToAbsoluteDate(parseString(line, 27, 12), AbsoluteDate.FUTURE_INFINITY);
-=======
-                                    station.setValidFrom(stringEpochToAbsoluteDate(parseString(line, 16, 12), true, scale));
-                                    station.setValidUntil(stringEpochToAbsoluteDate(parseString(line, 29, 12), false, scale));
-                                } else if (inEstimate) {
-                                    final Station       station     = getStation(parseString(line, 14, 4));
-                                    final AbsoluteDate  currentDate = stringEpochToAbsoluteDate(parseString(line, 27, 12), false, scale);
->>>>>>> 1a827bc5
-                                    final String        dataType    = parseString(line, 7, 6);
-                                    // check if this station exists or if we are parsing EOP
-                                    if (station != null || EOP_TYPES.contains(dataType)) {
-                                        // switch on coordinates data
+                    } else {
+                        switch (line.trim()) {
+                            case "+SITE/ID" :
+                                // Start of site id. data
+                                inId = true;
+                                break;
+                            case "-SITE/ID" :
+                                // End of site id. data
+                                inId = false;
+                                break;
+                            case "+SITE/ANTENNA" :
+                                // Start of site antenna data
+                                inAntenna = true;
+                                break;
+                            case "-SITE/ANTENNA" :
+                                // End of site antenna data
+                                inAntenna = false;
+                                break;
+                            case "+SITE/ECCENTRICITY" :
+                                // Start of antenna eccentricities data
+                                inEcc = true;
+                                break;
+                            case "-SITE/ECCENTRICITY" :
+                                // End of antenna eccentricities data
+                                inEcc = false;
+                                break;
+                            case "+SOLUTION/EPOCHS" :
+                                // Start of epoch data
+                                inEpoch = true;
+                                break;
+                            case "-SOLUTION/EPOCHS" :
+                                // End of epoch data
+                                inEpoch = false;
+                                break;
+                            case "+SOLUTION/ESTIMATE" :
+                                // Start of coordinates data
+                                inEstimate = true;
+                                break;
+                            case "-SOLUTION/ESTIMATE" :
+                                // Start of coordinates data
+                                inEstimate = false;
+                                break;
+                            case "+BIAS/DESCRIPTION" :
+                                // Start of Bias description block data
+                                inDcbDesc = true;
+                                break;
+                            case "-BIAS/DESCRIPTION" :
+                                // End of Bias description block data
+                                inDcbDesc = false;
+                                break;
+                            case "+BIAS/SOLUTION" :
+                                // Start of Bias solution block data
+                                inDcbSol = true;
+                                break;
+                            case "-BIAS/SOLUTION" :
+                                // End of Bias solution block data
+                                inDcbSol = false;
+                                break;
+                            default:
+                                if (line.startsWith(COMMENT)) {
+                                    // ignore that line
+                                } else {
+                                    // parsing data
+                                    if (inId) {
+                                        // read site id. data
+                                        final Station station = new Station();
+                                        station.setSiteCode(parseString(line, 1, 4));
+                                        station.setDomes(parseString(line, 9, 9));
+                                        // add the station to the map
+                                        addStation(station);
+                                    } else if (inAntenna) {
+
+                                        // read antenna type data
+                                        final Station station = getStation(parseString(line, 1, 4));
+
+                                        final AbsoluteDate start = stringEpochToAbsoluteDate(parseString(line, 16, 12), true, scale);
+                                        final AbsoluteDate end   = stringEpochToAbsoluteDate(parseString(line, 29, 12), false, scale);
+
+                                        // antenna type
+                                        final String type = parseString(line, 42, 20);
+
+                                        // special implementation for the first entry
+                                        if (station.getAntennaTypeTimeSpanMap().getSpansNumber() == 1) {
+                                            // we want null values outside validity limits of the station
+                                            station.addAntennaTypeValidBefore(type, end);
+                                            station.addAntennaTypeValidBefore(null, start);
+                                        } else {
+                                            station.addAntennaTypeValidBefore(type, end);
+                                        }
+
+                                    } else if (inEcc) {
+
+                                        // read antenna eccentricities data
+                                        final Station station = getStation(parseString(line, 1, 4));
+
+                                        final AbsoluteDate start = stringEpochToAbsoluteDate(parseString(line, 16, 12), true, scale);
+                                        final AbsoluteDate end   = stringEpochToAbsoluteDate(parseString(line, 29, 12), false, scale);
+
+                                        // reference system UNE or XYZ
+                                        station.setEccRefSystem(ReferenceSystem.getEccRefSystem(parseString(line, 42, 3)));
+
+                                        // eccentricity vector
+                                        final Vector3D eccStation = new Vector3D(parseDouble(line, 46, 8),
+                                                                                 parseDouble(line, 55, 8),
+                                                                                 parseDouble(line, 64, 8));
+
+                                        // special implementation for the first entry
+                                        if (station.getEccentricitiesTimeSpanMap().getSpansNumber() == 1) {
+                                            // we want null values outside validity limits of the station
+                                            station.addStationEccentricitiesValidBefore(eccStation, end);
+                                            station.addStationEccentricitiesValidBefore(null,       start);
+                                        } else {
+                                            station.addStationEccentricitiesValidBefore(eccStation, end);
+                                        }
+
+                                    } else if (inEpoch) {
+                                        // read epoch data
+                                        final Station station = getStation(parseString(line, 1, 4));
+                                        station.setValidFrom(stringEpochToAbsoluteDate(parseString(line, 16, 12), true, scale));
+                                        station.setValidUntil(stringEpochToAbsoluteDate(parseString(line, 29, 12), false, scale));
+                                    } else if (inEstimate) {
+                                        final Station       station     = getStation(parseString(line, 14, 4));
+                                        final AbsoluteDate  currentDate = stringEpochToAbsoluteDate(parseString(line, 27, 12), false, scale);
+                                        final String        dataType    = parseString(line, 7, 6);
+                                        // check if this station exists or if we are parsing EOP
+                                        if (station != null || EOP_TYPES.contains(dataType)) {
+                                            // switch on coordinates data
+                                            switch (dataType) {
+                                                case "STAX":
+                                                    // station X coordinate
+                                                    final double x = parseDouble(line, 47, 22);
+                                                    position = new Vector3D(x, position.getY(), position.getZ());
+                                                    station.setPosition(position);
+                                                    break;
+                                                case "STAY":
+                                                    // station Y coordinate
+                                                    final double y = parseDouble(line, 47, 22);
+                                                    position = new Vector3D(position.getX(), y, position.getZ());
+                                                    station.setPosition(position);
+                                                    break;
+                                                case "STAZ":
+                                                    // station Z coordinate
+                                                    final double z = parseDouble(line, 47, 22);
+                                                    position = new Vector3D(position.getX(), position.getY(), z);
+                                                    station.setPosition(position);
+                                                    // set the reference epoch (identical for all coordinates)
+                                                    station.setEpoch(currentDate);
+                                                    // reset position vector
+                                                    position = Vector3D.ZERO;
+                                                    break;
+                                                case "VELX":
+                                                    // station X velocity (value is in m/y)
+                                                    final double vx = parseDouble(line, 47, 22) / Constants.JULIAN_YEAR;
+                                                    velocity = new Vector3D(vx, velocity.getY(), velocity.getZ());
+                                                    station.setVelocity(velocity);
+                                                    break;
+                                                case "VELY":
+                                                    // station Y velocity (value is in m/y)
+                                                    final double vy = parseDouble(line, 47, 22) / Constants.JULIAN_YEAR;
+                                                    velocity = new Vector3D(velocity.getX(), vy, velocity.getZ());
+                                                    station.setVelocity(velocity);
+                                                    break;
+                                                case "VELZ":
+                                                    // station Z velocity (value is in m/y)
+                                                    final double vz = parseDouble(line, 47, 22) / Constants.JULIAN_YEAR;
+                                                    velocity = new Vector3D(velocity.getX(), velocity.getY(), vz);
+                                                    station.setVelocity(velocity);
+                                                    // reset position vector
+                                                    velocity = Vector3D.ZERO;
+                                                    break;
+                                                case XPO:
+                                                    // X polar motion
+                                                    final double xPo = parseDoubleWithUnit(line, 40, 4, 47, 21);
+                                                    getSinexEopEntry(currentDate).setxPo(xPo);
+                                                    break;
+                                                case YPO:
+                                                    // Y polar motion
+                                                    final double yPo = parseDoubleWithUnit(line, 40, 4, 47, 21);
+                                                    getSinexEopEntry(currentDate).setyPo(yPo);
+                                                    break;
+                                                case LOD:
+                                                    // length of day
+                                                    final double lod = parseDoubleWithUnit(line, 40, 4, 47, 21);
+                                                    getSinexEopEntry(currentDate).setLod(lod);
+                                                    break;
+                                                case UT:
+                                                    // delta time UT1-UTC
+                                                    final double dt = parseDoubleWithUnit(line, 40, 4, 47, 21);
+                                                    getSinexEopEntry(currentDate).setUt1MinusUtc(dt);
+                                                    break;
+                                                case NUT_LN:
+                                                    // nutation correction in longitude
+                                                    final double nutLn = parseDoubleWithUnit(line, 40, 4, 47, 21);
+                                                    getSinexEopEntry(currentDate).setNutLn(nutLn);
+                                                    break;
+                                                case NUT_OB:
+                                                    // nutation correction in obliquity
+                                                    final double nutOb = parseDoubleWithUnit(line, 40, 4, 47, 21);
+                                                    getSinexEopEntry(currentDate).setNutOb(nutOb);
+                                                    break;
+                                                case NUT_X:
+                                                    // nutation correction X
+                                                    final double nutX = parseDoubleWithUnit(line, 40, 4, 47, 21);
+                                                    getSinexEopEntry(currentDate).setNutX(nutX);
+                                                    break;
+                                                case NUT_Y:
+                                                    // nutation correction Y
+                                                    final double nutY = parseDoubleWithUnit(line, 40, 4, 47, 21);
+                                                    getSinexEopEntry(currentDate).setNutY(nutY);
+                                                    break;
+                                                default:
+                                                    // ignore that field
+                                                    break;
+                                            }
+                                        }
+                                    } else if (inDcbDesc) {
+                                        // Determining the data type for the DCBDescription object
+                                        final String[] splitLine = PATTERN_SPACE.split(line.trim());
+                                        final String dataType = splitLine[0];
+                                        final String data = splitLine[1];
                                         switch (dataType) {
-                                            case "STAX":
-                                                // station X coordinate
-                                                final double x = parseDouble(line, 47, 22);
-                                                position = new Vector3D(x, position.getY(), position.getZ());
-                                                station.setPosition(position);
+                                            case "OBSERVATION_SAMPLING":
+                                                dcbDescription.setObservationSampling(Integer.parseInt(data));
                                                 break;
-                                            case "STAY":
-                                                // station Y coordinate
-                                                final double y = parseDouble(line, 47, 22);
-                                                position = new Vector3D(position.getX(), y, position.getZ());
-                                                station.setPosition(position);
+                                            case "PARAMETER_SPACING":
+                                                dcbDescription.setParameterSpacing(Integer.parseInt(data));
                                                 break;
-                                            case "STAZ":
-                                                // station Z coordinate
-                                                final double z = parseDouble(line, 47, 22);
-                                                position = new Vector3D(position.getX(), position.getY(), z);
-                                                station.setPosition(position);
-                                                // set the reference epoch (identical for all coordinates)
-                                                station.setEpoch(currentDate);
-                                                // reset position vector
-                                                position = Vector3D.ZERO;
+                                            case "DETERMINATION_METHOD":
+                                                dcbDescription.setDeterminationMethod(data);
                                                 break;
-                                            case "VELX":
-                                                // station X velocity (value is in m/y)
-                                                final double vx = parseDouble(line, 47, 22) / Constants.JULIAN_YEAR;
-                                                velocity = new Vector3D(vx, velocity.getY(), velocity.getZ());
-                                                station.setVelocity(velocity);
+                                            case "BIAS_MODE":
+                                                dcbDescription.setBiasMode(data);
                                                 break;
-                                            case "VELY":
-                                                // station Y velocity (value is in m/y)
-                                                final double vy = parseDouble(line, 47, 22) / Constants.JULIAN_YEAR;
-                                                velocity = new Vector3D(velocity.getX(), vy, velocity.getZ());
-                                                station.setVelocity(velocity);
-                                                break;
-                                            case "VELZ":
-                                                // station Z velocity (value is in m/y)
-                                                final double vz = parseDouble(line, 47, 22) / Constants.JULIAN_YEAR;
-                                                velocity = new Vector3D(velocity.getX(), velocity.getY(), vz);
-                                                station.setVelocity(velocity);
-                                                // reset position vector
-                                                velocity = Vector3D.ZERO;
-                                                break;
-                                            case XPO:
-                                                // X polar motion
-                                                final double xPo = parseDoubleWithUnit(line, 40, 4, 47, 21);
-                                                getSinexEopEntry(currentDate).setxPo(xPo);
-                                                break;
-                                            case YPO:
-                                                // Y polar motion
-                                                final double yPo = parseDoubleWithUnit(line, 40, 4, 47, 21);
-                                                getSinexEopEntry(currentDate).setyPo(yPo);
-                                                break;
-                                            case LOD:
-                                                // length of day
-                                                final double lod = parseDoubleWithUnit(line, 40, 4, 47, 21);
-                                                getSinexEopEntry(currentDate).setLod(lod);
-                                                break;
-                                            case UT:
-                                                // delta time UT1-UTC
-                                                final double dt = parseDoubleWithUnit(line, 40, 4, 47, 21);
-                                                getSinexEopEntry(currentDate).setUt1MinusUtc(dt);
-                                                break;
-                                            case NUT_LN:
-                                                // nutation correction in longitude
-                                                final double nutLn = parseDoubleWithUnit(line, 40, 4, 47, 21);
-                                                getSinexEopEntry(currentDate).setNutLn(nutLn);
-                                                break;
-                                            case NUT_OB:
-                                                // nutation correction in obliquity
-                                                final double nutOb = parseDoubleWithUnit(line, 40, 4, 47, 21);
-                                                getSinexEopEntry(currentDate).setNutOb(nutOb);
-                                                break;
-                                            case NUT_X:
-                                                // nutation correction X
-                                                final double nutX = parseDoubleWithUnit(line, 40, 4, 47, 21);
-                                                getSinexEopEntry(currentDate).setNutX(nutX);
-                                                break;
-                                            case NUT_Y:
-                                                // nutation correction Y
-                                                final double nutY = parseDoubleWithUnit(line, 40, 4, 47, 21);
-                                                getSinexEopEntry(currentDate).setNutY(nutY);
+                                            case "TIME_SYSTEM":
+                                                if ("UTC".equals(data)) {
+                                                    dcbDescription.setTimeSystem(TimeSystem.UTC);
+                                                } else if ("TAI".equals(data)) {
+                                                    dcbDescription.setTimeSystem(TimeSystem.TAI);
+                                                } else {
+                                                    dcbDescription.setTimeSystem(TimeSystem.parseOneLetterCode(data));
+                                                }
+                                                scale = dcbDescription.getTimeSystem().getTimeScale(scales);
+                                                // A time scale has been parsed, update start, end, and creation dates
+                                                // to take into account the time scale
+                                                startDate    = stringEpochToAbsoluteDate(startDateString,    true,  scale);
+                                                endDate      = stringEpochToAbsoluteDate(endDateString,      false, scale);
+                                                creationDate = stringEpochToAbsoluteDate(creationDateString, false, scale);
                                                 break;
                                             default:
-                                                // ignore that field
                                                 break;
                                         }
+                                    } else if (inDcbSol) {
+
+                                        // Parsing the data present in a DCB file solution line.
+                                        // Most fields are used in the files provided by CDDIS.
+                                        // Station is empty for satellite measurements.
+                                        // The separator between columns is composed of spaces.
+
+                                        final String satellitePrn = parseString(line, 11, 3);
+                                        final String siteCode     = parseString(line, 15, 9);
+
+                                        // Parsing the line data.
+                                        final String obs1 = parseString(line, 25, 4);
+                                        final String obs2 = parseString(line, 30, 4);
+                                        final AbsoluteDate beginDate = stringEpochToAbsoluteDate(parseString(line, 35, 14), true, scale);
+                                        final AbsoluteDate finalDate = stringEpochToAbsoluteDate(parseString(line, 50, 14), false, scale);
+                                        final Unit unitDcb = Unit.parse(parseString(line, 65, 4));
+                                        final double valueDcb = unitDcb.toSI(Double.parseDouble(parseString(line, 70, 21)));
+
+                                        // Verifying if present
+                                        if (siteCode.equals("")) {
+                                            final String id = satellitePrn;
+                                            DcbSatellite dcbSatellite = getDcbSatellite(id);
+                                            if (dcbSatellite == null) {
+                                                dcbSatellite = new DcbSatellite(id);
+                                                dcbSatellite.setDescription(dcbDescription);
+                                            }
+                                            final Dcb dcb = dcbSatellite.getDcbData();
+                                            // Add the data to the DCB object.
+                                            dcb.addDcbLine(obs1, obs2, beginDate, finalDate, valueDcb);
+                                            // Adding the object to the HashMap if not present.
+                                            addDcbSatellite(dcbSatellite, id);
+                                        } else {
+                                            final String id = siteCode;
+                                            DcbStation dcbStation = getDcbStation(id);
+                                            if (dcbStation == null) {
+                                                dcbStation = new DcbStation(id);
+                                                dcbStation.setDescription(dcbDescription);
+                                            }
+                                            final SatelliteSystem satSystem = SatelliteSystem.parseSatelliteSystem(satellitePrn);
+                                            // Add the data to the DCB object.
+                                            final Dcb dcb = dcbStation.getDcbData(satSystem);
+                                            if (dcb == null) {
+                                                dcbStation.addDcb(satSystem, new Dcb());
+                                            }
+                                            dcbStation.getDcbData(satSystem).addDcbLine(obs1, obs2, beginDate, finalDate, valueDcb);
+                                            // Adding the object to the HashMap if not present.
+                                            addDcbStation(dcbStation, id);
+                                        }
+
+                                    } else {
+                                        // not supported line, ignore it
                                     }
-                                } else if (inDcbDesc) {
-                                    // Determining the data type for the DCBDescription object
-                                    final String[] splitLine = PATTERN_SPACE.split(line.trim());
-                                    final String dataType = splitLine[0];
-                                    final String data = splitLine[1];
-                                    switch (dataType) {
-                                        case "OBSERVATION_SAMPLING":
-                                            dcbDescription.setObservationSampling(Integer.parseInt(data));
-                                            break;
-                                        case "PARAMETER_SPACING":
-                                            dcbDescription.setParameterSpacing(Integer.parseInt(data));
-                                            break;
-                                        case "DETERMINATION_METHOD":
-                                            dcbDescription.setDeterminationMethod(data);
-                                            break;
-                                        case "BIAS_MODE":
-                                            dcbDescription.setBiasMode(data);
-                                            break;
-                                        case "TIME_SYSTEM":
-                                            if ("UTC".equals(data)) {
-                                                dcbDescription.setTimeSystem(TimeSystem.UTC);
-                                            } else if ("TAI".equals(data)) {
-                                                dcbDescription.setTimeSystem(TimeSystem.TAI);
-                                            } else {
-                                                dcbDescription.setTimeSystem(TimeSystem.parseOneLetterCode(data));
-                                            }
-                                            scale = dcbDescription.getTimeSystem().getTimeScale(scales);
-                                            // A time scale has been parsed, update start, end, and creation dates
-                                            // to take into account the time scale
-                                            startDate    = stringEpochToAbsoluteDate(startDateString, true, scale);
-                                            endDate      = stringEpochToAbsoluteDate(endDateString, false, scale);
-                                            creationDate = stringEpochToAbsoluteDate(creationDateString, false, scale);
-                                            break;
-                                        default:
-                                            break;
-                                    }
-                                } else if (inDcbSol) {
-
-                                    // Parsing the data present in a DCB file solution line.
-                                    // Most fields are used in the files provided by CDDIS.
-                                    // Station is empty for satellite measurements.
-                                    // The separator between columns is composed of spaces.
-
-                                    final String satellitePrn = parseString(line, 11, 3);
-                                    final String siteCode     = parseString(line, 15, 9);
-
-                                    // Parsing the line data.
-                                    final String obs1 = parseString(line, 25, 4);
-                                    final String obs2 = parseString(line, 30, 4);
-                                    final AbsoluteDate beginDate = stringEpochToAbsoluteDate(parseString(line, 35, 14), true, scale);
-                                    final AbsoluteDate finalDate = stringEpochToAbsoluteDate(parseString(line, 50, 14), false, scale);
-                                    final Unit unitDcb = Unit.parse(parseString(line, 65, 4));
-                                    final double valueDcb = unitDcb.toSI(Double.parseDouble(parseString(line, 70, 21)));
-
-                                    // Verifying if present
-                                    if (siteCode.equals("")) {
-                                        final String id = satellitePrn;
-                                        DcbSatellite dcbSatellite = getDcbSatellite(id);
-                                        if (dcbSatellite == null) {
-                                            dcbSatellite = new DcbSatellite(id);
-                                            dcbSatellite.setDescription(dcbDescription);
-                                        }
-                                        final Dcb dcb = dcbSatellite.getDcbData();
-                                        // Add the data to the DCB object.
-                                        dcb.addDcbLine(obs1, obs2, beginDate, finalDate, valueDcb);
-                                        // Adding the object to the HashMap if not present.
-                                        addDcbSatellite(dcbSatellite, id);
-                                    } else {
-                                        final String id = siteCode;
-                                        DcbStation dcbStation = getDcbStation(id);
-                                        if (dcbStation == null) {
-                                            dcbStation = new DcbStation(id);
-                                            dcbStation.setDescription(dcbDescription);
-                                        }
-                                        final SatelliteSystem satSystem = SatelliteSystem.parseSatelliteSystem(satellitePrn);
-                                        // Add the data to the DCB object.
-                                        final Dcb dcb = dcbStation.getDcbData(satSystem);
-                                        if (dcb == null) {
-                                            dcbStation.addDcb(satSystem, new Dcb());
-                                        }
-                                        dcbStation.getDcbData(satSystem).addDcbLine(obs1, obs2, beginDate, finalDate, valueDcb);
-                                        // Adding the object to the HashMap if not present.
-                                        addDcbStation(dcbStation, id);
-                                    }
-
-                                } else {
-                                 // not supported line, ignore it
                                 }
-                            }
-                            break;
+                                break;
+                        }
                     }
                 }
 
@@ -826,17 +781,6 @@
     /**
      * Transform a String epoch to an AbsoluteDate.
      * @param stringDate string epoch
-<<<<<<< HEAD
-     * @param defaultDate date to use if epoch is 00:000:00000
-     * @return the corresponding AbsoluteDate
-     */
-    private AbsoluteDate stringEpochToAbsoluteDate(final String stringDate,
-                                                   final AbsoluteDate defaultDate) {
-
-        // Deal with 00:000:00000 epochs 00:000:00000
-        if (DEFAULT_EPOCH.equals(stringDate)) {
-            return defaultDate;
-=======
      * @param isStart true if epoch is a start validity epoch
      * @param scale TimeScale for the computation of the dates
      * @return the corresponding AbsoluteDate
@@ -848,7 +792,6 @@
             // If its a start validity epoch, the file start date shall be used.
             // For end validity epoch, future infinity is acceptable.
             return isStart ? startDate : AbsoluteDate.FUTURE_INFINITY;
->>>>>>> 1a827bc5
         }
 
         // Date components

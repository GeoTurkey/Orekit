--- conflicted
+++ resolved
@@ -99,22 +99,9 @@
         this.attitudeFormat      = attitudeFormat;
     }
 
-<<<<<<< HEAD
     /** {@inheritDoc} */
     @Override
     public void write(final Appendable writer, final AttitudeEphemerisFile ephemerisFile)
-=======
-    /**
-     * Write the passed in {@link AEMFile} using the passed in {@link Appendable}.
-     * @param writer a configured Appendable to feed with text
-     * @param aemFile a populated AEM file to serialize into the buffer
-     * @throws IOException if any buffer writing operations fail or if the underlying
-     *         format doesn't support a configuration in the EphemerisFile
-     *         for example having multiple satellites in one file, having
-     *         the origin at an unspecified celestial body, etc.)
-     */
-    public void write(final Appendable writer, final AEMFile aemFile)
->>>>>>> 46cc7802
         throws IOException {
 
         if (writer == null) {
@@ -159,7 +146,7 @@
         metadata.put(Keyword.OBJECT_NAME,   objectName);
         metadata.put(Keyword.OBJECT_ID,     idToProcess);
 
-     // Header comments. If header comments are presents, they are assembled together in a single line
+        // Header comments. If header comments are presents, they are assembled together in a single line
         if (ephemerisFile instanceof AEMFile) {
             // Cast to OEMFile
             final AEMFile aemFile = (AEMFile) ephemerisFile;
@@ -229,10 +216,10 @@
      *         (for example having multiple satellites in one file, having
      *         the origin at an unspecified celestial body, etc.)
      */
-    public void write(final String outputFilePath, final AttitudeEphemerisFile ephemerisFile)
+    public void write(final String outputFilePath, final AEMFile aemFile)
         throws IOException {
         try (BufferedWriter writer = Files.newBufferedWriter(Paths.get(outputFilePath), StandardCharsets.UTF_8)) {
-            write(writer, ephemerisFile);
+            write(writer, aemFile);
         }
     }
 

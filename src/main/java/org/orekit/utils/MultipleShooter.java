--- conflicted
+++ resolved
@@ -40,48 +40,6 @@
      * @since 11.1
      */
     private final List<EpochDerivativesEquations> epochEquations;
-
-    /** Simple Constructor.
-<<<<<<< HEAD
-     * <p> Standard constructor for multiple shooting which can be used with non-autonomous systems. </p>
-     * @param initialGuessList initial patch points to be corrected
-     * @param propagatorList list of propagators associated to each patch point
-     * @param additionalEquations list of additional equations linked to propagatorList
-     * @param arcDuration initial guess of the duration of each arc (ignored)
-     * @param tolerance convergence tolerance on the constraint vector
-     * @deprecated as of 11.1, replaced by {@link #MultipleShooter(List, List, List, double, double, int)}
-     */
-    @Deprecated
-    public MultipleShooter(final List<SpacecraftState> initialGuessList, final List<NumericalPropagator> propagatorList,
-                           final List<org.orekit.propagation.integration.AdditionalEquations> additionalEquations,
-                           final double arcDuration, final double tolerance) {
-        super(initialGuessList, propagatorList, additionalEquations, tolerance, false, DERIVATIVES);
-        epochEquations = additionalEquations.stream().map(ae -> (EpochDerivativesEquations) ae).collect(Collectors.toList());
-    }
-
-    /** Simple Constructor.
-     * <p> Standard constructor for multiple shooting which can be used with non-autonomous systems.</p>
-     * @param initialGuessList initial patch points to be corrected
-     * @param propagatorList list of propagators associated to each patch point
-     * @param epochEquations list of additional derivatives providers linked to propagatorList
-     * @param arcDuration initial guess of the duration of each arc (ignored)
-=======
-     * <p> Standard constructor for multiple shooting which can be used with the CR3BP model.</p>
-     * @param initialGuessList initial patch points to be corrected.
-     * @param propagatorList list of propagators associated to each patch point.
-     * @param epochEquations list of additional derivatives providers linked to propagatorList.
-     * @param arcDuration initial guess of the duration of each arc.
->>>>>>> da70b67d
-     * @param tolerance convergence tolerance on the constraint vector
-     * @param maxIter maximum number of iterations
-     * @deprecated replaced by {@link #MultipleShooter(List, List, List, double, int)}
-     */
-    @Deprecated
-    public MultipleShooter(final List<SpacecraftState> initialGuessList, final List<NumericalPropagator> propagatorList,
-                           final List<EpochDerivativesEquations> epochEquations, final double arcDuration,
-                           final double tolerance, final int maxIter) {
-        this(initialGuessList, propagatorList, epochEquations, tolerance, maxIter);
-    }
 
     /** Simple Constructor.
      * <p> Standard constructor for multiple shooting which can be used with non-autonomous systems.</p>

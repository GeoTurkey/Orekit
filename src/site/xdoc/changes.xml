<?xml version="1.0" encoding="UTF-8" ?>
<!-- Copyright 2002-2017 CS Systèmes d'Information
  Licensed to CS Systèmes d'Information (CS) under one or more
  contributor license agreements.  See the NOTICE file distributed with
  this work for additional information regarding copyright ownership.
  CS licenses this file to You under the Apache License, Version 2.0
  (the "License"); you may not use this file except in compliance with
  the License.  You may obtain a copy of the License at

    http://www.apache.org/licenses/LICENSE-2.0

  Unless required by applicable law or agreed to in writing, software
  distributed under the License is distributed on an "AS IS" BASIS,
  WITHOUT WARRANTIES OR CONDITIONS OF ANY KIND, either express or implied.
  See the License for the specific language governing permissions and
  limitations under the License.
-->
<document>
  <properties>
    <title>Orekit Changes</title>
  </properties>
  <body>
    <release version="9.2" date="TBD" description="TBD">
<<<<<<< HEAD
      <action dev="luc" type="add">
        Added handling of IGS ANTEX GNSS antenna models file.
     </action>
=======
      <action dev="luc" type="fix">
        Fixed issue when converting very far points (such as Sun center) to geodetic coordinates.
        Fixes issue #373.
      </action>
>>>>>>> 83f97b9c
      <action dev="luc" type="add" >
        Added more conversions between PV coordinates and DerivativeStructure.
        This simplifies for example getting the time derivative of the momentum.
      </action>
      <action dev="maxime" type="fix">
        Fixed weights for angular measurements in W3B orbit determination.
        Fixed in test and tutorial.
        Fixes issue #370.
      </action>
      <action dev="luc" type="add" due-to="Julio Hernanz">
        Added frames for L1 and L2 Lagrange points, for any pair of celestial bodies.
      </action>
    </release>
    <release version="9.1" date="2017-11-26"
             description="Version 9.1 is a minor release of Orekit. It introduces a few new
             features and bug fixes. New features introduced in version 9.1 are some
             frames in OEM parser, retrieval of EOP from frames and ground station displacements
             modelling (both displacements due to tides and displacements due to ocean loading),
             and retrieval of covariance matrix in orbit determination. Several bugs have been fixed.
             Version 9.1 depends on Hipparchus 1.2.">
      <action dev="evan" type="add">
        Added ITRF2005 and ITRF2008 to the frames recognized by OEMParser.
        Fixes issue #361.
      </action>
      <action dev="evan" type="fix">
        Fixed FiniteDifferencePropagatorConverter so that the scale factor is only applied
        once instead of twice.
        Fixes issue #362.
      </action>
      <action dev="maxime" type="fix">
        Fixed derivatives computation in turn-around range ionospheric delay modifier.
        Fixes issue #369.
      </action>
      <action dev="evan" type="fix">
        Disabled XML external resources when parsing rapid XML TDM files.
        Part of issue #368.
      </action>
      <action dev="evan" type="fix">
        Disabled XML external resources when parsing rapid XML EOP files.
        Part of issue #368.
      </action>
      <action dev="evan" type="fix">
        Fixed NPE in OrekitException when localized string is null.
      </action>
      <action dev="luc" type="fix">
        Fixed a singularity error in derivatives for perfectly circular orbits in DSST third body force model.
        Fixes issue #364.
      </action>
      <action dev="luc" type="fix" due-to="Lucian Bărbulescu">
        Fixed an error in array size computation for Hansen coefficients.
        Fixes issue #363.
      </action>
      <action dev="luc" type="add">
        Added a way to retrieve EOP from frames by walking the frames hierarchy tree
        using parent frame links. This allows to retrieve EOP from topocentric frames,
        from Earth frames, from TOD...
      </action>
      <action dev="luc" type="add">
        Take ground stations displacements into account in orbit determination.
        The predefined displacement models are the direct effect of solid tides
        and the indirect effect of ocean loading, but users can add their own models
        too.
      </action>
      <action dev="luc" type="add">
        Added ground stations displacements due to ocean loading as per IERS conventions,
        including all the 342 tides considered in the HARDISP.F program.
        Computation is based on Onsala Space Observatory files in BLQ format.
      </action>
      <action dev="luc" type="add">
        Added ground points displacements due to tides as per IERS conventions.
        We have slightly edited one entry in table 7.3a from IERS 2010 conventions
        to fix a sign error identified by Dr. Hana Krásná from TU Wien (out of phase
        radial term for the P₁ tide, which is -0.07mm in conventions when it should be
        +0.07mm). This implies that our implementation may differ up to 0.14mm from
        other implementations.
      </action>
      <action dev="luc" type="fix">
        Avoid intermixed ChangeForwarder instances calling each other.
        Fixes issue #360.
      </action>
      <action dev="maxime" type="fix">
        Modified the way the propagation parameter drivers are mapped in the
        Jacobian matrix in class "Model".
        Added a test for multi-sat orbit determination with estimated
        propagation parameters (µ and SRP coefficients).
        Fixes issue #354.
      </action>
      <action dev="luc" type="fix">
         Added a convenience method to retrieve covariance matrix in
         physical units in orbit determination.
         Fixes issue #353.
      </action>
      <action dev="luc" type="fix" due-to="Rongwang Li">
         Fixed two errors in Marini-Murray model implementation.
         Fixes issue #352.
      </action>
      <action dev="luc" type="fix">
         Prevent duplicated Newtonian attraction in FieldNumericalPropagator.
         Fixes issue #350.
      </action>
      <action dev="luc" type="fix">
         Copy additional states through impulse maneuvers.
         Fixes issue #349.
      </action>
      <action dev="luc" type="fix">
         Removed unused construction parameters in ShiftingTransformProvider
         and InterpolatingTransformProvider.
         Fixes issue #356.
      </action>
      <action dev="luc" type="fix">
         Fixed wrong inertial frame for Earth retrieved from CelestialBodyFactory.
         Fixes issue #355.
      </action>
      <action dev="luc" type="update">
        Use a git-flow like branching workflow, with a develop branch for bleeding-edge
        development, and master branch for stable published versions.
      </action>
    </release>
    <release version="9.0.1" date="2017-11-01"
            description="Version 9.0.1 is a patch release of Orekit.
            It fixes security issus 368.">
      <action dev="evan" type="fix">
        Disabled XML external resources when parsing rapid XML TDM files.
        Part of issue #368.
      </action>
      <action dev="evan" type="fix">
        Disabled XML external resources when parsing rapid XML EOP files.
        Part of issue #368.
      </action>
    </release>
    <release version="9.0" date="2017-07-26"
             description="Version 9.0 is a major release of Orekit. It introduces several new
             features and bug fixes. New features introduced in version 9.0 are Taylor algebra
             propagation (for high order uncertainties propagation or very fast Monte-Carlo
             studies), multi-satellites orbit determination, parallel multi-satellites propagation,
             parametric accelerations (polynomial and harmonic), turn-around measurements,
             inter-satellite range measurements, rigth ascension/declination measurements,
             Antenna Phase Center measurements modifiers, EOP estimation in precise orbit
             determination, orbit to attitude coupling in partial derivatives, parsing of CCSDS
             Tracking Data Messages, parsing of university of Bern Astronomical Institute files
             for Klobuchar coefficients, ITRF 2014, preservation of non-Keplerian orbits derivatives,
             JB2008 atmosphere model, NRL MSISE 2000 atmosphere model, boolean combination of events
             detectors, ephemeris writer, speed improvements when tens of thousands of measurements
             are used in orbit determination, Danish translations. Several bugs have been fixed.">
     <action dev="luc" type="add">
       Added on-board antenna phase center effect on inter-satellites range measurements.
     </action>
     <action dev="luc" type="add">
       Added on-board antenna phase center effect on turn-around range measurements.
     </action>
     <action dev="luc" type="add">
       Added on-board antenna phase center effect on range measurements.
     </action>
     <action dev="luc" type="update">
       Moved Bias and OutlierFilter classes together with the other estimation modifiers.
     </action>
     <action dev="luc" type="update">
       Forced states derivatives to be dimension 6 rather than either 6 or 7. The
       additional mass was not really useful, it was intended for maneuvers calibration,
       but in fact during maneuver calibration we adjust either flow rate or specific
       impulse but not directly mass itself. 
     </action>
      <action dev="luc" type="add">
        Added parametric acceleration force models, where acceleration amplitude is a
        simple parametric function. Acceleration direction is fixed in either inertial
        frame, or spacecraft frame, or in a dedicated attitude frame overriding spacecraft
        attitude. The latter could for example be used to model solar arrays orientation if
        the force is related to solar arrays). Two predefined implementations are provided,
        one for polynomial amplitude and one for harmonic amplitude. Users can add other
        cases at will. This allows for example to model the infamous GPS Y-bias, which is
        thought to be related to a radiator thermal radiation.
      </action>
      <action dev="luc" type="remove">
        Removed obsolete Cunningham and Droziner attraction models. These models have
        been superseded by Holmes-Featherstone attraction model available since 2013
        in Orekit.
      </action>
      <action dev="luc" type="update">
        Take orbit to attitude coupling into account in the partial derivatives for all attitude modes.
        Fixes issue #200.
      </action>
      <action dev="luc" type="update">
        Merged FieldAttitudeProvider into AttitudeProvider.
      </action>
      <action dev="luc" type="update">
        Simplified ForceModel interface. It does not require dedicated methods anymore for
        computing derivatives with respect to either state or parameters.
      </action>
      <action dev="luc" type="remove">
        Removed Jacchia-Bowman 2006 now completely superseded by Jacchia-Bowman 2008.
      </action>
      <action dev="luc" type="update">
        Make Jacchia-Bowman 2008 thread-safe and field-aware.
      </action>
      <action dev="luc" type="update">
        Make NRL MSISE 2000 thread-safe and field-aware.
      </action>
      <action dev="luc" type="update">
        Make DTM2000 thread-safe and field-aware.
      </action>
      <action dev="luc" type="add">
        Added support for ITRF 2014.
        As of mid-2017, depending on the source of EOP, the ITRF retrieved using
        FramesFactory.getITRF will be either ITRF-2014 (if using EOP 14 C04) or
        ITRF-2008 (if using EOP 08 C04, bulletins A, bulletins B, or finals .all).
        If another ITRF is needed, it can be built using HelmertTransformation.
      </action>
      <action dev="luc" type="remove">
        Removed classes and methods deprecated in 8.0.
      </action>
      <action dev="luc" type="add">
        Added coordinates of all intermediate participants in estimated measurements.
        This will allow estimation modifiers to get important vectors (sighting
        directions for example) without recomputing everything from the states.
      </action>
      <action dev="luc" type="add">
        Added a multi-satellites orbit determination feature.
      </action>
      <action dev="luc" type="add">
        Added one-way and two-way inter-satellites range measurements.
      </action>
      <action dev="luc" type="fix" due-to="Glenn Ehrlich">
        Avoid clash with Python reserved keywords and, or and not in BooleanDetector.
      </action>
      <action dev="luc" type="add" due-to="Maxime Journot">
        Added right ascension and declination angular measurements.
      </action>
      <action dev="luc" type="add">
        Added a parallel propagation feature for addressing multi-satellites needs.
        Propagators of different types (analytical, semi-analytical, numerical,
        ephemerides ...) can be mixed at will.
      </action>
      <action dev="luc" type="fix">
        Fixed Gaussian quadrature inconsistent with DSST theory when orbit derivatives are present.
        Fixes issue #345.
      </action>
      <action dev="luc" type="fix">
        Fixed infinite recursion when attempting two orbit determinations in row.
        Fixes issue #347.
      </action>
      <action dev="luc" type="add" due-to="Lars Næsbye Christensen">
        Added Danish translations.
        Fixes issue #346.
      </action>
      <action dev="luc" type="add" >
        Allow estimation of polar motion (offset plus linear drift) and prime meridian
        correction (offset plus linear drift) in orbit determination. This is essentially
        equivalent to add correction to the xp, yp, dtu1 and lod Earth Orientation Parameters.
      </action>
      <action dev="luc" type="add">
        Parameters in orbit determination can be associated with a per-parameter reference date.
      </action>
      <action dev="luc" type="fix">
        Fixed wrong generation of FieldTransforms by time stamped cache, when generation
        happens backward in time.
        Fixes issue #344.
      </action>
      <action dev="luc" type="update">
        Improved computation ground station parameters derivatives
        in orbit determination.
      </action>
      <action dev="luc" type="update" >
        Use automatic differentiation for all orbit determination measurements types.
        This allows simpler evolutions to estimate parameters for which derivatives
        are not straightforward to compute; some of these parameters are needed for
        precise orbit determination.
      </action>
      <action dev="luc" type="add" due-to="Maxime Journot">
        Added parsing of University of Bern Astronomical Institute files for α and β Klobuchar coefficients.
      </action>
      <action dev="luc" type="add" due-to="Maxime Journot">
        Added parsing of CCSDS TDM (Tracking Data Messages) files, both text and XML.
      </action>
      <action dev="luc" type="fix" due-to="Florentin-Alin Butu">
        Fixed lighting ratio in solar radiation pressure for interplanetary trajectories.
      </action>
      <action dev="hank" type="fix">
        Allow small extrapolation before and after ephemeris.
        Fixes issue #261.
      </action>
      <action dev="luc" type="fix">
        Fixed missing attitude in DSST mean/osculating conversions.
        Fixes issue #339.
      </action>
      <action dev="luc" type="fix">
        Optionally take lift component of the drag force into account in BoxAndSolarArraySpacecraft.
        Fixes issue #324.
      </action>
      <action dev="luc" type="fix" due-to="James Schatzman">
        Change visibility of getTargetPV in GroundPointing to public so it can be subclassed by
        users in other packages.
        Fixes issue #341.
      </action>
      <action dev="luc" type="update">
        Deprecated the TLESeries class. The file format used was considered to be too specific and
        the API not really well designed. Users are encouraged to use their own parser for series of TLE.
      </action>
      <action dev="luc" type="fix" due-to="Gavin Eadie">
        Removed dead code in deep SDP4 propagation model.
        Fixes issue #342.
      </action>
      <action dev="luc" type="fix" due-to="Quentin Rhone">
        Added a way to prefix parameters names when estimating several maneuvers
        in one orbit determination.
        Fixes issue #338.
      </action>
      <action dev="luc" type="fix" due-to="Pascal Parraud">
        Removed unneeded reset at end of sample creation in propagators conversion.
        Fixes issue #335.
      </action>
      <action dev="luc" type="fix" due-to="Michiel Zittersteijn">
        Fixed wrong angle wrapping computation in IodLambert.
      </action>
      <action dev="luc" type="fix" due-to="Lucian Barbulescu">
        Fixed boundaries of thrust parameter driver in ConstantThrustManeuver.
        Fixes issue #327.
      </action>
      <action dev="luc" type="fix" due-to="Hao Peng">
        Allow some old version of TLE format to be parsed correctly.
        Fixes issue #330.
      </action>
      <action dev="luc" type="fix" due-to="James Schatzman">
        Fixed ArrayOutOfBoundException appearing when converting dates at past or future infinity
        to string.
        Fixes issue #340.
      </action>
      <action dev="luc" type="fix">
        Extended range of DateComponents to allow the full integer range as days offset
        from J2000.
      </action>
      <action dev="luc" type="fix">
        Prevent NaN appearing in UTC-TAI offsets for dates at past or future infinity.
      </action>
      <action dev="luc" type="fix">
        Prevent central attraction coefficient from being adjusted in TLEPropagatorBuilder,
        as it is specified by the TLE theory.
        Fixes issue #313.
      </action>
      <action dev="luc" type="fix" due-to="Hao Peng">
        Added a flag to prevent resetting initial state at the end of integrating propagators.
        Fixes issue #251.
      </action>
      <action dev="luc" type="fix">
        Tutorials now all rely on orekit-data being in user home folder.
        Fixes issue #245.
      </action>
       <action dev="luc" type="fix">
        Apply delay corresponding to h = 0 when station altitude is below 0 in SaastamoinenModel.
        Fixes issue #202.
      </action>
      <action dev="luc" type="add">
        Added derivatives to orbits computed from non-Keplerian models, and use
        these derivatives when available. This improves shiftedBy() accuracy,
        and as a consequence also the accuracy of EventShifter. As example, when
        comparing shiftedBy and numerical model on a low Earth Sun Synchronous Orbit,
        with a 20x20 gravity field, Sun and Moon third bodies attractions, drag and
        solar radiation pressure, shifted position errors without derivatives are 18m
        after 60s, 72m after 120s, 447m after 300s; 1601m after 600s and 3141m after
        900s, whereas the shifted position errors with derivatives are 1.1m after 60s,
        9.1m after 120s, 140m after 300s; 1067m after 600s and 3307m after 900s.
      </action>
      <action dev="luc" type="fix">
        Preserved non-Keplerian acceleration in spacecraft state when computed from numerical propagator.
        Fixes issue #183.
      </action>
      <action dev="luc" type="fix">
        Fixed accuracy of FieldAbsoluteDate.
        Fixes issue #337.
      </action>
      <action dev="luc" type="fix">
        Fixed eccentricity computation for hyperbolic Cartesian orbits.
        Fixes issue #336.
      </action>
      <action dev="luc" type="fix">
        Fixed an array out of bounds error in DSST zonal short periodics terms.
      </action>
      <action dev="luc" type="fix" due-to="Maxime Journot">
        Fixed a factor two error in tropospheric and ionospheric modifiers.
      </action>
      <action dev="luc" type="add" due-to="Maxime Journot">
        Added turn-around (four-way range) measurements to orbit determination.
      </action>
      <action dev="luc" type="update">
        Updated dependency to Hipparchus 1.1, released on 2017, March 16th.
        Fixes issue #329.
      </action>
      <action dev="evan" type="add">
        Added simple Boolean logic with EventDetectors.
      </action>
      <action dev="luc" type="add">
        Added getGMSTRateFunction to IEEEConventions to compute accurately Earth rotation rate.
      </action>
      <action dev="luc" type="update">
        OneAxisEllipsoid can now transform FieldGeodeticPoint from any field
        and not only DerivativeStructure.
      </action>
      <action dev="luc" type="add">
        Completed field-based Cartesian and angular coordinates with missing
        features that were only in the double based versions.
      </action>
      <action dev="luc" type="update" due-to="Maxime Journot">
        Use DerivativeStructure to compute derivatives for Range measurements.
      </action>
      <action dev="luc" type="update">
        Improved conversion speed from Cartesian coordinates to geodetic coordinates
        by about 15%.
      </action>
      <action dev="evan" type="add">
        Replace OrbitFile interface with EphemerisFile, adding support for multiple
        ephemeris segments and the capability to create a propagator from an ephemeris.
      </action>
      <action dev="hank" type="add">
        Added EphemerisFileWriter interface for serializing EphemerisFiles to external
        file formats, and implemented the OEMWriter for CCSDS OEM file export support.
      </action>
      <action dev="hank" type="add">
        Added OrekitEphemerisFile object for encapsulating propagator outputs into an 
        EphemerisFile which can then be exported with EphemerisFileWriter classes.
      </action>
      <action dev="luc" type="fix">
        Fixed thread-safety issues in DTM2000 model.
        Fixes issue #258.
      </action>
      <action dev="pascal" type="add">
        Added JB2008 atmosphere model.
      </action>
      <action dev="pascal" type="add">
        Added NRLMSISE-00 atmosphere model.
      </action>
      <action dev="luc" type="fix" due-to="Hao Peng">
        Fixed outliers configuration parsing in orbit determination tutorial and test.
        Fixes issue #249
      </action>
       <action dev="luc" type="fix" >
        Greatly improved orbit determination speed when a lot of measurements are used
        (several thousands).
      </action>
      <action dev="luc" type="fix" >
        Fixed ant build script to run Junit tests.
        Fixes issue #246.
      </action>
      <action dev="luc" type="update">
        Added a protection against zero scale factors for parameters drivers.
      </action>
      <action dev="evan" type="fix">
        Fix AbsoluteDate.createMJDDate when the time scale is UTC and the date
        is during a leap second.
        Fixes issue #247
      </action>
      <action dev="luc" type="fix" >
        Fixed ant build script to retrieve Hipparchus dependencies correctly.
        Fixes issue #244.
      </action>
    </release>
    <release version="8.0.1" date="2017-11-01"
            description="Version 8.0.1 is a patch release of Orekit.
            It fixes security issus 368.">
      <action dev="evan" type="fix">
        Disabled XML external resources when parsing rapid XML EOP files.
        Part of issue #368.
      </action>
    </release>
    <release version="8.0" date="2016-06-30"
             description="Version 8.0 is a major release of Orekit. It introduces several new
             features and bug fixes as well as a major dependency change. New features introduced
             in version 8.0 are orbit determination, specialized propagator for GPS satellites
             based on SEM or YUMA files, computation of Dilution Of Precision and a new angular
             separation event detector. Several bugs have been fixed. A major change introduced
             with version 8.0 is the switch from Apache Commons Math to Hipparchus as the
             mathematical library, which also implied switching from Java 6 to Java 8.">
      <action dev="luc" type="fix" due-to="Andrea Antolino">
        Improved accuracy of orbits Jacobians.
        Fixes issue #243.
      </action>
      <action dev="luc" type="update">
        Deprecated PropagationException, replaced by OrekitException.
      </action>
      <action dev="evan" type="fix" due-to="Greg Carbott">
        Fix bug in restarting propagation with a ConstantThrustManeuver with an
        updated initial condition.
      </action>
      <action dev="luc" type="fix">
        Fixed a display error for dates less than 0.5ms before a leap second.
      </action>
      <action dev="luc" type="update">
        Use ParameterDriver with scale factor for both orbit determination, conversion,
        and partial derivatives computation when finite differences are needed.
      </action>
      <action dev="luc" type="fix">
        Apply impulse maneuver correctly in backward propagation.
        Fixes issue #241.
      </action>
      <action dev="luc" type="add">
        Added angular separation detector. This is typically used to check separation
        between spacecraft and the Sun as seen from a ground station, to avoid interferences
        or damage.
      </action>
      <action dev="luc" type="update">
        All class and methods that were deprecated in the 7.X series have been removed.
      </action>
      <action dev="luc" type="update">
        Allow ICGEM gravity field reader to parse non-Earth gravity fields.
      </action>
      <action dev="evan" type="add">
        Add methods for a integration step handler to tell if the start/end of the step is
        interpolated due to event detection. Also added ability to add a step handler in
        ephemeris mode.
      </action>
      <action dev="evan" type="fix">
        Switch to a continuous Ap to Kp geomagnetic index conversion.
        Fixes issue #240.
      </action>
      <action dev="pascal" type="add">
        Added computation of Dilution Of Precision (DOP).
      </action>
      <action dev="pascal" type="add">
        Added a specialized propagator for GPS spacecrafts, based on
        SEM or YUMA files.
      </action>
      <action dev="luc" type="update">
        Ported the new Hipparchus event handling algorithm to Orekit.
        This improves robustness in corner cases, typically when different
        event detectors triggers at very close times and one of them
        resets the state such that it affects the other detectors.
      </action>
      <action dev="luc" type="update">
        Simplified step interpolators API, replacing the setDate/getState
        pair with an interpolated state getter taking a date argument.
      </action>
      <action dev="luc" type="update">
        Switched from Apache Commons Math to Hipparchus library.
      </action>
      <action dev="luc" type="add">
        Added an orbit determination feature!
      </action>
      <action dev="evan" type="add">
        Add EventHandler to record all events.
      </action>
      <action dev="evan" type="fix">
        Fix exception during event detection using
        NumericalPropagator.getGeneratedEphemeris() near the start/end date of
        the generated ephemeris.
        Fixes issue #238
      </action>
    </release>
    <release version="7.2.1" date="2017-11-01"
            description="Version 7.2.1 is a patch release of Orekit.
            It fixes security issus 368.">
      <action dev="evan" type="fix">
        Disabled XML external resources when parsing rapid XML EOP files.
        Part of issue #368.
      </action>
    </release>
    <release version="7.2" date="2016-04-05"
             description="Version 7.2 is a minor release of Orekit. It introduces several new
             features and bug fixes. The most important features introduced in version 7.2
             are handling of GLONASS and QZSS time scales, support for local time zones
             according to ISO-8601 standard, and finer tuning of short period terms in
             DSST propagator. Version 7.2 depends on version 3.6.1 of Apache Commons Math,
             which also fixes a bug related to close events detection.">
      <action dev="luc" type="add">
        Added GLONASS and QZSS time scales. These time scales my be used in SP3-c files.
      </action>
      <action dev="luc" type="add">
        Added parsing and displaying of local time according to ISO-8601 standard.
      </action>
      <action dev="luc" type="fix">
        Added some protections against malformed SP3 files.
      </action>
      <action dev="luc" type="fix">
        Fixed Newcomb operators generation in DSST for high degree gravity fields.
        Fixes issue #237
      </action>
      <action dev="luc" type="update">
        Improved tuning of DSST tesseral force models. Users can now tune max degree,
        max eccentricity power and max frequency in mean longitude for short
        period terms, as well as for m-daily terms.
      </action>
      <action dev="luc" type="update">
        Improved tuning of DSST zonal force models. Users can now tune max degree,
        max eccentricity power and max frequency in true longitude for short
        period terms.
      </action>
      <action dev="luc" type="fix">
        Fixed wrong continuous maneuver handling in backward propagation.
        Fixes issue #236
      </action>
    </release>
    <release version="7.1" date="2016-02-07"
             description="Version 7.1 is a minor release of Orekit. It introduces several new
             features and bug fixes. The most important features introduced in version 7.1
             are a lot of new event detectors (field of view based detectors supporting any FoV
             shape, either on ground targetting spacecraft or on spacecraft and targetting
             ground defined zones with any shape, extremum elevation detector, anomaly,
             latitude argument, or longitude argument crossing detectors, either true, mean
             or eccentric, latitude and longitude extremum detectors, latitude and longitude
             crossing detectors), new event filtering capability based on user-provided
             predicate function, ability to customize DSST interpolation grid for short period
             elements, ability to retrieve DSS short periodic coefficients, removed some arbitrary
             limitations in DSST tesseral and zonal contribution, ability to set short period
             degree/order to smaller values than mean elements in DSST, vastly improved
             frames transforms efficiency for various Earth frames, three different types of
             solar radiation pressure coefficients, new tabulated attitudes related to Local
             Orbital Frame, smooth attitude transitions in attitudes sequences, with derivatives
             continuity at both endpoint, ground zone sampling either in tiles or grid with fixed
             or track-based orientation, derivatives handling in geodetic points, parsing of TLE
             with non-unclassified modifiers, support for officiel WMM coefficients from NOAA,
             support for tai-utc.dat file from USNO, tropospheric refraction model following
             Recommendation ITU-R P.834-7, geoid model based on gravity field, and use of the new
             Apache Commons Math rotation API with either Frame transform convention or vector
             operator convention. Numerous bugs were also fixed.
             Version 7.1 depends on version 3.6 of Apache Commons Math.">
      <action dev="thierry" type="add">
        Added tropospheric refraction correction angle following Recommendation ITU-R P.834-7.
      </action>
      <action dev="luc" type="add">
        Added a way to configure max degree/order for short periods separately
        from the mean elements settings in DSST tutorial.
      </action>
      <action dev="luc" type="fix">
        Fixed limitation to degree 12 on zonal short periods, degree/order 8 on
        tesseral short periods, and degree/order 12 for tesseral m-dailies in DSST.
      </action>
      <action dev="luc" type="fix">
        Fixed wrong orbit type in propagator conversion. The type specified by
        user was ignored when computing variable stepsize integrator tolerances.
      </action>
      <action dev="luc" type="add">
        Set up three different implementations of radiation pressure coefficients,
        using either a single reflection coefficient, or a pair of absorption
        and specular reflection coefficients using the classical convention about
        specular reflection, or a pair of absorption and specular reflection
        coefficients using the legacy convention from the 1995 CNES book.
        Fixes issue #170
      </action>
      <action dev="luc" type="fix">
        Fixed wrong latitude normalization in FieldGeodeticPoint.
      </action>
      <action dev="luc" type="fix">
        Fixed blanks handling in CCSDS ODM files.
        Fixes issue #232
      </action>
      <action dev="luc" type="fix">
        Fixed FramesFactory.getNonInterpolatingTransform working only
        in one direction.
        Fixes issue #231
      </action>
      <action dev="evan" type="add">
        Added Field of View based event detector for ground based sensors.
      </action>
      <action dev="luc" type="add">
        Added a getFootprint method to FieldOfView for projecting Field Of View
        to ground, taking limb of ellipsoid into account (including flatness) if
        Field Of View skims over horizon.
      </action>
      <action dev="luc" type="add">
        Added a pointOnLimb method to Ellipsoid for computing points that lie
        on the limb as seen from an external observer.
      </action>
      <action dev="luc" type="add">
        Added an isInside predicate method to Ellipsoid for checking points location.
      </action>
      <action dev="evan" type="fix">
        Support parsing lowercase values in CCSDS orbit data messages.
        Fixes issue #230
      </action>
      <action dev="luc" type="add">
        Added a generic FieldOfViewDetector that can handle any Field Of View shape.
        The DihedralFieldOfViewDetector is deprecated, but the CircularFieldOfViewDetector
        which corresponds to a common case that can be computed more accurately and faster
        than the new generic detector is preserved.
      </action>
      <action dev="luc" type="add">
        Added a FieldOfView class to model Fields Of View with any shape.
      </action>
      <action dev="luc" type="add">
        Added a FootprintOverlapDetector which is triggered when a sensor
        Field Of View (any shape, even split in non-connected parts or
        containing holes) overlaps a geographic zone, which can be non-convex,
        split in different sub-zones, have holes, contain the pole...
        Fixes issue #216
      </action>
      <action dev="luc" type="fix" due-to="Carlos Casas">
        Added a protection against low altitudes in JB2006 model.
        Fixes issue #214
      </action>
      <action dev="luc" type="fix" due-to="Petrus Hyvönen">
        Enlarged access to SGP4 and DeepSDP4 propagators.
        Fixes issue #207
      </action>
      <action dev="luc" type="fix">
        Fixed covariance matrices units when read from CCSDS ODM files. The
        data returned at API level are now consistent with SI units, instead of being
        kilometer-based.
        Fixes issue #217
      </action>
      <action dev="luc" type="fix">
        Fixed DSST ephemeris generation.
        Fixes issue #222
      </action>
      <action dev="luc" type="update">
        Vastly improved DSS short period terms interpolation.
      </action>
      <action dev="luc" type="fix">
        Use new Rotation API from Apache Commons Math 3.6.
        This API allows to use both vector operator convention and frames
        transform convention naturally. This is useful when axis/angles are
        involved, or when composing rotations. This probably fixes one of
        the oldest stumbling blocks for Orekit users.
      </action>
      <action dev="luc" type="fix">
        Fixed state partial derivatives in drag force model.
        Fixes issue #229
      </action>
      <action dev="evan" type="fix">
        Fixed incorrect density in DTM2000 when the input position is not in ECI
        or ECEF.
        Fixes issue #228
      </action>
      <action dev="evan" type="add">
        Added capability to use a single EventHandler with multiple types of
        EventDetectors.
      </action>
      <action dev="luc" type="add" >
        Added a way to customize interpolation grid in DSST, either using a fixed number
        of points or a maximum time gap between points, for each mean elements integration
        step.
      </action>
      <action dev="luc" type="add" >
        Added TabulatedLofOffset for attitudes defined by tabulating rotations between Local Orbital Frame
        and spacecraft frame.
        Fixes issue #227
      </action>
      <action dev="luc" type="fix" >
        Fixed wrong ephemeris generation for analytical propagators with maneuvers.
        Fixes issue #224.
      </action>
       <action dev="luc" type="fix" >
        Fixed date offset by one second for TLE built from their components,
        if a leap second was introduced earlier in the same year.
        Fixes issue #225.
      </action>
      <action dev="luc" type="fix" >
        Allow parsing TLE with non-unclassified modifier.
      </action>
      <action dev="luc" type="add" >
        As a side effect of fixing issue #223, KeplerianPropagator and
        Eckstein-Hechler propagator are now serializable.
      </action>
      <action dev="luc" type="fix" >
        Fixed missing additional states handling in ephemeris propagators
        created from analytical propagators.
      </action>
      <action dev="luc" type="fix" >
        Fixed NPE and serialization issues in ephemeris propagators created
        from analytical propagators.
        Fixes issue #223.
      </action>
      <action dev="luc" type="fix" >
        Fixed time scale issues in JPL ephemerides and IAU pole models.
        The time used for internal computation should be TDB, not TT.
      </action>
      <action dev="luc" type="fix" >
        Fixed an issue with backward propagation on analytical propagator.
        During first step, the analytical interpolator wrongly considered the
        propagation was forward.
      </action>
      <action dev="luc" type="add" >
        Added a way to retrieve short period coefficients from DSST as
        spacecraft state additional parameters. This is mainly intended
        for test and validation purposes.
      </action>
      <action dev="luc" type="fix" >
        Prevent small overshoots of step limits in event detection.
        Fixes issue #218.
      </action>
      <action dev="luc" type="fix" >
        Handle string conversion of dates properly for dates less than 1 millisecond
        before midnight (they should not appear as second 60.0 of previous minute but
        should rather wrap around to next minute).
        Partly fixes issue #218.
      </action>
      <action dev="luc" type="fix" >
        Enforce Lexicographical order in DirectoryCrawler, to ensure reproducible
        loading. Before this changes, some tests could fail in one computer while
        succeeding in another computer as we use a mix of DE-4xx files, some having
        a different EMRAT (81.30056907419062 for DE-431, 81.30056 for DE-405 and DE-406).
      </action>
      <action dev="luc" type="add" >
        Added EventEnablingPredicateFilter to filter event based on an user-provided
        enabling predicate function. This allow for example to dynamically turn some
        events on and off during propagation or to set up some elaborate logic like
        triggering on elevation first time derivative (i.e. one elevation maximum)
        but only when elevation itself is above some threshold.
      </action>
      <action dev="luc" type="update" >
        Renamed EventFilter into EventSlopeFilter.
      </action>
      <action dev="luc" type="add" >
        Added elevation extremum event detector.
      </action>
      <action dev="luc" type="fix" >
        Fixed ellipsoid tessellation with large tolerances.
        Fixes issue #215.
      </action>
      <action dev="evan" type="fix" >
        Fixed numerical precision issues for start/end dates of generated
        ephemerides.
        Fixes issues #210
      </action>
      <action dev="luc" type="add" >
        Added anomaly, latitude argument, or longitude argument crossings detector,
        either true, mean or eccentric.
        Fixes issue #213.
      </action>
      <action dev="luc" type="add" >
        Added latitude and longitude extremum detector.
      </action>
      <action dev="luc" type="add" >
        Added latitude and longitude crossing detector.
      </action>
      <action dev="luc" type="add" >
        Added a way to convert between PVA and geodetic points with time derivatives.
      </action>
      <action dev="luc" type="add" >
        Allow truncation of tiles in ellipsoid tessellation.
      </action>
      <action dev="luc" type="add" >
        Propagator builders can now be configured to accept any orbit types
        and any position angle types in the input flat array.
        Fixes issue #208.
      </action>
      <action dev="luc" type="add" >
        Added smooth attitude transitions in attitudes sequences, with derivatives
        continuity at both endpoints of the transition that can be forced to match
        rotation, rotation rate and rotation acceleration.
        Fixes issue #6.
      </action>
      <action dev="luc" type="fix" >
        Fixed attitudes sequence behavior in backward propagation.
        Fixes issue #206.
      </action>
      <action dev="luc" type="add" >
        Added factory methods to create AbsoluteDate instances from MJD or JD.
        Fixes issue #193.
      </action>
      <action dev="luc" type="fix" due-to="Joris Olympio">
        Fixed wrong attitude switches when an event occurs but the active attitude mode
        is not the one it relates to.
        Fixes issue #190.
      </action>
      <action dev="luc" type="add"  due-to="Joris Olympio">
        Added a way to be notified when attitude switches occur.
        Fixes issue #190.
      </action>
      <action dev="luc" type="fix" >
        Ensure Keplerian propagator uses the specified mu and not only the one from the initial orbit.
        Fixes issue #184.
      </action>
      <action dev="luc" type="update" >
        Improved frames transforms efficiency for various Earth frames.
      </action>
      <action dev="luc" type="fix" >
        Specify inertial frame to compute orbital velocity for ground pointing laws.
        Fixes issue #115.
      </action>
      <action dev="luc" type="fix" >
        Activated two commented-out tests for DTM2000, after ensuring we
        get the same results as the original fortran implementation.
        Fixes issue #204.
      </action>
      <action dev="luc" type="fix" due-to="Javier Martin Avila">
        Fixed resetting of SecularAndHarmonic fitting.
        Fixes issue #205.
      </action>
      <action dev="luc" type="add">
        Added a way to sample a zone on an ellipsoid as grids of inside points.
        Fixes issue #201.
      </action>
      <action dev="luc" type="fix">
        Fixed an event detection problem when two really separate events occur within
        the event detector convergence threshold.
        Fixes issue #203.
      </action>
      <action dev="luc" type="fix">
        Added protections against TLE parameters too large to fit in the format.
        Fixes issue #77.
      </action>
      <action dev="luc" type="fix">
        Allowed slightly malformed TLE to be parsed.
        Fixes issue #196.
      </action>
      <action dev="luc" type="fix">
        Fixed overlapping issue in ellipsoid tessellation, typically for independent
        zones (like islands) close together.
        Fixes issue #195.
      </action>
      <action dev="tn" type="add">
        Added support to load WMM coefficients from the official model file
        provided by NOAA.
      </action>
      <action dev="tn" type="fix">
        Fixed javadoc of method "GeoMagneticField#calculateField(...)": 
        the provided altitude is expected to be a height above the WGS84 ellipsoid.
      </action>
      <action dev="luc" type="update">
        Added a simpler interface for creating custom UTC-TAI offsets loaders.
      </action>
      <action dev="luc" type="add">
        Added support for USNO tai-utc.dat file, enabled by default, in
        addition to the legacy support for IERS UTC-TAI.history file
        which is still supported and also enabled by default.
      </action>
      <action dev="luc" type="add">
        Added a way to load TAI-UTC data from Bulletin A. Using this feature
        is however NOT recommended as there are known issues in TAI-UTC data
        in some bulletin A (for example bulletina-xix-001.txt from 2006-01-05
        has a wrong year for last leap second and bulletina-xxi-053.txt from
        2008-12-31 has an off by one value for TAI-UTC on MJD 54832). This
        feature is therefore not enabled by default, and users wishing to
        rely on it should do it carefully and take their own responsibilities.
      </action>
      <action dev="luc" type="add">
        Added ellipsoid tessellation, with tiles either oriented along track
        (ascending or descending) or at constant azimuth.
      </action>
      <action dev="luc" type="fix">
        Added customization of EOP continuity check threshold.
        Fixes issue #194.
      </action>
      <action dev="evan" type="add">
        Added geoid model based on gravity field.
        Fixes issue #192.
      </action>
      <action dev="luc" type="fix">
        Added automatic loading of Marshall Solar Activity Future Estimation data.
        Fixes issue #191.
      </action>
      <action dev="luc" type="update">
        Simplified Cartesian to ellipsoidal coordinates transform and greatly improved its performances.
      </action>
      <action dev="luc" type="fix">
        Fixed target point in BodyCenterPointing attitude.
        Fixes issue #100.
      </action>
    </release>
    <release version="7.0" date="2015-01-11"
             description="Version 7.0 is a major release of Orekit. It introduces several new
             features and bug fixes. New features introduced in version 7.0 are the complete
             DSST semi-analytical propagator with short-periodics terms (only mean elements
             were available in previous version), extension to second order derivatives for
             many models (Cartesian coordinates, angular coordinates, attitude modes, ...),
             bilinear interpolator in Saastamoinen model, attitude overriding during impulsive
             maneuvers, general relativity force model, geographic zone detector, and ecliptic
             frame.
             Several bugs have been fixed. One noteworthy fix concerns an inconsistency in
             Eckstein-Hechler propagator velocity, which leads to a change of the generated
             orbit type.">
      <action dev="hankg" type="add">
        Added bilinear interpolator and use it on Saastamoinen model.
        Implements feature #182.
      </action>
      <action dev="luc" type="update">
        Removed old parts that were deprecated in previous versions.
      </action>
      <action dev="luc" type="update">
        Updated dependency to Apache Commons Math 3.4, released on 2014-12-26.
      </action>
      <action dev="luc" type="fix">
        Fixed null vector normalization when attempting to project to ground a point already on ground.
        Fixes issue #181.
      </action>
      <action dev="luc" type="add" due-to="Lucian Barbulescu">
        Added Romanian localization for error messages.
      </action>
      <action dev="luc" type="fix">
        Fixed velocity inconsistency in orbit generation in Eckstein-Hechler propagator.
        The Eckstein-Hechler propagator now generated Cartesian orbits, with velocity
        computed to be fully consistent with model evolution. A side effect is that
        if users rebuild circular parameters from the generated orbits, they will
        generally not math exactly the input circular parameters (but position will
        match exactly).
        Fixes issue #180.
      </action>
      <action dev="luc" type="fix">
        Improved acceleration output in Eckstein-Hechler model.
      </action>
      <action dev="luc" type="add">
        Added projection of moving point (i.e. position and derivatives too) to
        ground surface.
      </action>
      <action dev="luc" type="add">
        Added a general 3 axes ellipsoid class, including a feature to compute
        any plane section (which result in a 2D ellipse).
      </action>
      <action dev="luc" type="add">
        Added support for IERS bulletin A (rapid service and prediction)
      </action>
      <action dev="tn" type="fix">
        Fixed various issues in geomagnetic fields models:
        GeoMagneticField.getDecimalYear() returned a slightly wrong result: e.g. for 1/1/2005
        returned 2005.0020 instead of 2005.0, GeoMagneticFieldFactory.getModel() returned
        wrong interpolation near models validity endpoints, GeoMagneticField.transformModel(double)
        method did not check year validity. Added more unit tests and adapted existing tests for
        IGRF/WMM with sample values / results as they have changed slightly.
        Fixes issue #178.
      </action>
      <action dev="luc" type="fix" due-to="Patrice Mathieu">
        Fixed closest TLE search. When filtering first from satellite ID and
        then extracting closest date, the returned satellite was sometime wrong.
      </action>
      <action dev="luc" type="add" due-to="Hank Grabowski">
        Allow attitude overriding during impulsive maneuvers.
        Fixes issue #176.  
      </action>
      <action dev="evan" type="add">
          Added general relativity force model.
      </action>
      <action dev="luc" type="add" due-to="Ioanna Stypsanelli">
        added Greek localization for error messages.
      </action>
      <action dev="evan" type="fix">
          Fixed incorrect partial derivatives for force models that depend on satellite velocity.
          Fixes #174.
      </action>
      <action dev="evan" type="fix">
          Fixed incorrect parameters set in NumericalPropagatorBuilder.
          Fixes #175.
      </action>
      <action dev="luc" type="update" >
        Significantly reduced size of various serialized objects.
      </action>
      <action dev="luc" type="update" >
        PVCoordinatesProvider now produces time-stamped position-velocities.
      </action>
      <action dev="luc" type="update" >
        Tabulated attitude provider can be built directly from time-stamped angular coordinates
        lists, in addition to attitudes lists.
      </action>
      <action dev="luc" type="add" >
        Added time-stamped versions of position-velocity and angular coordinates.
      </action>
      <action dev="luc" type="fix" due-to="Daniel Aguilar Taboada">
        Fixed wrong rotation interpolation for rotations near π.
        Fixes issue #173.
      </action>
      <action dev="luc" type="update" >
        Updated dependency to Apache Commons Math 3.3.
      </action>
      <action dev="luc" type="update" due-to="Lucian Barbulescu, Nicolas Bernard">
        Added short periodics for DSST propagation.
      </action>
      <action dev="luc" type="add" >
        Added a GeographicZoneDetector event detector for complex geographic zones traversal.
        Fixes issue #163.
      </action>
      <action dev="evan" type="fix">
        Add Ecliptic frame. Agrees with JPL ephemerides to within 0.5 arcsec.
        Issue #166.
      </action>
      <action dev="evan" type="fix">
        Fix cache exception when propagating backwards with an interpolated
        gravity force model.
        Fixes issue #169.
      </action>
      <action dev="luc" type="fix">
        Fixed parsing of dates very far in the future.
        Fixes issue #171.
      </action>
      <action dev="luc" type="fix">
        Trigger an exception when attempting to interpolate attitudes without rotation rate
        using only one data point.
      </action>
      <action dev="evan" type="fix">
        Fixed SpacecraftState date mismatch exception with some attitude providers.
      </action>
      <action dev="luc" type="fix" >
        Fixed wrong scaling in JPL ephemeris when retrieving coordinates in a frame
        that is not the defining frame of the celestial body.
        Fixes issue #165.
      </action>
      <action dev="luc" type="update" due-to="Lucian Barbulescu">
        Prepare generation of either mean or osculating orbits by DSST propagator.
        The short periodics terms are not computed yet, but there is ongoing work
        to add them.
      </action>
      <action dev="luc" type="update" due-to="Lucian Barbulescu">
        Avoid recomputing Chi and Chi^2 in Hansen coefficients for tesseral.
      </action>
      <action dev="luc" type="update" due-to="Nicolas Bernard">
        Added better handling of Hansen kernel computation through use of PolynomialFunction.
      </action>
      <action dev="luc" type="update" due-to="Petre Bazavan">
        Compute Hansen coefficients using linear transformation.
      </action>
      <action dev="luc" type="fix" >
        Fixed a non-bracketing exception in event detection, in some rare cases of noisy g function.
        Fixes issue #160.
      </action>
      <action dev="luc" type="fix" >
        Fixed a missing reset of resonant tesseral terms in DSST propagation.
        Fixes issue #159.
      </action>
      <action dev="luc" type="fix" >
        Improved default max check interval for NodeDetector, so it handles correctly
        highly eccentric orbits.
        Fixes issue #158.
      </action>
    </release>
    <release version="6.1" date="2013-12-13"
             description="Version 6.1 is a minor release of Orekit. It introduces several new
             features and bug fixes. The most important features introduced in version 6.1
             are solid tides force model, including pole tide at user choice, and following
             either IERS 1996, IERS 2003 or IERS 2010 conventions ; ocean tides force model,
             including pole tide at user choice, loading a user provided model ; simultaneous
             support for IERS 1996, 2003 and 2010 for frames definition, which is very
             important to support legacy systems and to convert coordinates between older and
             newer reference systems ; greatly improved accuracy of celestial/terrestrial
             frames transforms (we are now at sub-micro arcsecond level for IERS 2003/2010,
             both with equinox based and Non-Rotating Origin, at a sub-milli arcseconds for
             IERS 1996, both with equinox based and Non-Rotating Origin) ; classical
             equinox-based paradigm and new non-rotating origin paradigm for inertial and
             terrestrial frames are now supported with all IERS conventions ; automatic
             conversion of IERS Earth Orientation Paramters from equinoxial to non-rotating
             paradigm ; support for CCSDS Orbit Data Message ; improved API for events,
             allowing separation of event detection and event handling (the older API is still
             available for compatibility) ; merged all the elevation related events, allowing
             to use both refraction model and antenna mask at the same time if desired ;
             new attitude mode based on interpolation on a table. Numerous bugs were also fixed.
             Version 6.1 depends on version 3.2 of Apache commons math.">
      <action dev="luc" type="fix" >
        Reduced number of calls to the g function in event detectors.
        Fixes issue #108.
      </action>
      <action dev="luc" type="fix" >
        Fixed a spurious backward propagation.
        Fixes issue #107.
      </action>
      <action dev="luc" type="fix" >
        Improved error detection for numerical and DSST propagation for cases
        where user attempts to compute integrator tolerances with an orbit for
        which Jacobian is singular (for example equatorial orbit while using
        Keplerian representation).
        Fixes issue #157.
      </action>
      <action dev="luc" type="add" >
        Added a method to get the number or calls to getNeighbors in the generic time stamped cache,
        to allow performing measurements while tuning the cache.
      </action>
      <action dev="luc" type="add" >
        Added high degree ocean load deformation coefficients computed by Pascal
        Gégout (CNRS / UMR5563 - GET).
      </action>
      <action dev="luc" type="add" >
        Time scales are now serializable.
      </action>
      <action dev="luc" type="add" due-to="Nicolas Bernard">
        Improved DSST tesseral computation efficiency by caching Jacobi polynomials.
      </action>
      <action dev="luc" type="fix" due-to="Daniel Aguilar Taboada">
        Fixed yaw steering attitude law, which didn't project spacecraft velocity correctly.
        Fixes issue #156.
      </action>
      <action dev="luc" type="add" >
        Added a way to set the maximum number of iterations for events detection.
        Fixes issue #155.
      </action>
      <action dev="luc" type="add">
        Added an attitude provider from tabulated attitudes.
        Fixes issue #154.
      </action>
      <action dev="luc" type="add" due-to="Hank Grabowski">
        Improved test coverage.
        Fixes issue #153.
      </action>
      <action dev="luc" type="add" due-to="Hank Grabowski">
        Merged all elevation detectors into one. The new detector supports all
        features from the previous (and now deprecated) ApparentElevationDetector
        and GroundMaskElevationDetector.
        Fixes issue #144.  
      </action>
      <action dev="luc" type="add" due-to="Hank Grabowski">
        Added a DetectorEventHandler interface aimed at handling only the
        event occurrence part in propagation. This allows to separate the
        event detection itself (which is declared by the EventDetector interface)
        from the action to perform once the event has been detected. This also
        allows to avoid subclassing of events, which was cumbersome. It also allows
        to share a single handler for several events.
        The previous behavior with eventOccurred declared at detector level and
        subclassing is still available but is deprecated and will be removed in
        the next major release.
      </action>
      <action dev="luc" type="fix" due-to="Christophe Le Bris">
        Fixed an indexing error in Harris-Priester model.
        Fixes issue #152.
      </action>
      <action dev="luc" type="add">
        Added a new force model for ocean tides in numerical propagation, including pole tides.
        Fixes issue #11.
      </action>
      <action dev="luc" type="fix" due-to="Lucian Barbulescu">
        Fixed conversion from position-velocity to Keplerian, when the orbit is
        perfectly equatorial.
        Fixes issue #151.
      </action>
      <action dev="luc" type="add">
        Added a new force model for solid tides in numerical propagation, including pole tides.
        Fixes issue #10.
      </action>
      <action dev="luc" type="add">
        Added a way to select IERS conventions for non-rotating origin
        based ITRF.
      </action>
      <action dev="luc" type="update">
        Greatly improved accuracy of celestial/terrestrial frames transforms.
        We are now at sub-micro arcsecond level for IERS 2003/2010, both with
        equinox based and Non-Rotating Origin, at a sub-milli arcseconds
        for IERS 1996, both with equinox based and Non-Rotating Origin.
      </action>
      <action dev="luc" type="fix">
        Fixed missing nutation correction in Equation Of Equinoxes.
        Fixes issue #150.
      </action>
      <action dev="luc" type="fix">
        Fixed rate for TCB time scale.
      </action>
      <action dev="luc" type="add">
        Added new definition of astronomical unit from IAU-2012 resolution B2.
      </action>
      <action dev="luc" type="fix">
        Fixed Date/Time split problem when date is a few femto-seconds before the end of the day.
        Fixes issue #149.
      </action>
      <action dev="luc" type="fix">
        Fixed overflow problem in TimeComponents.
        Fixes issue #148.
      </action>
      <action dev="luc" type="update">
        Separate parsing from using Poisson series.
      </action>
      <action dev="luc" type="add" due-to="Steven Ports">
        Added support for parsing CCSDS ODM files (OPM, OMM and OEM).
      </action>
      <action dev="luc" type="update">
        Flattened ITRF frames tree so all supported ITRF realizations (2005, 2000, 97, 93) share the same
        parent ITRF2008. Previously, the tree was 2008 &lt;- 2005 &lt;- 2000 &lt;- {93,97} and the reference dates
        for Helmert transforms were all different. We now use the parameters provided at epoch 2000.0 and
        with respect to ITRF2008 at http://itrf.ensg.ign.fr/doc_ITRF/Transfo-ITRF2008_ITRFs.txt.
      </action>
      <action dev="luc" type="fix">
        Fixed azimuth parameter in the TopocentricFrame.pointAtDistance method.
        Fixes issue #145.
      </action>
      <action dev="luc" type="fix"  due-to="Matt Edwards">
        Fixed location of JAVA_EPOCH. As we now take the linear models between UTC and TAI
        that were used between 1961 and 1972, we have to consider the offset that was in
        effect on 1970-01-01 and which was precisely 8.000082s. Fixes issue #142.
      </action>
      <action dev="luc" type="update" >
        Vastly improved performances for Poisson series computations. Poisson series are often
        evaluated several components together (x/y/s in new non-rotating paradigm, ∆ψ/∆ε in old
        equinox paradigm for example). As the components are built from a common model, they
        share many nutation terms. We now evaluate these shared terms only once, as we evaluate
        the components in parallel thanks to a preliminary "compilation" phase performed when
        the Poisson series are set up. This dramatically improves speed: on a test case based
        on x/y/s evaluations over a one year time span without any caching,  we noticed a
        more than two-fold speedup: mean computation time reduced from 6.75 seconds (standard
        deviation 0.49s) to 3.07 seconds (standard deviation 0.04s), so it was a 54.5% reduction
        in mean computation time. At the same time, accuracy was also improved thanks to the
        Møller-Knuth TwoSum algorithm without branching now used for summing all series terms.
      </action>
      <action dev="luc" type="fix" >
        When UT1 time scale is used, it is now possible to choose which Earth Orientation
        Parameters history to use (formerly, only EOP compatible with IAU-2000/2006 was
        used, even for systems relying only on older conventions).
      </action>
      <action dev="luc" type="add" >
        Added Greenwich Mean Sidereal Time and Greenwich Apparent Sidereal Time
        to all supported IERS conventions (i.e. IERS 1996, IERS 2003 and IERS 2010).
      </action>
      <action dev="luc" type="add" >
        Classical equinox-based paradigm and new non-rotating origin paradigm for
        inertial and terrestrial frames are now supported with all IERS conventions.
        This means it is now possible to use MOD/TOD/GTOD with the recent precession/nutation
        models from recent conventions, and it is also possible to use CIRF/TIRF/ITRF with
        the older precession nutation models from ancient conventions. Of course, all these
        conventions and frames can be used at the same time, which is very important to
        support legacy systems and to convert coordinates between older and newer reference
        systems.
      </action>
      <action dev="luc" type="add" >
        Added IERS 1996 in the list of supported IERS conventions.
      </action>
      <action dev="luc" type="add" >
        Added factory methods to compute arbitrary Julian Epochs (J1900.0, J2000.0 ...)
        and Besselian Epochs (B1900.0, B1950.0 ...) that are used as reference dates
        in some models and frames.
      </action>
      <action dev="luc" type="fix" >
        Fixed non-bracketing exception while converting Cartesian points very close to equator into geodetic
        coordinates. Fixes issue #141.
      </action>
      <action dev="evan" type="add" >
        Added getAngularVelocity() to PVCoordinates.
      </action>
      <action dev="luc" type="add" >
        Added back serialization for some ephemerides produced by integration-based propagators.
        The ephemerides produced by NumericalPropagator are always serializable, and the ones
        produced by DSSTPropagator may be serializable or not depending on the force models used.
      </action>
      <action dev="luc" type="fix" >
        Fixed missing events detection when two events occurred at exactly the same time using an analytical
        propagator (like generated ephemerides for example). Fixes issue #138.
      </action>
      <action dev="luc" type="fix" >
        Fixed data loading from zip/jar. A more streamlined architecture has been set up, and each zip entry
        now uses its own input stream. Closing the stream triggers the switch to the next entry, and duplicate
        close are handled gracefully. Fixes issue #139.
      </action>
      <action dev="luc" type="fix" >
        Improved event bracketing by backporting changes made in Apache Commons Math (may fix issues #110
        and #136, but we cannot be sure as neither issues were reproducible even before this change...).
      </action>
      <action dev="luc" type="fix" >
        Fixed GTOD and Veis frame that did apply UT1-UTC correction when they should not (fixes issue #131).
      </action>
      <action dev="luc" type="fix" >
        Completely rewrote conversion from Cartesian to geodetic coordinates to improve
        numerical stability for very far points (typically when computing coordinates
        of Sun). Fixes issue #137.
      </action>
    </release>
    <release version="6.0" date="2013-04-23"
             description="Version 6.0 is a major release of Orekit. It introduces several new
             features and bug fixes. Several incompatibilities with respect to previous
             versions 5.x have been introduced. Users are strongly advised to upgrade to this
             version. The major features introduced in version 6.0 are the inclusion of the DSST
             semi-analytical propagator, an improved propagator architecture where all propagators
             can use events and step handlers, much better and faster gravity field force model,
             Jacobians availability for all force models, converters between different propagation
             models (which can be used to convert between mean and osculating elements), thread
             safety for many parts (mainly frames, but still excluding propagators) while still
             preserving caching for performances even in multi-threaded environments, time-dependent
             gravity fields, support for IERS 2010 conventions, support for INPOP and all DExxx
             ephemerides, new frames, new time scales, support for user-defined states in spacecraft
             state, availability of additional states in events, interpolators for many components
             like position-velocity, spacecraft state and attitude allowing to compute high order
             derivatives if desired, filtering of events, orphan frames, magnetic fields models,
             SP3 files support, visibility circles, support for Marshall Solar Activity Future
             Estimation of solar activity. Numerous bugs were also fixed. Version 6.0 now depends
             on version 3.2 of Apache commons math.">
      <action dev="pascal" type="fix" >
        Fixed conversion of mean anomaly to hyperbolic eccentric anomaly (fixes issue #135).
      </action>
      <action dev="luc" type="add" >
        Extracted fundamental nutation arguments from CIRF frame. This allows both reuse of
        the arguments for other computations (typically tides), and also allows to use
        convention-dependent arguments (they are similar for IERS conventions 2003 and 2010,
        but have changed before and may change in the future).
      </action>
      <action dev="luc" type="fix" >
        Fixed event g function correction when starting exactly at 0 with a backward
        propagation (fixes issue #125).
      </action>
      <action dev="luc" type="update" >
        Error messages properties are now loaded directly in UTF-8.
      </action>
      <action dev="luc" type="add" >
        Added a way to know which tide system is used in gravity fields (zero-tide,
        tide-free or unknown).
      </action>
      <action dev="luc" type="add" >
        Added orphan frame, i.e. trees that are not yet connected to the main
        frame tree but attached later on. This allows building frame trees
        from leaf to root. This change fixes feature request #98.
      </action>
      <action dev="luc" type="add" >
        Added a way to filter only increasing or decreasing events. The filtering
        occurs a priori, i.e. the filtered out events do not trigger a search.
        Only the interesting events are searched for and contribute to computation
        time. This change fixes feature request #104.
      </action>
      <action dev="pascal" type="add" >
        Added a semianalytical propagator based on the Draper Semianalytic
        Satellite Theory. The DSST accounts for all significant perturbations
        (central body including tesseral harmonics, third-body, drag, solar
        radiation pressure) and is applicable to all orbit classes.
        To begin with, only mean elements propagation is available.
      </action>
      <action dev="evan" type="update" >
        Greatly improved performance of time-stamped caches for data that is
        read only once (like UTC leap seconds history or EOP).
      </action>
      <action dev="luc" type="add" >
        Additional states can now be used in events. Note that waiting for the
        fix for issue MATH-965 in Apache Commons Math to be been officially
        published, a workaround has been used in Orekit. This workaround
        implies that events that should be triggered based on additional equations
        for integration-based propagator will be less accurate on the first step
        (full accuracy is recovered once the first step is accepted).
        So in these corner cases, users are advised to start propagation at least
        one step before the first event (or to use a version of Apache Commons Math
        that includes the fix, which has been added to the development version as
        of r1465654). This change fixes feature request #134.
      </action>
      <action dev="luc" type="add" >
        AdditionalStateProviders can now be used for all propagators, not
        only analytical ones. Note that when both state providers and
        additional differential equations are used in an integration-based
        propagator, they must used different states names. A state can only
        be handled by one type at a time, either already integrated or
        integrated by the propagator (fixes feature request #133).
      </action>
      <action dev="luc" type="add" >
        Added a way to store user data into SpacecraftState. User data are
        simply double arrays associated to a name. They are handled properly
        by interpolation, event handlers, ephemerides and adapter propagators.
        Note that since SpacecraftState instances are immutable, adding states
        generates a new instance, using a fluent API principle (fixes feature request #132).
      </action>
      <action dev="luc" type="add" >
        Added a way to retrieve all additional states at once from a step interpolator.
      </action>
      <action dev="luc" type="fix" >
        Fixed wrong orientation for ICRF and all IAU pole and prime meridians
        (a few tens milli-arcseconds). This error mainly induced an error in
        celestial bodies directions, including the Sun which is used in many
        places in Orekit (fixes bug #130).
      </action>
      <action dev="luc" type="add" >
        Added support for IERS conventions 2010. Note that Orekit still also
        support conventions 2003 in addition to conventions 2010. However, as
        IERS does not provide anymore data to link TIRF 2003 with ITRF, ITRF
        based on 2003 convention is not available. ITRF can only be based on
        either 2010 conventions for CIO-based paradigm or on 1996 conventions
        for equinox-based paradigm. 
      </action>
      <action dev="luc" type="add" >
        Atmosphere models now provide their central body frame.
      </action>
      <action dev="luc" type="add" >
        Added versions of angular coordinates and position-velocity that use
        any field instead of double (classes FieldAngularCoordinates and
        FieldPVCoordinates). This allows to compute derivatives of these quantities
        with respect to any number of variables and to any order (using DerivativeStructure
        for the field elements), or to compute at arbitrary precision (using Dfp for
        the field elements). Regular transforms as produced by frames
        handle these objects properly and compute partial derivatives for them.
      </action>
      <action dev="luc" type="update" >
        Converted Cunningham and Droziner force models to use the API of the new
        partial derivatives framework, despite they STILL USE finite differences.
        These two force models are now considered obsolete, they have been
        largely superseded by the Holmes-Featherstone model, which can be used
        for much larger degrees (Cunnigham and Droziner use un-normalized
        equations and coefficients which underflow at about degree 90), which
        already provides analytical derivatives, and which is twice faster. It
        was therefore considered a waste of time to develop analytical derivatives
        for them. As a consequence, they use finite differences to compute their
        derivatives, which adds another huge slow down factor when derivatives are
        requested. So users are strongly recommended to avoid these models when
        partial derivatives are desired...
      </action>
      <action dev="luc" type="add" >
        Added analytical computation of partial derivatives for third-body
        attraction.
      </action>
      <action dev="luc" type="add" >
        Added analytical computation of partial derivatives for constant
        thrust maneuvers.
      </action>
      <action dev="luc" type="update" >
        Converted Newtonian force model to use the new partial derivatives
        framework.
      </action>
      <action dev="luc" type="update" >
        Converted Holmes-Featherstone force model to use the new partial derivatives
        framework.
      </action>
      <action dev="luc" type="add" >
        Added analytical computation of partial derivatives for surface forces
        (drag and radiation pressure) for all supported spacecraft body shapes.
      </action>
      <action dev="luc" type="update" >
        Streamlined the force models partial derivatives computation for numerical
        propagation. It is now far simpler to compute analytically the derivatives
        with respect to state and with respect to force models specific parameters,
        thanks to the new Apache Commons Math differentiation framework. 
      </action>
      <action dev="luc" type="add" >
        Added a new force model for central body gravity field, based on Holmes and Featherstone
        algorithms. This model is a great improvement over Cunningham and Droziner models. It
        allows much higher degrees (it uses normalized coefficients and carefully crafted
        recursions to avoid overflows and underflows). It computes analytically all partial
        derivatives and hence can be used to compute accurate state transition matrices. It is
        also much faster than the other models (for example a 10 days propagation of a low Earth
        orbit with a 1cm tolerance setting and a 69x69 gravity field was about 45% faster with
        Holmes and Featherstone than with Cunningham).
      </action>
      <action dev="luc" type="fix" >
        Improved gravity field un-normalization to allow higher degrees/order with Cunningham and
        Droziner models. Formerly, the coefficients computation underflowed for square fields
        degree = order = 85, and for non-square fields at degree = 130 for order = 40. Now square
        fields can go slightly higher (degree = order = 89) and non-square fields can go much
        higher (degree = 393 for order = 63 for example). Attempts to use un-normalization past
        the underflow limit now raises an exception.
      </action>
      <action dev="luc" type="update" >
        Updated Orekit to version 3.1.1 of Apache Commons Math.
      </action>
      <action dev="luc" type="add" >
        Added support for time-dependent gravity fields. All recent gravity
        fields include time-dependent coefficients (linear trends and pulsations
        at several different periods). They are now properly handled by Orekit.
        For comparison purposes, it is still possible to retrieve only the constant
        part of a field even if the file contains time-dependent coefficients too.
      </action>
      <action dev="luc" type="update" >
        Added a way to speed up parsing and reduce memory consumption when
        loading gravity fields. Now the user can specify the maximal degree
        and order before reading the file.
      </action>
      <action dev="luc" type="fix" >
        The EGM gravity field reader did not complain when files with missing
        coefficients were provided, even when asked to complain.
      </action>
      <action dev="luc" type="fix" >
        Fixed serialization of all predefined frames. This fix implied
        also fixing serialization of celestial bodies as the predefined
        ICRF frame relies on them. Note for both types of objects, only
        some meta-data are really serialized in such a way that at
        deserialization time we retrieve singletons. So the serialized
        data are small (less than 500 bytes) and exchanging many time
        these objects in a distributed application does not imply anymore
        lots of duplication.
      </action>
      <action dev="tn" type="fix" due-to="Yannick Tanguy">
        Throw an exception if the conversion of mean anomaly to hyperbolic
        eccentric anomaly does not converge in KeplerianOrbit (fixes bug #114).
      </action>
      <action dev="luc" type="fix" due-to="Evan Ward">
        Removed weak hash maps in frames (fixes bug #122).
      </action>
        <action dev="luc" type="fix" due-to="Bruno Revelin">
        Improved documentation of interpolation methods (fixes bug #123).
      </action>
      <action dev="tn" type="fix" due-to="Evan Ward">
        Make TIRF2000Provider class thread-safe (fixes bug #118).
      </action>
      <action dev="tn" type="fix" due-to="Christophe Le Bris">
        Correct spelling of the inner class QuadratureComputation (fixes bug #120).
      </action>
      <action dev="tn" type="fix" due-to="Evan Ward">
        Remove unnecessary synchronization in UT1Scale (fixes bug #119).
      </action>
      <action dev="tn" type="fix" due-to="Carlos Casas">
        Clear caches in CelestialBodyFactory when removing CelestialBodyLoaders
        (fixes bug #106).
      </action>
      <action dev="tn" type="fix" due-to="Yannick Tanguy">
        Fix loading of JPL ephemerides files with overlapping periods
        (fixes bug #113).
      </action>
      <action dev="tn" type="fix" due-to="Simon Billemont">
        Prevent initialization exception in UTCScale in case no user-defined
        offsets are provided. (fixes bug #111).
      </action>
      <action dev="luc" type="fix" due-to="Evan Ward">
        Improved performance by caching EME2000 frame in AbstractCelestialBody
        (fixes bug #116).
      </action>
      <action dev="tn" type="fix" due-to="Evan Ward">
        Make TidalCorrections class thread-safe by using the new TimeStampedCache. 
        (fixes bug #117).
      </action>
      <action dev="tn" type="fix" due-to="Evan Ward">
        Convert position entries contained in SP3 files to meters instead of km
        (fixes bug #112).
      </action>
      <action dev="luc" type="add" >
        Added support for version 2011 of ICGEM gravity field format. Orekit
        still ignore the time-dependent part of these fields, though.
      </action>
      <action dev="luc" type="update" >
        Greatly simplified CelestialBodyLoader interface, now it is not related
        to DataLoader anymore (which implies users can more easily provide
        analytical models instead of the JPL/IMCCE ephemerides if they want)
      </action>
      <action dev="luc" type="fix" >
        Use the new thread-safe caches and the new Hermite interpolation feature on
        Transform, Earth Orientation Parameters, JPL/IMCCE ephemerides, UTC-TAI
        history and Ephemeris to remove thread-safety issues in all classes using
        cache (fixes #3).
      </action>
      <action dev="luc" type="add" >
        Added Hermite interpolation features for position-velocity coordinates,
        angular coordinates, orbits, attitudes, spacecraft states and transforms.
        Hermite interpolation matches sample points value and optionally first derivative.
      </action>
      <action dev="luc" type="add" >
        Added an AngularCoordinates as an angular counterpart to PVCoordinates.
      </action>
      <action dev="luc" type="add" >
        Transform now implements both TimeStamped and TimeShiftable. Note that this change
        implied adding an AbsoluteDate parameter to all transform constructors, so this
        is a backward incompatible change.
      </action>
      <action dev="luc" type="fix" >
        Fixed wrong transform for 3D lines (fixes bug #101).
      </action>
      <action dev="luc" type="add" >
        Upgraded support of CCSDS Unsegmented Time Code (CUC) to version 4 of the
        standard published in November 2010 (fixes bug #91), this includes support for
        an extended preamble field and longer time codes.
      </action>
      <action dev="luc" type="add" due-to="Francesco Rocca">
        Added a way to build TLE propagators with attitude providers and mass (fixes bug #84).
      </action>
      <action dev="luc" type="fix" >
        Fixed numerical stability errors for high order gravity field in Cunningham model (fixes bug #97).
      </action>
      <action dev="luc" type="fix" due-to="Yannick Tanguy">
        Fixed an error in radiation pressure for BoxAndSolarArraySpacecraft (fixes bug #92).
      </action>
      <action dev="thomas" type="add">
        Added models for tropospheric delay and geomagnetic field.
      </action>
      <action dev="luc" type="update">
        The existing general mechanism for shifting objects in time has been
        formalized as a parameterized interface implemented by AbsoluteDate, Attitude,
        Orbit, PVCoordinates and SpacecraftState.
      </action>
      <action dev="luc" type="update">
        Time scales are not serializable anymore (this induced problems for the UTC scale
        and its caching feature).
      </action>
      <action dev="luc" type="fix">
        Fixed TLE propagation in deep space when inclination is exactly 0 (fixes bug #88).
      </action>
      <action dev="pascal" type="add" due-to="Francesco Rocca">
        Added a package for spacecraft states to propagators conversion extending an
        original contribution for TLE (Orbit Converter for Two-Lines Elements) to all
        propagators.
      </action>
      <action dev="luc" type="fix">
        Improved testing of error messages.
      </action>
      <action dev="luc" type="fix">
        Removed too stringent test on trajectory in TLE propagator (fixes bug #86).
      </action>      
      <action dev="thomas" type="fix">
      	Set the initial state for a TLEPropagator (fixes bug #85).
      </action>
      <action dev="luc" type="update">
        Improved testing of error messages.
      </action>
      <action dev="luc" type="update">
        Updated IAU poles for celestial bodies according to the 2009 report and the
        2011 erratum from the IAU/IAG Working Group on Cartographic Coordinates and
        Rotational Elements of the Planets and Satellites (WGCCRE).
      </action>
      <action dev="luc" type="update">
        Removed code deprecated before 5.0.
      </action>
      <action dev="thomas" type="add">
        Added support for more recent JPL DExxx and INPOP ephemerides files (fixes feature #23).
      </action>
      <action dev="luc" type="fix">
        Fixed formatting of very small values in TLE lines (fixes bug #77).
      </action>
      <action dev="thomas" type="fix">
        Fixed formatting of TLE epoch (fixes bug #74).
      </action>
      <action dev="thomas" type="fix">
        Fixed performance issues when using the singleton UTCScale instance from
        multiple threads. Use a prototype pattern instead (fixes bug #33).
      </action>
      <action dev="luc" type="add">
        Added J2 effect on small maneuvers model.
      </action>
      <action dev="luc" type="fix">
        Fixed attitudeProvider field masking in IntegratedEphemeris.
      </action>
      <action dev="luc" type="add">
        Added a tutorial to compute Earth phased, Sun synchronous orbits.
      </action>
      <action dev="luc" type="add">
        Added a fitter for osculating parameters, allowing conversion to mean parameters.
      </action>
      <action dev="luc" type="update">
        Made Greenwich mean and apparent sidereal time publicly visible in GTOD frame.
      </action>
      <action dev="luc" type="update">
        Made equation of equinoxes sidereal time publicly visible in TOD frame.
      </action>
      <action dev="thomas" type="update">
        Added more german translations for error messages.
      </action>
      <action dev="luc" type="fix">
        Allow ClasspathCrawler and ZipJarCrawler data providers to work in
        OSGi environments by providing an explicit class loader (fixes bug #54).
      </action>
      <action dev="luc" type="update">
        Improved the small maneuvers analytical model to compute orbit Jacobian
        with respect to maneuver parameters.
      </action>
      <action dev="luc" type="fix">
        Force impulse maneuver to preserve orbit type and orbit frame.
      </action>
      <action dev="thomas" type="add">
        Added sp3 file parser.
      </action>
      <action dev="luc" type="add">
        Added a method to compute frames transforms Jacobians in the Transform class.
      </action>
      <action dev="luc" type="fix">
        Fixed a problem with propagation over null or negative ranges.
      </action>
      <action dev="luc" type="add">
        Added a multiplexer for step handlers.
      </action>
      <action dev="luc" type="add">
        Added init methods to step handlers and event handlers.
      </action>
      <action dev="luc" type="add">
        Added an adapter propagator that can add small maneuvers to any propagator, including
        ephemeris based ones.
      </action>
      <action dev="luc" type="add">
        Added an analytical model for the effect at date t1 of a small maneuver performed at date t0.
      </action>
      <action dev="luc" type="fix">
        Fixed a missing reinitialization of start date when state was reset in numerical propagator.
      </action>
      <action dev="luc" type="update">
        Added detection of attempts to create hyperbolic orbits as circular or equinoctial
        instances.
      </action>
      <action dev="pascal" type="fix">
        Fixed potential numerical failure in lightning ratio computation.
      </action>
      <action dev="luc" type="update">
        Simplified construction of atmosphere models, the Earth fixed frame is already present
        in the body shape, there was no need to pass a separate argument for it.
      </action>
      <action dev="pascal" type="add">
        Added Harris-Priester atmosphere model.
      </action>
      <action dev="luc" type="update">
        Changed the return value of eventOccurred method from an int to an enumerate.
      </action>
      <action dev="pascal" type="fix">
        Fixed frame for TLEPropagator (fixes bug #31).
      </action>
      <action dev="luc" type="add">
        Added getters/setters for impulse maneuvers.
      </action>
      <action dev="luc" type="add">
        Added getters/setters for attitude provider in all orbit propagators.
      </action>
      <action dev="luc" type="add">
        Added a method to compute visibility circles in TopocentricFrame.
      </action>
      <action dev="luc" type="add">
        Added an equinox-based version of ITRF.
      </action>
      <action dev="luc" type="add">
        Added getters for thrust, Isp and flow rate in constant thrust maneuvers.
      </action>
      <action dev="luc" type="add">
        Allow use of any supported Local Orbital Frames as the reference frame
        for LofOffset attitude modes.
      </action>
      <action dev="luc" type="add">
        Added support for LVLH, VVLH and VNC local orbital frames.
      </action>
      <action dev="luc" type="fix">
        Fixed a performance bug implying that some frames reloaded all EOP history files
        each time a transform was computed (fixes bug #26).
      </action>
      <action dev="luc" type="add" >
        Added support for columns-based IERS Rapid Data and Prediction files (finals.daily, finals.data
        and finals.all), the XML version was already supported since a few months
      </action>
      <action dev="luc" type="fix" >
        Fixed numerical issue in eccentricity computation (fixes bug #25)
      </action>
      <action dev="luc" type="update" >
        Changed step handling of abstract propagators, now they use a single step
        equal to the duration of the propagation in all cases except when a fixed step
        is requested in master mode. Previously, they arbitrarily used on hundredth of
        the Keplerian period as the step size, hence performing many steps even if not
        strictly required
      </action>
      <action dev="luc" type="add" >
        Added propagation of Jacobians matrices in circular, Keplerian and equinoctial
        parameters, using either true, eccentric or mean position angles. Formerly,
        propagation of Jacobians matrices was possible only in Cartesian parameters
      </action>
      <action dev="luc" type="add" >
        Added a way to propagate additional state along with orbit in abstract
        propagators, as an analytical counterpart to the additional equations that
        can be integrated by numerical propagators
      </action>
      <action dev="luc" type="fix" >
        Fixed missing partial derivatives data in ephemerides produced by a numerical
        propagator despite it was set up to computed them (fixes bug #16)
      </action>
      <action dev="luc" type="fix" >
        Added a new much simpler way to log events occurrences all at once (or
        only a subset of the events if desired)
      </action>
      <action dev="pascal" type="add" >
        Added alternative default name for ICGEM files
      </action>
      <action dev="pascal" type="fix" >
        Fixed EventState reset on propagation direction change (fixes bug #19)
      </action>
      <action dev="luc" type="fix" >
        Fixed Jacobianizer so it can handle force models that do change the spacecraft mass,
        like ConstantThrustManeuver (fixes bug #18)
      </action>
      <action dev="luc" type="add" >
        Added Jacobians between orbital parameters and Cartesian parameters for all orbits
        types (including hyperbolic orbits), all angles types (mean, eccentric, true) and in
        both directions
      </action>
      <action dev="luc" type="update" >
        Replaced the integers parameters used in orbit constructors (MEAN_ANOMALY, ECCENTRIC_ANOMALY ...)
        by a new PositionAngle enumerate for better value safety. The old public constants and the
        corresponding constructors are still available but are deprecated
      </action>
      <action dev="luc" type="fix" >
        Fixed ephemeris generation in numerical propagation. After getEphemeris has been
        called,  later calls to the numerical propagator did reset the already computed
        and returned ephemeris (fixes bug #14)
      </action>
      <action dev="luc" type="add" due-to="Bruno Revelin">
        Added support for the Marshall Solar Activity Future Estimation files
      </action>
      <action dev="luc" type="fix">
        TLEPropagator now implements the Propagator interface, and hence can benefit from all
        events detection and mode handling features (fixes features request #4)
      </action>
      <action dev="luc" type="update">
        improved events detection robustness, by decoupling events handling from adaptive step
        sizes in numerical integrators and  (fix contributed to Apache Commons Math) and from
        classical propagation in analytical and tabulated propagators. This implies the events
        will NOT reduce integration step sizes anymore, thus also increasing speed and in corner
        cases reducing local precision at event occurrence, reducing max step size is often
        sufficient to compensate for this drawback
      </action>
      <action dev="v&#233;ronique" type="add" >
        all propagators, including analytical ones or tabulated ones can now be used for
        event detection. Of course for tabulated propagators, setting up an event that
        would try to reset the state triggers an error when the event occurs
      </action>
      <action dev="v&#233;ronique" type="add" >
        propagation can now be done between two dates, regardless of the date of the initial state
      </action>
      <action dev="v&#233;ronique" type="add" >
        attitude can be specified either using a date only thanks to a new AttitudeLaw interface
        or using a date, a position-velocity provider and a frame (which can be any frame) thanks
        to a new AttitudeProvider interface, wrappers have been added to convert between the two
        interfaces. A side effect of this change is that LofOffset constructor now needs a reference
        to an inertial reference frame, otherwise the attitude woud be wrong if a non-inertial frame
        were passed to getAttitude, due to velocity composition (the computed LOF would not really
        be a LOF)
      </action>
      <action dev="luc" type="update">
        the notion of quasi-inertial frames has been renamed as pseudo-inertial because
        quasi-inertial has a precise relativistic meaning that is not considered here. We
        only consider these frames to be suitable for Newtonian mechanics.
      </action>
      <action dev="luc" type="update">
        the equinox based frames have been renamed to more standard names (MOD, and GTOD
        instead of MEME, and PEF). The implementation of TEME was also wrong (it was
        really a TOD), so now there are both a TOD with a proper name and a TEME with a
        proper implementation.
      </action>
      <action dev="luc" type="update">
        celestial bodies now provide both an inertially oriented body centered
        frame and a body oriented body centered frame, the bodies managed by
        CelestialBodyFactory use the IAU poles and prime meridian definitions
        to build the two frames
      </action>
      <action dev="luc" type="add">
        added the ICRF frame at the solar system barycenter
      </action>
      <action dev="luc" type="add">
        added the ITRF93, ITRF97, ITRF2000 and ITRF2008 frames (previously, only
        the ITRF2005 frame was available)
      </action>
      <action dev="luc" type="add">
        added a getPoint method to TopocentricFrame
      </action>
      <action dev="luc" type="add">
        added the Galileo System Time Scales and the Galileo start epoch.
      </action>
      <action dev="luc" type="add">
        added the UT1, TCB and GMST time scales used in CCSDS Orbit Data Messages
      </action>
      <action dev="luc" type="fix">
        fixed an error when parsing a date occurring during a leap second introduction
      </action>
      <action dev="luc" type="fix">
        fixed a dut1 interpolation error for the day just before a leap second introduction
      </action>
      <action dev="luc" type="fix">
        fixed an error in JPL ephemerides: they are in TDB time scale
      </action>
      <action dev="luc" type="fix">
        fixed an error in date creation/parsing for UTC dates which occur during a
        leap second
      </action>
      <action dev="luc" type="fix">
        fixed UTC time scale between 1961-01-01 and 1971-12-31 ; in this time range
        the offset between UTC and TAI was piecewise linear
      </action>
      <action dev="luc" type="add">
        added an enumerate for specifying months in dates and for simplifying parsing
        of some data files
      </action>
      <action dev="luc" type="add">
        completed support for CCSDS Time Code Format (CCSDS 301.0-B-3) ; now in addition
        to ASCII Calendar Segmented Time Code which has been supported for a while,
        Orekit also supports CCSDS Unsegmented Time Code (CUC), CCSDS Day Segmented
        Time Code (CDS) and CCSDS Calendar Segmented Time Code (CCS)
      </action>
      <action dev="luc" type="add">
        added a freeze method to the Frame and Transform classes, in order to build fixed
        frames from moving ones, this is useful for example to build a launch frame
        at launcher inertial navigation system reset time, or to build an equinox-based
        frame at a specific epoch
      </action>
      <action dev="luc" type="fix">
        fixed an out of memory error when lots of temporary frames were created in loops
        and discarded
      </action>
      <action dev="luc" type="update">
        use the new FastMath class from commons-math instead of the standard java.util.Math
        class for increased accuracy and speed
      </action>
      <action dev="luc" type="add">
        added support for the new bulletinB data published by Paris-Meudon observatory
        for IAU-1980 precession-nutation model (IERS has ceased publishing bulletinB
        files for both IAU-1980 precession-nutation model and IAU-2000
        precession-nutation model as of early 2010).
      </action>
      <action dev="luc" type="add">
        added support for the new XML files containing both bulletinA and bulletinB data
        published by IERS (both the finals and daily files are supported).
      </action>
      <action dev="luc" type="update">
        Orekit now depends on at least version 3.0 of Apache commons-math
      </action>
      <action dev="luc" type="add">
        added a way to list what data have been loaded through DataProvidersManager
      </action>
      <action dev="luc" type="add">
        PropagationException can now be created directly from OrekitException, thus simplifying
        wrapping lower Orekit errors in step handlers
      </action>
      <action dev="luc" type="update">
        improved exception propagation from low level java runtime and Apache commons-math libraries
        preserving initial error stack trace
      </action>
      <action dev="luc" type="update">
        changed exception localization framework to simplify messages handling
      </action>
      <action dev="luc" type="fix">
        greatly improved AbsoluteDate accuracy by shifting epoch when needed and separating
        long/double computations to avoid too large offsets and numerical cancellations, it is
        now possible to still have an absolute date accurate to about 1.0e-13s after shifting
        it 10000 times by 0.1s steps
      </action>
      <action dev="luc" type="fix">
        fixed an error in TopocentricFrame.getPVCoordinates: the coordinates returned were not the
        coordinates of the topocentric frame origin with respect to the specified frame, but were the
        coordinates of the specified frame origin with respect to the topocentric frame.
      </action>
      <action dev="luc" type="fix">
        fixed an errors in data loading in tutorials when one of the path in the classpath
        contained a space
      </action>
      <action dev="luc" type="fix">
        improved CelestialBodyPointed attitude mode: the spin now correctly includes
        the coupling effect of the phasing reference
      </action>
      <action dev="luc" type="fix">
        fixed an error in SpinStabilized attitude mode: the spin was reversed
        with respect to the specification
      </action>
      <action dev="pascal" type="add">
        added a GroundMaskElevationDetector dealing with local physical mask for visibility
      </action>
      <action dev="pascal" type="add">
        added an ApparentElevationDetector taking refraction into account in a terrestrial
        environment
      </action>
      <action dev="pascal" type="update">
        enhanced DateDetector behaviour to allow adding new event dates on the fly
      </action>
      <action dev="pascal" type="fix" due-to="Derek Surka">
        fixed an error in FramesFactory when getting ITRF2005 and TIRF2000 frames:
        ignoreTidalEffects was handled wrong.
      </action>
      <action dev="luc" type="update" >
        removed serialization of some cached data in frames
      </action>
      <action dev="luc" type="fix" >
        fixed deserialization problems of frame singletons, they were not unique any more
      </action>
      <action dev="v&#233;ronique" type="add" >
        numerical propagation can now be done either using Cartesian parameters, circular
        parameters, equinoctial parameters, or Keplerian parameters (elliptical or hyperbolic)
        and using mean, eccentric or true position angles for the parameters where it is relevant.
        So there are now 10 possible configurations for state vector. This allows propagation
        of any kind of trajectories, including hyperbolic orbits used for interplanetary missions,
        or atmospheric re-entry trajectories
      </action>
      <action dev="v&#233;ronique" type="update" >
        completely revamped the partial derivatives matrices computation using the additional
        equations mechanism
      </action>
      <action dev="v&#233;ronique" type="add" >
        added a mechanism to integrate user-supplied additional equations alongside with
        orbital parameters during numerical propagation
      </action>
      <action dev="luc" type="update">
        use A. W. Odell and R. H. Gooding (1986) fast and robust solver for Kepler equation
      </action>
      <action dev="luc" type="add">
        keplerian and cartesian orbits now support hyperbolic orbits (i.e. eccentricity greater
        than 1, and in this case negative semi major axis by convention)
      </action>
      <action dev="luc" type="fix">
        fixed an error in LofOffset attitude mode: the computed attitude was reversed
        with respect to the specification
      </action>
      <action dev="luc" type="add">
        added an AttitudesSequence class which can handle several laws, only one of
        which being active at any time. The active law changes as switch events are
        triggered. This can be used for example to alternate between daylight attitude mode
        and eclipse attitude mode, or between normal observing mode and special modes
        for ground contact or maneuvers.
      </action>
      <action dev="pascal" type="fix" due-to="Bruno Revelin">
        fixed an error when crawling a classpath or a directory a zip file was found.
        This might lead to select an inappropriate data provider.
      </action>
    </release>
    <release version="5.0.3" date="2011-07-12"
             description="version 5.0.3 is a bug-fix release.">
      <action dev="luc" type="fix">
        Fixed a performance bug implying that some frames reloaded all EOP history files
        each time a transform was computed  (fixes bug #26).
      </action>
      <action dev="luc" type="fix">
        Fixed a parsing bug in IERS Rapid Data and Prediction files for dates between 2000 and 2009.
      </action>
    </release>
    <release version="5.0.2" date="2011-07-11"
             description="version 5.0.2 is an interim release of Orekit with support for IERS
                          Rapid Data and Prediction files.">
      <action dev="luc" type="update">
        Added support for IERS Rapid Data and Prediction files finals.all, finals.data and finals.daily,
        for both IAU-1980 and IAU-2000 and with both columns and XML formats.
      </action>
    </release>
    <release version="5.0.1" date="2011-04-15"
             description="version 5.0.1 is a minor release of Orekit without any functional changes.
             The differences with respect to 5.0 are only related to packaging and deployement to
             maven central. There are NO bug fixes and NO evolutions.">
      <action dev="luc" type="update">
        updated packaging to allow deployment to maven central.
      </action>
    </release>
    <release version="5.0" date="2010-05-06"
             description="version 5.0 is a major release of Orekit. It introduces several new
             features and bug fixes. Some slight incompatibilities with respect to previous
             versions have been introduced, but they should be easy to overcome to users. Users
             are strongly advised to upgrade to this version. The major points introduced in version
             5.0 are a very general PVCoordinatesProvider interface, a new shiftedBy method allowing
             many time-dependent instances (AbsoluteDate, Orbit, PVCoordinates, Attitude and SpacecraftState)
             to be slightly shifted in time using simple evolution models (keplerian for orbit, fixed
             angular rate for attitude, fixed translation for position/velocity), a redesign of the
             attitude interfaces and an experimental (read subject to change) numerical propagator
             able to compute jacobians of the state with respect to both initial state and force
             models parameters. Version 5.0 now depends on version 2.1 of Apache commons math.">
      <action dev="pascal" type="add">
        a new experimental numerical propagator has been added, in addition to computing
        the spacecraft state at target time, it also computes the partial derivatives of
        this state with respect to the initial state (one jacobian) and with respect to
        models parameters (another jacobian). The jacobians are integrated alongside with
        the state, using variational equations for better accuracy and numerical robustness.
        This will help further implementation of orbit determination or optimization
        algorithms. This code is still considered to be experimental as of 5.0 and the API
        could change in the future.
      </action>
      <action dev="luc" type="add">
        a new SpacecraftFrame class has been added, taking into account orbit and
        attitude thanks to an underlying propagator. This allows to see the spacecraft just
        as another known geometrical object automatically handled and connected to all
        other frames. For an instantaneous view, Transform instances can also be built
        directly by SpacecraftState instances.
      </action>
      <action dev="luc" type="add">
        frames can now be flagged as quasi-inertial or not; only quasi-inertial frames
        are suitable for defining orbits
      </action>
      <action dev="luc" type="add">
        the Topocentric frame now provides a way to retrieve the body shape on which the
        frame is defined
      </action>
      <action dev="pascal" type="update">
        changed the way Veis 1950 frame is constructed.
        Now, its parent is the PEF frame with no EOP corrections applied.
      </action>
      <action dev="luc" type="fix" due-to="John Pritchard">
        fixed a parameters inversion in Earth Orientation Parameters for IAU-1980 models.
        The error could introduce up to a few meters error in position during transformations
        between TEME and MEME
      </action>
      <action dev="luc" type="add" >
        factories have been introduced for handling all data formats. Their default configuration
        correspond to the legacy formats used in previous versions (IERS format for UTC-TAI, EOPC04
        and bulletins B for Earth Orientation Parameters, JPL format for celestial bodies ...).
        Users can now add support for their own formats if they want (for example if they prefer
        using bulletins A instead of EOPC04 and bulletins B, or if they have their own gravity
        field format ...). Consequences of these changes are that the SolarSystemBody and
        the PotentialReaderFactory classes have been deprecated (replaced by CelestialBodyFactory and
        GravityFieldFactory) and that TimeScalesFactory and FramesFactory have been extended. All these
        factories follow the same generic pattern.
      </action>
      <action dev="luc" type="fix" >
        improved thread safety (however, Orekit is still NOT completely thread-safe).
      </action>
      <action dev="luc" type="add" >
        the loaders for gravity fields now can optionally allow missing coefficients (they will be
        replaced by 0.0 except c[0][0] which will be replaced by 1.0).
      </action>
      <action dev="luc" type="fix" >
        the loader for gravity fields in the ICGEM format now support empty lines in the file
        (there is for example one blank line at the end of the file in the orekit-data zip archive).
      </action>
      <action dev="luc" type="add" >
        added support for the GRGS gravity field files formats.
      </action>
      <action dev="luc" type="add" >
        added a way to list the available satellite numbers in TLE files.
      </action>
      <action dev="luc" type="update" >
        improved TLE elements loading. Now TLE lines are loaded using the standard data loading
        mechanism (thus allowing loading from disk files, network, classpath ...), they can
        contain TLE for several objects in one file, and they may contain some non-TLE lines
        if desired.
      </action>
      <action dev="v&#233;ronique" type="add" >
        a new PVCoordinatesProvider interface has been created on top of several existing classes
        and interfaces (orbit propagator, celestial bodies, some moving frames ...). This is a
        major generalization that allows to use either satellites or celestial bodies in many
        algorithms (attitude pointing target, eclipses and field of view events ...)
      </action>
      <action dev="luc" type="fix" >
        improved numerical propagator efficiency when used from an outside loop: the initial
        state is automatically set to the last state at propagation end, thus allowing to
        restart from here without recomputing everything
      </action>
      <action dev="luc" type="add" >
        added a reset feature in all propagators, allowing to reuse an already configured
        propagator for several different orbits
      </action>
      <action dev="luc" type="fix" >
        fixed a mode handling error in NumericalPropagator: when a propagator was reused
        with a new mode setting, the previous step handlers were still used in addition to
        the new ones instead of replacing them
      </action>
      <action dev="luc" type="fix" >
        fixed an interpolation error for orbits crossing the -PI/+PI singularity between
        entries in the Ephemeris class
      </action>
      <action dev="luc" type="update" >
        KeplerianPropagator now preserve orbits types
      </action>
      <action dev="luc" type="add" >
        AbsoluteDate, Orbit, PVCoordinates, Attitude and SpacecraftState instances can now all
        be slightly shifted in time using simple evolution models (keplerian for orbit, fixed
        angular rate for attitude, fixed translation for position/velocity). This is not a
        replacement for proper propagation but is useful for known simple motions or small
        time shifts or when coarse accuracy is sufficient
      </action>
      <action dev="luc" type="fix" >
        changed AttitudeLaw.getState signature to use complete orbit. This is an incompatible
        change introduced to fix a major bug in spin computation for some attitude laws. The laws
        for which orientation depends on satellite velocity have a spin vector that depends on
        acceleration. This can be computed only if complete orbit is available. This change
        should be simple to handle from a users point of view, as the caller generally already
        has the orbit available and attitude laws implementations can retrieve all the former
        parameters (date, position/velocity, frame) directly from orbit.
      </action>
      <action dev="luc" type="fix" >
        fixed spin rate computation errors in almost all attitude modes
      </action>
      <action dev="luc" type="add" >
        added a new simple linear attitude mode: FixedRate
      </action>
      <action dev="luc" type="fix" >
        fixed an error in event detection: when two events were very close (for example a very
        short ground station visibility), the second one may be ignored despite the first one
        was detected.
      </action>
      <action dev="luc" type="fix" >
        fixed corner cases in event detection during orbit propagation, sometimes
        an already detected and handled event prevented the propagator to go further in time.
      </action>
      <action dev="luc" type="add" >
        added an EventShifter wrapper allowing to slightly shift raw events in time. This is useful
        for example to switch an attitude mode from solar pointing to something else a few minutes
        before eclipse entry and going back to solar pointing mode a few minutes after eclipse exit.
      </action>
      <action dev="pascal" type="add">
        added a new AlignmentDetector.
      </action>
      <action dev="pascal" type="add" >
        added a new EclipseDetector handling either umbra or penumbra entry and exit events.
      </action>
      <action dev="v&#233;ronique" type="add" >
        added new CircularFieldOfViewDetector and DihedralFieldOfViewDetector handling
        field of view entry and exit events for any type of target.
      </action>
      <action dev="luc" type="add" >
        added an experimental implementation of a BoxAndSolarArray spacecraft model considering a convex
        body (either parallelepipedic or defined by a set of facets) and a rotating solar array, for
        accurate modeling of surface forces with attitude. Beware that this class is still considered
        experimental, so use it with care!
      </action>
      <action dev="luc" type="update" >
        completely changed the RadiationSensitive and DragSensitive interfaces to be more comprehensive
        and handle properly lift and side force effects when used with non-symmetric spacecrafts/flux geometry
      </action>
      <action dev="luc" type="fix" due-to="Christelle Blandin">
        fixed denormalization of gravity field coefficients, the last coefficient
        was not initialized
      </action>
      <action dev="luc" type="add" >
        added a relative constructor and a getMomentum method to PVCoordinates
      </action>
      <action dev="luc" type="add">
        added a special implementation improving performances for the frequent case of identity transform
      </action>
      <action dev="luc" type="fix">
        fixed forgotten radians to degrees conversions for inclination and RAAN in CircularOrbit.toString()
      </action>
      <action dev="luc" type="add">
        added a Constants interface including a few useful physical constants.
      </action>
      <action dev="luc" type="add">
        added a way to build date components from week components (this can be used
        for scheduled operations with week-related periods)
      </action>
      <action dev="luc" type="add">
        added string parsing features for dates and times components supporting ISO-8601 formats
      </action>
      <action dev="luc" type="add">
        Orekit is now packaged as an OSGi bundle
      </action>
      <action dev="pascal" type="add">
        added some pieces of an UML model for the library (available in the source distribution)
      </action>
      <action dev="luc" type="update" >
        updated error message localization to be more consistent with Java exception. Now getMessage
        returns a non-localized message and only getLocalizedMessage returns a message localized for
        the platform default locale. A new getMessage(Locale) method has also been added to
        retrieve the message in any desired locale, not only the platform default one. The messages
        are also built and translated only when needed, so if an exception is triggered and
        never displayed, the message will never be built.
      </action>
    </release>
    <release version="4.1" date="2009-08-18"
             description="version 4.1 is an upgrade bringing some new features and fixing a
             few bugs. The equinox-based frames family with IAU1980 precession-nutation
             models that are still used by many legacy systems are now supported. This
             simplifies interoperability with legacy systems and helps migrating from this
             old frames family to the new CIO-based ones that is supported by orekit since its
             first versions. The data loading mechanism used to retrieve IERS data (Earth
             Orientation Parameters, UTC-TAI history) and JPL ephemerides is now also used
             to retrieve gravity potential files. This mechanism has also been vastly improved
             to support new use cases (loading from disk, from classpath, from network delegating
             loading to an external library ...). Another change is the addition of the TDB
             time scale. Some minor incompatibilities have been introduced but they are easy
             to solve for users, the explanations are provided in detailed changes report.">
      <action dev="aude" type="add" >
        added TDB time scale
      </action>
      <action dev="luc" type="update" >
        the RadiationSensitive and DragForce interfaces now have an
        additional SpacecraftState parameter in all their get methods.
        This allows to implement models that take into account solar
        arrays rotation. Note that this changes breaks compatibility
        for users that did add their own implementations, but it is
        simple to deal with (simply add one parameter in the signature
        and ignore it) so its was considered acceptable.
       </action>
      <action dev="luc" type="add" due-to="James Housden">
        added german localization for error messages
      </action>
      <action dev="luc" type="update">
        added a feature allowing all tests to clear the already built reference
        objects (frames, time scales, solar system bodies ...) between each tests,
        thus removing the need to launch tests in separate JVMS. This allows to
        launch all tests directly from eclipse, and this speeds up maven tests by
        a factor 4 at least
      </action>
      <action dev="luc" type="update">
        set up a custom ant build independent from the maven 2 build
      </action>
      <action dev="luc" type="update">
        changed all tests from Junit 3 to Junit 4
      </action>
      <action dev="thierry" type="fix">
        fixed accuracy of PEF frame
      </action>
      <action dev="luc" type="fix" due-to="Aude Privat">
        fixed configuration problems on Windows systems
      </action>
      <action dev="luc" type="fix" due-to="Sébastien Herbinière">
        fixed a reversed sign in solar radiation pressure
      </action>
      <action dev="pascal" type="update" >
        Orekit supports the two different naming patterns for bulletins B provided by IERS
        on http://www.iers.org/ and http://hpiers.obspm.fr/eop-pc/.
      </action>
      <action dev="luc" type="update" >
        the predefined times scales (TAI, UTC ...) are now built using a factory. The various
        XXXScale.getInstance() methods defined in each predefined time scales classes
        are still available, but have been deprecated and will be removed in the future,
        they are replaced by TimeScalesFactory.getXXX().
      </action>
      <action dev="pascal" type="update" >
        the Frame class was split into a FramesFactory class, dealing with the predefined
        reference frames, and a Frame class for the creation of new frames and the navigation
        through any frames tree. The Frame.getXXX() methods for the predefined reference
        frames are still available, but have been deprecated and will be removed in the future,
        they are replaced by FramesFactory.getXXX().
      </action>
      <action dev="pascal" type="add" >
        3 new predefined reference frames have been added in Orekit : MEME, TEME and PEF. They
        implement the classical paradigm of equinox-based transformations including the IAU-76
        precession model, the IAU-80 nutation model and the IAU-82 sidereal time model, with
        the capability to apply the nutation corrections provided by IERS through the EOP data
        files for better agreement with the IAU 2000 precession-nutation model.
      </action>
      <action dev="luc" type="update" >
        the ChronologicalComparator class is not a singleton anymore, this didn't really make sense
      </action>
      <action dev="luc" type="fix" >
        fixed a state reset error: orbital state changed by event detectors like
        ImpulseManeuver were overwritten by other event detectors
      </action>
      <action dev="luc" type="fix" >
        fixed stop date of abstract propagators (Keplerian and Eckstein-Heschler). They used to
        stop at the first event after target date when an event detector was set up, instead of
        stopping at the target date
      </action>
      <action dev="luc" type="fix" >
        the gravity coefficients for solar system bodies are now extracted from JPL files headers
      </action>
      <action dev="luc" type="update" >
        the eventOccurred method in EventDetector interface and its various implementations
        has an additional parameter specifying if the switching function increases or
        decreases at event time. This allows simpler events identification has many switching
        functions have two switches (start/end, raising/setting, entry/exit ...). Note that
        this changes breaks compatibility for users that did implement their own events, but
        it is simple to deal with (simply add one parameter in the signature and ignore it)
        so its was considered acceptable.
      </action>
      <action dev="luc" type="fix" due-to="Christophe Pipo">
        fixed an error occurring when DE406 JPL ephemerides were loaded before DE405 ones
      </action>
      <action dev="luc" type="fix" due-to="Sébastien Herbinière">
        fixed an error in EGM potential file loader
      </action>
      <action dev="luc" type="update">
        trigger exceptions when no data can be loaded
      </action>
      <action dev="luc" type="update">
        remove predefined leap seconds, they are not useful anymore since other
        parts of the library do need configuration data (solar system bodies) and
        since data configuration has been vastly improved
      </action>
      <action dev="luc" type="add" >
        added support for the ICGEM format for gravity fields
      </action>
      <action dev="luc" type="update" >
        load gravity potential data using the same mechanism already used for Earth
        Orientation Parameters, UTC-TAI history and JPL ephemerides files
      </action>
      <action dev="luc" type="add" due-to="quinput and Kai Ruhl">
        re-activated a way to load data from the classpath using a
        data provider plugin.
      </action>
      <action dev="luc" type="add">
        added a way to load data directly from network (either
        locally or through a proxy server) using a data provider plugin.
      </action>
      <action dev="luc" type="add">
        added a small plugin-like mechanism to delegate data loading to a
        user-provided mechanism, thus enabling smooth integration in existing
        systems.
      </action>
      <action dev="luc" type="update">
        updated to latest version of commons-math.
      </action>
      <action dev="luc" type="add" due-to="Silvia Ríos Bergantiños">
        added galician localization for error messages.
      </action>
      <action dev="luc" type="fix" due-to="Guylaine Prat">
        improved javadoc comments in orbit classes.
      </action>
      <action dev="pascal" type="add">
        tidal corrections are now available for ITRF and TIRF frames. Both frames are
        provided in two versions, the standard one with tidal corrections and a stripped
        down one without tidal corrections. A cache/interpolation mechanism is used to
        keep the computation cost of tidal correction to a minimum. With this mechanism,
        the penalty to use tidal correction is slightly above 20% in run time for a
        transformation between GCRF and ITRF. A raw implementation without this mechanism
        would lead to a 550% penalty, or even a 1100% penalty if TIRF and ITRF parts were
        computed independently.
      </action>
    </release>
    <release version="4.0" date="2008-10-13"
             description="major upgrade with new features (GCRF and ITRF2005 frames, DE 405
             and DE 406 ephemerides support, improved and greatly simplified date/time support,
             vastly improved data configuration with zip files support, new tutorials, improved
             performances, more tests and all identified bugs fixed, new translation files for
             italian, spanish and norse.">
      <action dev="pascal" type="fix">
        The ephemeris produced by numerical propagator now checks date validity in
        propagate method.
      </action>
      <action dev="luc" type="fix">
        The EME2000/J2000 frame was slightly mis-oriented (about 20 milli arcseconds).
        It really was the GCRF frame. This has been fixed and now both the GCRF and
        the EME2000/J2000 are available.
      </action>
      <action dev="luc" type="fix">
        Dates in UTC within leap seconds are now displayed correctly (i.e. a 61st
        second is added to the minute).
      </action>
      <action dev="luc" type="fix" due-to="quinput">
        Fixed an overflow error in AbsoluteDate that generated an exception when any
        attempts was made to print dates far away like AbsoluteDate.JULIAN_EPOCH or
        AbsoluteDate.MODIFIED_JULIAN_EPOCH.
      </action>
      <action dev="luc" type="fix">
        Changed test configuration to always use a new JVM for each test. This prevents
        some false positive to be generated.
      </action>
      <action dev="luc" type="update">
        The GeodeticPoint constructor arguments has been reordered to reflect more
        traditional usage, latitude coming before longitude.
      </action>
      <action dev="luc" type="update">
        The low accuracy Sun model based on Newcomb theory and the Moon model based
        on Brown theory have been withdrawn as they are superseded by the support of JPL
        DE 405 binary ephemerides files.
      </action>
      <action dev="luc" type="update">
        The ThirdBody abstract class has been removed and its specific method
        getMu has been moved up into CelestialBody interface and
        renamed getGM.
      </action>
      <action dev="luc" type="update">
        Improved external data configuration. The java property is now called
        orekit.data.path and is a colon or semicolon separated path containing
        directories or zip archives, themselves containing embedded directories
        or zip archives and data files. This allows easy roll-out of system-wide
        configuration data that individual users can override by prepending their
        own data trees in front of the path. This also allows simple configuration
        since many data files can be stored in easy to handle zip archives.
      </action>
      <action dev="luc" type="update">
        Renamed the iers package into data, as it is not IERS specific anymore. Some
        classes where also moved out of the package and into the frame and time
        package and their visibility reduced to package only. This improves decoupling
        and reduces clutter on users by limiting the number of visible classes.
      </action>
      <action dev="luc" type="update">
        The performance of IAU-2000 precession-nutation model computation has been
        tremendously improved, using a combined caching and interpolation approach. The
        simplified model (which was quite inaccurate in version 3.1) has therefore been
        removed as it was not needed anymore.
      </action>
      <action dev="luc" type="update">
        The ITRF 2005 frame is now supported instead of the older ITRF 2000 frame. The
        Earth Orientation Parameters data handling classes have been updated to match
        this change and read the new file format provided by IERS.
      </action>
      <action dev="luc" type="update">
        The J2000 frame has been renamed as EME2000 as this name seems to be more
        widely accepted and reduces confusion with the J2000.0 epoch. The
        Frame.getJ2000() method is still available, but has been deprecated
        and will be removed in the future.
      </action>
      <action dev="luc" type="update">
        Changed TimeScale from base abstract class to interface only.
      </action>
      <action dev="luc" type="update">
        Renamed some classes for better understanding: ChunkedDate is now DateComponents,
        ChunkedTime is now TimeComponents, ChunksPair is now DateTimeComponents. The
        getChunks method from AbsoluteDate as also been renamed into getComponents accordingly.
      </action>
      <action dev="pascal" type="add">
        Added new tutorials.
      </action>
      <action dev="luc" type="add">
        Added predefined local orbital frames: the (t, n, w) frame aligned with velocity
        and the (q, s, w) frame aligned with position.
      </action>
      <action dev="luc" type="add">
        Added a predefined detector for altitude crossing events.
      </action>
      <action dev="luc" type="add">
        Added methods to get zenith, nadir, north, south, east and west direction for
        any GeodeticPoint.
      </action>
      <action dev="luc" type="add" due-to="Silvia Ríos Bergantiños">
        Added spanish localization for error messages.
      </action>
      <action dev="luc" type="add" due-to="Espen Bjørntvedt">
        Added norse localization for error messages.
      </action>
      <action dev="luc" type="add" due-to="Francesco Coccoluto">
        Added italian localization for error messages.
      </action>
      <action dev="luc" type="add" due-to="Derek Surka">
        Added support for mean motion first and second derivatives fields in TLE.
      </action>
      <action dev="luc" type="add" >
        Added a way to rebuild the two lines of TLE instances.
      </action>
      <action dev="luc" type="add" due-to="Derek Surka">
        Added constructor from already parsed elements for TLE.
      </action>
      <action dev="luc" type="add">
        Added a method to retrieve a body-centered inertial frame to the
        CelestialBody interface. As a consequence, thirteen new frames are
        predefined: Sun, Moon, planets and barycenters provided by JPL binary
        ephemerides.
      </action>
      <action dev="luc" type="add">
        Support for the JPL DE 405 and DE 406 binary ephemerides files has been added
        and a factory class SolarSystemBody uses these files to provide implementations
        of the CelestialBody interface for Sun, Moon, the eight solar system
        planets,the Pluto dwarf planet as well as the solar system barycenter and Earth-Moon
        barycenter points.
      </action>
      <action dev="luc" type="add">
        The CelestialBody interface now provides velocity as well as position.
      </action>
      <action dev="luc" type="add">
        A getCalls() method has been added to the NumericalPropagator class to count the
        number of calls to the differential equations computation method. This helps
        tuning the underlying integrator settings in order to improve performances.
      </action>
      <action dev="luc" type="add">
        A lot more classes and interfaces are now serializable, to help users embed
        instance in their own serializable classes.
      </action>
      <action dev="luc" type="add">
        Added predefined leap seconds to allow proper turn-key use of the library
        even without an already configured environment. All known leap seconds at
        time of writing (2008) are predefined, from 1972-01-01 to 2009-01-01 (the
        last one has been announced in Bulletin C 36 on 2008-07-04 and is not yet
        present in the UTC-TAI.history published file)
      </action>
      <action dev="luc" type="add">
        Improved user-friendliness of the time-scales by changing methods parameters
        types to more easily understandable ones.
      </action>
      <action dev="luc" type="add">
        Improved user-friendliness of the AbsoluteDate class by adding several
        new constructors and methods for common cases. It is in particular now possible
        to use offsets within a time scale, for example to build a date given as a
        fractional number of days since a reference date in UTC, explicitly ignoring
        intermediate leap seconds.
      </action>
      <action dev="luc" type="add">
        Improved the class handling date/time components: added a constructor to allow building
        from an offset with respect to a reference epoch, implemented Comparable interface and
        added equals and hashCode methods.
      </action>
      <action dev="luc" type="add">
        Improved the class handling date components: added a constructor to allow building
        from any reference epoch, not only J2000.0 (thus simplifying use of modified julian day),
        added getMJD() method, added several constants JULIAN_EPOCH, MODIFIED_JULIAN_EPOCH,
        FIFTIES_EPOCH, GPS_EPOCH, J2000_EPOCH and JAVA_EPOCH.
      </action>
      <action dev="luc" type="add">
        Added a new time scale: GPSScale.
      </action>
      <action dev="luc" type="add">
        Added the changes page to the generated site.
      </action>
    </release>
    <release version="3.1" date="2008-07-16"
             description="This release is the first public release of Orekit."/>
  </body>
</document><|MERGE_RESOLUTION|>--- conflicted
+++ resolved
@@ -21,16 +21,13 @@
   </properties>
   <body>
     <release version="9.2" date="TBD" description="TBD">
-<<<<<<< HEAD
       <action dev="luc" type="add">
         Added handling of IGS ANTEX GNSS antenna models file.
      </action>
-=======
       <action dev="luc" type="fix">
         Fixed issue when converting very far points (such as Sun center) to geodetic coordinates.
         Fixes issue #373.
       </action>
->>>>>>> 83f97b9c
       <action dev="luc" type="add" >
         Added more conversions between PV coordinates and DerivativeStructure.
         This simplifies for example getting the time derivative of the momentum.
